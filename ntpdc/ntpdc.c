/*
 * ntpdc - control and monitor your ntpd daemon
 */
#include <config.h>
#include <stdio.h>
#include <stddef.h>
#include <ctype.h>
#include <signal.h>
#include <setjmp.h>
#ifdef HAVE_UNISTD_H
# include <unistd.h>
#endif
#ifdef HAVE_FCNTL_H
# include <fcntl.h>
#endif
#ifdef SYS_WINNT
# include <mswsock.h>
#endif
#include <isc/net.h>
#include <isc/result.h>

#include "ntpdc.h"
#include "ntp_select.h"
#include "ntp_stdlib.h"
#include "ntp_assert.h"
#include "ntp_lineedit.h"
#ifdef OPENSSL
#include "openssl/evp.h"
#include "openssl/objects.h"
#endif
#include <ssl_applink.c>

#include "ntpdc-opts.h"

#ifdef SYS_VXWORKS
				/* vxWorks needs mode flag -casey*/
# define open(name, flags)   open(name, flags, 0777)
# define SERVER_PORT_NUM     123
#endif

/* We use COMMAND as an autogen keyword */
#ifdef COMMAND
# undef COMMAND
#endif

/*
 * Because we now potentially understand a lot of commands (and
 * it requires a lot of commands to talk to ntpd) we will run
 * interactive if connected to a terminal.
 */
static	int	interactive = 0;	/* set to 1 when we should prompt */
static	const char *	prompt = "ntpdc> ";	/* prompt to ask him about */

/*
 * Keyid used for authenticated requests.  Obtained on the fly.
 */
static	u_long	info_auth_keyid;
static int keyid_entered = 0;

static	int	info_auth_keytype = NID_md5;	/* MD5 */
static	size_t	info_auth_hashlen = 16;		/* MD5 */
u_long	current_time;		/* needed by authkeys; not used */

/*
 * for get_systime()
 */
s_char	sys_precision;		/* local clock precision (log2 s) */

int		ntpdcmain	(int,	char **);
/*
 * Built in command handler declarations
 */
static	int	openhost	(const char *);
static	int	sendpkt		(void *, size_t);
static	void	growpktdata	(void);
static	int	getresponse	(int, int, int *, int *, char **, int);
static	int	sendrequest	(int, int, int, u_int, size_t, char *);
static	void	getcmds		(void);
static	RETSIGTYPE abortcmd	(int);
static	void	docmd		(const char *);
static	void	tokenize	(const char *, char **, int *);
static	int	findcmd		(char *, struct xcmd *, struct xcmd *, struct xcmd **);
static	int	getarg		(char *, int, arg_v *);
static	int	getnetnum	(const char *, sockaddr_u *, char *, int);
static	void	help		(struct parse *, FILE *);
static	int	helpsort	(const void *, const void *);
static	void	printusage	(struct xcmd *, FILE *);
static	void	timeout		(struct parse *, FILE *);
static	void	my_delay	(struct parse *, FILE *);
static	void	host		(struct parse *, FILE *);
static	void	keyid		(struct parse *, FILE *);
static	void	keytype		(struct parse *, FILE *);
static	void	passwd		(struct parse *, FILE *);
static	void	hostnames	(struct parse *, FILE *);
static	void	setdebug	(struct parse *, FILE *);
static	void	quit		(struct parse *, FILE *);
static	void	version		(struct parse *, FILE *);
static	void	warning		(const char *, const char *, const char *);
static	void	error		(const char *, const char *, const char *);
static	u_long	getkeyid	(const char *);



/*
 * Built-in commands we understand
 */
static	struct xcmd builtins[] = {
	{ "?",		help,		{  OPT|NTP_STR, NO, NO, NO },
	  { "command", "", "", "" },
	  "tell the use and syntax of commands" },
	{ "help",	help,		{  OPT|NTP_STR, NO, NO, NO },
	  { "command", "", "", "" },
	  "tell the use and syntax of commands" },
	{ "timeout",	timeout,	{ OPT|NTP_UINT, NO, NO, NO },
	  { "msec", "", "", "" },
	  "set the primary receive time out" },
	{ "delay",	my_delay,	{ OPT|NTP_INT, NO, NO, NO },
	  { "msec", "", "", "" },
	  "set the delay added to encryption time stamps" },
	{ "host",	host,		{ OPT|NTP_STR, OPT|NTP_STR, NO, NO },
	  { "-4|-6", "hostname", "", "" },
	  "specify the host whose NTP server we talk to" },
	{ "passwd",	passwd,		{ OPT|NTP_STR, NO, NO, NO },
	  { "", "", "", "" },
	  "specify a password to use for authenticated requests"},
	{ "hostnames",	hostnames,	{ OPT|NTP_STR, NO, NO, NO },
	  { "yes|no", "", "", "" },
	  "specify whether hostnames or net numbers are printed"},
	{ "debug",	setdebug,	{ OPT|NTP_STR, NO, NO, NO },
	  { "no|more|less", "", "", "" },
	  "set/change debugging level" },
	{ "quit",	quit,		{ NO, NO, NO, NO },
	  { "", "", "", "" },
	  "exit ntpdc" },
	{ "exit",	quit,		{ NO, NO, NO, NO },
	  { "", "", "", "" },
	  "exit ntpdc" },
	{ "keyid",	keyid,		{ OPT|NTP_UINT, NO, NO, NO },
	  { "key#", "", "", "" },
	  "set/show keyid to use for authenticated requests" },
	{ "keytype",	keytype,	{ OPT|NTP_STR, NO, NO, NO },
	  { "(md5|des)", "", "", "" },
	  "set/show key authentication type for authenticated requests (des|md5)" },
	{ "version",	version,	{ NO, NO, NO, NO },
	  { "", "", "", "" },
	  "print version number" },
	{ 0,		0,		{ NO, NO, NO, NO },
	  { "", "", "", "" }, "" }
};


/*
 * Default values we use.
 */
#define	DEFHOST		"localhost"	/* default host name */
#define	DEFTIMEOUT	(5)		/* 5 second time out */
#define	DEFSTIMEOUT	(2)		/* 2 second time out after first */
#define	DEFDELAY	0x51EB852	/* 20 milliseconds, l_fp fraction */
#define	LENHOSTNAME	256		/* host name is 256 characters long */
#define	MAXCMDS		100		/* maximum commands on cmd line */
#define	MAXHOSTS	200		/* maximum hosts on cmd line */
#define	MAXLINE		512		/* maximum line length */
#define	MAXTOKENS	(1+1+MAXARGS+MOREARGS+2)	/* maximum number of usable tokens */
#define	SCREENWIDTH  	78		/* nominal screen width in columns */

/*
 * Some variables used and manipulated locally
 */
static	struct sock_timeval tvout = { DEFTIMEOUT, 0 };	/* time out for reads */
static	struct sock_timeval tvsout = { DEFSTIMEOUT, 0 };/* secondary time out */
static	l_fp delay_time;				/* delay time */
static	char currenthost[LENHOSTNAME];			/* current host name */
int showhostnames = 1;					/* show host names by default */

static	int ai_fam_templ;				/* address family */
static	int ai_fam_default;				/* default address family */
static	SOCKET sockfd;					/* fd socket is opened on */
static	int havehost = 0;				/* set to 1 when host open */
int s_port = 0;

/*
 * Holds data returned from queries.  We allocate INITDATASIZE
 * octets to begin with, increasing this as we need to.
 */
#define	INITDATASIZE	(sizeof(struct resp_pkt) * 16)
#define	INCDATASIZE	(sizeof(struct resp_pkt) * 8)

static	char *pktdata;
static	int pktdatasize;

/*
 * These are used to help the magic with old and new versions of ntpd.
 */
int impl_ver = IMPL_XNTPD;
static int req_pkt_size = REQ_LEN_NOMAC;

/*
 * For commands typed on the command line (with the -c option)
 */
static	int numcmds = 0;
static	const char *ccmds[MAXCMDS];
#define	ADDCMD(cp)	if (numcmds < MAXCMDS) ccmds[numcmds++] = (cp)

/*
 * When multiple hosts are specified.
 */
static	int numhosts = 0;
static	const char *chosts[MAXHOSTS];
#define	ADDHOST(cp)	if (numhosts < MAXHOSTS) chosts[numhosts++] = (cp)

/*
 * Error codes for internal use
 */
#define	ERR_INCOMPLETE		16
#define	ERR_TIMEOUT		17

/*
 * Macro definitions we use
 */
#define	ISSPACE(c)	((c) == ' ' || (c) == '\t')
#define	ISEOL(c)	((c) == '\n' || (c) == '\r' || (c) == '\0')
#define	STREQ(a, b)	(*(a) == *(b) && strcmp((a), (b)) == 0)

/*
 * For converting time stamps to dates
 */
#define	JAN_1970	2208988800	/* 1970 - 1900 in seconds */

/*
 * Jump buffer for longjumping back to the command level
 */
static	jmp_buf interrupt_buf;
static  volatile int jump = 0;

/*
 * Pointer to current output unit
 */
static	FILE *current_output;

/*
 * Command table imported from ntpdc_ops.c
 */
extern struct xcmd opcmds[];

char *progname;
volatile int debug;

#ifdef NO_MAIN_ALLOWED
CALL(ntpdc,"ntpdc",ntpdcmain);
#else
int
main(
	int argc,
	char *argv[]
	)
{
	return ntpdcmain(argc, argv);
}
#endif

#ifdef SYS_VXWORKS
void clear_globals(void)
{
    showhostnames = 0;              /* show host names by default */
    havehost = 0;                   /* set to 1 when host open */
    numcmds = 0;
    numhosts = 0;
}
#endif

/*
 * main - parse arguments and handle options
 */
int
ntpdcmain(
	int argc,
	char *argv[]
	)
{
	extern int ntp_optind;

	delay_time.l_ui = 0;
	delay_time.l_uf = DEFDELAY;

#ifdef SYS_VXWORKS
	clear_globals();
	taskPrioritySet(taskIdSelf(), 100 );
#endif

	init_lib();	/* sets up ipv4_works, ipv6_works */
	ssl_applink();

	/* Check to see if we have IPv6. Otherwise default to IPv4 */
	if (!ipv6_works)
		ai_fam_default = AF_INET;

	progname = argv[0];

	{
		int optct = optionProcess(&ntpdcOptions, argc, argv);
		argc -= optct;
		argv += optct;
	}

	if (HAVE_OPT(IPV4))
		ai_fam_templ = AF_INET;
	else if (HAVE_OPT(IPV6))
		ai_fam_templ = AF_INET6;
	else
		ai_fam_templ = ai_fam_default;

	if (HAVE_OPT(COMMAND)) {
		int		cmdct = STACKCT_OPT( COMMAND );
		const char**	cmds  = STACKLST_OPT( COMMAND );

		while (cmdct-- > 0) {
			ADDCMD(*cmds++);
		}
	}

	debug = DESC(DEBUG_LEVEL).optOccCt;

	if (HAVE_OPT(INTERACTIVE)) {
		interactive = 1;
	}

	if (HAVE_OPT(NUMERIC)) {
		showhostnames = 0;
	}

	if (HAVE_OPT(LISTPEERS)) {
		ADDCMD("listpeers");
	}

	if (HAVE_OPT(PEERS)) {
		ADDCMD("peers");
	}

	if (HAVE_OPT(SHOWPEERS)) {
		ADDCMD("dmpeers");
	}

	if (ntp_optind == argc) {
		ADDHOST(DEFHOST);
	} else {
		for (; ntp_optind < argc; ntp_optind++)
		    ADDHOST(argv[ntp_optind]);
	}

	if (numcmds == 0 && interactive == 0
	    && isatty(fileno(stdin)) && isatty(fileno(stderr))) {
		interactive = 1;
	}

#if 0
	ai_fam_templ = ai_fam_default;
	while ((c = ntp_getopt(argc, argv, "46c:dilnps")) != EOF)
	    switch (c) {
		case '4':
		    ai_fam_templ = AF_INET;
		    break;
		case '6':
		    ai_fam_templ = AF_INET6;
		    break;
		case 'c':
		    ADDCMD(ntp_optarg);
		    break;
		case 'd':
		    ++debug;
		    break;
		case 'i':
		    interactive = 1;
		    break;
		case 'l':
		    ADDCMD("listpeers");
		    break;
		case 'n':
		    showhostnames = 0;
		    break;
		case 'p':
		    ADDCMD("peers");
		    break;
		case 's':
		    ADDCMD("dmpeers");
		    break;
		default:
		    errflg++;
		    break;
	    }

	if (errflg) {
		(void) fprintf(stderr,
			       "usage: %s [-46dilnps] [-c cmd] host ...\n",
			       progname);
		exit(2);
	}

	if (ntp_optind == argc) {
		ADDHOST(DEFHOST);
	} else {
		for (; ntp_optind < argc; ntp_optind++)
		    ADDHOST(argv[ntp_optind]);
	}

	if (numcmds == 0 && interactive == 0
	    && isatty(fileno(stdin)) && isatty(fileno(stderr))) {
		interactive = 1;
	}
#endif

#ifndef SYS_WINNT /* Under NT cannot handle SIGINT, WIN32 spawns a handler */
	if (interactive)
	    (void) signal_no_reset(SIGINT, abortcmd);
#endif /* SYS_WINNT */

	/*
	 * Initialize the packet data buffer
	 */
	pktdatasize = INITDATASIZE;
	pktdata = emalloc(INITDATASIZE);

	if (numcmds == 0) {
		(void) openhost(chosts[0]);
		getcmds();
	} else {
		int ihost;
		int icmd;

		for (ihost = 0; ihost < numhosts; ihost++) {
			if (openhost(chosts[ihost]))
			    for (icmd = 0; icmd < numcmds; icmd++) {
				    if (numhosts > 1) 
					printf ("--- %s ---\n",chosts[ihost]);
				    docmd(ccmds[icmd]);
			    }
		}
	}
#ifdef SYS_WINNT
	WSACleanup();
#endif
	return(0);
} /* main end */


/*
 * openhost - open a socket to a host
 */
static int
openhost(
	const char *hname
	)
{
	char temphost[LENHOSTNAME];
	int a_info, i;
	struct addrinfo hints, *ai = NULL;
	register const char *cp;
	char name[LENHOSTNAME];
	char service[5];

	/*
	 * We need to get by the [] if they were entered 
	 */
	
	cp = hname;
	
	if (*cp == '[') {
		cp++;	
		for (i = 0; *cp && *cp != ']'; cp++, i++)
			name[i] = *cp;
		if (*cp == ']') {
			name[i] = '\0';
			hname = name;
		} else {
			return 0;
		}
	}	

	/*
	 * First try to resolve it as an ip address and if that fails,
	 * do a fullblown (dns) lookup. That way we only use the dns
	 * when it is needed and work around some implementations that
	 * will return an "IPv4-mapped IPv6 address" address if you
	 * give it an IPv4 address to lookup.
	 */
	strcpy(service, "ntp");
	memset((char *)&hints, 0, sizeof(struct addrinfo));
	hints.ai_family = ai_fam_templ;
	hints.ai_protocol = IPPROTO_UDP;
	hints.ai_socktype = SOCK_DGRAM;
	hints.ai_flags = Z_AI_NUMERICHOST;

	a_info = getaddrinfo(hname, service, &hints, &ai);
	if (a_info == EAI_NONAME
#ifdef EAI_NODATA
	    || a_info == EAI_NODATA
#endif
	   ) {
		hints.ai_flags = AI_CANONNAME;
#ifdef AI_ADDRCONFIG
		hints.ai_flags |= AI_ADDRCONFIG;
#endif
		a_info = getaddrinfo(hname, service, &hints, &ai);	
	}
	/* Some older implementations don't like AI_ADDRCONFIG. */
	if (a_info == EAI_BADFLAGS) {
		hints.ai_flags = AI_CANONNAME;
		a_info = getaddrinfo(hname, service, &hints, &ai);	
	}
	if (a_info != 0) {
		(void) fprintf(stderr, "%s\n", gai_strerror(a_info));
		if (ai != NULL)
			freeaddrinfo(ai);
		return 0;
	}

	/* 
	 * getaddrinfo() has returned without error so ai should not 
	 * be NULL.
	 */
	NTP_INSIST(ai != NULL);

	if (ai->ai_canonname == NULL) {
		strncpy(temphost, stoa((sockaddr_u *)ai->ai_addr),
		    LENHOSTNAME);
		temphost[LENHOSTNAME-1] = '\0';
	} else {
		strncpy(temphost, ai->ai_canonname, LENHOSTNAME);
		temphost[LENHOSTNAME-1] = '\0';
	}

	if (debug > 2)
	    printf("Opening host %s\n", temphost);

	if (havehost == 1) {
		if (debug > 2)
		    printf("Closing old host %s\n", currenthost);
		(void) closesocket(sockfd);
		havehost = 0;
	}
	(void) strcpy(currenthost, temphost);
	
	/* port maps to the same in both families */
	s_port = ((struct sockaddr_in6 *)ai->ai_addr)->sin6_port; 
#ifdef SYS_VXWORKS
	((struct sockaddr_in6 *)&hostaddr)->sin6_port = htons(SERVER_PORT_NUM);
	if (ai->ai_family == AF_INET)
		*(struct sockaddr_in *)&hostaddr= 
			*((struct sockaddr_in *)ai->ai_addr);
	else 
		*(struct sockaddr_in6 *)&hostaddr= 
			*((struct sockaddr_in6 *)ai->ai_addr);
#endif /* SYS_VXWORKS */

#ifdef SYS_WINNT
	{
		int optionValue = SO_SYNCHRONOUS_NONALERT;
		int err;

		err = setsockopt(INVALID_SOCKET, SOL_SOCKET, SO_OPENTYPE, (char *)&optionValue, sizeof(optionValue));
		if (err != NO_ERROR) {
			(void) fprintf(stderr, "cannot open nonoverlapped sockets\n");
			exit(1);
		}
	}

	sockfd = socket(ai->ai_family, SOCK_DGRAM, 0);
	if (sockfd == INVALID_SOCKET) {
		error("socket", "", "");
		exit(-1);
	}
#else
	sockfd = socket(ai->ai_family, SOCK_DGRAM, 0);
	if (sockfd == -1)
	    error("socket", "", "");
#endif /* SYS_WINNT */

	
#ifdef NEED_RCVBUF_SLOP
# ifdef SO_RCVBUF
	{
		int rbufsize = INITDATASIZE + 2048; /* 2K for slop */

		if (setsockopt(sockfd, SOL_SOCKET, SO_RCVBUF,
			       &rbufsize, sizeof(int)) == -1)
		    error("setsockopt", "", "");
	}
# endif
#endif

#ifdef SYS_VXWORKS
	if (connect(sockfd, (struct sockaddr *)&hostaddr, 
		    sizeof(hostaddr)) == -1)
#else
	if (connect(sockfd, (struct sockaddr *)ai->ai_addr,
		    ai->ai_addrlen) == -1)
#endif /* SYS_VXWORKS */
	    error("connect", "", "");

	freeaddrinfo(ai);
	havehost = 1;
	req_pkt_size = REQ_LEN_NOMAC;
	impl_ver = IMPL_XNTPD;
	return 1;
}


/* XXX ELIMINATE sendpkt similar in ntpq.c, ntpdc.c, ntp_io.c, ntptrace.c */
/*
 * sendpkt - send a packet to the remote host
 */
static int
sendpkt(
	void *	xdata,
	size_t	xdatalen
	)
{
	if (send(sockfd, xdata, xdatalen, 0) == -1) {
		warning("write to %s failed", currenthost, "");
		return -1;
	}

	return 0;
}


/*
 * growpktdata - grow the packet data area
 */
static void
growpktdata(void)
{
	pktdatasize += INCDATASIZE;
	pktdata = erealloc(pktdata, (size_t)pktdatasize);
}


/*
 * getresponse - get a (series of) response packet(s) and return the data
 */
static int
getresponse(
	int implcode,
	int reqcode,
	int *ritems,
	int *rsize,
	char **rdata,
	int esize
	)
{
	struct resp_pkt rpkt;
	struct sock_timeval tvo;
	int items;
	int i;
	int size;
	int datasize;
	char *datap;
	char *tmp_data;
	char haveseq[MAXSEQ+1];
	int firstpkt;
	int lastseq;
	int numrecv;
	int seq;
	fd_set fds;
	int n;
	int pad;

	/*
	 * This is pretty tricky.  We may get between 1 and many packets
	 * back in response to the request.  We peel the data out of
	 * each packet and collect it in one long block.  When the last
	 * packet in the sequence is received we'll know how many we
	 * should have had.  Note we use one long time out, should reconsider.
	 */
	*ritems = 0;
	*rsize = 0;
	firstpkt = 1;
	numrecv = 0;
	*rdata = datap = pktdata;
	lastseq = 999;	/* too big to be a sequence number */
	memset(haveseq, 0, sizeof(haveseq));
	FD_ZERO(&fds);

    again:
	if (firstpkt)
		tvo = tvout;
	else
		tvo = tvsout;
	
	FD_SET(sockfd, &fds);
	n = select(sockfd+1, &fds, (fd_set *)0, (fd_set *)0, &tvo);

	if (n == -1) {
		warning("select fails", "", "");
		return -1;
	}
	if (n == 0) {
		/*
		 * Timed out.  Return what we have
		 */
		if (firstpkt) {
			(void) fprintf(stderr,
				       "%s: timed out, nothing received\n", currenthost);
			return ERR_TIMEOUT;
		} else {
			(void) fprintf(stderr,
				       "%s: timed out with incomplete data\n",
				       currenthost);
			if (debug) {
				printf("Received sequence numbers");
				for (n = 0; n <= MAXSEQ; n++)
				    if (haveseq[n])
					printf(" %d,", n);
				if (lastseq != 999)
				    printf(" last frame received\n");
				else
				    printf(" last frame not received\n");
			}
			return ERR_INCOMPLETE;
		}
	}

	n = recv(sockfd, (char *)&rpkt, sizeof(rpkt), 0);
	if (n == -1) {
		warning("read", "", "");
		return -1;
	}


	/*
	 * Check for format errors.  Bug proofing.
	 */
	if (n < RESP_HEADER_SIZE) {
		if (debug)
		    printf("Short (%d byte) packet received\n", n);
		goto again;
	}
	if (INFO_VERSION(rpkt.rm_vn_mode) > NTP_VERSION ||
	    INFO_VERSION(rpkt.rm_vn_mode) < NTP_OLDVERSION) {
		if (debug)
		    printf("Packet received with version %d\n",
			   INFO_VERSION(rpkt.rm_vn_mode));
		goto again;
	}
	if (INFO_MODE(rpkt.rm_vn_mode) != MODE_PRIVATE) {
		if (debug)
		    printf("Packet received with mode %d\n",
			   INFO_MODE(rpkt.rm_vn_mode));
		goto again;
	}
	if (INFO_IS_AUTH(rpkt.auth_seq)) {
		if (debug)
		    printf("Encrypted packet received\n");
		goto again;
	}
	if (!ISRESPONSE(rpkt.rm_vn_mode)) {
		if (debug)
		    printf("Received request packet, wanted response\n");
		goto again;
	}
	if (INFO_MBZ(rpkt.mbz_itemsize) != 0) {
		if (debug)
		    printf("Received packet with nonzero MBZ field!\n");
		goto again;
	}

	/*
	 * Check implementation/request.  Could be old data getting to us.
	 */
	if (rpkt.implementation != implcode || rpkt.request != reqcode) {
		if (debug)
		    printf(
			    "Received implementation/request of %d/%d, wanted %d/%d",
			    rpkt.implementation, rpkt.request,
			    implcode, reqcode);
		goto again;
	}

	/*
	 * Check the error code.  If non-zero, return it.
	 */
	if (INFO_ERR(rpkt.err_nitems) != INFO_OKAY) {
		if (debug && ISMORE(rpkt.rm_vn_mode)) {
			printf("Error code %d received on not-final packet\n",
			       INFO_ERR(rpkt.err_nitems));
		}
		return (int)INFO_ERR(rpkt.err_nitems);
	}

	/*
	 * Collect items and size.  Make sure they make sense.
	 */
	items = INFO_NITEMS(rpkt.err_nitems);
	size = INFO_ITEMSIZE(rpkt.mbz_itemsize);
	if (esize > size)
		pad = esize - size;
	else 
		pad = 0;
	datasize = items * size;
	if ((size_t)datasize > (n-RESP_HEADER_SIZE)) {
		if (debug)
		    printf(
			    "Received items %d, size %d (total %d), data in packet is %lu\n",
			    items, size, datasize, (u_long)(n-RESP_HEADER_SIZE));
		goto again;
	}

	/*
	 * If this isn't our first packet, make sure the size matches
	 * the other ones.
	 */
	if (!firstpkt && size != *rsize) {
		if (debug)
		    printf("Received itemsize %d, previous %d\n",
			   size, *rsize);
		goto again;
	}
	/*
	 * If we've received this before, +toss it
	 */
	seq = INFO_SEQ(rpkt.auth_seq);
	if (haveseq[seq]) {
		if (debug)
		    printf("Received duplicate sequence number %d\n", seq);
		goto again;
	}
	haveseq[seq] = 1;

	/*
	 * If this is the last in the sequence, record that.
	 */
	if (!ISMORE(rpkt.rm_vn_mode)) {
		if (lastseq != 999) {
			printf("Received second end sequence packet\n");
			goto again;
		}
		lastseq = seq;
	}

	/*
	 * So far, so good.  Copy this data into the output array.
	 */
	if ((datap + datasize + (pad * items)) > (pktdata + pktdatasize)) {
		int offset = datap - pktdata;
		growpktdata();
		*rdata = pktdata; /* might have been realloced ! */
		datap = pktdata + offset;
	}
	/* 
	 * We now move the pointer along according to size and number of
	 * items.  This is so we can play nice with older implementations
	 */

	tmp_data = rpkt.data;
	for (i = 0; i < items; i++) {
		memcpy(datap, tmp_data, (unsigned)size);
		tmp_data += size;
		memset(datap + size, 0, pad);
		datap += size + pad;
	}

	if (firstpkt) {
		firstpkt = 0;
		*rsize = size + pad;
	}
	*ritems += items;

	/*
	 * Finally, check the count of received packets.  If we've got them
	 * all, return
	 */
	++numrecv;
	if (numrecv <= lastseq)
		goto again;
	return INFO_OKAY;
}


/*
 * sendrequest - format and send a request packet
 *
 * Historically, ntpdc has used a fixed-size request packet regardless
 * of the actual payload size.  When authenticating, the timestamp, key
 * ID, and digest have been placed just before the end of the packet.
 * With the introduction in late 2009 of support for authenticated
 * ntpdc requests using larger 20-octet digests (vs. 16 for MD5), we
 * come up four bytes short.
 *
 * To maintain interop while allowing for larger digests, the behavior
 * is unchanged when using 16-octet digests.  For larger digests, the
 * timestamp, key ID, and digest are placed immediately following the
 * request payload, with the overall packet size variable.  ntpd can
 * distinguish 16-octet digests by the overall request size being
 * REQ_LEN_NOMAC + 4 + 16 with the auth bit enabled.  When using a
 * longer digest, that request size should be avoided.
 *
 * With the form used with 20-octet and larger digests, the timestamp,
 * key ID, and digest are located by ntpd relative to the start of the
 * packet, and the size of the digest is then implied by the packet
 * size.
 */
static int
sendrequest(
	int implcode,
	int reqcode,
	int auth,
	u_int qitems,
	size_t qsize,
	char *qdata
	)
{
	struct req_pkt qpkt;
	size_t	datasize;
	size_t	reqsize;
	u_long	key_id;
	l_fp	ts;
	l_fp *	ptstamp;
	int	maclen;
	char *	pass;

	memset(&qpkt, 0, sizeof(qpkt));

	qpkt.rm_vn_mode = RM_VN_MODE(0, 0, 0);
	qpkt.implementation = (u_char)implcode;
	qpkt.request = (u_char)reqcode;

	datasize = qitems * qsize;
	if (datasize && qdata != NULL) {
		memcpy(qpkt.data, qdata, datasize);
		qpkt.err_nitems = ERR_NITEMS(0, qitems);
		qpkt.mbz_itemsize = MBZ_ITEMSIZE(qsize);
	} else {
		qpkt.err_nitems = ERR_NITEMS(0, 0);
		qpkt.mbz_itemsize = MBZ_ITEMSIZE(qsize);  /* allow for optional first item */
	}

	if (!auth || (keyid_entered && info_auth_keyid == 0)) {
		qpkt.auth_seq = AUTH_SEQ(0, 0);
		return sendpkt(&qpkt, req_pkt_size);
	}

	if (info_auth_keyid == 0) {
		key_id = getkeyid("Keyid: ");
		if (!key_id) {
			fprintf(stderr, "Invalid key identifier\n");
			return 1;
		}
		info_auth_keyid = key_id;
	}
	if (!authistrusted(info_auth_keyid)) {
		pass = getpass_keytype(info_auth_keytype);
		if ('\0' == pass[0]) {
			fprintf(stderr, "Invalid password\n");
			return 1;
		}
		authusekey(info_auth_keyid, info_auth_keytype,
			   (u_char *)pass);
		authtrust(info_auth_keyid, 1);
	}
	qpkt.auth_seq = AUTH_SEQ(1, 0);
	if (info_auth_hashlen > 16) {
		/*
		 * Only ntpd which expects REQ_LEN_NOMAC plus maclen
		 * octets in an authenticated request using a 16 octet
		 * digest (that is, a newer ntpd) will handle digests
		 * larger than 16 octets, so for longer digests, do
		 * not attempt to shorten the requests for downlevel
		 * ntpd compatibility.
		 */
		if (REQ_LEN_NOMAC != req_pkt_size)
			return 1;
		reqsize = REQ_LEN_HDR + datasize + sizeof(*ptstamp);
		/* align to 32 bits */
		reqsize = (reqsize + 3) & ~3;
	} else
		reqsize = req_pkt_size;
	ptstamp = (void *)((char *)&qpkt + reqsize);
	ptstamp--;
	get_systime(&ts);
	L_ADD(&ts, &delay_time);
	HTONL_FP(&ts, ptstamp);
	maclen = authencrypt(info_auth_keyid, (void *)&qpkt, reqsize);
	if (!maclen) {  
		fprintf(stderr, "Key not found\n");
		return 1;
	} else if (maclen != (info_auth_hashlen + sizeof(keyid_t))) {
		fprintf(stderr,
			"%d octet MAC, %lu expected with %lu octet digest\n",
			maclen, (u_long)(info_auth_hashlen + sizeof(keyid_t)),
			(u_long)info_auth_hashlen);
		return 1;
	}
	return sendpkt(&qpkt, reqsize + maclen);
}


/*
 * doquery - send a request and process the response
 */
int
doquery(
	int implcode,
	int reqcode,
	int auth,
	int qitems,
	int qsize,
	char *qdata,
	int *ritems,
	int *rsize,
	char **rdata,
 	int quiet_mask,
	int esize
	)
{
	int res;
	char junk[512];
	fd_set fds;
	struct sock_timeval tvzero;

	/*
	 * Check to make sure host is open
	 */
	if (!havehost) {
		(void) fprintf(stderr, "***No host open, use `host' command\n");
		return -1;
	}

	/*
	 * Poll the socket and clear out any pending data
	 */
again:
	do {
		tvzero.tv_sec = tvzero.tv_usec = 0;
		FD_ZERO(&fds);
		FD_SET(sockfd, &fds);
		res = select(sockfd+1, &fds, (fd_set *)0, (fd_set *)0, &tvzero);

		if (res == -1) {
			warning("polling select", "", "");
			return -1;
		} else if (res > 0)

		    (void) recv(sockfd, junk, sizeof junk, 0);
	} while (res > 0);


	/*
	 * send a request
	 */
	res = sendrequest(implcode, reqcode, auth, qitems, qsize, qdata);
	if (res != 0)
		return res;
	
	/*
	 * Get the response.  If we got a standard error, print a message
	 */
	res = getresponse(implcode, reqcode, ritems, rsize, rdata, esize);

	/*
	 * Try to be compatible with older implementations of ntpd.
	 */
	if (res == INFO_ERR_FMT && req_pkt_size != 48) {
		int oldsize;

		oldsize = req_pkt_size;

		switch(req_pkt_size) {
		case REQ_LEN_NOMAC:
			req_pkt_size = 160;
			break;
		case 160:
			req_pkt_size = 48;
			break;
		}
		if (impl_ver == IMPL_XNTPD) {
			fprintf(stderr,
			    "***Warning changing to older implementation\n");
			return INFO_ERR_IMPL;
		}

		fprintf(stderr,
		    "***Warning changing the request packet size from %d to %d\n",
		    oldsize, req_pkt_size);
		goto again;
	}

 	/* log error message if not told to be quiet */
 	if ((res > 0) && (((1 << res) & quiet_mask) == 0)) {
		switch(res) {
		case INFO_ERR_IMPL:
			/* Give us a chance to try the older implementation. */
			if (implcode == IMPL_XNTPD)
				break;
			(void) fprintf(stderr,
				       "***Server implementation incompatable with our own\n");
			break;
		case INFO_ERR_REQ:
			(void) fprintf(stderr,
				       "***Server doesn't implement this request\n");
			break;
		case INFO_ERR_FMT:
			(void) fprintf(stderr,
				       "***Server reports a format error in the received packet (shouldn't happen)\n");
			break;
		case INFO_ERR_NODATA:
			(void) fprintf(stderr,
				       "***Server reports data not found\n");
			break;
		case INFO_ERR_AUTH:
			(void) fprintf(stderr, "***Permission denied\n");
			break;
		case ERR_TIMEOUT:
			(void) fprintf(stderr, "***Request timed out\n");
			break;
		case ERR_INCOMPLETE:
			(void) fprintf(stderr,
				       "***Response from server was incomplete\n");
			break;
		default:
			(void) fprintf(stderr,
				       "***Server returns unknown error code %d\n", res);
			break;
		}
	}
	return res;
}


/*
 * getcmds - read commands from the standard input and execute them
 */
static void
getcmds(void)
{
	char *	line;
	int	count;

	ntp_readline_init(interactive ? prompt : NULL);

	for (;;) {
		line = ntp_readline(&count);
		if (NULL == line)
			break;
		docmd(line);
		free(line);
	}

	ntp_readline_uninit();
}


#ifndef SYS_WINNT /* Under NT cannot handle SIGINT, WIN32 spawns a handler */
/*
 * abortcmd - catch interrupts and abort the current command
 */
static RETSIGTYPE
abortcmd(
	int sig
	)
{

	if (current_output == stdout)
	    (void) fflush(stdout);
	putc('\n', stderr);
	(void) fflush(stderr);
	if (jump) longjmp(interrupt_buf, 1);
}
#endif /* SYS_WINNT */

/*
 * docmd - decode the command line and execute a command
 */
static void
docmd(
	const char *cmdline
	)
{
	char *tokens[1+MAXARGS+MOREARGS+2];
	struct parse pcmd;
	int ntok;
	int i, ti;
	int rval;
	struct xcmd *xcmd;

	ai_fam_templ = ai_fam_default;
	/*
	 * Tokenize the command line.  If nothing on it, return.
	 */
	tokenize(cmdline, tokens, &ntok);
	if (ntok == 0)
	    return;
	
	/*
	 * Find the appropriate command description.
	 */
	i = findcmd(tokens[0], builtins, opcmds, &xcmd);
	if (i == 0) {
		(void) fprintf(stderr, "***Command `%s' unknown\n",
			       tokens[0]);
		return;
	} else if (i >= 2) {
		(void) fprintf(stderr, "***Command `%s' ambiguous\n",
			       tokens[0]);
		return;
	}
	
	/*
	 * Save the keyword, then walk through the arguments, interpreting
	 * as we go.
	 */
	pcmd.keyword = tokens[0];
	pcmd.nargs = 0;
	ti = 1;
	for (i = 0; i < MAXARGS && xcmd->arg[i] != NO;) {
		if ((i+ti) >= ntok) {
			if (!(xcmd->arg[i] & OPT)) {
				printusage(xcmd, stderr);
				return;
			}
			break;
		}
		if ((xcmd->arg[i] & OPT) && (*tokens[i+ti] == '>'))
			break;
		rval = getarg(tokens[i+ti], (int)xcmd->arg[i], &pcmd.argval[i]);
		if (rval == -1) {
			ti++;
			continue;
		}
		if (rval == 0)
			return;
		pcmd.nargs++;
		i++;
	}

	/* Any extra args are assumed to be "OPT|NTP_STR". */
	for ( ; i < MAXARGS + MOREARGS;) {
	     if ((i+ti) >= ntok)
		  break;
		rval = getarg(tokens[i+ti], (int)(OPT|NTP_STR), &pcmd.argval[i]);
		if (rval == -1) {
			ti++;
			continue;
		}
		if (rval == 0)
			return;
		pcmd.nargs++;
		i++;
	}

	i += ti;
	if (i < ntok && *tokens[i] == '>') {
		char *fname;

		if (*(tokens[i]+1) != '\0')
		    fname = tokens[i]+1;
		else if ((i+1) < ntok)
		    fname = tokens[i+1];
		else {
			(void) fprintf(stderr, "***No file for redirect\n");
			return;
		}

		current_output = fopen(fname, "w");
		if (current_output == NULL) {
			(void) fprintf(stderr, "***Error opening %s: ", fname);
			perror("");
			return;
		}
	} else {
		current_output = stdout;
	}

	if (interactive && setjmp(interrupt_buf)) {
		return;
	} else {
		jump = 1;
		(xcmd->handler)(&pcmd, current_output);
		jump = 0;
		if (current_output != stdout)
			(void) fclose(current_output);
		current_output = NULL;
	}
}


/*
 * tokenize - turn a command line into tokens
 */
static void
tokenize(
	const char *line,
	char **tokens,
	int *ntok
	)
{
	register const char *cp;
	register char *sp;
	static char tspace[MAXLINE];

	sp = tspace;
	cp = line;
	for (*ntok = 0; *ntok < MAXTOKENS; (*ntok)++) {
		tokens[*ntok] = sp;
		while (ISSPACE(*cp))
		    cp++;
		if (ISEOL(*cp))
		    break;
		do {
			*sp++ = *cp++;
		} while (!ISSPACE(*cp) && !ISEOL(*cp));

		*sp++ = '\0';
	}
}



/*
 * findcmd - find a command in a command description table
 */
static int
findcmd(
	register char *str,
	struct xcmd *clist1,
	struct xcmd *clist2,
	struct xcmd **cmd
	)
{
	register struct xcmd *cl;
	register int clen;
	int nmatch;
	struct xcmd *nearmatch = NULL;
	struct xcmd *clist;

	clen = strlen(str);
	nmatch = 0;
	if (clist1 != 0)
	    clist = clist1;
	else if (clist2 != 0)
	    clist = clist2;
	else
	    return 0;

    again:
	for (cl = clist; cl->keyword != 0; cl++) {
		/* do a first character check, for efficiency */
		if (*str != *(cl->keyword))
		    continue;
		if (strncmp(str, cl->keyword, (unsigned)clen) == 0) {
			/*
			 * Could be extact match, could be approximate.
			 * Is exact if the length of the keyword is the
			 * same as the str.
			 */
			if (*((cl->keyword) + clen) == '\0') {
				*cmd = cl;
				return 1;
			}
			nmatch++;
			nearmatch = cl;
		}
	}

				/*
				 * See if there is more to do.  If so, go again.  Sorry about the
				 * goto, too much looking at BSD sources...
				 */
	if (clist == clist1 && clist2 != 0) {
		clist = clist2;
		goto again;
	}

				/*
				 * If we got extactly 1 near match, use it, else return number
				 * of matches.
				 */
	if (nmatch == 1) {
		*cmd = nearmatch;
		return 1;
	}
	return nmatch;
}


/*
 * getarg - interpret an argument token
 *
 * string is always set.
 * type is set to the decoded type.
 *
 * return:	 0 - failure
 *		 1 - success
 *		-1 - skip to next token
 */
static int
getarg(
	char *str,
	int code,
	arg_v *argp
	)
{
	int isneg;
	char *cp, *np;
	static const char *digits = "0123456789";

	memset(argp, 0, sizeof(*argp));

	argp->string = str;
	argp->type   = code & ~OPT;

	switch (argp->type) {
	    case NTP_STR:
		break;
	    case NTP_ADD:
		if (!strcmp("-6", str)) {
			ai_fam_templ = AF_INET6;
			return -1;
		} else if (!strcmp("-4", str)) {
			ai_fam_templ = AF_INET;
			return -1;
		}
		if (!getnetnum(str, &(argp->netnum), (char *)0, 0)) {
			return 0;
		}
		break;
	    case NTP_INT:
	    case NTP_UINT:
		isneg = 0;
		np = str;
		if (*np == '-') {
			np++;
			isneg = 1;
		}

		argp->uval = 0;
		do {
			cp = strchr(digits, *np);
			if (cp == NULL) {
				(void) fprintf(stderr,
					       "***Illegal integer value %s\n", str);
				return 0;
			}
			argp->uval *= 10;
			argp->uval += (cp - digits);
		} while (*(++np) != '\0');

		if (isneg) {
			if ((code & ~OPT) == NTP_UINT) {
				(void) fprintf(stderr,
					       "***Value %s should be unsigned\n", str);
				return 0;
			}
			argp->ival = -argp->ival;
		}
		break;
	    case IP_VERSION:
		if (!strcmp("-6", str))
			argp->ival = 6 ;
		else if (!strcmp("-4", str))
			argp->ival = 4 ;
		else {
			(void) fprintf(stderr,
			    "***Version must be either 4 or 6\n");
			return 0;
		}
		break;
	}

	return 1;
}


/*
 * getnetnum - given a host name, return its net number
 *	       and (optional) full name
 */
static int
getnetnum(
	const char *hname,
	sockaddr_u *num,
	char *fullhost,
	int af
	)
{
	int sockaddr_len;
	struct addrinfo hints, *ai = NULL;

	sockaddr_len = SIZEOF_SOCKADDR(af);
	memset((char *)&hints, 0, sizeof(struct addrinfo));
	hints.ai_flags = AI_CANONNAME;
#ifdef AI_ADDRCONFIG
	hints.ai_flags |= AI_ADDRCONFIG;
#endif
	
	/*
	 * decodenetnum only works with addresses, but handles syntax
	 * that getaddrinfo doesn't:  [2001::1]:1234
	 */
	if (decodenetnum(hname, num)) {
		if (fullhost != NULL)
			getnameinfo(&num->sa, SOCKLEN(num), fullhost,
				    LENHOSTNAME, NULL, 0, 0);
		return 1;
	} else if (getaddrinfo(hname, "ntp", &hints, &ai) == 0) {
		NTP_INSIST(sizeof(*num) >= ai->ai_addrlen);
		memcpy(num, ai->ai_addr, ai->ai_addrlen);
		if (fullhost != NULL) {
			if (ai->ai_canonname != NULL)
				strncpy(fullhost, ai->ai_canonname,
					LENHOSTNAME);
			else
				getnameinfo(&num->sa, SOCKLEN(num),
					    fullhost, LENHOSTNAME, NULL,
					    0, 0);
		}
		return 1;
	} else {
		(void) fprintf(stderr, "***Can't find host %s\n", hname);
		return 0;
	}
	/*NOTREACHED*/
}


/*
 * nntohost - convert network number to host name.  This routine enforces
 *	       the showhostnames setting.
 */
char *
nntohost(
	sockaddr_u *netnum
	)
{
	if (!showhostnames || SOCK_UNSPEC(netnum))
		return stoa(netnum);
	else if (ISREFCLOCKADR(netnum))
		return refnumtoa(netnum);
	else
		return socktohost(netnum);
}


/*
 * Finally, the built in command handlers
 */

/*
 * help - tell about commands, or details of a particular command
 */
static void
help(
	struct parse *pcmd,
	FILE *fp
	)
{
	struct xcmd *xcp;
	char *cmd;
	const char *list[100];
<<<<<<< HEAD
	int word, words;
	int row, rows;
	int col, cols;
=======
	size_t word, words;
	size_t row, rows;
	size_t col, cols;
	size_t length;
>>>>>>> cf744e69

	if (pcmd->nargs == 0) {
		words = 0;
		for (xcp = builtins; xcp->keyword != 0; xcp++) {
<<<<<<< HEAD
			if (*(xcp->keyword) != '?' &&
			    words < COUNTOF(list))
				list[words++] = xcp->keyword;
		}
		for (xcp = opcmds; xcp->keyword != 0; xcp++)
			if (words < COUNTOF(list))
				list[words++] = xcp->keyword;

		qsort((void *)&list, (size_t)words, sizeof(list[0]), helpsort);
		col = 0;
		for (word = 0; word < words; word++) {
			int length = strlen(list[word]);
			if (col < length)
				col = length;
=======
			if (*(xcp->keyword) != '?')
				list[words++] = xcp->keyword;
		}
		for (xcp = opcmds; xcp->keyword != 0; xcp++)
			list[words++] = xcp->keyword;

		qsort((void *)list, (size_t)words, sizeof(list[0]),
		      helpsort);
		col = 0;
		for (word = 0; word < words; word++) {
			length = strlen(list[word]);
			col = max(col, length);
>>>>>>> cf744e69
		}

		cols = SCREENWIDTH / ++col;
		rows = (words + cols - 1) / cols;

		fprintf(fp, "ntpdc commands:\n");

		for (row = 0; row < rows; row++) {
			for (word = row; word < words; word += rows)
				fprintf(fp, "%-*.*s", col, col-1, list[word]);
			fprintf(fp, "\n");
		}
	} else {
		cmd = pcmd->argval[0].string;
		words = findcmd(cmd, builtins, opcmds, &xcp);
		if (words == 0) {
			fprintf(stderr,
				"Command `%s' is unknown\n", cmd);
			return;
		} else if (words >= 2) {
			fprintf(stderr,
				"Command `%s' is ambiguous\n", cmd);
			return;
		}
		fprintf(fp, "function: %s\n", xcp->comment);
		printusage(xcp, fp);
	}
}


/*
 * helpsort - do hostname qsort comparisons
 */
static int
helpsort(
	const void *t1,
	const void *t2
	)
{
	const char * const *	name1 = t1;
	const char * const *	name2 = t2;

	return strcmp(*name1, *name2);
}


/*
 * printusage - print usage information for a command
 */
static void
printusage(
	struct xcmd *xcp,
	FILE *fp
	)
{
	int i, opt46;

	opt46 = 0;
	(void) fprintf(fp, "usage: %s", xcp->keyword);
	for (i = 0; i < MAXARGS && xcp->arg[i] != NO; i++) {
		if (opt46 == 0 && (xcp->arg[i] & ~OPT) == NTP_ADD) {
			(void) fprintf(fp, " [ -4|-6 ]");
			opt46 = 1;
		}
		if (xcp->arg[i] & OPT)
		    (void) fprintf(fp, " [ %s ]", xcp->desc[i]);
		else
		    (void) fprintf(fp, " %s", xcp->desc[i]);
	}
	(void) fprintf(fp, "\n");
}


/*
 * timeout - set time out time
 */
static void
timeout(
	struct parse *pcmd,
	FILE *fp
	)
{
	int val;

	if (pcmd->nargs == 0) {
		val = tvout.tv_sec * 1000 + tvout.tv_usec / 1000;
		(void) fprintf(fp, "primary timeout %d ms\n", val);
	} else {
		tvout.tv_sec = pcmd->argval[0].uval / 1000;
		tvout.tv_usec = (pcmd->argval[0].uval - (tvout.tv_sec * 1000))
			* 1000;
	}
}


/*
 * my_delay - set delay for auth requests
 */
static void
my_delay(
	struct parse *pcmd,
	FILE *fp
	)
{
	int isneg;
	u_long val;

	if (pcmd->nargs == 0) {
		val = delay_time.l_ui * 1000 + delay_time.l_uf / 4294967;
		(void) fprintf(fp, "delay %lu ms\n", val);
	} else {
		if (pcmd->argval[0].ival < 0) {
			isneg = 1;
			val = (u_long)(-pcmd->argval[0].ival);
		} else {
			isneg = 0;
			val = (u_long)pcmd->argval[0].ival;
		}

		delay_time.l_ui = val / 1000;
		val %= 1000;
		delay_time.l_uf = val * 4294967;	/* 2**32/1000 */

		if (isneg)
		    L_NEG(&delay_time);
	}
}


/*
 * host - set the host we are dealing with.
 */
static void
host(
	struct parse *pcmd,
	FILE *fp
	)
{
	int i;

	if (pcmd->nargs == 0) {
		if (havehost)
		    (void) fprintf(fp, "current host is %s\n", currenthost);
		else
		    (void) fprintf(fp, "no current host\n");
		return;
	}

	i = 0;
	if (pcmd->nargs == 2) {
		if (!strcmp("-4", pcmd->argval[i].string))
			ai_fam_templ = AF_INET;
		else if (!strcmp("-6", pcmd->argval[i].string))
			ai_fam_templ = AF_INET6;
		else {
			if (havehost)
				(void) fprintf(fp,
				    "current host remains %s\n", currenthost);
			else
				(void) fprintf(fp, "still no current host\n");
			return;
		}
		i = 1;
	}
	if (openhost(pcmd->argval[i].string)) {
		(void) fprintf(fp, "current host set to %s\n", currenthost);
	} else {
		if (havehost)
		    (void) fprintf(fp,
				   "current host remains %s\n", currenthost);
		else
		    (void) fprintf(fp, "still no current host\n");
	}
}


/*
 * keyid - get a keyid to use for authenticating requests
 */
static void
keyid(
	struct parse *pcmd,
	FILE *fp
	)
{
	if (pcmd->nargs == 0) {
		if (info_auth_keyid == 0 && !keyid_entered)
		    (void) fprintf(fp, "no keyid defined\n");
		else if (info_auth_keyid == 0 && keyid_entered)
		    (void) fprintf(fp, "no keyid will be sent\n");
		else
		    (void) fprintf(fp, "keyid is %lu\n", (u_long)info_auth_keyid);
	} else {
		info_auth_keyid = pcmd->argval[0].uval;
		keyid_entered = 1;
	}
}


/*
 * keytype - get type of key to use for authenticating requests
 */
static void
keytype(
	struct parse *pcmd,
	FILE *fp
	)
{
	const char *	digest_name;
	size_t		digest_len;
	int		key_type;

	if (!pcmd->nargs) {
		fprintf(fp, "keytype is %s with %lu octet digests\n",
			keytype_name(info_auth_keytype),
			(u_long)info_auth_hashlen);
		return;
	}

	digest_name = pcmd->argval[0].string;
	digest_len = 0;
	key_type = keytype_from_text(digest_name, &digest_len);

	if (!key_type) {
		fprintf(fp, "keytype must be 'md5'%s\n",
#ifdef OPENSSL
			" or a digest type provided by OpenSSL");
#else
			"");
#endif
		return;
	}

	info_auth_keytype = key_type;
	info_auth_hashlen = digest_len;
}


/*
 * passwd - get an authentication key
 */
/*ARGSUSED*/
static void
passwd(
	struct parse *pcmd,
	FILE *fp
	)
{
	char *pass;

	if (info_auth_keyid == 0) {
		info_auth_keyid = getkeyid("Keyid: ");
		if (info_auth_keyid == 0) {
			(void)fprintf(fp, "Keyid must be defined\n");
			return;
		}
	}
	if (pcmd->nargs >= 1)
		pass = pcmd->argval[0].string;
	else {
		pass = getpass_keytype(info_auth_keytype);
		if ('\0' == *pass) {
			fprintf(fp, "Password unchanged\n");
			return;
		}
	}
	authusekey(info_auth_keyid, info_auth_keytype, (u_char *)pass);
	authtrust(info_auth_keyid, 1);
}


/*
 * hostnames - set the showhostnames flag
 */
static void
hostnames(
	struct parse *pcmd,
	FILE *fp
	)
{
	if (pcmd->nargs == 0) {
		if (showhostnames)
		    (void) fprintf(fp, "hostnames being shown\n");
		else
		    (void) fprintf(fp, "hostnames not being shown\n");
	} else {
		if (STREQ(pcmd->argval[0].string, "yes"))
		    showhostnames = 1;
		else if (STREQ(pcmd->argval[0].string, "no"))
		    showhostnames = 0;
		else
		    (void)fprintf(stderr, "What?\n");
	}
}


/*
 * setdebug - set/change debugging level
 */
static void
setdebug(
	struct parse *pcmd,
	FILE *fp
	)
{
	if (pcmd->nargs == 0) {
		(void) fprintf(fp, "debug level is %d\n", debug);
		return;
	} else if (STREQ(pcmd->argval[0].string, "no")) {
		debug = 0;
	} else if (STREQ(pcmd->argval[0].string, "more")) {
		debug++;
	} else if (STREQ(pcmd->argval[0].string, "less")) {
		debug--;
	} else {
		(void) fprintf(fp, "What?\n");
		return;
	}
	(void) fprintf(fp, "debug level set to %d\n", debug);
}


/*
 * quit - stop this nonsense
 */
/*ARGSUSED*/
static void
quit(
	struct parse *pcmd,
	FILE *fp
	)
{
	if (havehost)
	    closesocket(sockfd);
	exit(0);
}


/*
 * version - print the current version number
 */
/*ARGSUSED*/
static void
version(
	struct parse *pcmd,
	FILE *fp
	)
{

	(void) fprintf(fp, "%s\n", Version);
	return;
}


/*
 * warning - print a warning message
 */
static void
warning(
	const char *fmt,
	const char *st1,
	const char *st2
	)
{
	(void) fprintf(stderr, "%s: ", progname);
	(void) fprintf(stderr, fmt, st1, st2);
	(void) fprintf(stderr, ": ");
	perror("");
}


/*
 * error - print a message and exit
 */
static void
error(
	const char *fmt,
	const char *st1,
	const char *st2
	)
{
	warning(fmt, st1, st2);
	exit(1);
}

/*
 * getkeyid - prompt the user for a keyid to use
 */
static u_long
getkeyid(
	const char *keyprompt
	)
{
	int c;
	FILE *fi;
	char pbuf[20];
	size_t i;
	size_t ilim;

#ifndef SYS_WINNT
	if ((fi = fdopen(open("/dev/tty", 2), "r")) == NULL)
#else
	if ((fi = _fdopen(open("CONIN$", _O_TEXT), "r")) == NULL)
#endif /* SYS_WINNT */
		fi = stdin;
	else
		setbuf(fi, (char *)NULL);
	fprintf(stderr, "%s", keyprompt); fflush(stderr);
	for (i = 0, ilim = COUNTOF(pbuf) - 1;
	     i < ilim && (c = getc(fi)) != '\n' && c != EOF;
	     )
		pbuf[i++] = (char)c;
	pbuf[i] = '\0';
	if (fi != stdin)
		fclose(fi);

	return (u_long) atoi(pbuf);
}<|MERGE_RESOLUTION|>--- conflicted
+++ resolved
@@ -1555,49 +1555,25 @@
 	struct xcmd *xcp;
 	char *cmd;
 	const char *list[100];
-<<<<<<< HEAD
-	int word, words;
-	int row, rows;
-	int col, cols;
-=======
 	size_t word, words;
 	size_t row, rows;
 	size_t col, cols;
 	size_t length;
->>>>>>> cf744e69
 
 	if (pcmd->nargs == 0) {
 		words = 0;
 		for (xcp = builtins; xcp->keyword != 0; xcp++) {
-<<<<<<< HEAD
-			if (*(xcp->keyword) != '?' &&
-			    words < COUNTOF(list))
-				list[words++] = xcp->keyword;
-		}
-		for (xcp = opcmds; xcp->keyword != 0; xcp++)
-			if (words < COUNTOF(list))
-				list[words++] = xcp->keyword;
-
-		qsort((void *)&list, (size_t)words, sizeof(list[0]), helpsort);
-		col = 0;
-		for (word = 0; word < words; word++) {
-			int length = strlen(list[word]);
-			if (col < length)
-				col = length;
-=======
 			if (*(xcp->keyword) != '?')
 				list[words++] = xcp->keyword;
 		}
 		for (xcp = opcmds; xcp->keyword != 0; xcp++)
 			list[words++] = xcp->keyword;
 
-		qsort((void *)list, (size_t)words, sizeof(list[0]),
-		      helpsort);
+		qsort((void *)list, words, sizeof(list[0]), helpsort);
 		col = 0;
 		for (word = 0; word < words; word++) {
 			length = strlen(list[word]);
 			col = max(col, length);
->>>>>>> cf744e69
 		}
 
 		cols = SCREENWIDTH / ++col;
