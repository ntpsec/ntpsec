--- conflicted
+++ resolved
@@ -1,11 +1,7 @@
 /*
  *  EDIT THIS FILE WITH CAUTION  (ntpdc-opts.c)
  *
-<<<<<<< HEAD
- *  It has been AutoGen-ed  April  7, 2015 at 09:40:50 AM by AutoGen 5.18.5pre4
-=======
  *  It has been AutoGen-ed  April 29, 2015 at 11:57:00 AM by AutoGen 5.18.5
->>>>>>> aecbdacb
  *  From the definitions    ntpdc-opts.def
  *  and the template file   options
  *
@@ -73,11 +69,7 @@
  *  static const strings for ntpdc options
  */
 static char const ntpdc_opt_strs[1908] =
-<<<<<<< HEAD
-/*     0 */ "ntpdc 4.3.14\n"
-=======
 /*     0 */ "ntpdc 4.3.23\n"
->>>>>>> aecbdacb
             "Copyright (C) 1992-2015 The University of Delaware and Network Time Foundation, all rights reserved.\n"
             "This is free software. It is licensed for use, modification and\n"
             "redistribution under the terms of the NTP License, copies of which\n"
@@ -136,22 +128,14 @@
 /*  1693 */ "no-load-opts\0"
 /*  1706 */ "no\0"
 /*  1709 */ "NTPDC\0"
-<<<<<<< HEAD
-/*  1715 */ "ntpdc - vendor-specific NTPD control program - Ver. 4.3.14\n"
-=======
 /*  1715 */ "ntpdc - vendor-specific NTPD control program - Ver. 4.3.23\n"
->>>>>>> aecbdacb
             "Usage:  %s [ -<flag> [<val>] | --<name>[{=| }<val>] ]... [ host ...]\n\0"
 /*  1844 */ "$HOME\0"
 /*  1850 */ ".\0"
 /*  1852 */ ".ntprc\0"
 /*  1859 */ "http://bugs.ntp.org, bugs@ntp.org\0"
 /*  1893 */ "\n\0"
-<<<<<<< HEAD
-/*  1895 */ "ntpdc 4.3.14";
-=======
 /*  1895 */ "ntpdc 4.3.23";
->>>>>>> aecbdacb
 
 /**
  *  ipv4 option description with
@@ -812,11 +796,7 @@
      translate option names.
    */
   /* referenced via ntpdcOptions.pzCopyright */
-<<<<<<< HEAD
-  puts(_("ntpdc 4.3.14\n\
-=======
   puts(_("ntpdc 4.3.23\n\
->>>>>>> aecbdacb
 Copyright (C) 1992-2015 The University of Delaware and Network Time Foundation, all rights reserved.\n\
 This is free software. It is licensed for use, modification and\n\
 redistribution under the terms of the NTP License, copies of which\n\
@@ -882,22 +862,14 @@
   puts(_("load options from a config file"));
 
   /* referenced via ntpdcOptions.pzUsageTitle */
-<<<<<<< HEAD
-  puts(_("ntpdc - vendor-specific NTPD control program - Ver. 4.3.14\n\
-=======
   puts(_("ntpdc - vendor-specific NTPD control program - Ver. 4.3.23\n\
->>>>>>> aecbdacb
 Usage:  %s [ -<flag> [<val>] | --<name>[{=| }<val>] ]... [ host ...]\n"));
 
   /* referenced via ntpdcOptions.pzExplain */
   puts(_("\n"));
 
   /* referenced via ntpdcOptions.pzFullVersion */
-<<<<<<< HEAD
-  puts(_("ntpdc 4.3.14"));
-=======
   puts(_("ntpdc 4.3.23"));
->>>>>>> aecbdacb
 
   /* referenced via ntpdcOptions.pzFullUsage */
   puts(_("<<<NOT-FOUND>>>"));
