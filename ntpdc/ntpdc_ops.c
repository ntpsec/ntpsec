--- conflicted
+++ resolved
@@ -1384,21 +1384,19 @@
 		      sendsize, (char *)&cpeer, &items,
 		      &itemsize, &dummy, 0, sizeof(struct conf_peer));
 	
-<<<<<<< HEAD
 	if (res == INFO_ERR_IMPL && impl_ver == IMPL_XNTPD) {
 		impl_ver = IMPL_XNTPD_OLD;
 		goto again;
 	}
 
-=======
 	if (res == INFO_ERR_FMT) {
 		(void) fprintf(fp,
 		    "***Retrying command with old conf_peer size\n");
 		res = doquery(IMPL_XNTPD, REQ_CONFIG, 1, 1,
 			      sizeof(struct old_conf_peer), (char *)&cpeer,
-			      &items, &itemsize, &dummy, 0);
-	}
->>>>>>> b8a3ab3b
+			      &items, &itemsize, &dummy, 0,
+			      sizeof(struct conf_peer));
+	}
 	if (res == 0)
 	    (void) fprintf(fp, "done!\n");
 	return;
