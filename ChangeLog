--- conflicted
+++ resolved
@@ -1,8 +1,11 @@
-<<<<<<< HEAD
-* [Bug 1448] Some macros not correctly conditionally or absolutely defined
-  on Windows
-* [Bug 1449] ntpsim.h should be conditionally in ntp_config.c
-* [Bug 1450] Option to exclude warnings not unconditionally defined on Windows
+* Include (4.2.6p1-RC3) - Use TZ=UTC instead of TZ= when calling date in
+  scripts/mkver.in .
+* Include (4.2.6p1-RC3) - [Bug 1448] Some macros not correctly conditionally
+  or absolutely defined on Windows.
+* Include (4.2.6p1-RC3) - [Bug 1449] ntpsim.h in ntp_config.c should be used
+  conditionally.
+* Include (4.2.6p1-RC3) - [Bug 1450] Option to exclude warnings not
+  unconditionally defined on Windows.
 (4.2.7p9) 2010/01/13 Released by Harlan Stenn <stenn@ntp.org>
 (4.2.7p8) 2010/01/12 Released by Harlan Stenn <stenn@ntp.org>
 * [Bug 702] ntpd service logic should use libopts to examine cmdline.
@@ -41,8 +44,6 @@
 * [Bug 1414] Enable "make distcheck" success with BSD make.
 (4.2.7) 2009/12/09 Released by Harlan Stenn <stenn@ntp.org>
 * [Bug 1407] configure.ac: recent GNU Make -v does not include "version".
-=======
->>>>>>> d569a393
 ---
 
 * Use TZ=UTC instead of TZ= when calling date in scripts/mkver.in .
