--- conflicted
+++ resolved
@@ -1,11 +1,8 @@
-<<<<<<< HEAD
-(4.2.5p217) 2009/09/20 Released by Harlan Stenn <stenn@ntp.org>
-=======
 * [Bug 1314] saveconfig emits -4 and -6 on when not given.
 * clarify (former) NO_ARG, SINGLE_ARG, MULTIPLE_ARG renaming to
   FOLLBY_TOKEN, FOLLBY_STRING, FOLLBY_STRINGS_TO_EOC.
 * parser, saveconfig cleanup to store T_ identifiers in syntax tree.
->>>>>>> a0357c55
+(4.2.5p217) 2009/09/20 Released by Harlan Stenn <stenn@ntp.org>
 * [Bug 1300] reject remote configuration of dangerous items.
 (4.2.5p216) 2009/09/19 Released by Harlan Stenn <stenn@ntp.org>
 * [Bug 1312] ntpq/ntpdc MD5 passwords truncated to 8 chars on Suns.
