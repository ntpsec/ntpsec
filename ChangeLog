<<<<<<< HEAD
* [Bug 990] drop minimum time restriction for interface update interval
=======
* [Bug 977] Fix mismatching #ifdefs for builds without IPv6.
* Update the copyright year.
* Build system cleanup (make autogen-generated files writable).
* [Bug 957] Windows only: Let command line parameters from the Windows SCM GUI
  override the standard parameters from the ImagePath registry key.
* Fixes for ntpdate:
* [Bug 532] nptdate timeout is too long if several servers are supplied.
* [Bug 698] timeBeginPeriod is called without timeEndPeriod in some NTP tools.
* [Bug 857] ntpdate debug mode adjusts system clock when it shouldn't.
* [Bug 908] ntpdate crashes sometimes.
* [Bug 982] ntpdate(and ntptimeset) buffer overrun if HAVE_POLL_H isn't set
  (dup of 908).
* [Bug 997] ntpdate buffer too small and unsafe.
* ntpdate.c: Under Windows check whether NTP port in use under same conditions
  as under other OSs.
* ntpdate.c: Fixed some typos and indents (tabs/spaces).
>>>>>>> 543a8160

---
(4.2.4p4) Released by Harlan Stenn <stenn@ntp.org>

* [Bug 902] Fix problems with the -6 flag.
* Updated include/copyright.def (owner and year).
* [Bug 878] Avoid ntpdc use of refid value as unterminated string.
* [Bug 881] Corrected display of pll offset on 64bit systems.
* [Bug 886] Corrected sign handling on 64bit in ntpdc loopinfo command.
* [Bug 889] avoid malloc() interrupted by SIGIO risk
* ntpd/refclock_parse.c: cleanup shutdown while the file descriptor is still open.
* [Bug 885] use emalloc() to get a message at the end of the memory
            unsigned types cannot be less than 0
            default_ai_family is a short
            lose trailing , from enum list
	    clarify ntp_restrict.c for easier automated analysis
* [Bug 884] don't access recv buffers after having them passed to the free list.
* [Bug 882] allow loopback interfaces to share addresses with other interfaces.

---
(4.2.4p3) Released by Harlan Stenn <stenn@ntp.org>

* [Bug 863] unable to stop ntpd on Windows as the handle reference for events
	    changed

---
(4.2.4p2) Released by Harlan Stenn <stenn@ntp.org>

* [Bug 854] Broadcast address was not correctly set for interface addresses
* [Bug 829] reduce syslog noise, while there fix Enabled/Disable logging
	    to reflect the actual configuration.
* [Bug 795] Moved declaration of variable to top of function.
* [Bug 789] Fix multicast client crypto authentication and make sure arriving
	    multicast packets do not disturb the autokey dance.
* [Bug 785] improve handling of multicast interfaces
	    (multicast routers still need to run a multicast routing
	    software/daemon)
* [Bug 527] Don't write from source address length to wrong location
* Upgraded autogen and libopts.
* [Bug 811] ntpd should not read a .ntprc file.

---
(4.2.4p1) (skipped)

---
(4.2.4p0) Released by Harlan Stenn <stenn@ntp.org>

* [Bug 793] Update Hans Lambermont's email address in ntpsweep.
* [Bug 776] Remove unimplemented "rate" flag from ntpdate.
* [Bug 586] Avoid lookups if AI_NUMERICHOST is set.
* [Bug 770] Fix numeric parameters to ntp-keygen (Alain Guibert).
* [Bug 768] Fix io_setbclient() error message.
* [Bug 765] Use net_bind_service capability on linux.
* [Bug 760] The background resolver must be aware of the 'dynamic' keyword.
* [Bug 753] make union timestamp anonymous (Philip Prindeville).
* confopt.html: move description for "dynamic" keyword into the right section.
* pick the right type for the recv*() length argument.

---
(4.2.4) Released by Harlan Stenn <stenn@ntp.org>

* monopt.html fixes from Dave Mills.
* [Bug 452] Do not report kernel PLL/FLL flips.
* [Bug 746] Expert mouseCLOCK USB v2.0 support added.'
* driver8.html updates.
* [Bug 747] Drop <NOBR> tags from ntpdc.html.
* sntp now uses the returned precision to control decimal places.
* sntp -u will use an unprivileged port for its queries.
* [Bug 741] "burst" doesn't work with !unfit peers.
* [Bug 735] Fix a make/gmake VPATH issue on Solaris.
* [Bug 739] ntpd -x should not take an argument.
* [Bug 737] Some systems need help providing struct iovec.
* [Bug 717] Fix libopts compile problem.
* [Bug 728] parse documentation fixes.
* [Bug 734] setsockopt(..., IP_MULTICAST_IF, ...) fails on 64-bit platforms.
* [Bug 732] C-DEX JST2000 patch from Hideo Kuramatsu.
* [Bug 721] check for __ss_family and __ss_len separately.
* [Bug 666] ntpq opeers displays jitter rather than dispersion.
* [Bug 718] Use the recommended type for the saddrlen arg to getsockname().
* [Bug 715] Fix a multicast issue under Linux.
* [Bug 690] Fix a Windows DNS lookup buffer overflow.
* [Bug 670] Resolved a Windows issue with the dynamic interface rescan code.
* K&R C support is being deprecated.
* [Bug 714] ntpq -p should conflict with -i, not -c.
* WWV refclock improvements from Dave Mills.
* [Bug 708] Use thread affinity only for the clock interpolation thread.
* [Bug 706] ntpd can be running several times in parallel.
* [Bug 704] Documentation typos.
* [Bug 701] coverity: NULL dereference in ntp_peer.c
* [Bug 695] libopts does not protect against macro collisions.
* [Bug 693] __adjtimex is independent of ntp_{adj,get}time.
* [Bug 692] sys_limitrejected was not being incremented.
* [Bug 691] restrictions() assumption not always valid.
* [Bug 689] Deprecate HEATH GC-1001 II; the driver never worked.
* [Bug 688] Fix documentation typos.
* [Bug 686] Handle leap seconds better under Windows.
* [Bug 685] Use the Windows multimedia timer.
* [Bug 684] Only allow debug options if debugging is enabled.
* [Bug 683] Use the right version string.
* [Bug 680] Fix the generated version string on Windows.
* [Bug 678] Use the correct size for control messages.
* [Bug 677] Do not check uint_t in configure.ac.
* [Bug 676] Use the right value for msg_namelen.
* [Bug 675] Make sure ntpd builds without debugging.
* [Bug 672] Fix cross-platform structure padding/size differences.
* [Bug 660] New TIMESTAMP code fails tp build on Solaris Express.
* [Bug 659] libopts does not build under Windows.
* [Bug 658] HP-UX with cc needs -Wp,-H8166 in CFLAGS.
* [Bug 656] ntpdate doesn't work with multicast address.
* [Bug 638] STREAMS_TLI is deprecated - remove it.
* [Bug 635] Fix tOptions definition.
* [Bug 628] Fallback to ntp discipline not working for large offsets.
* [Bug 622] Dynamic interface tracking for ntpd.
* [Bug 603] Don't link with libelf if it's not needed.
* [Bug 523] ntpd service under Windows does't shut down properly.
* [Bug 500] sntp should always be built.
* [Bug 479] Fix the -P option.
* [Bug 421] Support the bc637PCI-U card.
* [Bug 342] Deprecate broken TRAK refclock driver.
* [Bug 340] Deprecate broken MSF EES refclock driver.
* [Bug 153] Don't do DNS lookups on address masks.
* [Bug 143] Fix interrupted system call on HP-UX.
* [Bug 42] Distribution tarballs should be signed.
* Support separate PPS devices for PARSE refclocks.
* [Bug 637, 51?] Dynamic interface scanning can now be done.
* Options processing now uses GNU AutoGen.

---
(4.2.2p4) Released by Harlan Stenn <stenn@ntp.org>

 * [Bug 710] compat getnameinfo() has off-by-one error
 * [Bug 690] Buffer overflow in Windows when doing DNS Lookups

---
(4.2.2p3) Released by Harlan Stenn <stenn@ntp.org>

 * Make the ChangeLog file cleaner and easier to read
 * [Bug 601] ntpq's decodeint uses an extra level of indirection
 * [Bug 657] Different OSes need different sized args for IP_MULTICAST_LOOP
 * release engineering/build changes
 * Documentation fixes
 * Get sntp working under AIX-5

---
(4.2.2p2) (broken)

 * Get sntp working under AIX-5

---
(4.2.2p1)

 * [Bug 661] Use environment variable to specify the base path to openssl.
 * Resolve an ambiguity in the copyright notice
 * Added some new documentation files
 * URL cleanup in the documentation
 * [Bug 657]: IP_MULTICAST_LOOP uses a u_char value/size
 * quiet gcc4 complaints
 * more Coverity fixes
 * [Bug 614] manage file descriptors better
 * [Bug 632] update kernel PPS offsets when PPS offset is re-configured
 * [Bug 637] Ignore UP in*addr_any interfaces
 * [Bug 633] Avoid writing files in srcdir
 * release engineering/build changes

---
(4.2.2)

 * SNTP
 * Many bugfixes
 * Implements the current "goal state" of NTPv4
 * Autokey improvements
 * Much better IPv6 support
 * [Bug 360] ntpd loses handles with LAN connection disabled.
 * [Bug 239] Fix intermittent autokey failure with multicast clients.
 * Rewrite of the multicast code
 * New version numbering scheme

---
(4.2.0)

* More stuff than I have time to document
* IPv6 support
* Bugfixes
* call-gap filtering
* wwv and chu refclock improvements
* OpenSSL integration

---
(4.1.2)

* clock state machine bugfix
* Lose the source port check on incoming packets
* (x)ntpdc compatibility patch
* Virtual IP improvements
* ntp_loopfilter fixes and improvements
* ntpdc improvements
* GOES refclock fix
* JJY driver
* Jupiter refclock fixes
* Neoclock4X refclock fixes
* AIX 5 port
* bsdi port fixes
* Cray unicos port upgrade
* HP MPE/iX port
* Win/NT port upgrade
* Dynix PTX port fixes
* Document conversion from CVS to BK
* readline support for ntpq

---
(4.1.0)

* CERT problem fixed (99k23)

* Huff-n-Puff filter
* Preparation for OpenSSL support
* Resolver changes/improvements are not backward compatible with mode 7
  requests (which are implementation-specific anyway)
* leap second stuff
* manycast should work now
* ntp-genkeys does new good things.
* scripts/ntp-close
* PPS cleanup and improvements
* readline support for ntpdc
* Crypto/authentication rewrite
* WINNT builds with MD5 by default
* WINNT no longer requires Perl for building with Visual C++ 6.0
* algorithmic improvements, bugfixes
* Solaris dosynctodr info update
* html/pic/* is *lots* smaller
* New/updated drivers: Forum Graphic GPS, WWV/H, Heath GC-100 II, HOPF
  serial and PCI, ONCORE, ulink331
* Rewrite of the audio drivers

---
(4.0.99)

* Driver updates: CHU, DCF, GPS/VME, Oncore, PCF, Ulink, WWVB, burst
  If you use the ONCORE driver with a HARDPPS kernel module,
  you *must* have a properly specified:
	pps <filename> [assert/clear] [hardpps]
  line in the /etc/ntp.conf file.
* PARSE cleanup
* PPS cleanup
* ntpd, ntpq, ntpdate cleanup and fixes
* NT port improvements
* AIX, BSDI, DEC OSF, FreeBSD, NetBSD, Reliant, SCO, Solaris port improvements

---
(4.0.98)

* Solaris kernel FLL bug is fixed in 106541-07
* Bug/lint cleanup
* PPS cleanup
* ReliantUNIX patches
* NetInfo support
* Ultralink driver
* Trimble OEM Ace-II support
* DCF77 power choices
* Oncore improvements

---
(4.0.97)

* NT patches
* AIX,SunOS,IRIX portability
* NeXT portability
* ntptimeset utility added
* cygwin portability patches

---
(4.0.96)

* -lnsl, -lsocket, -lgen configuration patches
* Y2K patches from AT&T
* Linux portability cruft

---
(4.0.95)

* NT port cleanup/replacement
* a few portability fixes
* VARITEXT Parse clock added

---
(4.0.94)

* PPS updates (including ntp.config options)
* Lose the old DES stuff in favor of the (optional) RSAREF stuff
* html cleanup/updates
* numerous drivers cleaned up
* numerous portability patches and code cleanup

---
(4.0.93)

* Oncore refclock needs PPS or one of two ioctls.
* Don't make ntptime under Linux.  It doesn't compile for too many folks.
* Autokey cleanup
* ReliantUnix patches
* html cleanup
* tickadj cleanup
* PARSE cleanup
* IRIX -n32 cleanup
* byte order cleanup
* ntptrace improvements and patches
* ntpdc improvements and patches
* PPS cleanup
* mx4200 cleanup
* New clock state machine
* SCO cleanup
* Skip alias interfaces

---
(4.0.92)

* chronolog and dumbclock refclocks
* SCO updates
* Cleanup/bugfixes
* Y2K patches
* Updated palisade driver
* Plug memory leak
* wharton kernel clock
* Oncore clock upgrades
* NMEA clock improvements
* PPS improvements
* AIX portability patches

---
(4.0.91)

* New ONCORE driver
* New MX4200 driver
* Palisade improvements
* config file bugfixes and problem reporting
* autoconf upgrade and cleanup
* HP-UX, IRIX lint cleanup
* AIX portability patches
* NT cleanup

---
(4.0.90)

* Nanoseconds
* New palisade driver
* New Oncore driver

---
(4.0.73)

* README.hackers added
* PARSE driver is working again
* Solaris 2.6 has nasty kernel bugs.  DO NOT enable pll!
* DES is out of the distribution.

---
(4.0.72)

* K&R C compiling should work again.
* IRIG patches.
* MX4200 driver patches.
* Jupiter driver added.
* Palisade driver added.  Needs work (ANSI, ntoh/hton, sizeof double, ???)<|MERGE_RESOLUTION|>--- conflicted
+++ resolved
@@ -1,6 +1,4 @@
-<<<<<<< HEAD
-* [Bug 990] drop minimum time restriction for interface update interval
-=======
+* [Bug 990] drop minimum time restriction for interface update interval.
 * [Bug 977] Fix mismatching #ifdefs for builds without IPv6.
 * Update the copyright year.
 * Build system cleanup (make autogen-generated files writable).
@@ -17,7 +15,6 @@
 * ntpdate.c: Under Windows check whether NTP port in use under same conditions
   as under other OSs.
 * ntpdate.c: Fixed some typos and indents (tabs/spaces).
->>>>>>> 543a8160
 
 ---
 (4.2.4p4) Released by Harlan Stenn <stenn@ntp.org>
