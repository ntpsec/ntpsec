---

<<<<<<< HEAD
* [Bug 1412] m4/os_cflags.m4 caches results that depend on $CC.
* [Bug 1413] test OpenSSL headers regarding -Wno-strict-prototypes.
* Build infrastructure updates to enable beta releases of ntp-stable.
=======
* [Bug 1414] Enable "make distcheck" success with BSD make.
>>>>>>> 54430938

---
(4.2.6) 2009/12/09 Released by Harlan Stenn <stenn@ntp.org>
* Include (4.2.4p8) - [Sec 1331] DoS with mode 7 packets - CVE-2009-3563.
* [Bug 508] Fixed leap second handling for Windows.
(4.2.5p250-RC) 2009/11/30 Released by Harlan Stenn <stenn@ntp.org>
* sntp documentation updates.
* [Bug 761] internal resolver does not seem to honor -4/-6 qualifiers
* [Bug 1386] Deferred DNS doesn't work on NetBSD
* [Bug 1391] avoid invoking autogen twice for .c and .h files.
* [Bug 1397] shmget() refclock_shm failing because of file mode.
* Pass no_needed to ntp_intres as first part of fixing [Bug 975].
* Add ./configure --enable-force-defer-DNS to help debugging.
(4.2.5p249-RC) 2009/11/28 Released by Harlan Stenn <stenn@ntp.org>
* [Bug 1400] An empty KOD DB file causes sntp to coredump.
* sntp: documentation cleanup.
* sntp: clean up some error messages.
* sntp: Use the precision to control how many offset digits are shown.
* sntp: Show root dispersion.
* Cleanup from the automake/autoconf upgrades.
(4.2.5p248-RC) 2009/11/26 Released by Harlan Stenn <stenn@ntp.org>
* Prepare for the generation of sntp.html.
* Documentation changes from Dave Mills.
* [Bug 1387] Storage leak in ntp_intres (minor).
* [Bug 1389] buffer overflow in refclock_oncore.c
* [Bug 1391] .texi usage text from installed, not built binaries.
* [Bug 1392] intres retries duplicate assocations endlessly.
* Correct *-opts.h dependency so default 'get' action isn't used.
(4.2.5p247-RC) 2009/11/20 Released by Harlan Stenn <stenn@ntp.org>
* [Bug 1142] nodebug builds shed no light on -d, -D option failure.
* [Bug 1179] point out the problem with -i/--jaildir and -u/--user when
  they are disabled by configure.
* [Bug 1308] support systems that lack fork().
* [Bug 1343] sntp doesn't link on Solaris 7, needs -lresolv.
(4.2.5p246-RC) 2009/11/17 Released by Harlan Stenn <stenn@ntp.org>
* Upgrade to autogen-5.10
* [Bug 1378] Unnecessary resetting of peers during interface update.
* [Bug 1382] p245 configure --disable-dependency-tracking won't build.
* [Bug 1384] ntpq :config core dumped with a blank password.
(4.2.5p245-RC) 2009/11/14 Released by Harlan Stenn <stenn@ntp.org>
* Cleanup from Dave Mills.
* [Bug 1343] sntp illegal C does not compile on Solaris 7.
* [Bug 1381] Version .deps generated include file dependencies to allow
  known dependency-breaking changes to force .deps to be cleaned,
  triggered by changing the contents of deps-ver and/or sntp/deps-ver.
(4.2.5p244-RC) 2009/11/12 Released by Harlan Stenn <stenn@ntp.org>
* keygen.html updates from Dave Mills.
* [Bug 1003] ntpdc unconfig command doesn't prompt for keyid.
* [Bug 1376] Enable authenticated ntpq and ntpdc using newly-available
  digest types.
* ntp-keygen, Autokey OpenSSL build vs. run version mismatch is now a
  non-fatal warning.
(4.2.5p243-RC) 2009/11/11 Released by Harlan Stenn <stenn@ntp.org>
* [Bug 1226] Fix deferred DNS lookups.
* new crypto signature cleanup.
(4.2.5p242-RC) 2009/11/10 Released by Harlan Stenn <stenn@ntp.org>
* [Bug 1363] CID 92 clarify fallthrough case in clk_trimtsip.c
* [Bug 1366] ioctl(TIOCSCTTY, 0) fails on NetBSD *[0-2].* > 3.99.7.
* [Bug 1368] typos in libntp --without-crypto case
* [Bug 1371] deferred DNS lookup failing with INFO_ERR_AUTH.
* CID 87 dead code in ntpq.c atoascii().
* Fix authenticated ntpdc, broken in p240.
* Stub out isc/mem.h, shaving 47k from a MIPS ntpd binary.
* Shrink keyword scanner FSM entries from 64 to 32 bits apiece.
* Documention updates from Dave Mills.
* authkeys.c cleanup from Dave Mills.
(4.2.5p241-RC) 2009/11/07 Released by Harlan Stenn <stenn@ntp.org>
* html/authopt.html update from Dave Mills.
* Remove unused file from sntp/Makefile.am's distribution list.
* new crypto signature cleanup.
(4.2.5p240-RC) 2009/11/05 Released by Harlan Stenn <stenn@ntp.org>
* [Bug 1364] clock_gettime() not detected, need -lrt on Debian 5.0.3.
* Provide all of OpenSSL's signature methods for ntp.keys (FIPS 140-2).
(4.2.5p239-RC) 2009/10/30 Released by Harlan Stenn <stenn@ntp.org>
* [Bug 1357] bogus assert from refclock_shm.
* [Bug 1359] Debug message cleanup.
* CID 101: more pointer/array cleanup.
* [Bug 1356] core dump from refclock_nmea when can't open /dev/gpsU.
* [Bug 1358] AIX 4.3 sntp/networking.c IPV6_JOIN_GROUP undeclared.
* CID 101: pointer/array cleanup.
(4.2.5p238-RC) 2009/10/27 Released by Harlan Stenn <stenn@ntp.org>
* Changes from Dave Mills.
* driver4.html updates from Dave Mills.
* [Bug 1252] PPSAPI cleanup on ntpd/refclock_wwvb.c.
* [Bug 1354] libtool error building after bootstrap with Autoconf 2.64.
* Allow NTP_VPATH_HACK configure test to handle newer gmake versions.
* CIDs 94-99 make it more clearly impossible for sock_hash() to return
  a negative number.
* CID 105, 106 ensure ntpdc arrays are not overrun even if callers
  misbehave.
* CID 113 use va_end() in refclock_true.c true_debug().
* Get rid of configure tests for __ss_family and __ss_len when the more
  common ss_family and ss_len are present.
(4.2.5p237-RC) 2009/10/26 Released by Harlan Stenn <stenn@ntp.org>
* [Bug 610] NMEA support for using PPSAPI on a different device.
* [Bug 1238] use only fudge time2 to offset NMEA serial timestamp.
* [Bug 1355] ntp-dev won't compile on OpenBSD 4.6.
(4.2.5p236-RC) 2009/10/22 Released by Harlan Stenn <stenn@ntp.org>
* Cleanup from Dave Mills.
* [Bug 1343] ntpd/ntp_io.c close_fd() does not compile on Solaris 7.
* [Bug 1353] ntpq "rv 0 settimeofday" always shows UNKNOWN on unix.
* Do not attempt to execute built binaries from ntpd/Makefile when
  cross-compiling (keyword-gen and ntpd --saveconfigquit).
* sntp/main.c: Remove duplicate global adr_buf[] (also defined in
  networking.c) which Piotr Grudzinski identified breaking his build.
* Correct in6addr_any test in configure.ac to attempt link too.
(4.2.5p235-RC) 2009/10/18 Released by Harlan Stenn <stenn@ntp.org>
* [Bug 1343] lib/isc build breaks on systems without IPv6 headers.
(4.2.5p234-RC) 2009/10/16 Released by Harlan Stenn <stenn@ntp.org>
* [Bug 1339] redux, use unmodified lib/isc/win32/strerror.c and
  move #define strerror... to a header not used by lib/isc code.
* [Bug 1345] illegal 'grep' option prevents compilation.
* [Bug 1346] keyword scanner broken where char defaults to unsigned.
* [Bug 1347] ntpd/complete.conf missing multicastclient test case.
(4.2.5p233-RC) 2009/10/15 Released by Harlan Stenn <stenn@ntp.org>
* [Bug 1337] cast setsockopt() v4 address pointer to void *.
* [Bug 1342] ignore|drop one IPv6 address on an interface blocks all
  addresses on that interface.
* Documentation cleanup and updates.
(4.2.5p232-RC) 2009/10/14 Released by Harlan Stenn <stenn@ntp.org>
* [Bug 1302] OpenSSL under Windows needs applink support.
* [Bug 1337] fix incorrect args to setsockopt(fd, IP_MULTICAST_IF,...).
* [Bug 1339] Fix Windows-only ntp_strerror() infinite recursion.
* [Bug 1341] NMEA driver requires working PPSAPI #ifdef HAVE_PPSAPI.
* Construct ntpd keyword scanner finite state machine at compile time
  rather than at runtime, shrink entries from 40+ to 8 bytes.
* Update documentation for ntpq --old-rv, saveconfig, saveconfigdir,
  ntpd -I -L and -M, and interface/nic rules. (From Dave Hart)
* [Bug 1337] fix incorrect args to setsockopt(fd, IP_MULTICAST_IF,...)
(4.2.5p231-RC) 2009/10/10 Released by Harlan Stenn <stenn@ntp.org>
* [Bug 1335] Broadcast client degraded by wildcard default change.
(4.2.5p230-RC) 2009/10/09 Released by Harlan Stenn <stenn@ntp.org>
* Start the 4.2.6 Release Candidate cycle.
* Broadcast and transit phase cleanup from Dave Mills.
(4.2.5p229) 2009/10/07 Released by Harlan Stenn <stenn@ntp.org>
* [Bug 1334] ntpsnmpd undefined reference to `ntpqOptions'.
* Change ntpsnmpd/Makefile.am include file order to fix FreeBSD build.
(4.2.5p228) 2009/10/06 Released by Harlan Stenn <stenn@ntp.org>
* Reclaim syntax tree memory after application in ntpd built with
  configure --disable-saveconfig.
* [Bug 1135] ntpq uses sizeof(u_long) where sizeof(u_int32) is meant.
* [Bug 1333] ntpd --interface precedence over --novirtualips lost.
(4.2.5p227) 2009/10/05 Released by Harlan Stenn <stenn@ntp.org>
* [Bug 1135] :config fails with "Server disallowed request"
* [Bug 1330] disallow interface/nic rules when --novirtualips or
  --interface are used.
* [Bug 1332] ntpq -c 'rv 0 variablename' returns extra stuff.
* Add test of ntpd --saveconfigquit fidelity using new complete.conf.
* Documentation updates from Dave Hart/Dave Mills.
(4.2.5p226) 2009/10/04 Released by Harlan Stenn <stenn@ntp.org>
* [Bug 1318] Allow multiple -g options on ntpd command line.
* [Bug 1327] ntpq, ntpdc, ntp-keygen -d & -D should work with configure
  --disable-debugging.
* Add ntpd --saveconfigquit <filename> option for future build-time
  testing of saveconfig fidelity.
* Clockhop and autokey cleanup from Dave Mills.
* Documentation updates from Dave Mills.
(4.2.5p225) 2009/09/30 Released by Harlan Stenn <stenn@ntp.org>
* authopt documentation changes from Dave Mills/Dave Hart.
* [Bug 1324] support bracketed IPv6 numeric addresses for restrict.
(4.2.5p224) 2009/09/29 Released by Harlan Stenn <stenn@ntp.org>
* Clockhop and documentation fixes from Dave Mills.
* Remove "tos maxhop" ntp.conf knob.
(4.2.5p223) 2009/09/28 Released by Harlan Stenn <stenn@ntp.org>
* [Bug 1321] build doesn't work if . isn't on $PATH.
* [Bug 1323] Implement "revoke #" to match documentation, deprecate
  "crypto revoke #".
(4.2.5p222) 2009/09/27 Released by Harlan Stenn <stenn@ntp.org>
* Update libisc code using bind-9.6.1-P1.tar.gz, rearrange our copy to
  mirror the upstream layout (lib/isc/...), and merge in NTP-local
  modifications to libisc.  There is a new procedure to ease future
  libisc merges using a separate "upstream" bk repo.  That will enable
  normal bk pull automerge to handle carrying forward any local changes
  and should enable us to take updated libisc snapshots more often.
* Updated build and flock-build scripts.  flock-build --one is a way
  to perform a flock-build compatible solitary build, handy for a repo
  clone's first build on a machine with autoconf, automake, etc.
* Compiling ntp_parser.y using BSD make correctly places ntp_parser.h
  in the top-level ntpd directory instead of A.*/ntpd.
* bootstrap script updated to remove potentially stale .deps dirs.
* Remove unneeded Makefile.am files from the lib/isc/include tree.
(4.2.5p221) 2009/09/26 Released by Harlan Stenn <stenn@ntp.org>
* [Bug 1316] segfault if refclock_nmea can't open file.
* [Bug 1317] Distribute cvo.sh.
(4.2.5p220) 2009/09/25 Released by Harlan Stenn <stenn@ntp.org>
* Rearrange libisc code to match the upstream layout in BIND.  This is
  step one of two, changing the layout but keeping our existing libisc.
(4.2.5p219) 2009/09/24 Released by Harlan Stenn <stenn@ntp.org>
* [Bug 1315] "interface ignore 0.0.0.0" is ignored.
* add implicit "nic ignore all" rule before any rules from ntp.conf, so
  "nic listen eth0" alone means the same as "-I eth0".
* add wildcard match class for interface/nic rules.
* fix mistaken carryover of prefixlen from one rule to the next.
* Ensure IPv6 localhost address ::1 is included in libisc's Windows IPv6
  address enumeration, allowing ntpq and ntpdc's hardcoding to 127.0.0.1 
  on Windows to end.
(4.2.5p218) 2009/09/21 Released by Harlan Stenn <stenn@ntp.org>
* [Bug 1314] saveconfig emits -4 and -6 on when not given.
* correct parsing and processing of setvar directive.
* highlight location of ntpq :config syntax errors with ^.
* clarify (former) NO_ARG, SINGLE_ARG, MULTIPLE_ARG renaming to
  FOLLBY_TOKEN, FOLLBY_STRING, FOLLBY_STRINGS_TO_EOC.
* parser, saveconfig cleanup to store T_ identifiers in syntax tree.
(4.2.5p217) 2009/09/20 Released by Harlan Stenn <stenn@ntp.org>
* [Bug 1300] reject remote configuration of dangerous items.
(4.2.5p216) 2009/09/19 Released by Harlan Stenn <stenn@ntp.org>
* [Bug 1312] ntpq/ntpdc MD5 passwords truncated to 8 chars on Suns.
* CID 10 missing free(up); in refclock_palisade.c error return, again.
* CID 83 added assertion to demonstrate config_nic_rules() does not
  call strchr(NULL, '/').
(4.2.5p215) 2009/09/18 Released by Harlan Stenn <stenn@ntp.org>
* [Bug 1292] Workaround last VC6 unsigned __int64 kink.
(4.2.5p214) 2009/09/17 Released by Harlan Stenn <stenn@ntp.org>
* [Bug 1303] remove top-level "autokey" directive.
* use "nic listen 192.168.0.0/16" instead of
  "nic listen 192.168.0.0 prefixlen 16".
(4.2.5p213) 2009/09/16 Released by Harlan Stenn <stenn@ntp.org>
* [Bug 1310] fix Thunderbolt mode in refclock_palisade.c
(4.2.5p212) 2009/09/15 Released by Harlan Stenn <stenn@ntp.org>
* [Bug 983] add interface [listen | ignore | drop] ... directive.
* [Bug 1243] MD5auth_setkey zero-fills key from first zero octet.
* [Bug 1295] leftover fix, do not crash on exit in free_config_trap()
  when "trap 1.2.3.4" is used without any further options.
* [Bug 1311] 4.2.5p211 doesn't build in no-debug mode.
* document interface (alias nic) and unpeer.
* Correct syntax error line & column numbers.
* CID 79: kod_init_kod_db() fails to fclose(db_s) in two error paths.
* CID 80: attempt to quiet Coverity false positive re: leaking "reason"
  in main().
* Documentation updates from Dave Mills.
* CID 81: savedconfig leaked in save_config().
* Make the code agree with the spec and the book (Dave Mills).
(4.2.5p211) 2009/09/14 Released by Harlan Stenn <stenn@ntp.org>
* [Bug 663] respect ntpq -c and -p order on command line.
* [Bug 1292] more VC6 unsigned __int64 workarounds.
* [Bug 1296] Added Support for Trimble Acutime Gold.
(4.2.5p210) 2009/09/06 Released by Harlan Stenn <stenn@ntp.org>
* [Bug 1294] Use OPENSSL_INC and OPENSSL_LIB macros for Windows
  and remove unnecessary reference to applink.c for Windows
* [Bug 1295] trap directive options are not optional.
* [Bug 1297] yylex() must always set yylval before returning.
(4.2.5p209) 2009/09/01 Released by Harlan Stenn <stenn@ntp.org>
* [Bug 1290] Fix to use GETTIMEOFDAY macro
* [Bug 1289] Update project files for VC6, VS2003, VS2005, VS 2008
(4.2.5p208) 2009/08/30 Released by Harlan Stenn <stenn@ntp.org>
* [Bug 1293] make configuration dumper ready for release, specifically:
* rename ntpq dumpcfg command to "saveconfig".
* require authentication for saveconfig.
* "restrict ... nomodify" prevents saveconfig and :config.
* "saveconfig ." shorthand to save to startup configuration file.
* support strftime() substitution in saveconfig arg to timestamp
  the output filename, for example "saveconfig %Y%m%d-%H%M%S.conf".
* display saveconfig response message from ntpd in ntpq.
* save output filename in "savedconfig" variable, fetched with ntpq -c
  "rv 0 savedconfig".
* document saveconfig in html/ntpq.html.
* add ./configure --disable-saveconfig to build a smaller ntpd.
* log saveconfig failures and successes to syslog.
(4.2.5p207) 2009/08/29 Released by Harlan Stenn <stenn@ntp.org>
* [Bug 1292] Minor Windows source tweaks for VC6-era SDK headers.
(4.2.5p206) 2009/08/26 Released by Harlan Stenn <stenn@ntp.org>
* accopt.html typo fixes from Dave Mills.
* [Bug 1283] default to remembering KoD in sntp.
* clean up numerous sntp/kod_management.c bugs.
* use all addresses resolved from each DNS name in sntp.
(4.2.5p205) 2009/08/18 Released by Harlan Stenn <stenn@ntp.org>
* accopt.html typo fixes from Dave Mills.
* [Bug 1285] Log ntpq :config/config-from-file events.
* [Bug 1286] dumpcfg omits statsdir, mangles filegen.
(4.2.5p204) 2009/08/17 Released by Harlan Stenn <stenn@ntp.org>
* [Bug 1284] infinite loop in ntpd dumping more than one trustedkey
(4.2.5p203) 2009/08/16 Released by Harlan Stenn <stenn@ntp.org>
* Add ntpq -c dumpcfg, Google Summer of Code project of Max Kuehn
(4.2.5p202) 2009/08/14 Released by Harlan Stenn <stenn@ntp.org>
* install the binary and man page for sntp.
(4.2.5p201) 2009/08/13 Released by Harlan Stenn <stenn@ntp.org>
* sntp: out with the old, in with the new.
(4.2.5p200) 2009/08/12 Released by Harlan Stenn <stenn@ntp.org>
* [Bug 1281] Build ntpd on Windows without big SDK download, burn,
  and install by checking in essentially unchanging messages.mc build
  products to avoid requiring mc.exe, which is not included with VC++
  2008 EE.
(4.2.5p199) 2009/08/09 Released by Harlan Stenn <stenn@ntp.org>
* [Bug 1279] Cleanup for warnings from Veracode static analysis.
(4.2.5p198) 2009/08/03 Released by Harlan Stenn <stenn@ntp.org>
* Upgrade to autogen-5.9.9-pre5.
(4.2.5p197) 2009/07/30 Released by Harlan Stenn <stenn@ntp.org>
* The build script now has . at the end of PATH for config.guess.
(4.2.5p196) 2009/07/29 Released by Harlan Stenn <stenn@ntp.org>
* [Bug 1272] gsoc_sntp IPv6 build problems under HP-UX 10.
* [Bug 1273] CID 10: Palisade leaks unit struct in error path.
* [Bug 1274] CID 67: ensure resolve_hosts() output count and pointers
  are consistent.
* [Bug 1275] CID 45: CID 46: old sntp uses uninitialized guesses[0],
  precs[0].
* [Bug 1276] CID 52: crypto_xmit() may call crypto_alice[23]()
  with NULL peer.
(4.2.5p195) 2009/07/27 Released by Harlan Stenn <stenn@ntp.org>
* cvo.sh: Add support for CentOS, Fedora, Slackware, SuSE, and QNX.
(4.2.5p194) 2009/07/26 Released by Harlan Stenn <stenn@ntp.org>
* Documentation updates from Dave Mills.
* Use scripts/cvo.sh in the build script to get better subdir names.
(4.2.5p193) 2009/07/25 Released by Harlan Stenn <stenn@ntp.org>
* [Bug 1261] CID 34: simulate_server() rbuf.msg_flags uninitialized.
* [Bug 1262] CID 35: xpkt.mac uninitialized in simulate_server().
* [Bug 1263] CID 37: CID 38: CID 40: CID 43: multiple refclocks 
  uninitialized tm_zone (arc, chronolog, dumbclock, pcf).
* [Bug 1264] CID 64: gsoc_sntp on_wire() frees wrong ptr receiving KoD.
* [Bug 1265] CID 65: CID 66: gsoc_sntp on_wire() leaks x_pkt, r_pkt.
* [Bug 1266] CID 39: datum_pts_start() uninitialized arg.c_ospeed.
* [Bug 1267] CID 44: old sntp handle_saving() writes stack garbage to
  file when clearing.
* [Bug 1268] CID 63: resolve_hosts() leaks error message buffer.
* [Bug 1269] CID 74: use assertion to ensure move_fd() does not return
  negative descriptors.
* [Bug 1270] CID 70: gsoc_sntp recv_bcst_data mdevadr.ipv6mr_interface
  uninitialized.
(4.2.5p192) 2009/07/24 Released by Harlan Stenn <stenn@ntp.org>
* [Bug 965] CID 42: ss_family uninitialized.
* [Bug 1250] CID 53: kod_init_kod_db() overruns kod_db malloc'd buffer.
* [Bug 1251] CID 68: search_entry() mishandles dst argument.
* [Bug 1252] CID 32: Quiet Coverity warning with assertion.
* [Bug 1253] CID 50: gsoc_sntp/crypto.c auth_init() always returns a 
  list with one entry.
* [Bug 1254] CID 56: tv_to_str() leaks a struct tm each call.
* [Bug 1255] CID 55: pkt_output() leaks a copy of each packet.
* [Bug 1256] CID 51: Coverity doesn't recognize our assertion macros as
  terminal.
* [Bug 1257] CID 57: gsoc_sntp auth_init() fails to fclose(keyfile).
* [Bug 1258] CID 54: gsoc_sntp resolve_hosts() needs simplification.
* [Bug 1259] CID 59: gsoc_sntp recv_bcast_data() fails to free(rdata)
  on error paths.
* [Bug 1260] CID 60: gsoc_sntp recvpkt() fails to free(rdata).
* Updated to AutoGen-5.9.9pre2.
(4.2.5p191) 2009/07/21 Released by Harlan Stenn <stenn@ntp.org>
* Updated to AutoGen-5.9.9pre1.
(4.2.5p190) 2009/07/20 Released by Harlan Stenn <stenn@ntp.org>
* Updated to AutoGen-5.9.8.
* [Bug 1248] RES_MSSNTP typo in ntp_proto.c.
* [Bug 1246] use a common template for singly-linked lists, convert most
  doubly-linked lists to singly-linked.
* Log warning about signd blocking when restrict mssntp used.
(4.2.5p189) 2009/07/16 Released by Harlan Stenn <stenn@ntp.org>
* Documentation cleanup from Dave Mills.
(4.2.5p188) 2009/07/15 Released by Harlan Stenn <stenn@ntp.org>
* [Bug 1245] Broken xmt time sent in fast_xmit() of 4.2.5p187.
(4.2.5p187) 2009/07/11 Released by Harlan Stenn <stenn@ntp.org>
* [Bug 1042] multicast listeners IPv4+6 ignore new interfaces.
* [Bug 1237] Windows serial code treat CR and LF both as line
  terminators.
* [Bug 1238] use fudge time2 for serial timecode offset in NMEA driver.
* [Bug 1242] Remove --enable-wintime, symmetric workaround is now
  always enabled.
* [Bug 1244] NTP_INSIST(fd != maxactivefd) failure in intres child
* Added restrict keyword "mssntp" for Samba4 DC operation, by Dave Mills.
(4.2.5p186) 2009/07/08 Released by Harlan Stenn <stenn@ntp.org>
* ntp_proto.c cleanup from Dave Mills.
(4.2.5p185) 2009/07/01 Released by Harlan Stenn <stenn@ntp.org>
* Documentation updates from Dave Mills.
* [Bug 1234] convert NMEA driver to use common PPSAPI code.
* timepps-Solaris.h pps_handle_t changed from pointer to scalar
* Spectracom refclock added to Windows port of ntpd
* [Bug 1236] Declaration order fixed.
* Bracket private ONCORE debug statements with #if 0 rather than #ifdef
  DEBUG
* Delete ONCORE debug statement that is now handled elsewhere.
(4.2.5p184) 2009/06/24 Released by Harlan Stenn <stenn@ntp.org>
* [Bug 1233] atom refclock fudge time1 sign flipped in 4.2.5p164.
(4.2.5p183) 2009/06/23 Released by Harlan Stenn <stenn@ntp.org>
* [Bug 1196] setsockopt(SO_EXCLUSIVEADDRUSE) can fail on Windows 2000
  and earlier with WSAINVAL, do not log a complaint in that case.
* [Bug 1210] ONCORE driver terminates ntpd without logging a reason.
* [Bug 1218] Correct comment in refclock_oncore on /etc/ntp.oncore*
  configuration file search order.
* Change ONCORE driver to log using msyslog as well as to any
  clockstats file.
* [Bug 1231] ntpsnmpd build fails after sockaddr union changes.
(4.2.5p182) 2009/06/18 Released by Harlan Stenn <stenn@ntp.org>
* Add missing header dependencies to the ntpdc layout verification.
* prefer.html updates from Dave Mills.
* [Bug 1205] Add ntpd --usepcc and --pccfreq options on Windows
* [Bug 1215] unpeer by association ID
* [Bug 1225] Broadcast address miscalculated on Windows 4.2.5p180
* [Bug 1229] autokey segfaults in cert_install().
* Use a union for structs sockaddr, sockaddr_storage, sockaddr_in, and
  sockaddr_in6 to remove casts and enable type checking.  Collapse
  some previously separate IPv4/IPv6 paths into a single codepath.
(4.2.5p181) 2009/06/06 Released by Harlan Stenn <stenn@ntp.org>
* [Bug 1206] Required compiler changes for Windows
* [Bug 1084] PPSAPI for ntpd on Windows with DLL backends
* [Bug 1204] Unix-style refclock device paths on Windows
* [Bug 1205] partial fix, disable RDTSC use by default on Windows
* [Bug 1208] decodenetnum() buffer overrun on [ with no ]
* [Bug 1211] keysdir free()d twice #ifdef DEBUG
* Enable ONCORE, ARCRON refclocks on Windows (untested)
(4.2.5p180) 2009/05/29 Released by Harlan Stenn <stenn@ntp.org>
* [Bug 1200] Enable IPv6 in Windows port
* Lose FLAG_FIXPOLL, from Dave Mills.
(4.2.5p179) 2009/05/23 Released by Harlan Stenn <stenn@ntp.org>
* [Bug 1041] xmt -> aorg timestamp cleanup from Dave Mills,
  reported by Dave Hart.
* [Bug 1193] Compile error: conflicting types for emalloc.
* [Bug 1196] VC6 winsock2.h does not define SO_EXCLUSIVEADDRUSE.
* Leap/expire cleanup from Dave Mills.
(4.2.5p178) 2009/05/21 Released by Harlan Stenn <stenn@ntp.org>
* Provide erealloc() and estrdup(), a la emalloc().
* Improve ntp.conf's parser error messages.
* [Bug 320] "restrict default ignore" does not affect IPv6.
* [Bug 1192] "restrict -6 ..." reports a syntax error.
(4.2.5p177) 2009/05/18 Released by Harlan Stenn <stenn@ntp.org>
* Include (4.2.4p7)
* [Bug 1174] nmea_shutdown assumes that nmea has a unit assigned
* [Bug 1190] NMEA refclock fudge flag4 1 obscures position in timecode
* Update NMEA refclock documentation in html/drivers/driver20.html
(4.2.5p176) 2009/05/13 Released by Harlan Stenn <stenn@ntp.org>
* [Bug 1154] mDNS registration should be done later, repeatedly and only
  if asked for. (second try for fix)
(4.2.5p175) 2009/05/12 Released by Harlan Stenn <stenn@ntp.org>
* Include (4.2.4p7-RC7)
* [Bug 1180] ntpd won't start with more than ~1000 interfaces
* [Bug 1182] Documentation typos and missing bits.
* [Bug 1183] COM port support should extend past COM3
* [Bug 1184] ntpd is deaf when restricted to second IP on the same net
* Clean up configure.ac NTP_CACHEVERSION interface, display cache
  version when clearing.  Fixes a regression.
(4.2.5p174) 2009/05/09 Released by Harlan Stenn <stenn@ntp.org>
* Stale leapsecond file fixes from Dave Mills.
(4.2.5p173) 2009/05/08 Released by Harlan Stenn <stenn@ntp.org>
* Include (4.2.4p7-RC6)
(4.2.5p172) 2009/05/06 Released by Harlan Stenn <stenn@ntp.org>
* [Bug 1175] Instability in PLL daemon mode.
* [Bug 1176] refclock_parse.c does not compile without PPSAPI.
(4.2.5p171) 2009/05/04 Released by Harlan Stenn <stenn@ntp.org>
* Autokey documentation cleanup from Dave Mills.
* [Bug 1171] line editing libs found without headers (Solaris 11)
* [Bug 1173] NMEA refclock fails with Solaris PPSAPI
* Fix problem linking msntp on Solaris when sntp subdir is configured
  before parent caused by different gethostent library search order.
* Do not clear config.cache when it is  empty.
(4.2.5p170) 2009/05/02 Released by Harlan Stenn <stenn@ntp.org>
* [Bug 1152] adjust PARSE to new refclock_pps logic
* Include (4.2.4p7-RC5)
* loopfilter FLL/PLL crossover cleanup from Dave Mills.
* Documentation updates from Dave Mills.
* ntp-keygen cleanup from Dave Mills.
* crypto API cleanup from Dave Mills.
* Add NTP_CACHEVERSION mechanism to ignore incompatible config.cache
* Enable gcc -Wstrict-overflow for gsoc_sntp as well
(4.2.5p169) 2009/04/30 Released by Harlan Stenn <stenn@ntp.org>
* [Bug 1171] Note that we never look for -lreadline by default.
* [Bug 1090] Fix bogus leap seconds in refclock_hpgps.
(4.2.5p168) 2009/04/29 Released by Harlan Stenn <stenn@ntp.org>
* Include (4.2.4p7-RC4)
* [Bug 1169] quiet compiler warnings
* Re-enable gcc -Wstrict-prototypes when not building with OpenSSL
* Enable gcc -Wstrict-overflow
* ntpq/ntpdc emit newline after accepting password on Windows
* Updates from Dave Mills:
* ntp-keygen.c: Updates.
* Fix the error return and syslog function ID in refclock_{param,ppsapi}.
* Make sure syspoll is within the peer's minpoll/maxpoll bounds.
* ntp_crypto.c: Use sign_siglen, not len. sign key filename cleanup.
* Bump NTP_MAXEXTEN from 1024 to 2048, update values for some field lengths.
* m4/ntp_lineeditlibs.m4: fix warnings from newer Autoconf
* [Bug 1166] Remove truncation of position (blanking) code in refclock_nmea.c
(4.2.5p167) 2009/04/26 Released by Harlan Stenn <stenn@ntp.org>
* Crypto cleanup from Dave Mills.
(4.2.5p166) 2009/04/25 Released by Harlan Stenn <stenn@ntp.org>
* [Bug 1165] Clean up small memory leaks in the  config file parser
* Correct logconfig keyword declaration to MULTIPLE_ARG
* Enable filename and line number leak reporting on Windows when built
  DEBUG for all the typical C runtime allocators such as calloc,
  malloc, and strdup.  Previously only emalloc calls were covered.
* Add DEBUG-only code to free dynamically allocated memory that would
  otherwise remain allocated at ntpd exit, to allow less forgivable
  leaks to stand out in leaks reported after exit.
* Ensure termination of strings in ports/winnt/libisc/isc_strerror.c
  and quiet compiler warnings.
* [Bug 1057] ntpdc unconfig failure
* [Bug 1161] unpeer AKA unconfig command for ntpq :config
* PPS and crypto cleanup in ntp_proto.c from Dave Mills.
(4.2.5p165) 2009/04/23 Released by Harlan Stenn <stenn@ntp.org>
* WWVB refclock cleanup from Dave Mills.
* Code cleanup: requested_key -> request_key.
* [Bug 833] ignore whitespace at end of remote configuration lines
* [Bug 1033] ntpdc/ntpq crash prompting for keyid on Windows
* [Bug 1028] Support for W32Time authentication via Samba.
* quiet ntp_parser.c malloc redeclaration warning
* Mitigation and PPS/PPSAPI cleanup from Dave Mills.
* Documentation updates from Dave Mills.
* timepps-Solaris.h patches from Dave Hart.
(4.2.5p164) 2009/04/22 Released by Harlan Stenn <stenn@ntp.org>
* Include (4.2.4p7-RC3)
* PPS/PPSAPI cleanup from Dave Mills.
* Documentation updates from Dave Mills.
* [Bug 1125] C runtime per-thread initialization on Windows
* [Bug 1152] temporarily disable refclock_parse, refclock_true until
  maintainers can repair build break from pps_sample()
* [Bug 1153] refclock_nmea should not mix UTC with GPS time
* [Bug 1159] ntpq overlap diagnostic message test buggy
(4.2.5p163) 2009/04/10 Released by Harlan Stenn <stenn@ntp.org>
(4.2.5p162) 2009/04/09 Released by Harlan Stenn <stenn@ntp.org>
* Documentation updates from Dave Mills.
* Mitigation and PPS cleanup from Dave Mills.
* Include (4.2.4p7-RC2)
* [Bug 216] New interpolation scheme for Windows eliminates 1ms jitter
* remove a bunch of #ifdef SYS_WINNT from portable code
* 64-bit time_t cleanup for building on newer Windows compilers
* Only set CMOS clock during ntpd exit on Windows if the computer is
  shutting down or restarting.
* [Bug 1148] NMEA reference clock improvements
* remove deleted gsoc_sntp/utilities.o from repository so that .o build
  products can be cleaned up without corrupting the repository.
(4.2.5p161) 2009/03/31 Released by Harlan Stenn <stenn@ntp.org>
* Documentation updates from Dave Mills.
(4.2.5p160) 2009/03/30 Released by Harlan Stenn <stenn@ntp.org>
* [Bug 1141] refclock_report missing braces cause spurious "peer event:
  clock clk_unspec" log entries
* Include (4.2.4p7-RC1)
(4.2.5p159) 2009/03/28 Released by Harlan Stenn <stenn@ntp.org>
* "bias" changes from Dave Mills.
(4.2.5p158) 2009/01/30 Released by Harlan Stenn <stenn@ntp.org>
* Fix [CID 72], a typo introduced at the latest fix to prettydate.c.
(4.2.5p157) 2009/01/26 Released by Harlan Stenn <stenn@ntp.org>
* Cleanup/fixes for ntp_proto.c and ntp_crypto.c from Dave Mills.
(4.2.5p156) 2009/01/19 Released by Harlan Stenn <stenn@ntp.org>
* [Bug 1118] Fixed sign extension for 32 bit time_t in caljulian() and prettydate().
  Fixed some compiler warnings about missing prototypes.
  Fixed some other simple compiler warnings.
* [Bug 1119] [CID 52] Avoid a possible null-dereference in ntp_crypto.c.
* [Bug 1120] [CID 51] INSIST that peer is non-null before we dereference it.
* [Bug 1121] [CID 47] double fclose() in ntp-keygen.c.
(4.2.5p155) 2009/01/18 Released by Harlan Stenn <stenn@ntp.org>
* Documentation updates from Dave Mills.
* CHU frequency updates.
* Design assertion fixes for ntp_crypto.c from Dave Mills.
(4.2.5p154) 2009/01/13 Released by Harlan Stenn <stenn@ntp.org>
* [Bug 992] support interface event change on Linux from
  Miroslav Lichvar.
(4.2.5p153) 2009/01/09 Released by Harlan Stenn <stenn@ntp.org>
* Renamed gsoc_sntp/:fetch-stubs to gsoc_sntp/fetch-stubs to avoid
  file name problems under Windows.
  Removed German umlaut from log msg for 4.2.5p142.
(4.2.5p152) 2009/01/08 Released by Harlan Stenn <stenn@ntp.org>
* Include (4.2.4p6) 2009/01/08 Released by Harlan Stenn <stenn@ntp.org>
(4.2.5p151) 2008/12/23 Released by Harlan Stenn <stenn@ntp.org>
* Stats file logging cleanup from Dave Mills.
(4.2.5p150) 2008/12/15 Released by Harlan Stenn <stenn@ntp.org>
* [Bug 1099] Fixed wrong behaviour in sntp's crypto.c.
* [Bug 1103] Fix 64-bit issues in the new calendar code.
(4.2.5p149) 2008/12/05 Released by Harlan Stenn <stenn@ntp.org>
* Fixed mismatches in data types and OID definitions in ntpSnmpSubAgent.c
* added a premliminary MIB file to ntpsnmpd (ntpv4-mib.mib)
(4.2.5p148) 2008/12/04 Released by Harlan Stenn <stenn@ntp.org>
* [Bug 1070] Fix use of ntpq_parsestring() in ntpsnmpd.
(4.2.5p147) 2008/11/27 Released by Harlan Stenn <stenn@ntp.org>
* Update gsoc_sntp's GCC warning code.
(4.2.5p146) 2008/11/26 Released by Harlan Stenn <stenn@ntp.org>
* Update Solaris CFLAGS for gsoc_sntp.
(4.2.5p145) 2008/11/20 Released by Harlan Stenn <stenn@ntp.org>
* Deal with time.h for sntp under linux.
* Provide rpl_malloc() for sntp for systems that need it.
* Handle ss_len and socklen type for sntp.
* Fixes to the sntp configure.ac script.
* Provide INET6_ADDRSTRLEN if it is missing.
* [Bug 1095] overflow in caljulian.c.
(4.2.5p144) 2008/11/19 Released by Harlan Stenn <stenn@ntp.org>
* Use int32, not int32_t.
* Avoid the sched*() functions under OSF - link problems.
(4.2.5p143) 2008/11/17 Released by Harlan Stenn <stenn@ntp.org>
* sntp cleanup and fixes.
(4.2.5p142) 2008/11/16 Released by Harlan Stenn <stenn@ntp.org>
* Imported GSoC SNTP code from Johannes Maximilian Kuehn.
(4.2.5p141) 2008/11/13 Released by Harlan Stenn <stenn@ntp.org>
* New caltontp.c and calyearstart.c from Juergen Perlinger.
(4.2.5p140) 2008/11/12 Released by Harlan Stenn <stenn@ntp.org>
* Cleanup lint from the ntp_scanner files.
* [Bug 1011] gmtime() returns NULL on windows where it would not under Unix.
* Updated caljulian.c and prettydate.c from Juergen Perlinger.
(4.2.5p139) 2008/11/11 Released by Harlan Stenn <stenn@ntp.org>
* Typo fix to driver20.html.
(4.2.5p138) 2008/11/10 Released by Harlan Stenn <stenn@ntp.org>
* [Bug 474] --disable-ipv6 is broken.
* IPv6 interfaces were being looked for twice.
* SHM driver grabs more samples, add clockstats
* decode.html and driver20.html updates from Dave Mills.
(4.2.5p137) 2008/11/01 Released by Harlan Stenn <stenn@ntp.org>
* [Bug 1069] #undef netsnmp's PACKAGE_* macros.
* [Bug 1068] Older versions of netsnmp do not have netsnmp_daemonize().
(4.2.5p136) 2008/10/27 Released by Harlan Stenn <stenn@ntp.org>
* [Bug 1078] statsdir configuration parsing is broken.
(4.2.5p135) 2008/09/23 Released by Harlan Stenn <stenn@ntp.org>
* [Bug 1072] clock_update should not allow updates older than sys_epoch.
(4.2.5p134) 2008/09/17 Released by Harlan Stenn <stenn@ntp.org>
* Clean up build process for ntpsnmpd.
(4.2.5p133) 2008/09/16 Released by Harlan Stenn <stenn@ntp.org>
* Add options processing to ntpsnmpd.
* [Bug 1062] Check net-snmp headers before deciding to build ntpsnmpd.
* Clean up the libntpq.a build.
* Regenerate ntp_parser.[ch] from ntp_parser.y
(4.2.5p132) 2008/09/15 Released by Harlan Stenn <stenn@ntp.org>
* [Bug 1067] Multicast DNS service registration must come after the fork
  on Solaris.
* [Bug 1066] Error messages should log as errors.
(4.2.5p131) 2008/09/14 Released by Harlan Stenn <stenn@ntp.org>
* [Bug 1065] Re-enable support for the timingstats file.
(4.2.5p130) 2008/09/13 Released by Harlan Stenn <stenn@ntp.org>
* [Bug 1064] Implement --with-net-snmp-config=progname
* [Bug 1063] ntpSnmpSubagentObject.h is missing from the distribution.
(4.2.5p129) 2008/09/11 Released by Harlan Stenn <stenn@ntp.org>
* Quiet some libntpq-related warnings.
(4.2.5p128) 2008/09/08 Released by Harlan Stenn <stenn@ntp.org>
* Import Heiko Gerstung's GSoC2008 NTP MIB daemon.
(4.2.5p127) 2008/09/01 Released by Harlan Stenn <stenn@ntp.org>
* Regenerate ntpd/ntp_parser.c
(4.2.5p126) 2008/08/31 Released by Harlan Stenn <stenn@ntp.org>
* Stop libtool-1.5 from looking for C++ or Fortran.
* [BUG 610] Documentation update for NMEA reference clock driver.
* [Bug 828] Fix IPv4/IPv6 address parsing.
* Changes from Dave Mills:
  Documentation updates.
  Fix a corner case where a frequency update was reported but not set.
  When LEAP_NOTINSYNC->LEAP_NOWARNING, call crypto_update() if we have
  crypto_flags.
(4.2.5p125) 2008/08/18 Released by Harlan Stenn <stenn@ntp.org>
* [Bug 1052] Add linuxPPS support to ONCORE driver.
(4.2.5p124) 2008/08/17 Released by Harlan Stenn <stenn@ntp.org>
* Documentation updates from Dave Mills.
* Include (4.2.4p5) 2008/08/17 Released by Harlan Stenn <stenn@ntp.org>
* [Bug 861] leap info was not being transmitted.
* [Bug 1046] refnumtoa.c is using the wrong header file.
* [Bug 1047] enable/disable options processing fix.
* header file cleanup.
* [Bug 1037] buffer in subroutine was 1 byte short.
* configure.ac: cleanup, add option for wintime, and lay the groundwork
  for the changes needed for bug 1028.
* Fixes from Dave Mills: 'bias' and 'interleave' work.  Separate
  phase and frequency discipline (for long poll intervals).  Update
  TAI function to match current leapsecond processing.
* Documentation updates from Dave Mills.
* [Bug 1037] Use all 16 of the MD5 passwords generated by ntp-keygen.
* Fixed the incorrect edge parameter being passed to time_pps_kcbind in
  NMEA refclock driver.
* [Bug 399] NMEA refclock driver does not honor time1 offset if flag3 set.
* [Bug 985] Modifications to NMEA reference clock driver to support Accord
  GPS Clock.
* poll time updates from Dave Mills.
* local refclock documentation updates from Dave Mills.
* [Bug 1022] Fix compilation problems with yesterday's commit.
* Updates and cleanup from Dave Mills:
  I've now spent eleven months of a sabbatical year - 7 days a week, 6-10
  hours most days - working on NTP. I have carefully reviewed every major
  algorithm, examined its original design and evolution from that design.
  I've trimmed off dead code and briar patches and did zillions of tests
  contrived to expose evil vulnerabilities. The development article is in
  rather good shape and should be ready for prime time.

  1. The protostats statistics files have been very useful in exposing
  little twitches and turns when something hiccups, like a broken PPS
  signal. Most of what used to be syslog messages are now repackaged as
  protostats messages with optional syslog as well. These can also be sent
  as traps which might be handy to tiggle a beeper or celltext. These, the
  sysstats files and cryptostats files reveal the ambient health of a busy
  server, monitor traffic and error counts and spot crypto attacks.

  2. Close inspection of the clock discipline behavior at long poll
  intervals (36 h) showed it not doing as well as it should. I redesigned
  the FLL loop to improve nominal accuracy from  several tens of
  milliseconds to something less than ten milliseconds.

  3. Autokey (again). The enhanced error checking was becoming a major
  pain. I found a way to toss out gobs of ugly fat code and replace the
  function with a much simpler and more comprehensive scheme. It resists
  bait-and-switch attacks and quickly detect cases when the protocol is
  not correctly synchronized.

  4. The interface code for the kernel PPS signal was not in sync with the
  kernel code itself. Some error checks were duplicated and some
  ineffective. I found none of the PPS-capable drivers, including the atom
  driver, do anything when the prefer peer fails; the kernel PPS signal
  remains in control. The atom driver now disables the kernel PPS when the
  prefer peer comes bum. This is important when the prefer peer is not a
  reference clock but a remote NTP server.

  5. The flake restrict bit turned out to be really interesting,
  especially with symmtric modes and of those especially those using
  Autokey. Small changes in the recovery procedures when packets are lost
  now avoid almost all scenarios which previously required protocol resets.

  6. I've always been a little uncomfortable when using the clock filter
  with long poll intervals because the samples become less and less
  correlated as the sample age exceeds the Allan intercept. Various
  schemes have been used over the years to cope with this fact. The latest
  one and the one that works the best is to use a modified sort metric
  where the delay is used when the age of the sample is less than the
  intercept and the sum of delay and dispersion above that. The net result
  is that, at small poll intervals the algorithm operates as a minimum
  filter, while at larger poll intervals it morphs to FIFO. Left
  unmodified, a sample could be used when twelve days old. This along with
  the FLL modifications has made a dramatic improvement at large poll
  intervals.

- [Backward Incompatible] The 'state' variable is no longer reported or
  available via ntpq output.  The following system status bit names
  have been changed:
  - sync_alarm -> leap_alarm
  - sync_atomic -> sync_pps
  - sync_lf_clock -> sync_lf_radio
  - sync_hf_clock -> sync_hf_radio
  - sync_uhf_clock -> sync_uhf_radio
  - sync_local_proto -> sync_local
  - sync_udp/time -> sync_other
  Other names have been changed as well.  See the change history for
  libntp/statestr.c for more details.
  Other backward-incompatible changes in ntpq include:
  - assID -> associd
  - rootdispersion -> rootdisp
  - pkt_head -> pkt_neader
  See the change history for other details.

* Updates and cleanup from Dave Mills.
* [Bug 995] Remove spurious ; from ntp-keygen.c.
* More cleanup and changes from Dave Mills.
* [Bug 980] Direct help to stdout.
---
(4.2.4p8) 2009/12/08 Released by Harlan Stenn <stenn@ntp.org>

* [Sec 1331] DoS with mode 7 packets - CVE-2009-3563.

---
(4.2.4p7) 2009/05/18 Released by Harlan Stenn <stenn@ntp.org>

* [Sec 1151] Remote exploit if autokey is enabled - CVE-2009-1252.
* [Bug 1187] Update the copyright date.
* [Bug 1191] ntpd fails on Win2000 - "Address already in use" after fix
  for [Sec 1149].

---
(4.2.4p7-RC7) 2009/05/12 Released by Harlan Stenn <stenn@ntp.org>

* ntp.isc.org -> ntp.org cleanup.
* [Bug 1178] Use prior FORCE_DNSRETRY behavior as needed at runtime,
  add configure --enable-ignore-dns-errors to be even more stubborn

---
(4.2.4p7-RC6) 2009/05/08 Released by Harlan Stenn <stenn@ntp.org>

* [Bug 784] Make --enable-linuxcaps the default when available
* [Bug 1179] error messages for -u/--user and -i lacking droproot
* Updated JJY reference clock driver from Takao Abe
* [Bug 1071] Log a message and exit before trying to use FD_SET with a
  descriptor larger than FD_SETSIZE, which will corrupt memory
* On corruption of the iface list head in add_interface, log and exit

---
(4.2.4p7-RC5) 2009/05/02 Released by Harlan Stenn <stenn@ntp.org>

* [Bug 1172] 4.2.4p7-RC{3,4} fail to build on linux.
* flock-build script unportable 'set -m' use removed

---
(4.2.4p7-RC4) 2009/04/29 Released by Harlan Stenn <stenn@ntp.org>

* [Bug 1167] use gcc -Winit-self only if it is understood

---
(4.2.4p7-RC3) 2009/04/22 Released by Harlan Stenn <stenn@ntp.org>

* [Bug 787] Bug fixes for 64-bit time_t on Windows
* [Bug 813] Conditional naming of Event
* [Bug 1147] System errors should be logged to msyslog()
* [Bug 1155] Fix compile problem on Windows with VS2005
* [Bug 1156] lock_thread_to_processor() should be declared in header
* [Bug 1157] quiet OpenSSL warnings, clean up configure.ac
* [Bug 1158] support for aix6.1
* [Bug 1160] MacOS X is like BSD regarding F_SETOWN

---
(4.2.4p7-RC2) 2009/04/09 Released by Harlan Stenn <stenn@ntp.org>

* [Sec 1144] limited buffer overflow in ntpq.  CVE-2009-0159
* [Sec 1149] use SO_EXCLUSIVEADDRUSE on Windows

---
(4.2.4p7-RC1) 2009/03/30 Released by Harlan Stenn <stenn@ntp.org>

* [Bug 1131] UDP sockets should not use SIGPOLL on Solaris.
* build system email address cleanup
* [Bug 774] parsesolaris.c does not compile under the new Solaris
* [Bug 873] Windows serial refclock proper TTY line discipline emulation
* [Bug 1014] Enable building with VC9 (in Visual Studio 2008,
  Visual C++ 2008, or SDK)
* [Bug 1117] Deferred interface binding under Windows works only correctly
  if FORCE_DNSRETRY is defined
* [BUG 1124] Lock QueryPerformanceCounter() client threads to same CPU
* DPRINTF macro made safer, always evaluates to a statement and will not
  misassociate an else which follows the macro.

---
(4.2.4p6) 2009/01/08 Released by Harlan Stenn <stenn@ntp.org>

* [Bug 1113] Fixed build errors with recent versions of openSSL. 
* [Sec 1111] Fix incorrect check of EVP_VerifyFinal()'s return value.
* Update the copyright year.

---
(4.2.4p5) 2008/08/17 Released by Harlan Stenn <stenn@ntp.org>

* [BUG 1051] Month off by one in leap second message written to clockstats
  file fixed.
* [Bug 450] Windows only: Under original Windows NT we must not discard the
  wildcard socket to workaround a bug in NT's getsockname().
* [Bug 1038] Built-in getpass() function also prompts for password if
  not built with DEBUG.
* [Bug 841] Obsolete the "dynamic" keyword and make deferred binding
  to local interfaces the default.
  Emit a warning if that keyword is used for configuration.
* [Bug 959] Refclock on Windows not properly releasing recvbuffs.
* [Bug 993] Fix memory leak when fetching system messages.
* much cleanup, fixes, and changes from Dave Mills.
* ntp_control.c: LEAPTAB is a filestamp, not an unsigned.  From Dave Mills.
* ntp_config.c: ntp_minpoll fixes from Dave Mills.
* ntp-keygen updates from Dave Mills.
* refresh epoch, throttle, and leap cleanup from Dave Mills.
* Documentation cleanup from Dave Mills.
* [Bug 918] Only use a native md5.h if MD5Init() is available.
* [Bug 979] Provide ntptimeval if it is not otherwise present.
* [Bug 634] Re-instantiate syslog() and logfiles after the daemon fork.
* [Bug 952] Use md5 code with a friendlier license.
* [Bug 977] Fix mismatching #ifdefs for builds without IPv6.
* [Bug 830] Fix the checking order of the interface options.
* Clean up the logfile/syslog setup.
* [Bug 970] Lose obsolete -g flag to ntp-keygen.
* The -e flag to ntp-keygen can write GQ keys now, too.
* ntp_proto.c: sys_survivors and hpoll cleanup from Dave Mills.
* ntp_loopfilter.c: sys_poll cleanup from Dave Mills.
* refclock_wwv.c: maximum-likelihood digit and DSYNC fixes from Dave Mills.
* [Bug 967] preemptable associations are lost forever on a step.
* ntp_config.c: [CID 48] missing "else" clause.
* [Bug 833] ntpq config keyword is quote-mark unfriendly.
* Rename the ntpq "config" keyword to ":config".
* Dave Mills shifted some orphan processing.
* Fix typos in the [Bug 963] patch.
* bootstrap: squawk if genver fails.  Use -f with cp in case Dave does a chown.
* Remove obsolete simulator command-line options.
* ntp_request.c: [CID 36] zero sin_zero.
* [Bug 963] get_systime() is too noisy.
* [Bug 960] spurious syslog:crypto_setup:spurious crypto command
* [Bug 964] Change *-*-linux* to *-*-*linux* to allow for uclinux.
* Changes from Dave Mills:
  - ntp_util.c: cleanup.
  - ntp_timer.c: watch the non-burst packet rate.
  - ntp_request.c: cleanup.
  - ntp_restrict.c: RES_LIMITED cleanup.
  - ntp_proto.c: RES_LIMITED, rate bucktes, counters, overall cleanup.
  - ntp_peer.c: disallow peer_unconfig().
  - ntp_monitor.c: RES_LIMITED cleanup.
  - ntp_loopfilter.c: poll interval cleanup.
  - ntp_crypto.c: volley -> retry.  Cleanup TAI leap message.
  - ntp_config: average and minimum are ^2 values.
  - ntpdc: unknownversion is really "declined", not "bad version".
  - Packet retry cleanup.
* [Bug 961] refclock_tpro.c:tpro_poll() calls refclock_receive() twice.
* [Bug 957] Windows only: Let command line parameters from the Windows SCM GUI
  override the standard parameters from the ImagePath registry key.
* Added HAVE_INT32_T to the Windows config.h to avoid duplicate definitions.
* Work around a VPATH difference in FreeBSD's 'make' command.
* Update bugreport URL.
* Update -I documentation.
* [Bug 713] Fix bug reporting information.
* A bug in the application of the negative-sawtooth for 12 channel receivers. 
* The removal of unneeded startup code used for the original LinuxPPS, it now
  conforms to the PPSAPI and does not need special code.  
* ntp-keygen.c: Coverity fixes [CID 33,47].
* Volley cleanup from Dave Mills.
* Fuzz cleanup from Dave Mills.
* [Bug 861] Leap second cleanups from Dave Mills.
* ntpsim.c: add missing protypes and fix [CID 34], a nit.
* Upgraded bison at UDel.
* Update br-flock and flock-build machine lists.
* [Bug 752] QoS: add parse/config handling code. 
* Fix the #include order in tickadj.c for picky machines.
* [Bug 752] QoS: On some systems, netinet/ip.h needs netinet/ip_systm.h.
* [Bug 752] Update the QoS tagging (code only - configuration to follow).
* Orphan mode and other protocol cleanup from Dave Mills.
* Documentation cleanup from Dave Mills.
* [Bug 940] ntp-keygen uses -v.  Disallow it as a shortcut for --version.
* more cleanup to ntp_lineeditlibs.m4.
* Documentation updates from Dave Mills.
* -ledit cleanup for ntpdc and ntpq.
* Association and other cleanup from Dave Mills.
* NTP_UNREACH changes from Dave Mills.
* Fix the readline history test.
* [Bug 931] Require -lreadline to be asked for explicitly.
* [Bug 764] When looking for -lreadline support, also try using -lncurses.
* [Bug 909] Fix int32_t errors for ntohl().
* [Bug 376/214] Enhancements to support multiple if names and IP addresses.
* [Bug 929] int32_t is undefined on Windows.  Casting wrong.
* [Bug 928] readlink missing braces.
* [Bug 788] Update macros to support VS 2005.
* ntpd/ntp_timer.c: add missing sys_tai parameter for debug printf
* [Bug 917] config parse leaves files open
* [Bug 912] detect conflicting enable/disable configuration on interfaces
  sharing an IP address
* [Bug 771] compare scopeid if available for IPv6 addresses
* Lose obsolete crypto subcommands (Dave Mills).
* WWV is an HF source, not an LF source (Dave Mills).
* [Bug 899] Only show -i/--jaildir -u/--user options if we HAVE_DROPROOT.
* [Bug 916] 'cryptosw' is undefined if built without OpenSSL.
* [Bug 891] 'restrict' config file keyword does not work (partial fix).
* [Bug 890] the crypto command seems to be required now.
* [Bug 915] ntpd cores during processing of x509 certificates.
* Crypto lint cleanup from Dave Mills.
* [Bug 897] Check RAND_status() - we may not need a .rnd file.
* Crypto cleanup from Dave Mills.
* [Bug 911] Fix error message in cmd_args.c.
* [Bug 895] Log assertion failures via syslog(), not stderr.
* Documentation updates from Dave Mills.
* Crypto cleanup from Dave Mills.
* [Bug 905] ntp_crypto.c fails to compile without -DDEBUG.
* Avoid double peer stats logging.
* ntp-keygen cleanup from Dave Mills.
* libopts needs to be built after ElectricFence.
* [Bug 894] Initialize keysdir before calling crypto_setup().
* Calysto cleanup for ntpq.
* ntp-keygen -i takes an arg.
* Cleanup and fixes from Dave Mills.
* [Bug 887] Fix error in ntp_types.h (for sizeof int != 4).
* Bug 880 bug fixes for Windows build
* Improve Calysto support.
* The "revoke" parameter is a crypto command.
* The driftfile wander threshold is a real number.
* [Bug 850] Fix the wander threshold parameter on the driftfile command.
* ntp_io.c: Dead code cleanup - Coverity View 19.
* Leap file related cleanup from Dave Mills.
* ntp_peer.c: Set peer->srcadr before (not after) calling set_peerdstadr().
* Initialize offset in leap_file() - Coverity View 17.
* Use the correct stratum on KISS codes.
* Fuzz bits cleanup.
* Show more digits in some debug printf's.
* Use drift_file_sw internally to control writing the drift file.
* Implement the wander_threshold option for the driftfile config keyword.
* reformat ntp_control.c; do not use c++ // comments.
* [Bug 629] Undo bug #629 fixes as they cause more problems than were  being
  solved
* Changes from Dave Mills: in/out-bound data rates, leapsecond cleanup,
  driftfile write cleanup, packet buffer length checks, documentation updates.
* More assertion checks and malloc()->emalloc(), courtesy of Calysto.
* [Bug 864] Place ntpd service in maintenance mode if using SMF on Solaris
* [Bug 862] includefile nesting; preserve phonelist on reconfig.
* [Bug 604] ntpd regularly dies on linux/alpha.
* more leap second infrastructure fixes from Dave Mills.
* [Bug 858] recent leapfile changes broke non-OpenSSL builds.
* Use emalloc() instead of malloc() in refclock_datum.c (Calysto).
* Start using 'design by contract' assertions.
* [Bug 767] Fast sync to refclocks wanted.
* Allow null driftfile.
* Use YYERROR_VERBOSE for the new parser, and fix related BUILT_SOURCES.
* [Bug 629] changes to ensure broadcast works including on wildcard addresses
* [Bug 853] get_node() must return a pointer to maximally-aligned memory.
* Initial leap file fixes from Dave Mills.
* [Bug 858] Recent leapfile changes broke without OPENSSL.
* Use a char for DIR_SEP, not a string.
* [Bug 850] driftfile parsing changes.
* driftfile maintenance changes from Dave Mills.  Use clock_phi instead of
  stats_write_tolerance.
* [Bug 828] refid string not being parsed correctly.
* [Bug 846] Correct includefile parsing.
* [Bug 827] New parsing code does not handle "fudge" correctly.
* Enable debugging capability in the config parser.
* [Bug 839] Crypto password not read from ntp.conf.
* Have autogen produce writable output files.
* [Bug 825] Correct logconfig -/+ keyword processing.
* [Bug 828] Correct parsing of " delimited strings.
* Cleanup FILE * usage after fclose() in ntp_filegen.c.
* [Bug 843] Windows Completion port code was incorrectly merged from -stable.
* [Bug 840] do fudge configuration AFTER peers (thus refclocks) have been
  configured.
* [Bug 824] Added new parser modules to the Windows project file.
* [Bug 832] Add libisc/log.c headers to the distribution.
* [Bug 808] Only write the drift file if we are in state 4.
* Initial import of libisc/log.c and friends.
* [Bug 826] Fix redefinition of PI.
* [Bug 825] ntp_scanner.c needs to #include <config.h> .
* [Bug 824] New parser code has some build problems with the SIM code.
* [Bug 817] Use longnames for setting ntp variables on the command-line;
  Allowing '-v' with and without an arg to disambiguate usage is error-prone.
* [Bug 822] set progname once, early.
* [Bug 819] remove erroneous #if 0 in Windows completion port code.
* The new config code missed an #ifdef for building without refclocks.
* Distribute some files needed by the new config parsing code.
* [Bug 819] Timeout for WaitForMultipleObjects was 500ms instead of INFINITE
* Use autogen 5.9.1.
* Fix clktest command-line arg processing.'
* Audio documentation updates from Dave Mills.
* New config file parsing code, from Sachin Kamboj.
* fuzz bit cleanup from Dave Mills.
* replay cleanup from Dave Mills.
* [Bug 542] Tolerate missing directory separator at EO statsdir.
* [Bug 812] ntpd should drop supplementary groups.
* [Bug 815] Fix warning compiling 4.2.5p22 under Windows with VC6.
* [Bug 740] Fix kernel/daemon startup drift anomaly.
* refclock_wwv.c fixes from Dave Mills.
* [Bug 810] Fix ntp-keygen documentation.
* [Bug 787] Bug fixes for 64-bit time_t on Windows.
* [Bug 796] Clean up duplicate #defines in ntp_control.c.
* [Bug 569] Use the correct precision for the Leitch CSD-5300.
* [Bug 795] Moved declaration of variable to top of function.
* [Bug 798] ntpq [p typo crashes ntpq/ntpdc.
* [Bug 786] Fix refclock_bancomm.c on Solaris.
* [Bug 774] parsesolaris.c does not compile under the new Solaris.
* [Bug 782] Remove P() macros from Windows files.
* [Bug 778] ntpd fails to lock with drift=+500 when started with drift=-500.
* [Bug 592] Trimble Thunderbolt GPS support.
* IRIG, CHU, WWV, WWVB refclock improvements from Dave Mills.
* [Bug 757] Lose ULONG_CONST().
* [Bug 756] Require ANSI C (function prototypes).
* codec (audio) and ICOM changes from Dave Mills.

---

* [Bug 450] Windows only: Under original Windows NT we must not discard the
  wildcard socket to workaround a bug in NT's getsockname().
* [Bug 1038] Built-in getpass() function also prompts for password if
  not built with DEBUG.
* [Bug 841] Obsolete the "dynamic" keyword and make deferred binding
  to local interfaces the default.
  Emit a warning if that keyword is used for configuration.
* [Bug 959] Refclock on Windows not properly releasing recvbuffs.
* [Bug 993] Fix memory leak when fetching system messages.
* [Bug 987] Wake up the resolver thread/process when a new interface has
  become available.
* Correctly apply negative-sawtooth for oncore 12 channel receiver.
* Startup code for original LinuxPPS removed.  LinuxPPS now conforms to
  the PPSAPI.
* [Bug 1000] allow implicit receive buffer allocation for Windows.
  fixes startup for windows systems with many interfaces.
  reduces dropped packets on network bursts.
  additionally fix timer() starvation during high load.
* [Bug 990] drop minimum time restriction for interface update interval.
* [Bug 977] Fix mismatching #ifdefs for builds without IPv6.
* Update the copyright year.
* Build system cleanup (make autogen-generated files writable).
* [Bug 957] Windows only: Let command line parameters from the Windows SCM GUI
  override the standard parameters from the ImagePath registry key.
* Fixes for ntpdate:
* [Bug 532] nptdate timeout is too long if several servers are supplied.
* [Bug 698] timeBeginPeriod is called without timeEndPeriod in some NTP tools.
* [Bug 857] ntpdate debug mode adjusts system clock when it shouldn't.
* [Bug 908] ntpdate crashes sometimes.
* [Bug 982] ntpdate(and ntptimeset) buffer overrun if HAVE_POLL_H isn't set
  (dup of 908).
* [Bug 997] ntpdate buffer too small and unsafe.
* ntpdate.c: Under Windows check whether NTP port in use under same conditions
  as under other OSs.
* ntpdate.c: Fixed some typos and indents (tabs/spaces).

(4.2.4p4) Released by Harlan Stenn <stenn@ntp.org>

* [Bug 902] Fix problems with the -6 flag.
* Updated include/copyright.def (owner and year).
* [Bug 878] Avoid ntpdc use of refid value as unterminated string.
* [Bug 881] Corrected display of pll offset on 64bit systems.
* [Bug 886] Corrected sign handling on 64bit in ntpdc loopinfo command.
* [Bug 889] avoid malloc() interrupted by SIGIO risk
* ntpd/refclock_parse.c: cleanup shutdown while the file descriptor is still
  open.
* [Bug 885] use emalloc() to get a message at the end of the memory
  unsigned types cannot be less than 0
  default_ai_family is a short
  lose trailing , from enum list
  clarify ntp_restrict.c for easier automated analysis
* [Bug 884] don't access recv buffers after having them passed to the free
  list.
* [Bug 882] allow loopback interfaces to share addresses with other
  interfaces.

---
(4.2.4p3) Released by Harlan Stenn <stenn@ntp.org>

* [Bug 863] unable to stop ntpd on Windows as the handle reference for events
  changed

---
(4.2.4p2) Released by Harlan Stenn <stenn@ntp.org>

* [Bug 854] Broadcast address was not correctly set for interface addresses
* [Bug 829] reduce syslog noise, while there fix Enabled/Disable logging
  to reflect the actual configuration.
* [Bug 795] Moved declaration of variable to top of function.
* [Bug 789] Fix multicast client crypto authentication and make sure arriving
  multicast packets do not disturb the autokey dance.
* [Bug 785] improve handling of multicast interfaces
  (multicast routers still need to run a multicast routing software/daemon)
* ntpd/refclock_parse.c: cleanup shutdown while the file descriptor is still
  open.
* [Bug 885] use emalloc() to get a message at the end of the memory
  unsigned types cannot be less than 0
  default_ai_family is a short
  lose trailing , from enum list
* [Bug 884] don't access recv buffers after having them passed to the free list.
* [Bug 882] allow loopback interfaces to share addresses with other interfaces.
* [Bug 527] Don't write from source address length to wrong location
* Upgraded autogen and libopts.
* [Bug 811] ntpd should not read a .ntprc file.

---
(4.2.4p1) (skipped)

---
(4.2.4p0) Released by Harlan Stenn <stenn@ntp.org>

* [Bug 793] Update Hans Lambermont's email address in ntpsweep.
* [Bug 776] Remove unimplemented "rate" flag from ntpdate.
* [Bug 586] Avoid lookups if AI_NUMERICHOST is set.
* [Bug 770] Fix numeric parameters to ntp-keygen (Alain Guibert).
* [Bug 768] Fix io_setbclient() error message.
* [Bug 765] Use net_bind_service capability on linux.
* [Bug 760] The background resolver must be aware of the 'dynamic' keyword.
* [Bug 753] make union timestamp anonymous (Philip Prindeville).
* confopt.html: move description for "dynamic" keyword into the right section.
* pick the right type for the recv*() length argument.

---
(4.2.4) Released by Harlan Stenn <stenn@ntp.org>

* monopt.html fixes from Dave Mills.
* [Bug 452] Do not report kernel PLL/FLL flips.
* [Bug 746] Expert mouseCLOCK USB v2.0 support added.'
* driver8.html updates.
* [Bug 747] Drop <NOBR> tags from ntpdc.html.
* sntp now uses the returned precision to control decimal places.
* sntp -u will use an unprivileged port for its queries.
* [Bug 741] "burst" doesn't work with !unfit peers.
* [Bug 735] Fix a make/gmake VPATH issue on Solaris.
* [Bug 739] ntpd -x should not take an argument.
* [Bug 737] Some systems need help providing struct iovec.
* [Bug 717] Fix libopts compile problem.
* [Bug 728] parse documentation fixes.
* [Bug 734] setsockopt(..., IP_MULTICAST_IF, ...) fails on 64-bit platforms.
* [Bug 732] C-DEX JST2000 patch from Hideo Kuramatsu.
* [Bug 721] check for __ss_family and __ss_len separately.
* [Bug 666] ntpq opeers displays jitter rather than dispersion.
* [Bug 718] Use the recommended type for the saddrlen arg to getsockname().
* [Bug 715] Fix a multicast issue under Linux.
* [Bug 690] Fix a Windows DNS lookup buffer overflow.
* [Bug 670] Resolved a Windows issue with the dynamic interface rescan code.
* K&R C support is being deprecated.
* [Bug 714] ntpq -p should conflict with -i, not -c.
* WWV refclock improvements from Dave Mills.
* [Bug 708] Use thread affinity only for the clock interpolation thread.
* [Bug 706] ntpd can be running several times in parallel.
* [Bug 704] Documentation typos.
* [Bug 701] coverity: NULL dereference in ntp_peer.c
* [Bug 695] libopts does not protect against macro collisions.
* [Bug 693] __adjtimex is independent of ntp_{adj,get}time.
* [Bug 692] sys_limitrejected was not being incremented.
* [Bug 691] restrictions() assumption not always valid.
* [Bug 689] Deprecate HEATH GC-1001 II; the driver never worked.
* [Bug 688] Fix documentation typos.
* [Bug 686] Handle leap seconds better under Windows.
* [Bug 685] Use the Windows multimedia timer.
* [Bug 684] Only allow debug options if debugging is enabled.
* [Bug 683] Use the right version string.
* [Bug 680] Fix the generated version string on Windows.
* [Bug 678] Use the correct size for control messages.
* [Bug 677] Do not check uint_t in configure.ac.
* [Bug 676] Use the right value for msg_namelen.
* [Bug 675] Make sure ntpd builds without debugging.
* [Bug 672] Fix cross-platform structure padding/size differences.
* [Bug 660] New TIMESTAMP code fails tp build on Solaris Express.
* [Bug 659] libopts does not build under Windows.
* [Bug 658] HP-UX with cc needs -Wp,-H8166 in CFLAGS.
* [Bug 656] ntpdate doesn't work with multicast address.
* [Bug 638] STREAMS_TLI is deprecated - remove it.
* [Bug 635] Fix tOptions definition.
* [Bug 628] Fallback to ntp discipline not working for large offsets.
* [Bug 622] Dynamic interface tracking for ntpd.
* [Bug 603] Don't link with libelf if it's not needed.
* [Bug 523] ntpd service under Windows does't shut down properly.
* [Bug 500] sntp should always be built.
* [Bug 479] Fix the -P option.
* [Bug 421] Support the bc637PCI-U card.
* [Bug 342] Deprecate broken TRAK refclock driver.
* [Bug 340] Deprecate broken MSF EES refclock driver.
* [Bug 153] Don't do DNS lookups on address masks.
* [Bug 143] Fix interrupted system call on HP-UX.
* [Bug 42] Distribution tarballs should be signed.
* Support separate PPS devices for PARSE refclocks.
* [Bug 637, 51?] Dynamic interface scanning can now be done.
* Options processing now uses GNU AutoGen.

---
(4.2.2p4) Released by Harlan Stenn <stenn@ntp.org>

* [Bug 710] compat getnameinfo() has off-by-one error
* [Bug 690] Buffer overflow in Windows when doing DNS Lookups

---
(4.2.2p3) Released by Harlan Stenn <stenn@ntp.org>

* Make the ChangeLog file cleaner and easier to read
* [Bug 601] ntpq's decodeint uses an extra level of indirection
* [Bug 657] Different OSes need different sized args for IP_MULTICAST_LOOP
* release engineering/build changes
* Documentation fixes
* Get sntp working under AIX-5

---
(4.2.2p2) (broken)

* Get sntp working under AIX-5

---
(4.2.2p1)

* [Bug 661] Use environment variable to specify the base path to openssl.
* Resolve an ambiguity in the copyright notice
* Added some new documentation files
* URL cleanup in the documentation
* [Bug 657]: IP_MULTICAST_LOOP uses a u_char value/size
* quiet gcc4 complaints
* more Coverity fixes
* [Bug 614] manage file descriptors better
* [Bug 632] update kernel PPS offsets when PPS offset is re-configured
* [Bug 637] Ignore UP in*addr_any interfaces
* [Bug 633] Avoid writing files in srcdir
* release engineering/build changes

---
(4.2.2)

* SNTP
* Many bugfixes
* Implements the current "goal state" of NTPv4
* Autokey improvements
* Much better IPv6 support
* [Bug 360] ntpd loses handles with LAN connection disabled.
* [Bug 239] Fix intermittent autokey failure with multicast clients.
* Rewrite of the multicast code
* New version numbering scheme

---
(4.2.0)

* More stuff than I have time to document
* IPv6 support
* Bugfixes
* call-gap filtering
* wwv and chu refclock improvements
* OpenSSL integration

---
(4.1.2)

* clock state machine bugfix
* Lose the source port check on incoming packets
* (x)ntpdc compatibility patch
* Virtual IP improvements
* ntp_loopfilter fixes and improvements
* ntpdc improvements
* GOES refclock fix
* JJY driver
* Jupiter refclock fixes
* Neoclock4X refclock fixes
* AIX 5 port
* bsdi port fixes
* Cray unicos port upgrade
* HP MPE/iX port
* Win/NT port upgrade
* Dynix PTX port fixes
* Document conversion from CVS to BK
* readline support for ntpq

---
(4.1.0)

* CERT problem fixed (99k23)

* Huff-n-Puff filter
* Preparation for OpenSSL support
* Resolver changes/improvements are not backward compatible with mode 7
  requests (which are implementation-specific anyway)
* leap second stuff
* manycast should work now
* ntp-genkeys does new good things.
* scripts/ntp-close
* PPS cleanup and improvements
* readline support for ntpdc
* Crypto/authentication rewrite
* WINNT builds with MD5 by default
* WINNT no longer requires Perl for building with Visual C++ 6.0
* algorithmic improvements, bugfixes
* Solaris dosynctodr info update
* html/pic/* is *lots* smaller
* New/updated drivers: Forum Graphic GPS, WWV/H, Heath GC-100 II, HOPF
  serial and PCI, ONCORE, ulink331
* Rewrite of the audio drivers

---
(4.0.99)

* Driver updates: CHU, DCF, GPS/VME, Oncore, PCF, Ulink, WWVB, burst
  If you use the ONCORE driver with a HARDPPS kernel module,
  you *must* have a properly specified:
	pps <filename> [assert/clear] [hardpps]
  line in the /etc/ntp.conf file.
* PARSE cleanup
* PPS cleanup
* ntpd, ntpq, ntpdate cleanup and fixes
* NT port improvements
* AIX, BSDI, DEC OSF, FreeBSD, NetBSD, Reliant, SCO, Solaris port improvements

---
(4.0.98)

* Solaris kernel FLL bug is fixed in 106541-07
* Bug/lint cleanup
* PPS cleanup
* ReliantUNIX patches
* NetInfo support
* Ultralink driver
* Trimble OEM Ace-II support
* DCF77 power choices
* Oncore improvements

---
(4.0.97)

* NT patches
* AIX,SunOS,IRIX portability
* NeXT portability
* ntptimeset utility added
* cygwin portability patches

---
(4.0.96)

* -lnsl, -lsocket, -lgen configuration patches
* Y2K patches from AT&T
* Linux portability cruft

---
(4.0.95)

* NT port cleanup/replacement
* a few portability fixes
* VARITEXT Parse clock added

---
(4.0.94)

* PPS updates (including ntp.config options)
* Lose the old DES stuff in favor of the (optional) RSAREF stuff
* html cleanup/updates
* numerous drivers cleaned up
* numerous portability patches and code cleanup

---
(4.0.93)

* Oncore refclock needs PPS or one of two ioctls.
* Don't make ntptime under Linux.  It doesn't compile for too many folks.
* Autokey cleanup
* ReliantUnix patches
* html cleanup
* tickadj cleanup
* PARSE cleanup
* IRIX -n32 cleanup
* byte order cleanup
* ntptrace improvements and patches
* ntpdc improvements and patches
* PPS cleanup
* mx4200 cleanup
* New clock state machine
* SCO cleanup
* Skip alias interfaces

---
(4.0.92)

* chronolog and dumbclock refclocks
* SCO updates
* Cleanup/bugfixes
* Y2K patches
* Updated palisade driver
* Plug memory leak
* wharton kernel clock
* Oncore clock upgrades
* NMEA clock improvements
* PPS improvements
* AIX portability patches

---
(4.0.91)

* New ONCORE driver
* New MX4200 driver
* Palisade improvements
* config file bugfixes and problem reporting
* autoconf upgrade and cleanup
* HP-UX, IRIX lint cleanup
* AIX portability patches
* NT cleanup

---
(4.0.90)

* Nanoseconds
* New palisade driver
* New Oncore driver

---
(4.0.73)

* README.hackers added
* PARSE driver is working again
* Solaris 2.6 has nasty kernel bugs.  DO NOT enable pll!
* DES is out of the distribution.

---
(4.0.72)

* K&R C compiling should work again.
* IRIG patches.
* MX4200 driver patches.
* Jupiter driver added.
* Palisade driver added.  Needs work (ANSI, ntoh/hton, sizeof double, ???)<|MERGE_RESOLUTION|>--- conflicted
+++ resolved
@@ -1,12 +1,9 @@
 ---
 
-<<<<<<< HEAD
 * [Bug 1412] m4/os_cflags.m4 caches results that depend on $CC.
 * [Bug 1413] test OpenSSL headers regarding -Wno-strict-prototypes.
+* [Bug 1414] Enable "make distcheck" success with BSD make.
 * Build infrastructure updates to enable beta releases of ntp-stable.
-=======
-* [Bug 1414] Enable "make distcheck" success with BSD make.
->>>>>>> 54430938
 
 ---
 (4.2.6) 2009/12/09 Released by Harlan Stenn <stenn@ntp.org>
