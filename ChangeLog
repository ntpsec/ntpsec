--- conflicted
+++ resolved
@@ -1,11 +1,8 @@
-<<<<<<< HEAD
-* [Bug 2425] setup SIGIO/SIGPOLL for asyncio on the read side
-of a socketpair for the worker thread.
-=======
 * [Bug 2368] make check troubles in libevent.
 * [Bug 2413] Fix "make check" with automake >= 1.13.
+* [Bug 2425] setup SIGIO/SIGPOLL for asyncio on the read side
+  of a socketpair for the worker thread.
 (4.2.7p373) 2013/07/20 Released by Harlan Stenn <stenn@ntp.org>
->>>>>>> 34f67e6f
 * [Bug 2427] configure fails to detect recvmsg() on Solaris.
 (4.2.7p372) 2013/07/17 Released by Harlan Stenn <stenn@ntp.org>
 * [Bug 1466] Oncore should set FLAG_PPS.
