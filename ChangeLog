<<<<<<< HEAD
* [Bug 1317] Distribute cvo.sh.
=======
* [Bug 1316] segfault if refclock_nmea can't open file.
>>>>>>> 342e7151
(4.2.5p220) 2009/09/25 Released by Harlan Stenn <stenn@ntp.org>
* Rearrange libisc code to match the upstream layout in BIND.  This is
  step one of two, changing the layout but keeping our existing libisc.
(4.2.5p219) 2009/09/24 Released by Harlan Stenn <stenn@ntp.org>
* [Bug 1315] "interface ignore 0.0.0.0" is ignored.
* add implicit "nic ignore all" rule before any rules from ntp.conf, so
  "nic listen eth0" alone means the same as "-I eth0".
* add wildcard match class for interface/nic rules.
* fix mistaken carryover of prefixlen from one rule to the next.
* Ensure IPv6 localhost address ::1 is included in libisc's Windows IPv6
  address enumeration, allowing ntpq and ntpdc's hardcoding to 127.0.0.1 
  on Windows to end.
(4.2.5p218) 2009/09/21 Released by Harlan Stenn <stenn@ntp.org>
* [Bug 1314] saveconfig emits -4 and -6 on when not given.
* correct parsing and processing of setvar directive.
* highlight location of ntpq :config syntax errors with ^.
* clarify (former) NO_ARG, SINGLE_ARG, MULTIPLE_ARG renaming to
  FOLLBY_TOKEN, FOLLBY_STRING, FOLLBY_STRINGS_TO_EOC.
* parser, saveconfig cleanup to store T_ identifiers in syntax tree.
(4.2.5p217) 2009/09/20 Released by Harlan Stenn <stenn@ntp.org>
* [Bug 1300] reject remote configuration of dangerous items.
(4.2.5p216) 2009/09/19 Released by Harlan Stenn <stenn@ntp.org>
* [Bug 1312] ntpq/ntpdc MD5 passwords truncated to 8 chars on Suns.
* CID 10 missing free(up); in refclock_palisade.c error return, again.
* CID 83 added assertion to demonstrate config_nic_rules() does not
  call strchr(NULL, '/').
(4.2.5p215) 2009/09/18 Released by Harlan Stenn <stenn@ntp.org>
* [Bug 1292] Workaround last VC6 unsigned __int64 kink.
(4.2.5p214) 2009/09/17 Released by Harlan Stenn <stenn@ntp.org>
* [Bug 1303] remove top-level "autokey" directive.
* use "nic listen 192.168.0.0/16" instead of
  "nic listen 192.168.0.0 prefixlen 16".
(4.2.5p213) 2009/09/16 Released by Harlan Stenn <stenn@ntp.org>
* [Bug 1310] fix Thunderbolt mode in refclock_palisade.c
(4.2.5p212) 2009/09/15 Released by Harlan Stenn <stenn@ntp.org>
* [Bug 983] add interface [listen | ignore | drop] ... directive.
* [Bug 1243] MD5auth_setkey zero-fills key from first zero octet.
* [Bug 1295] leftover fix, do not crash on exit in free_config_trap()
  when "trap 1.2.3.4" is used without any further options.
* [Bug 1311] 4.2.5p211 doesn't build in no-debug mode.
* document interface (alias nic) and unpeer.
* Correct syntax error line & column numbers.
* CID 79: kod_init_kod_db() fails to fclose(db_s) in two error paths.
* CID 80: attempt to quiet Coverity false positive re: leaking "reason"
  in main().
* Documentation updates from Dave Mills.
* CID 81: savedconfig leaked in save_config().
* Make the code agree with the spec and the book (Dave Mills).
(4.2.5p211) 2009/09/14 Released by Harlan Stenn <stenn@ntp.org>
* [Bug 663] respect ntpq -c and -p order on command line.
* [Bug 1292] more VC6 unsigned __int64 workarounds.
* [Bug 1296] Added Support for Trimble Acutime Gold.
(4.2.5p210) 2009/09/06 Released by Harlan Stenn <stenn@ntp.org>
* [Bug 1294] Use OPENSSL_INC and OPENSSL_LIB macros for Windows
  and remove unnecessary reference to applink.c for Windows
* [Bug 1295] trap directive options are not optional.
* [Bug 1297] yylex() must always set yylval before returning.
(4.2.5p209) 2009/09/01 Released by Harlan Stenn <stenn@ntp.org>
* [Bug 1290] Fix to use GETTIMEOFDAY macro
* [Bug 1289] Update project files for VC6, VS2003, VS2005, VS 2008
(4.2.5p208) 2009/08/30 Released by Harlan Stenn <stenn@ntp.org>
* [Bug 1293] make configuration dumper ready for release, specifically:
* rename ntpq dumpcfg command to "saveconfig".
* require authentication for saveconfig.
* "restrict ... nomodify" prevents saveconfig and :config.
* "saveconfig ." shorthand to save to startup configuration file.
* support strftime() substitution in saveconfig arg to timestamp
  the output filename, for example "saveconfig %Y%m%d-%H%M%S.conf".
* display saveconfig response message from ntpd in ntpq.
* save output filename in "savedconfig" variable, fetched with ntpq -c
  "rv 0 savedconfig".
* document saveconfig in html/ntpq.html.
* add ./configure --disable-saveconfig to build a smaller ntpd.
* log saveconfig failures and successes to syslog.
(4.2.5p207) 2009/08/29 Released by Harlan Stenn <stenn@ntp.org>
* [Bug 1292] Minor Windows source tweaks for VC6-era SDK headers.
(4.2.5p206) 2009/08/26 Released by Harlan Stenn <stenn@ntp.org>
* accopt.html typo fixes from Dave Mills.
* [Bug 1283] default to remembering KoD in sntp.
* clean up numerous sntp/kod_management.c bugs.
* use all addresses resolved from each DNS name in sntp.
(4.2.5p205) 2009/08/18 Released by Harlan Stenn <stenn@ntp.org>
* accopt.html typo fixes from Dave Mills.
* [Bug 1285] Log ntpq :config/config-from-file events.
* [Bug 1286] dumpcfg omits statsdir, mangles filegen.
(4.2.5p204) 2009/08/17 Released by Harlan Stenn <stenn@ntp.org>
* [Bug 1284] infinite loop in ntpd dumping more than one trustedkey
(4.2.5p203) 2009/08/16 Released by Harlan Stenn <stenn@ntp.org>
* Add ntpq -c dumpcfg, Google Summer of Code project of Max Kuehn
(4.2.5p202) 2009/08/14 Released by Harlan Stenn <stenn@ntp.org>
* install the binary and man page for sntp.
(4.2.5p201) 2009/08/13 Released by Harlan Stenn <stenn@ntp.org>
* sntp: out with the old, in with the new.
(4.2.5p200) 2009/08/12 Released by Harlan Stenn <stenn@ntp.org>
* [Bug 1281] Build ntpd on Windows without big SDK download, burn,
  and install by checking in essentially unchanging messages.mc build
  products to avoid requiring mc.exe, which is not included with VC++
  2008 EE.
(4.2.5p199) 2009/08/09 Released by Harlan Stenn <stenn@ntp.org>
* [Bug 1279] Cleanup for warnings from Veracode static analysis.
(4.2.5p198) 2009/08/03 Released by Harlan Stenn <stenn@ntp.org>
* Upgrade to autogen-5.9.9-pre5.
(4.2.5p197) 2009/07/30 Released by Harlan Stenn <stenn@ntp.org>
* The build script now has . at the end of PATH for config.guess.
(4.2.5p196) 2009/07/29 Released by Harlan Stenn <stenn@ntp.org>
* [Bug 1272] gsoc_sntp IPv6 build problems under HP-UX 10.
* [Bug 1273] CID 10: Palisade leaks unit struct in error path.
* [Bug 1274] CID 67: ensure resolve_hosts() output count and pointers
  are consistent.
* [Bug 1275] CID 45: CID 46: old sntp uses uninitialized guesses[0],
  precs[0].
* [Bug 1276] CID 52: crypto_xmit() may call crypto_alice[23]()
  with NULL peer.
(4.2.5p195) 2009/07/27 Released by Harlan Stenn <stenn@ntp.org>
* cvo.sh: Add support for CentOS, Fedora, Slackware, SuSE, and QNX.
(4.2.5p194) 2009/07/26 Released by Harlan Stenn <stenn@ntp.org>
* Documentation updates from Dave Mills.
* Use scripts/cvo.sh in the build script to get better subdir names.
(4.2.5p193) 2009/07/25 Released by Harlan Stenn <stenn@ntp.org>
* [Bug 1261] CID 34: simulate_server() rbuf.msg_flags uninitialized.
* [Bug 1262] CID 35: xpkt.mac uninitialized in simulate_server().
* [Bug 1263] CID 37: CID 38: CID 40: CID 43: multiple refclocks 
  uninitialized tm_zone (arc, chronolog, dumbclock, pcf).
* [Bug 1264] CID 64: gsoc_sntp on_wire() frees wrong ptr receiving KoD.
* [Bug 1265] CID 65: CID 66: gsoc_sntp on_wire() leaks x_pkt, r_pkt.
* [Bug 1266] CID 39: datum_pts_start() uninitialized arg.c_ospeed.
* [Bug 1267] CID 44: old sntp handle_saving() writes stack garbage to
  file when clearing.
* [Bug 1268] CID 63: resolve_hosts() leaks error message buffer.
* [Bug 1269] CID 74: use assertion to ensure move_fd() does not return
  negative descriptors.
* [Bug 1270] CID 70: gsoc_sntp recv_bcst_data mdevadr.ipv6mr_interface
  uninitialized.
(4.2.5p192) 2009/07/24 Released by Harlan Stenn <stenn@ntp.org>
* [Bug 965] CID 42: ss_family uninitialized.
* [Bug 1250] CID 53: kod_init_kod_db() overruns kod_db malloc'd buffer.
* [Bug 1251] CID 68: search_entry() mishandles dst argument.
* [Bug 1252] CID 32: Quiet Coverity warning with assertion.
* [Bug 1253] CID 50: gsoc_sntp/crypto.c auth_init() always returns a 
  list with one entry.
* [Bug 1254] CID 56: tv_to_str() leaks a struct tm each call.
* [Bug 1255] CID 55: pkt_output() leaks a copy of each packet.
* [Bug 1256] CID 51: Coverity doesn't recognize our assertion macros as
  terminal.
* [Bug 1257] CID 57: gsoc_sntp auth_init() fails to fclose(keyfile).
* [Bug 1258] CID 54: gsoc_sntp resolve_hosts() needs simplification.
* [Bug 1259] CID 59: gsoc_sntp recv_bcast_data() fails to free(rdata)
  on error paths.
* [Bug 1260] CID 60: gsoc_sntp recvpkt() fails to free(rdata).
* Updated to AutoGen-5.9.9pre2.
(4.2.5p191) 2009/07/21 Released by Harlan Stenn <stenn@ntp.org>
* Updated to AutoGen-5.9.9pre1.
(4.2.5p190) 2009/07/20 Released by Harlan Stenn <stenn@ntp.org>
* Updated to AutoGen-5.9.8.
* [Bug 1248] RES_MSSNTP typo in ntp_proto.c.
* [Bug 1246] use a common template for singly-linked lists, convert most
  doubly-linked lists to singly-linked.
* Log warning about signd blocking when restrict mssntp used.
(4.2.5p189) 2009/07/16 Released by Harlan Stenn <stenn@ntp.org>
* Documentation cleanup from Dave Mills.
(4.2.5p188) 2009/07/15 Released by Harlan Stenn <stenn@ntp.org>
* [Bug 1245] Broken xmt time sent in fast_xmit() of 4.2.5p187.
(4.2.5p187) 2009/07/11 Released by Harlan Stenn <stenn@ntp.org>
* [Bug 1042] multicast listeners IPv4+6 ignore new interfaces.
* [Bug 1237] Windows serial code treat CR and LF both as line
  terminators.
* [Bug 1238] use fudge time2 for serial timecode offset in NMEA driver.
* [Bug 1242] Remove --enable-wintime, symmetric workaround is now
  always enabled.
* [Bug 1244] NTP_INSIST(fd != maxactivefd) failure in intres child
* Added restrict keyword "mssntp" for Samba4 DC operation, by Dave Mills.
(4.2.5p186) 2009/07/08 Released by Harlan Stenn <stenn@ntp.org>
* ntp_proto.c cleanup from Dave Mills.
(4.2.5p185) 2009/07/01 Released by Harlan Stenn <stenn@ntp.org>
* Documentation updates from Dave Mills.
* [Bug 1234] convert NMEA driver to use common PPSAPI code.
* timepps-Solaris.h pps_handle_t changed from pointer to scalar
* Spectracom refclock added to Windows port of ntpd
* [Bug 1236] Declaration order fixed.
* Bracket private ONCORE debug statements with #if 0 rather than #ifdef
  DEBUG
* Delete ONCORE debug statement that is now handled elsewhere.
(4.2.5p184) 2009/06/24 Released by Harlan Stenn <stenn@ntp.org>
* [Bug 1233] atom refclock fudge time1 sign flipped in 4.2.5p164.
(4.2.5p183) 2009/06/23 Released by Harlan Stenn <stenn@ntp.org>
* [Bug 1196] setsockopt(SO_EXCLUSIVEADDRUSE) can fail on Windows 2000
  and earlier with WSAINVAL, do not log a complaint in that case.
* [Bug 1210] ONCORE driver terminates ntpd without logging a reason.
* [Bug 1218] Correct comment in refclock_oncore on /etc/ntp.oncore*
  configuration file search order.
* Change ONCORE driver to log using msyslog as well as to any
  clockstats file.
* [Bug 1231] ntpsnmpd build fails after sockaddr union changes.
(4.2.5p182) 2009/06/18 Released by Harlan Stenn <stenn@ntp.org>
* Add missing header dependencies to the ntpdc layout verification.
* prefer.html updates from Dave Mills.
* [Bug 1205] Add ntpd --usepcc and --pccfreq options on Windows
* [Bug 1215] unpeer by association ID
* [Bug 1225] Broadcast address miscalculated on Windows 4.2.5p180
* [Bug 1229] autokey segfaults in cert_install().
* Use a union for structs sockaddr, sockaddr_storage, sockaddr_in, and
  sockaddr_in6 to remove casts and enable type checking.  Collapse
  some previously separate IPv4/IPv6 paths into a single codepath.
(4.2.5p181) 2009/06/06 Released by Harlan Stenn <stenn@ntp.org>
* [Bug 1206] Required compiler changes for Windows
* [Bug 1084] PPSAPI for ntpd on Windows with DLL backends
* [Bug 1204] Unix-style refclock device paths on Windows
* [Bug 1205] partial fix, disable RDTSC use by default on Windows
* [Bug 1208] decodenetnum() buffer overrun on [ with no ]
* [Bug 1211] keysdir free()d twice #ifdef DEBUG
* Enable ONCORE, ARCRON refclocks on Windows (untested)
(4.2.5p180) 2009/05/29 Released by Harlan Stenn <stenn@ntp.org>
* [Bug 1200] Enable IPv6 in Windows port
* Lose FLAG_FIXPOLL, from Dave Mills.
(4.2.5p179) 2009/05/23 Released by Harlan Stenn <stenn@ntp.org>
* [Bug 1041] xmt -> aorg timestamp cleanup from Dave Mills,
  reported by Dave Hart.
* [Bug 1193] Compile error: conflicting types for emalloc.
* [Bug 1196] VC6 winsock2.h does not define SO_EXCLUSIVEADDRUSE.
* Leap/expire cleanup from Dave Mills.
(4.2.5p178) 2009/05/21 Released by Harlan Stenn <stenn@ntp.org>
* Provide erealloc() and estrdup(), a la emalloc().
* Improve ntp.conf's parser error messages.
* [Bug 320] "restrict default ignore" does not affect IPv6.
* [Bug 1192] "restrict -6 ..." reports a syntax error.
(4.2.5p177) 2009/05/18 Released by Harlan Stenn <stenn@ntp.org>
* Include (4.2.4p7)
* [Bug 1174] nmea_shutdown assumes that nmea has a unit assigned
* [Bug 1190] NMEA refclock fudge flag4 1 obscures position in timecode
* Update NMEA refclock documentation in html/drivers/driver20.html
(4.2.5p176) 2009/05/13 Released by Harlan Stenn <stenn@ntp.org>
* [Bug 1154] mDNS registration should be done later, repeatedly and only
  if asked for. (second try for fix)
(4.2.5p175) 2009/05/12 Released by Harlan Stenn <stenn@ntp.org>
* Include (4.2.4p7-RC7)
* [Bug 1180] ntpd won't start with more than ~1000 interfaces
* [Bug 1182] Documentation typos and missing bits.
* [Bug 1183] COM port support should extend past COM3
* [Bug 1184] ntpd is deaf when restricted to second IP on the same net
* Clean up configure.ac NTP_CACHEVERSION interface, display cache
  version when clearing.  Fixes a regression.
(4.2.5p174) 2009/05/09 Released by Harlan Stenn <stenn@ntp.org>
* Stale leapsecond file fixes from Dave Mills.
(4.2.5p173) 2009/05/08 Released by Harlan Stenn <stenn@ntp.org>
* Include (4.2.4p7-RC6)
(4.2.5p172) 2009/05/06 Released by Harlan Stenn <stenn@ntp.org>
* [Bug 1175] Instability in PLL daemon mode.
* [Bug 1176] refclock_parse.c does not compile without PPSAPI.
(4.2.5p171) 2009/05/04 Released by Harlan Stenn <stenn@ntp.org>
* Autokey documentation cleanup from Dave Mills.
* [Bug 1171] line editing libs found without headers (Solaris 11)
* [Bug 1173] NMEA refclock fails with Solaris PPSAPI
* Fix problem linking msntp on Solaris when sntp subdir is configured
  before parent caused by different gethostent library search order.
* Do not clear config.cache when it is  empty.
(4.2.5p170) 2009/05/02 Released by Harlan Stenn <stenn@ntp.org>
* [Bug 1152] adjust PARSE to new refclock_pps logic
* Include (4.2.4p7-RC5)
* loopfilter FLL/PLL crossover cleanup from Dave Mills.
* Documentation updates from Dave Mills.
* ntp-keygen cleanup from Dave Mills.
* crypto API cleanup from Dave Mills.
* Add NTP_CACHEVERSION mechanism to ignore incompatible config.cache
* Enable gcc -Wstrict-overflow for gsoc_sntp as well
(4.2.5p169) 2009/04/30 Released by Harlan Stenn <stenn@ntp.org>
* [Bug 1171] Note that we never look for -lreadline by default.
* [Bug 1090] Fix bogus leap seconds in refclock_hpgps.
(4.2.5p168) 2009/04/29 Released by Harlan Stenn <stenn@ntp.org>
* Include (4.2.4p7-RC4)
* [Bug 1169] quiet compiler warnings
* Re-enable gcc -Wstrict-prototypes when not building with OpenSSL
* Enable gcc -Wstrict-overflow
* ntpq/ntpdc emit newline after accepting password on Windows
* Updates from Dave Mills:
* ntp-keygen.c: Updates.
* Fix the error return and syslog function ID in refclock_{param,ppsapi}.
* Make sure syspoll is within the peer's minpoll/maxpoll bounds.
* ntp_crypto.c: Use sign_siglen, not len. sign key filename cleanup.
* Bump NTP_MAXEXTEN from 1024 to 2048, update values for some field lengths.
* m4/ntp_lineeditlibs.m4: fix warnings from newer Autoconf
* [Bug 1166] Remove truncation of position (blanking) code in refclock_nmea.c
(4.2.5p167) 2009/04/26 Released by Harlan Stenn <stenn@ntp.org>
* Crypto cleanup from Dave Mills.
(4.2.5p166) 2009/04/25 Released by Harlan Stenn <stenn@ntp.org>
* [Bug 1165] Clean up small memory leaks in the  config file parser
* Correct logconfig keyword declaration to MULTIPLE_ARG
* Enable filename and line number leak reporting on Windows when built
  DEBUG for all the typical C runtime allocators such as calloc,
  malloc, and strdup.  Previously only emalloc calls were covered.
* Add DEBUG-only code to free dynamically allocated memory that would
  otherwise remain allocated at ntpd exit, to allow less forgivable
  leaks to stand out in leaks reported after exit.
* Ensure termination of strings in ports/winnt/libisc/isc_strerror.c
  and quiet compiler warnings.
* [Bug 1057] ntpdc unconfig failure
* [Bug 1161] unpeer AKA unconfig command for ntpq :config
* PPS and crypto cleanup in ntp_proto.c from Dave Mills.
(4.2.5p165) 2009/04/23 Released by Harlan Stenn <stenn@ntp.org>
* WWVB refclock cleanup from Dave Mills.
* Code cleanup: requested_key -> request_key.
* [Bug 833] ignore whitespace at end of remote configuration lines
* [Bug 1033] ntpdc/ntpq crash prompting for keyid on Windows
* [Bug 1028] Support for W32Time authentication via Samba.
* quiet ntp_parser.c malloc redeclaration warning
* Mitigation and PPS/PPSAPI cleanup from Dave Mills.
* Documentation updates from Dave Mills.
* timepps-Solaris.h patches from Dave Hart.
(4.2.5p164) 2009/04/22 Released by Harlan Stenn <stenn@ntp.org>
* Include (4.2.4p7-RC3)
* PPS/PPSAPI cleanup from Dave Mills.
* Documentation updates from Dave Mills.
* [Bug 1125] C runtime per-thread initialization on Windows
* [Bug 1152] temporarily disable refclock_parse, refclock_true until
  maintainers can repair build break from pps_sample()
* [Bug 1153] refclock_nmea should not mix UTC with GPS time
* [Bug 1159] ntpq overlap diagnostic message test buggy
(4.2.5p163) 2009/04/10 Released by Harlan Stenn <stenn@ntp.org>
(4.2.5p162) 2009/04/09 Released by Harlan Stenn <stenn@ntp.org>
* Documentation updates from Dave Mills.
* Mitigation and PPS cleanup from Dave Mills.
* Include (4.2.4p7-RC2)
* [Bug 216] New interpolation scheme for Windows eliminates 1ms jitter
* remove a bunch of #ifdef SYS_WINNT from portable code
* 64-bit time_t cleanup for building on newer Windows compilers
* Only set CMOS clock during ntpd exit on Windows if the computer is
  shutting down or restarting.
* [Bug 1148] NMEA reference clock improvements
* remove deleted gsoc_sntp/utilities.o from repository so that .o build
  products can be cleaned up without corrupting the repository.
(4.2.5p161) 2009/03/31 Released by Harlan Stenn <stenn@ntp.org>
* Documentation updates from Dave Mills.
(4.2.5p160) 2009/03/30 Released by Harlan Stenn <stenn@ntp.org>
* [Bug 1141] refclock_report missing braces cause spurious "peer event:
  clock clk_unspec" log entries
* Include (4.2.4p7-RC1)
(4.2.5p159) 2009/03/28 Released by Harlan Stenn <stenn@ntp.org>
* "bias" changes from Dave Mills.
(4.2.5p158) 2009/01/30 Released by Harlan Stenn <stenn@ntp.org>
* Fix [CID 72], a typo introduced at the latest fix to prettydate.c.
(4.2.5p157) 2009/01/26 Released by Harlan Stenn <stenn@ntp.org>
* Cleanup/fixes for ntp_proto.c and ntp_crypto.c from Dave Mills.
(4.2.5p156) 2009/01/19 Released by Harlan Stenn <stenn@ntp.org>
* [Bug 1118] Fixed sign extension for 32 bit time_t in caljulian() and prettydate().
  Fixed some compiler warnings about missing prototypes.
  Fixed some other simple compiler warnings.
* [Bug 1119] [CID 52] Avoid a possible null-dereference in ntp_crypto.c.
* [Bug 1120] [CID 51] INSIST that peer is non-null before we dereference it.
* [Bug 1121] [CID 47] double fclose() in ntp-keygen.c.
(4.2.5p155) 2009/01/18 Released by Harlan Stenn <stenn@ntp.org>
* Documentation updates from Dave Mills.
* CHU frequency updates.
* Design assertion fixes for ntp_crypto.c from Dave Mills.
(4.2.5p154) 2009/01/13 Released by Harlan Stenn <stenn@ntp.org>
* [Bug 992] support interface event change on Linux from
  Miroslav Lichvar.
(4.2.5p153) 2009/01/09 Released by Harlan Stenn <stenn@ntp.org>
* Renamed gsoc_sntp/:fetch-stubs to gsoc_sntp/fetch-stubs to avoid
  file name problems under Windows.
  Removed German umlaut from log msg for 4.2.5p142.
(4.2.5p152) 2009/01/08 Released by Harlan Stenn <stenn@ntp.org>
* Include (4.2.4p6) 2009/01/08 Released by Harlan Stenn <stenn@ntp.org>
(4.2.5p151) 2008/12/23 Released by Harlan Stenn <stenn@ntp.org>
* Stats file logging cleanup from Dave Mills.
(4.2.5p150) 2008/12/15 Released by Harlan Stenn <stenn@ntp.org>
* [Bug 1099] Fixed wrong behaviour in sntp's crypto.c.
* [Bug 1103] Fix 64-bit issues in the new calendar code.
(4.2.5p149) 2008/12/05 Released by Harlan Stenn <stenn@ntp.org>
* Fixed mismatches in data types and OID definitions in ntpSnmpSubAgent.c
* added a premliminary MIB file to ntpsnmpd (ntpv4-mib.mib)
(4.2.5p148) 2008/12/04 Released by Harlan Stenn <stenn@ntp.org>
* [Bug 1070] Fix use of ntpq_parsestring() in ntpsnmpd.
(4.2.5p147) 2008/11/27 Released by Harlan Stenn <stenn@ntp.org>
* Update gsoc_sntp's GCC warning code.
(4.2.5p146) 2008/11/26 Released by Harlan Stenn <stenn@ntp.org>
* Update Solaris CFLAGS for gsoc_sntp.
(4.2.5p145) 2008/11/20 Released by Harlan Stenn <stenn@ntp.org>
* Deal with time.h for sntp under linux.
* Provide rpl_malloc() for sntp for systems that need it.
* Handle ss_len and socklen type for sntp.
* Fixes to the sntp configure.ac script.
* Provide INET6_ADDRSTRLEN if it is missing.
* [Bug 1095] overflow in caljulian.c.
(4.2.5p144) 2008/11/19 Released by Harlan Stenn <stenn@ntp.org>
* Use int32, not int32_t.
* Avoid the sched*() functions under OSF - link problems.
(4.2.5p143) 2008/11/17 Released by Harlan Stenn <stenn@ntp.org>
* sntp cleanup and fixes.
(4.2.5p142) 2008/11/16 Released by Harlan Stenn <stenn@ntp.org>
* Imported GSoC SNTP code from Johannes Maximilian Kuehn.
(4.2.5p141) 2008/11/13 Released by Harlan Stenn <stenn@ntp.org>
* New caltontp.c and calyearstart.c from Juergen Perlinger.
(4.2.5p140) 2008/11/12 Released by Harlan Stenn <stenn@ntp.org>
* Cleanup lint from the ntp_scanner files.
* [Bug 1011] gmtime() returns NULL on windows where it would not under Unix.
* Updated caljulian.c and prettydate.c from Juergen Perlinger.
(4.2.5p139) 2008/11/11 Released by Harlan Stenn <stenn@ntp.org>
* Typo fix to driver20.html.
(4.2.5p138) 2008/11/10 Released by Harlan Stenn <stenn@ntp.org>
* [Bug 474] --disable-ipv6 is broken.
* IPv6 interfaces were being looked for twice.
* SHM driver grabs more samples, add clockstats
* decode.html and driver20.html updates from Dave Mills.
(4.2.5p137) 2008/11/01 Released by Harlan Stenn <stenn@ntp.org>
* [Bug 1069] #undef netsnmp's PACKAGE_* macros.
* [Bug 1068] Older versions of netsnmp do not have netsnmp_daemonize().
(4.2.5p136) 2008/10/27 Released by Harlan Stenn <stenn@ntp.org>
* [Bug 1078] statsdir configuration parsing is broken.
(4.2.5p135) 2008/09/23 Released by Harlan Stenn <stenn@ntp.org>
* [Bug 1072] clock_update should not allow updates older than sys_epoch.
(4.2.5p134) 2008/09/17 Released by Harlan Stenn <stenn@ntp.org>
* Clean up build process for ntpsnmpd.
(4.2.5p133) 2008/09/16 Released by Harlan Stenn <stenn@ntp.org>
* Add options processing to ntpsnmpd.
* [Bug 1062] Check net-snmp headers before deciding to build ntpsnmpd.
* Clean up the libntpq.a build.
* Regenerate ntp_parser.[ch] from ntp_parser.y
(4.2.5p132) 2008/09/15 Released by Harlan Stenn <stenn@ntp.org>
* [Bug 1067] Multicast DNS service registration must come after the fork
  on Solaris.
* [Bug 1066] Error messages should log as errors.
(4.2.5p131) 2008/09/14 Released by Harlan Stenn <stenn@ntp.org>
* [Bug 1065] Re-enable support for the timingstats file.
(4.2.5p130) 2008/09/13 Released by Harlan Stenn <stenn@ntp.org>
* [Bug 1064] Implement --with-net-snmp-config=progname
* [Bug 1063] ntpSnmpSubagentObject.h is missing from the distribution.
(4.2.5p129) 2008/09/11 Released by Harlan Stenn <stenn@ntp.org>
* Quiet some libntpq-related warnings.
(4.2.5p128) 2008/09/08 Released by Harlan Stenn <stenn@ntp.org>
* Import Heiko Gerstung's GSoC2008 NTP MIB daemon.
(4.2.5p127) 2008/09/01 Released by Harlan Stenn <stenn@ntp.org>
* Regenerate ntpd/ntp_parser.c
(4.2.5p126) 2008/08/31 Released by Harlan Stenn <stenn@ntp.org>
* Stop libtool-1.5 from looking for C++ or Fortran.
* [BUG 610] Documentation update for NMEA reference clock driver.
* [Bug 828] Fix IPv4/IPv6 address parsing.
* Changes from Dave Mills:
  Documentation updates.
  Fix a corner case where a frequency update was reported but not set.
  When LEAP_NOTINSYNC->LEAP_NOWARNING, call crypto_update() if we have
  crypto_flags.
(4.2.5p125) 2008/08/18 Released by Harlan Stenn <stenn@ntp.org>
* [Bug 1052] Add linuxPPS support to ONCORE driver.
(4.2.5p124) 2008/08/17 Released by Harlan Stenn <stenn@ntp.org>
* Documentation updates from Dave Mills.
* Include (4.2.4p5) 2008/08/17 Released by Harlan Stenn <stenn@ntp.org>
* [Bug 861] leap info was not being transmitted.
* [Bug 1046] refnumtoa.c is using the wrong header file.
* [Bug 1047] enable/disable options processing fix.
* header file cleanup.
* [Bug 1037] buffer in subroutine was 1 byte short.
* configure.ac: cleanup, add option for wintime, and lay the groundwork
  for the changes needed for bug 1028.
* Fixes from Dave Mills: 'bias' and 'interleave' work.  Separate
  phase and frequency discipline (for long poll intervals).  Update
  TAI function to match current leapsecond processing.
* Documentation updates from Dave Mills.
* [Bug 1037] Use all 16 of the MD5 passwords generated by ntp-keygen.
* Fixed the incorrect edge parameter being passed to time_pps_kcbind in
  NMEA refclock driver.
* [Bug 399] NMEA refclock driver does not honor time1 offset if flag3 set.
* [Bug 985] Modifications to NMEA reference clock driver to support Accord
  GPS Clock.
* poll time updates from Dave Mills.
* local refclock documentation updates from Dave Mills.
* [Bug 1022] Fix compilation problems with yesterday's commit.
* Updates and cleanup from Dave Mills:
  I've now spent eleven months of a sabbatical year - 7 days a week, 6-10
  hours most days - working on NTP. I have carefully reviewed every major
  algorithm, examined its original design and evolution from that design.
  I've trimmed off dead code and briar patches and did zillions of tests
  contrived to expose evil vulnerabilities. The development article is in
  rather good shape and should be ready for prime time.

  1. The protostats statistics files have been very useful in exposing
  little twitches and turns when something hiccups, like a broken PPS
  signal. Most of what used to be syslog messages are now repackaged as
  protostats messages with optional syslog as well. These can also be sent
  as traps which might be handy to tiggle a beeper or celltext. These, the
  sysstats files and cryptostats files reveal the ambient health of a busy
  server, monitor traffic and error counts and spot crypto attacks.

  2. Close inspection of the clock discipline behavior at long poll
  intervals (36 h) showed it not doing as well as it should. I redesigned
  the FLL loop to improve nominal accuracy from  several tens of
  milliseconds to something less than ten milliseconds.

  3. Autokey (again). The enhanced error checking was becoming a major
  pain. I found a way to toss out gobs of ugly fat code and replace the
  function with a much simpler and more comprehensive scheme. It resists
  bait-and-switch attacks and quickly detect cases when the protocol is
  not correctly synchronized.

  4. The interface code for the kernel PPS signal was not in sync with the
  kernel code itself. Some error checks were duplicated and some
  ineffective. I found none of the PPS-capable drivers, including the atom
  driver, do anything when the prefer peer fails; the kernel PPS signal
  remains in control. The atom driver now disables the kernel PPS when the
  prefer peer comes bum. This is important when the prefer peer is not a
  reference clock but a remote NTP server.

  5. The flake restrict bit turned out to be really interesting,
  especially with symmtric modes and of those especially those using
  Autokey. Small changes in the recovery procedures when packets are lost
  now avoid almost all scenarios which previously required protocol resets.

  6. I've always been a little uncomfortable when using the clock filter
  with long poll intervals because the samples become less and less
  correlated as the sample age exceeds the Allan intercept. Various
  schemes have been used over the years to cope with this fact. The latest
  one and the one that works the best is to use a modified sort metric
  where the delay is used when the age of the sample is less than the
  intercept and the sum of delay and dispersion above that. The net result
  is that, at small poll intervals the algorithm operates as a minimum
  filter, while at larger poll intervals it morphs to FIFO. Left
  unmodified, a sample could be used when twelve days old. This along with
  the FLL modifications has made a dramatic improvement at large poll
  intervals.

- [Backward Incompatible] The 'state' variable is no longer reported or
  available via ntpq output.  The following system status bit names
  have been changed:
  - sync_alarm -> leap_alarm
  - sync_atomic -> sync_pps
  - sync_lf_clock -> sync_lf_radio
  - sync_hf_clock -> sync_hf_radio
  - sync_uhf_clock -> sync_uhf_radio
  - sync_local_proto -> sync_local
  - sync_udp/time -> sync_other
  Other names have been changed as well.  See the change history for
  libntp/statestr.c for more details.
  Other backward-incompatible changes in ntpq include:
  - assID -> associd
  - rootdispersion -> rootdisp
  - pkt_head -> pkt_neader
  See the change history for other details.

* Updates and cleanup from Dave Mills.
* [Bug 995] Remove spurious ; from ntp-keygen.c.
* More cleanup and changes from Dave Mills.
* [Bug 980] Direct help to stdout.

---
(4.2.4p7) 2009/05/18 Released by Harlan Stenn <stenn@ntp.org>

* [Sec 1151] Remote exploit if autokey is enabled - CVE-2009-1252.
* [Bug 1187] Update the copyright date.
* [Bug 1191] ntpd fails on Win2000 - "Address already in use" after fix
  for [Sec 1149].

---
(4.2.4p7-RC7) 2009/05/12 Released by Harlan Stenn <stenn@ntp.org>

* ntp.isc.org -> ntp.org cleanup.
* [Bug 1178] Use prior FORCE_DNSRETRY behavior as needed at runtime,
  add configure --enable-ignore-dns-errors to be even more stubborn

---
(4.2.4p7-RC6) 2009/05/08 Released by Harlan Stenn <stenn@ntp.org>

* [Bug 784] Make --enable-linuxcaps the default when available
* [Bug 1179] error messages for -u/--user and -i lacking droproot
* Updated JJY reference clock driver from Takao Abe
* [Bug 1071] Log a message and exit before trying to use FD_SET with a
  descriptor larger than FD_SETSIZE, which will corrupt memory
* On corruption of the iface list head in add_interface, log and exit

---
(4.2.4p7-RC5) 2009/05/02 Released by Harlan Stenn <stenn@ntp.org>

* [Bug 1172] 4.2.4p7-RC{3,4} fail to build on linux.
* flock-build script unportable 'set -m' use removed

---
(4.2.4p7-RC4) 2009/04/29 Released by Harlan Stenn <stenn@ntp.org>

* [Bug 1167] use gcc -Winit-self only if it is understood

---
(4.2.4p7-RC3) 2009/04/22 Released by Harlan Stenn <stenn@ntp.org>

* [Bug 787] Bug fixes for 64-bit time_t on Windows
* [Bug 813] Conditional naming of Event
* [Bug 1147] System errors should be logged to msyslog()
* [Bug 1155] Fix compile problem on Windows with VS2005
* [Bug 1156] lock_thread_to_processor() should be declared in header
* [Bug 1157] quiet OpenSSL warnings, clean up configure.ac
* [Bug 1158] support for aix6.1
* [Bug 1160] MacOS X is like BSD regarding F_SETOWN

---
(4.2.4p7-RC2) 2009/04/09 Released by Harlan Stenn <stenn@ntp.org>

* [Sec 1144] limited buffer overflow in ntpq.  CVE-2009-0159
* [Sec 1149] use SO_EXCLUSIVEADDRUSE on Windows

---
(4.2.4p7-RC1) 2009/03/30 Released by Harlan Stenn <stenn@ntp.org>

* [Bug 1131] UDP sockets should not use SIGPOLL on Solaris.
* build system email address cleanup
* [Bug 774] parsesolaris.c does not compile under the new Solaris
* [Bug 873] Windows serial refclock proper TTY line discipline emulation
* [Bug 1014] Enable building with VC9 (in Visual Studio 2008,
  Visual C++ 2008, or SDK)
* [Bug 1117] Deferred interface binding under Windows works only correctly
  if FORCE_DNSRETRY is defined
* [BUG 1124] Lock QueryPerformanceCounter() client threads to same CPU
* DPRINTF macro made safer, always evaluates to a statement and will not
  misassociate an else which follows the macro.

---
(4.2.4p6) 2009/01/08 Released by Harlan Stenn <stenn@ntp.org>

* [Bug 1113] Fixed build errors with recent versions of openSSL. 
* [Sec 1111] Fix incorrect check of EVP_VerifyFinal()'s return value.
* Update the copyright year.

---
(4.2.4p5) 2008/08/17 Released by Harlan Stenn <stenn@ntp.org>

* [BUG 1051] Month off by one in leap second message written to clockstats
  file fixed.
* [Bug 450] Windows only: Under original Windows NT we must not discard the
  wildcard socket to workaround a bug in NT's getsockname().
* [Bug 1038] Built-in getpass() function also prompts for password if
  not built with DEBUG.
* [Bug 841] Obsolete the "dynamic" keyword and make deferred binding
  to local interfaces the default.
  Emit a warning if that keyword is used for configuration.
* [Bug 959] Refclock on Windows not properly releasing recvbuffs.
* [Bug 993] Fix memory leak when fetching system messages.
* much cleanup, fixes, and changes from Dave Mills.
* ntp_control.c: LEAPTAB is a filestamp, not an unsigned.  From Dave Mills.
* ntp_config.c: ntp_minpoll fixes from Dave Mills.
* ntp-keygen updates from Dave Mills.
* refresh epoch, throttle, and leap cleanup from Dave Mills.
* Documentation cleanup from Dave Mills.
* [Bug 918] Only use a native md5.h if MD5Init() is available.
* [Bug 979] Provide ntptimeval if it is not otherwise present.
* [Bug 634] Re-instantiate syslog() and logfiles after the daemon fork.
* [Bug 952] Use md5 code with a friendlier license.
* [Bug 977] Fix mismatching #ifdefs for builds without IPv6.
* [Bug 830] Fix the checking order of the interface options.
* Clean up the logfile/syslog setup.
* [Bug 970] Lose obsolete -g flag to ntp-keygen.
* The -e flag to ntp-keygen can write GQ keys now, too.
* ntp_proto.c: sys_survivors and hpoll cleanup from Dave Mills.
* ntp_loopfilter.c: sys_poll cleanup from Dave Mills.
* refclock_wwv.c: maximum-likelihood digit and DSYNC fixes from Dave Mills.
* [Bug 967] preemptable associations are lost forever on a step.
* ntp_config.c: [CID 48] missing "else" clause.
* [Bug 833] ntpq config keyword is quote-mark unfriendly.
* Rename the ntpq "config" keyword to ":config".
* Dave Mills shifted some orphan processing.
* Fix typos in the [Bug 963] patch.
* bootstrap: squawk if genver fails.  Use -f with cp in case Dave does a chown.
* Remove obsolete simulator command-line options.
* ntp_request.c: [CID 36] zero sin_zero.
* [Bug 963] get_systime() is too noisy.
* [Bug 960] spurious syslog:crypto_setup:spurious crypto command
* [Bug 964] Change *-*-linux* to *-*-*linux* to allow for uclinux.
* Changes from Dave Mills:
  - ntp_util.c: cleanup.
  - ntp_timer.c: watch the non-burst packet rate.
  - ntp_request.c: cleanup.
  - ntp_restrict.c: RES_LIMITED cleanup.
  - ntp_proto.c: RES_LIMITED, rate bucktes, counters, overall cleanup.
  - ntp_peer.c: disallow peer_unconfig().
  - ntp_monitor.c: RES_LIMITED cleanup.
  - ntp_loopfilter.c: poll interval cleanup.
  - ntp_crypto.c: volley -> retry.  Cleanup TAI leap message.
  - ntp_config: average and minimum are ^2 values.
  - ntpdc: unknownversion is really "declined", not "bad version".
  - Packet retry cleanup.
* [Bug 961] refclock_tpro.c:tpro_poll() calls refclock_receive() twice.
* [Bug 957] Windows only: Let command line parameters from the Windows SCM GUI
  override the standard parameters from the ImagePath registry key.
* Added HAVE_INT32_T to the Windows config.h to avoid duplicate definitions.
* Work around a VPATH difference in FreeBSD's 'make' command.
* Update bugreport URL.
* Update -I documentation.
* [Bug 713] Fix bug reporting information.
* A bug in the application of the negative-sawtooth for 12 channel receivers. 
* The removal of unneeded startup code used for the original LinuxPPS, it now
  conforms to the PPSAPI and does not need special code.  
* ntp-keygen.c: Coverity fixes [CID 33,47].
* Volley cleanup from Dave Mills.
* Fuzz cleanup from Dave Mills.
* [Bug 861] Leap second cleanups from Dave Mills.
* ntpsim.c: add missing protypes and fix [CID 34], a nit.
* Upgraded bison at UDel.
* Update br-flock and flock-build machine lists.
* [Bug 752] QoS: add parse/config handling code. 
* Fix the #include order in tickadj.c for picky machines.
* [Bug 752] QoS: On some systems, netinet/ip.h needs netinet/ip_systm.h.
* [Bug 752] Update the QoS tagging (code only - configuration to follow).
* Orphan mode and other protocol cleanup from Dave Mills.
* Documentation cleanup from Dave Mills.
* [Bug 940] ntp-keygen uses -v.  Disallow it as a shortcut for --version.
* more cleanup to ntp_lineeditlibs.m4.
* Documentation updates from Dave Mills.
* -ledit cleanup for ntpdc and ntpq.
* Association and other cleanup from Dave Mills.
* NTP_UNREACH changes from Dave Mills.
* Fix the readline history test.
* [Bug 931] Require -lreadline to be asked for explicitly.
* [Bug 764] When looking for -lreadline support, also try using -lncurses.
* [Bug 909] Fix int32_t errors for ntohl().
* [Bug 376/214] Enhancements to support multiple if names and IP addresses.
* [Bug 929] int32_t is undefined on Windows.  Casting wrong.
* [Bug 928] readlink missing braces.
* [Bug 788] Update macros to support VS 2005.
* ntpd/ntp_timer.c: add missing sys_tai parameter for debug printf
* [Bug 917] config parse leaves files open
* [Bug 912] detect conflicting enable/disable configuration on interfaces
  sharing an IP address
* [Bug 771] compare scopeid if available for IPv6 addresses
* Lose obsolete crypto subcommands (Dave Mills).
* WWV is an HF source, not an LF source (Dave Mills).
* [Bug 899] Only show -i/--jaildir -u/--user options if we HAVE_DROPROOT.
* [Bug 916] 'cryptosw' is undefined if built without OpenSSL.
* [Bug 891] 'restrict' config file keyword does not work (partial fix).
* [Bug 890] the crypto command seems to be required now.
* [Bug 915] ntpd cores during processing of x509 certificates.
* Crypto lint cleanup from Dave Mills.
* [Bug 897] Check RAND_status() - we may not need a .rnd file.
* Crypto cleanup from Dave Mills.
* [Bug 911] Fix error message in cmd_args.c.
* [Bug 895] Log assertion failures via syslog(), not stderr.
* Documentation updates from Dave Mills.
* Crypto cleanup from Dave Mills.
* [Bug 905] ntp_crypto.c fails to compile without -DDEBUG.
* Avoid double peer stats logging.
* ntp-keygen cleanup from Dave Mills.
* libopts needs to be built after ElectricFence.
* [Bug 894] Initialize keysdir before calling crypto_setup().
* Calysto cleanup for ntpq.
* ntp-keygen -i takes an arg.
* Cleanup and fixes from Dave Mills.
* [Bug 887] Fix error in ntp_types.h (for sizeof int != 4).
* Bug 880 bug fixes for Windows build
* Improve Calysto support.
* The "revoke" parameter is a crypto command.
* The driftfile wander threshold is a real number.
* [Bug 850] Fix the wander threshold parameter on the driftfile command.
* ntp_io.c: Dead code cleanup - Coverity View 19.
* Leap file related cleanup from Dave Mills.
* ntp_peer.c: Set peer->srcadr before (not after) calling set_peerdstadr().
* Initialize offset in leap_file() - Coverity View 17.
* Use the correct stratum on KISS codes.
* Fuzz bits cleanup.
* Show more digits in some debug printf's.
* Use drift_file_sw internally to control writing the drift file.
* Implement the wander_threshold option for the driftfile config keyword.
* reformat ntp_control.c; do not use c++ // comments.
* [Bug 629] Undo bug #629 fixes as they cause more problems than were  being
  solved
* Changes from Dave Mills: in/out-bound data rates, leapsecond cleanup,
  driftfile write cleanup, packet buffer length checks, documentation updates.
* More assertion checks and malloc()->emalloc(), courtesy of Calysto.
* [Bug 864] Place ntpd service in maintenance mode if using SMF on Solaris
* [Bug 862] includefile nesting; preserve phonelist on reconfig.
* [Bug 604] ntpd regularly dies on linux/alpha.
* more leap second infrastructure fixes from Dave Mills.
* [Bug 858] recent leapfile changes broke non-OpenSSL builds.
* Use emalloc() instead of malloc() in refclock_datum.c (Calysto).
* Start using 'design by contract' assertions.
* [Bug 767] Fast sync to refclocks wanted.
* Allow null driftfile.
* Use YYERROR_VERBOSE for the new parser, and fix related BUILT_SOURCES.
* [Bug 629] changes to ensure broadcast works including on wildcard addresses
* [Bug 853] get_node() must return a pointer to maximally-aligned memory.
* Initial leap file fixes from Dave Mills.
* [Bug 858] Recent leapfile changes broke without OPENSSL.
* Use a char for DIR_SEP, not a string.
* [Bug 850] driftfile parsing changes.
* driftfile maintenance changes from Dave Mills.  Use clock_phi instead of
  stats_write_tolerance.
* [Bug 828] refid string not being parsed correctly.
* [Bug 846] Correct includefile parsing.
* [Bug 827] New parsing code does not handle "fudge" correctly.
* Enable debugging capability in the config parser.
* [Bug 839] Crypto password not read from ntp.conf.
* Have autogen produce writable output files.
* [Bug 825] Correct logconfig -/+ keyword processing.
* [Bug 828] Correct parsing of " delimited strings.
* Cleanup FILE * usage after fclose() in ntp_filegen.c.
* [Bug 843] Windows Completion port code was incorrectly merged from -stable.
* [Bug 840] do fudge configuration AFTER peers (thus refclocks) have been
  configured.
* [Bug 824] Added new parser modules to the Windows project file.
* [Bug 832] Add libisc/log.c headers to the distribution.
* [Bug 808] Only write the drift file if we are in state 4.
* Initial import of libisc/log.c and friends.
* [Bug 826] Fix redefinition of PI.
* [Bug 825] ntp_scanner.c needs to #include <config.h> .
* [Bug 824] New parser code has some build problems with the SIM code.
* [Bug 817] Use longnames for setting ntp variables on the command-line;
  Allowing '-v' with and without an arg to disambiguate usage is error-prone.
* [Bug 822] set progname once, early.
* [Bug 819] remove erroneous #if 0 in Windows completion port code.
* The new config code missed an #ifdef for building without refclocks.
* Distribute some files needed by the new config parsing code.
* [Bug 819] Timeout for WaitForMultipleObjects was 500ms instead of INFINITE
* Use autogen 5.9.1.
* Fix clktest command-line arg processing.'
* Audio documentation updates from Dave Mills.
* New config file parsing code, from Sachin Kamboj.
* fuzz bit cleanup from Dave Mills.
* replay cleanup from Dave Mills.
* [Bug 542] Tolerate missing directory separator at EO statsdir.
* [Bug 812] ntpd should drop supplementary groups.
* [Bug 815] Fix warning compiling 4.2.5p22 under Windows with VC6.
* [Bug 740] Fix kernel/daemon startup drift anomaly.
* refclock_wwv.c fixes from Dave Mills.
* [Bug 810] Fix ntp-keygen documentation.
* [Bug 787] Bug fixes for 64-bit time_t on Windows.
* [Bug 796] Clean up duplicate #defines in ntp_control.c.
* [Bug 569] Use the correct precision for the Leitch CSD-5300.
* [Bug 795] Moved declaration of variable to top of function.
* [Bug 798] ntpq [p typo crashes ntpq/ntpdc.
* [Bug 786] Fix refclock_bancomm.c on Solaris.
* [Bug 774] parsesolaris.c does not compile under the new Solaris.
* [Bug 782] Remove P() macros from Windows files.
* [Bug 778] ntpd fails to lock with drift=+500 when started with drift=-500.
* [Bug 592] Trimble Thunderbolt GPS support.
* IRIG, CHU, WWV, WWVB refclock improvements from Dave Mills.
* [Bug 757] Lose ULONG_CONST().
* [Bug 756] Require ANSI C (function prototypes).
* codec (audio) and ICOM changes from Dave Mills.

---

* [Bug 450] Windows only: Under original Windows NT we must not discard the
  wildcard socket to workaround a bug in NT's getsockname().
* [Bug 1038] Built-in getpass() function also prompts for password if
  not built with DEBUG.
* [Bug 841] Obsolete the "dynamic" keyword and make deferred binding
  to local interfaces the default.
  Emit a warning if that keyword is used for configuration.
* [Bug 959] Refclock on Windows not properly releasing recvbuffs.
* [Bug 993] Fix memory leak when fetching system messages.
* [Bug 987] Wake up the resolver thread/process when a new interface has
  become available.
* Correctly apply negative-sawtooth for oncore 12 channel receiver.
* Startup code for original LinuxPPS removed.  LinuxPPS now conforms to
  the PPSAPI.
* [Bug 1000] allow implicit receive buffer allocation for Windows.
  fixes startup for windows systems with many interfaces.
  reduces dropped packets on network bursts.
  additionally fix timer() starvation during high load.
* [Bug 990] drop minimum time restriction for interface update interval.
* [Bug 977] Fix mismatching #ifdefs for builds without IPv6.
* Update the copyright year.
* Build system cleanup (make autogen-generated files writable).
* [Bug 957] Windows only: Let command line parameters from the Windows SCM GUI
  override the standard parameters from the ImagePath registry key.
* Fixes for ntpdate:
* [Bug 532] nptdate timeout is too long if several servers are supplied.
* [Bug 698] timeBeginPeriod is called without timeEndPeriod in some NTP tools.
* [Bug 857] ntpdate debug mode adjusts system clock when it shouldn't.
* [Bug 908] ntpdate crashes sometimes.
* [Bug 982] ntpdate(and ntptimeset) buffer overrun if HAVE_POLL_H isn't set
  (dup of 908).
* [Bug 997] ntpdate buffer too small and unsafe.
* ntpdate.c: Under Windows check whether NTP port in use under same conditions
  as under other OSs.
* ntpdate.c: Fixed some typos and indents (tabs/spaces).

(4.2.4p4) Released by Harlan Stenn <stenn@ntp.org>

* [Bug 902] Fix problems with the -6 flag.
* Updated include/copyright.def (owner and year).
* [Bug 878] Avoid ntpdc use of refid value as unterminated string.
* [Bug 881] Corrected display of pll offset on 64bit systems.
* [Bug 886] Corrected sign handling on 64bit in ntpdc loopinfo command.
* [Bug 889] avoid malloc() interrupted by SIGIO risk
* ntpd/refclock_parse.c: cleanup shutdown while the file descriptor is still
  open.
* [Bug 885] use emalloc() to get a message at the end of the memory
  unsigned types cannot be less than 0
  default_ai_family is a short
  lose trailing , from enum list
  clarify ntp_restrict.c for easier automated analysis
* [Bug 884] don't access recv buffers after having them passed to the free
  list.
* [Bug 882] allow loopback interfaces to share addresses with other
  interfaces.

---
(4.2.4p3) Released by Harlan Stenn <stenn@ntp.org>

* [Bug 863] unable to stop ntpd on Windows as the handle reference for events
  changed

---
(4.2.4p2) Released by Harlan Stenn <stenn@ntp.org>

* [Bug 854] Broadcast address was not correctly set for interface addresses
* [Bug 829] reduce syslog noise, while there fix Enabled/Disable logging
  to reflect the actual configuration.
* [Bug 795] Moved declaration of variable to top of function.
* [Bug 789] Fix multicast client crypto authentication and make sure arriving
  multicast packets do not disturb the autokey dance.
* [Bug 785] improve handling of multicast interfaces
  (multicast routers still need to run a multicast routing software/daemon)
* ntpd/refclock_parse.c: cleanup shutdown while the file descriptor is still
  open.
* [Bug 885] use emalloc() to get a message at the end of the memory
  unsigned types cannot be less than 0
  default_ai_family is a short
  lose trailing , from enum list
* [Bug 884] don't access recv buffers after having them passed to the free list.
* [Bug 882] allow loopback interfaces to share addresses with other interfaces.
* [Bug 527] Don't write from source address length to wrong location
* Upgraded autogen and libopts.
* [Bug 811] ntpd should not read a .ntprc file.

---
(4.2.4p1) (skipped)

---
(4.2.4p0) Released by Harlan Stenn <stenn@ntp.org>

* [Bug 793] Update Hans Lambermont's email address in ntpsweep.
* [Bug 776] Remove unimplemented "rate" flag from ntpdate.
* [Bug 586] Avoid lookups if AI_NUMERICHOST is set.
* [Bug 770] Fix numeric parameters to ntp-keygen (Alain Guibert).
* [Bug 768] Fix io_setbclient() error message.
* [Bug 765] Use net_bind_service capability on linux.
* [Bug 760] The background resolver must be aware of the 'dynamic' keyword.
* [Bug 753] make union timestamp anonymous (Philip Prindeville).
* confopt.html: move description for "dynamic" keyword into the right section.
* pick the right type for the recv*() length argument.

---
(4.2.4) Released by Harlan Stenn <stenn@ntp.org>

* monopt.html fixes from Dave Mills.
* [Bug 452] Do not report kernel PLL/FLL flips.
* [Bug 746] Expert mouseCLOCK USB v2.0 support added.'
* driver8.html updates.
* [Bug 747] Drop <NOBR> tags from ntpdc.html.
* sntp now uses the returned precision to control decimal places.
* sntp -u will use an unprivileged port for its queries.
* [Bug 741] "burst" doesn't work with !unfit peers.
* [Bug 735] Fix a make/gmake VPATH issue on Solaris.
* [Bug 739] ntpd -x should not take an argument.
* [Bug 737] Some systems need help providing struct iovec.
* [Bug 717] Fix libopts compile problem.
* [Bug 728] parse documentation fixes.
* [Bug 734] setsockopt(..., IP_MULTICAST_IF, ...) fails on 64-bit platforms.
* [Bug 732] C-DEX JST2000 patch from Hideo Kuramatsu.
* [Bug 721] check for __ss_family and __ss_len separately.
* [Bug 666] ntpq opeers displays jitter rather than dispersion.
* [Bug 718] Use the recommended type for the saddrlen arg to getsockname().
* [Bug 715] Fix a multicast issue under Linux.
* [Bug 690] Fix a Windows DNS lookup buffer overflow.
* [Bug 670] Resolved a Windows issue with the dynamic interface rescan code.
* K&R C support is being deprecated.
* [Bug 714] ntpq -p should conflict with -i, not -c.
* WWV refclock improvements from Dave Mills.
* [Bug 708] Use thread affinity only for the clock interpolation thread.
* [Bug 706] ntpd can be running several times in parallel.
* [Bug 704] Documentation typos.
* [Bug 701] coverity: NULL dereference in ntp_peer.c
* [Bug 695] libopts does not protect against macro collisions.
* [Bug 693] __adjtimex is independent of ntp_{adj,get}time.
* [Bug 692] sys_limitrejected was not being incremented.
* [Bug 691] restrictions() assumption not always valid.
* [Bug 689] Deprecate HEATH GC-1001 II; the driver never worked.
* [Bug 688] Fix documentation typos.
* [Bug 686] Handle leap seconds better under Windows.
* [Bug 685] Use the Windows multimedia timer.
* [Bug 684] Only allow debug options if debugging is enabled.
* [Bug 683] Use the right version string.
* [Bug 680] Fix the generated version string on Windows.
* [Bug 678] Use the correct size for control messages.
* [Bug 677] Do not check uint_t in configure.ac.
* [Bug 676] Use the right value for msg_namelen.
* [Bug 675] Make sure ntpd builds without debugging.
* [Bug 672] Fix cross-platform structure padding/size differences.
* [Bug 660] New TIMESTAMP code fails tp build on Solaris Express.
* [Bug 659] libopts does not build under Windows.
* [Bug 658] HP-UX with cc needs -Wp,-H8166 in CFLAGS.
* [Bug 656] ntpdate doesn't work with multicast address.
* [Bug 638] STREAMS_TLI is deprecated - remove it.
* [Bug 635] Fix tOptions definition.
* [Bug 628] Fallback to ntp discipline not working for large offsets.
* [Bug 622] Dynamic interface tracking for ntpd.
* [Bug 603] Don't link with libelf if it's not needed.
* [Bug 523] ntpd service under Windows does't shut down properly.
* [Bug 500] sntp should always be built.
* [Bug 479] Fix the -P option.
* [Bug 421] Support the bc637PCI-U card.
* [Bug 342] Deprecate broken TRAK refclock driver.
* [Bug 340] Deprecate broken MSF EES refclock driver.
* [Bug 153] Don't do DNS lookups on address masks.
* [Bug 143] Fix interrupted system call on HP-UX.
* [Bug 42] Distribution tarballs should be signed.
* Support separate PPS devices for PARSE refclocks.
* [Bug 637, 51?] Dynamic interface scanning can now be done.
* Options processing now uses GNU AutoGen.

---
(4.2.2p4) Released by Harlan Stenn <stenn@ntp.org>

* [Bug 710] compat getnameinfo() has off-by-one error
* [Bug 690] Buffer overflow in Windows when doing DNS Lookups

---
(4.2.2p3) Released by Harlan Stenn <stenn@ntp.org>

* Make the ChangeLog file cleaner and easier to read
* [Bug 601] ntpq's decodeint uses an extra level of indirection
* [Bug 657] Different OSes need different sized args for IP_MULTICAST_LOOP
* release engineering/build changes
* Documentation fixes
* Get sntp working under AIX-5

---
(4.2.2p2) (broken)

* Get sntp working under AIX-5

---
(4.2.2p1)

* [Bug 661] Use environment variable to specify the base path to openssl.
* Resolve an ambiguity in the copyright notice
* Added some new documentation files
* URL cleanup in the documentation
* [Bug 657]: IP_MULTICAST_LOOP uses a u_char value/size
* quiet gcc4 complaints
* more Coverity fixes
* [Bug 614] manage file descriptors better
* [Bug 632] update kernel PPS offsets when PPS offset is re-configured
* [Bug 637] Ignore UP in*addr_any interfaces
* [Bug 633] Avoid writing files in srcdir
* release engineering/build changes

---
(4.2.2)

* SNTP
* Many bugfixes
* Implements the current "goal state" of NTPv4
* Autokey improvements
* Much better IPv6 support
* [Bug 360] ntpd loses handles with LAN connection disabled.
* [Bug 239] Fix intermittent autokey failure with multicast clients.
* Rewrite of the multicast code
* New version numbering scheme

---
(4.2.0)

* More stuff than I have time to document
* IPv6 support
* Bugfixes
* call-gap filtering
* wwv and chu refclock improvements
* OpenSSL integration

---
(4.1.2)

* clock state machine bugfix
* Lose the source port check on incoming packets
* (x)ntpdc compatibility patch
* Virtual IP improvements
* ntp_loopfilter fixes and improvements
* ntpdc improvements
* GOES refclock fix
* JJY driver
* Jupiter refclock fixes
* Neoclock4X refclock fixes
* AIX 5 port
* bsdi port fixes
* Cray unicos port upgrade
* HP MPE/iX port
* Win/NT port upgrade
* Dynix PTX port fixes
* Document conversion from CVS to BK
* readline support for ntpq

---
(4.1.0)

* CERT problem fixed (99k23)

* Huff-n-Puff filter
* Preparation for OpenSSL support
* Resolver changes/improvements are not backward compatible with mode 7
  requests (which are implementation-specific anyway)
* leap second stuff
* manycast should work now
* ntp-genkeys does new good things.
* scripts/ntp-close
* PPS cleanup and improvements
* readline support for ntpdc
* Crypto/authentication rewrite
* WINNT builds with MD5 by default
* WINNT no longer requires Perl for building with Visual C++ 6.0
* algorithmic improvements, bugfixes
* Solaris dosynctodr info update
* html/pic/* is *lots* smaller
* New/updated drivers: Forum Graphic GPS, WWV/H, Heath GC-100 II, HOPF
  serial and PCI, ONCORE, ulink331
* Rewrite of the audio drivers

---
(4.0.99)

* Driver updates: CHU, DCF, GPS/VME, Oncore, PCF, Ulink, WWVB, burst
  If you use the ONCORE driver with a HARDPPS kernel module,
  you *must* have a properly specified:
	pps <filename> [assert/clear] [hardpps]
  line in the /etc/ntp.conf file.
* PARSE cleanup
* PPS cleanup
* ntpd, ntpq, ntpdate cleanup and fixes
* NT port improvements
* AIX, BSDI, DEC OSF, FreeBSD, NetBSD, Reliant, SCO, Solaris port improvements

---
(4.0.98)

* Solaris kernel FLL bug is fixed in 106541-07
* Bug/lint cleanup
* PPS cleanup
* ReliantUNIX patches
* NetInfo support
* Ultralink driver
* Trimble OEM Ace-II support
* DCF77 power choices
* Oncore improvements

---
(4.0.97)

* NT patches
* AIX,SunOS,IRIX portability
* NeXT portability
* ntptimeset utility added
* cygwin portability patches

---
(4.0.96)

* -lnsl, -lsocket, -lgen configuration patches
* Y2K patches from AT&T
* Linux portability cruft

---
(4.0.95)

* NT port cleanup/replacement
* a few portability fixes
* VARITEXT Parse clock added

---
(4.0.94)

* PPS updates (including ntp.config options)
* Lose the old DES stuff in favor of the (optional) RSAREF stuff
* html cleanup/updates
* numerous drivers cleaned up
* numerous portability patches and code cleanup

---
(4.0.93)

* Oncore refclock needs PPS or one of two ioctls.
* Don't make ntptime under Linux.  It doesn't compile for too many folks.
* Autokey cleanup
* ReliantUnix patches
* html cleanup
* tickadj cleanup
* PARSE cleanup
* IRIX -n32 cleanup
* byte order cleanup
* ntptrace improvements and patches
* ntpdc improvements and patches
* PPS cleanup
* mx4200 cleanup
* New clock state machine
* SCO cleanup
* Skip alias interfaces

---
(4.0.92)

* chronolog and dumbclock refclocks
* SCO updates
* Cleanup/bugfixes
* Y2K patches
* Updated palisade driver
* Plug memory leak
* wharton kernel clock
* Oncore clock upgrades
* NMEA clock improvements
* PPS improvements
* AIX portability patches

---
(4.0.91)

* New ONCORE driver
* New MX4200 driver
* Palisade improvements
* config file bugfixes and problem reporting
* autoconf upgrade and cleanup
* HP-UX, IRIX lint cleanup
* AIX portability patches
* NT cleanup

---
(4.0.90)

* Nanoseconds
* New palisade driver
* New Oncore driver

---
(4.0.73)

* README.hackers added
* PARSE driver is working again
* Solaris 2.6 has nasty kernel bugs.  DO NOT enable pll!
* DES is out of the distribution.

---
(4.0.72)

* K&R C compiling should work again.
* IRIG patches.
* MX4200 driver patches.
* Jupiter driver added.
* Palisade driver added.  Needs work (ANSI, ntoh/hton, sizeof double, ???)<|MERGE_RESOLUTION|>--- conflicted
+++ resolved
@@ -1,8 +1,5 @@
-<<<<<<< HEAD
+* [Bug 1316] segfault if refclock_nmea can't open file.
 * [Bug 1317] Distribute cvo.sh.
-=======
-* [Bug 1316] segfault if refclock_nmea can't open file.
->>>>>>> 342e7151
 (4.2.5p220) 2009/09/25 Released by Harlan Stenn <stenn@ntp.org>
 * Rearrange libisc code to match the upstream layout in BIND.  This is
   step one of two, changing the layout but keeping our existing libisc.
