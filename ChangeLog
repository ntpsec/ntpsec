--- conflicted
+++ resolved
@@ -1,10 +1,7 @@
-<<<<<<< HEAD
 * [Bug 2452] provide io_handler/input_handler only on
   non HAVE_IO_COMPLETION_PORT platforms
-=======
 (4.2.7p380) 2013/08/03 Released by Harlan Stenn <stenn@ntp.org>
 * CID 984511: Some systems have different printf needs for sizeof.
->>>>>>> 3d2420bd
 (4.2.7p379) 2013/08/02 Released by Harlan Stenn <stenn@ntp.org>
 * CID 739724: Fix printf arg mismatch in a debug line.
 * [Bug 2425] compile io_handler() in ntp_io.c unconditionally
