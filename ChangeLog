--- conflicted
+++ resolved
@@ -1,6 +1,4 @@
-<<<<<<< HEAD
 * [Bug 1028] Support for W32Time authentication via Samba.
-=======
 (4.2.5p163) 2009/04/10 Released by Harlan Stenn <stenn@ntp.org>
 (4.2.5p162) 2009/04/09 Released by Harlan Stenn <stenn@ntp.org>
 * Documentation updates from Dave Mills.
@@ -22,7 +20,6 @@
 * Include (4.2.4p7-RC1)
 (4.2.5p159) 2009/03/28 Released by Harlan Stenn <stenn@ntp.org>
 * "bias" changes from Dave Mills.
->>>>>>> 820cfa91
 (4.2.5p158) 2009/01/30 Released by Harlan Stenn <stenn@ntp.org>
 * Fix [CID 72], a typo introduced at the latest fix to prettydate.c.
 (4.2.5p157) 2009/01/26 Released by Harlan Stenn <stenn@ntp.org>
