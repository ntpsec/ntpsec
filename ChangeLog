<<<<<<< HEAD
* [Bug 2278] ACTS flag3 mismatch between code and driver18.html.
* Use an enum for the ACTS state table.
=======
* html doc reconciliation with DLM's copy.
(4.2.7p328) 2012/11/30 Released by Harlan Stenn <stenn@ntp.org>
* html doc reconciliation with DLM's copy.
(4.2.7p327) 2012/11/29 Released by Harlan Stenn <stenn@ntp.org>
* [Bug 2024] Identify Events in the system status word in decode.html.'
* [Bug 2040] Provide a command-line option for the identity key bits.
* Create loc/darwin for Mac OSX
(4.2.7p326) 2012/11/21 Released by Harlan Stenn <stenn@ntp.org>
* [Bug 1214] 'proto: precision = ...' should be at INFO, not NOTICE.
* [Bug 2246] Clear sys_leap when voting says to disarm the leap.
(4.2.7p325) 2012/11/20 Released by Harlan Stenn <stenn@ntp.org>
* [Bug 2202] ntpq.html: there is no "acv" billboard.
* [Bug 2306] keep pps hack for Win32 even if user-mode/loopback
  PPS API is activated on a serial line.
(4.2.7p324) 2012/11/19 Released by Harlan Stenn <stenn@ntp.org>
* Reinstate doc fix to authentic.html from Mike T.
* [Bug 1223] cleanup for rlimit changes.
* [Bug 2098] Install DLM's HTML documentation.
* [Bug 2306] Added user-mode/loop-back PPS API provider for Win32
(4.2.7p323) 2012/11/18 Released by Harlan Stenn <stenn@ntp.org>
* html/ updates from Dave Mills.
(4.2.7p322) 2012/11/15 Released by Harlan Stenn <stenn@ntp.org>
* [Bug 1223] Allow configurable values for RLIMIT_STACK and
  RLIMIT_MEMLOCK.
* [Bug 1320] Log ntpd's initial command-line parameters. (updated fix)
* [Bug 2120] no sysexits.h under QNX.
* [Bug 2123] cleanup to html/leap.html.
(4.2.7p321) 2012/11/13 Released by Harlan Stenn <stenn@ntp.org>
* [Bug 1320] Log ntpd's initial command-line parameters.
(4.2.7p320) 2012/11/12 Released by Harlan Stenn <stenn@ntp.org>
* [Bug 969] Clarify ntpdate.html documentation about -u and ntpd.
* [Bug 1217] libisc/ifiter_sysctl.c:internal_current(): Ignore RTM
  messages with wrong version
(4.2.7p319) 2012/11/11 Released by Harlan Stenn <stenn@ntp.org>
* [Bug 2296] Fix compile problem with building with old OpenSSL.
(4.2.7p318) 2012/11/05 Released by Harlan Stenn <stenn@ntp.org>
* [Bug 2301] Remove spurious debug output from ntpq.
(4.2.7p317) 2012/11/05 Released by Harlan Stenn <stenn@ntp.org>
* [Bug 922] Allow interspersed -4 and -6 flags on the ntpq command line.
(4.2.7p316) 2012/10/27 Released by Harlan Stenn <stenn@ntp.org>
* [Bug 2296] Update fix for Bug 2294 to handle --without-crypto.
(4.2.7p315) 2012/10/26 Released by Harlan Stenn <stenn@ntp.org>
* [Bug 2294] ntpd crashes in FIPS mode.
(4.2.7p314) 2012/10/23 Released by Harlan Stenn <stenn@ntp.org>
* Document a tricky malloc() of dns_ctx in sntp.
(4.2.7p313) 2012/10/23 Released by Harlan Stenn <stenn@ntp.org>
* [Bug 2291] sntp should report why it cannot open file.kod.
* [Bug 2293] add support for SO_BINTIME, refine support for
  SO_TIMESTAMPNS (bug 1374)
(4.2.7p312) 2012/10/11 Released by Harlan Stenn <stenn@ntp.org>
* Clean up testing/debugging of fix for [Bug 938] from sntp/main.c .
(4.2.7p311) 2012/10/10 Released by Harlan Stenn <stenn@ntp.org>
* [Bug 938] The argument to the -D flag takes a number, not a string.
* [Bug 1013] ntpdate's HTML page claims wrong default version.
* [Bug 1374] Support SO_TIMESTAMPNS.
(4.2.7p310) 2012/10/09 Released by Harlan Stenn <stenn@ntp.org>
* [Bug 1374] Support SO_TIMESTAMPNS.
* [Bug 2266] Remove deprecated refclock_trak.c from Windows Makefile
  equivalents.
* [Bug 2274] Bring libopts/enum.c back to (old) ANSI C compliance.
(4.2.7p309) 2012/10/04 Released by Harlan Stenn <stenn@ntp.org>
* [Bug 2287] ntpdate returns 0 even if adjtime() call fails.
(4.2.7p308) 2012/09/29 Released by Harlan Stenn <stenn@ntp.org>
* CID 97198: Check return from ioctl() calls in refclock_acts.c.
(4.2.7p307) 2012/09/29 Released by Harlan Stenn <stenn@ntp.org>
* [Bug 1997] Fix sntp broadcast timeouts.
* [Bug 2234] Fix incorrect ntptrace html documentation.
* [Bug 2262] Install html docs in $htmldir.
* Fix typo in html/select.html.
>>>>>>> cb6124ec
(4.2.7p306) 2012/09/15 Released by Harlan Stenn <stenn@ntp.org>
* [Bug 752] ToS cleanup from Mike Tatarinov.
(4.2.7p305) 2012/09/15 Released by Harlan Stenn <stenn@ntp.org>
* [Bug 752] Use proper ToS network packet markings for IPv4 and IPv6.
* [Bug 1232] Convert SHM refclock to use struct timespec.
* [Bug 2258] Add syslog message about leap insertion.
* [Bug 2263] broadcast server doesn't work for host with
  OS_MISSES_SPECIFIC_ROUTE_UPDATES.
* [Bug 2271] Decode refclock types when built with --disable-all-clocks.
* [Bug 2276] clk_sel240x.c #define's _XOPEN_SOURCE, breaking QNX6.
* Updates to driver28.html.
(4.2.7p304) 2012/09/06 Released by Harlan Stenn <stenn@ntp.org>
* [Bug 2264] Cleanup SEL240X Refclock.
* In refclock_wwv.c rename SECOND to WWV_SEC and MINUTE to WWV_MIN.
(4.2.7p303) 2012/09/05 Released by Harlan Stenn <stenn@ntp.org>
* [Bug 1232] Add nanosecond support to SHM driver.
(4.2.7p302) 2012/09/05 Released by Harlan Stenn <stenn@ntp.org>
* [Bug 2160] Log warning about expired leapseconds file.
(4.2.7p301) 2012/09/03 Released by Harlan Stenn <stenn@ntp.org>
* [Bug 2164] Greater precision needed for ntpq offset report.
* Clean the man5_MANS in ntpd/ .
(4.2.7p300) 2012/09/03 Released by Harlan Stenn <stenn@ntp.org>
* [Bug 2262] Install sntp.html into htmldir.
* [Bug 2270] Install fails due to repeated man5 page names.
(4.2.7p299) 2012/09/01 Released by Harlan Stenn <stenn@ntp.org>
* More cleanup to the bootstrap script.
(4.2.7p298) 2012/09/01 Released by Harlan Stenn <stenn@ntp.org>
* Handle additional man page sections in the bootstrap script.
* Remove extraneous parens.
* Add a missing "%s" syslog format string.
(4.2.7p297) 2012/09/01 Released by Harlan Stenn <stenn@ntp.org>
* Fix mdoc2man.
* Distribute ntp.conf.def and ntp.keys.def.
(4.2.7p296) 2012/08/31 Released by Harlan Stenn <stenn@ntp.org>
* Begin support for autogen maintaining ntp.conf and ntp.keys docs.
* Upgrade to autogen-5.16.2 and libopts-36.5.11.
* Potential bugfix for agtexi-cmd.tpl.
(4.2.7p295) 2012/08/11 Released by Harlan Stenn <stenn@ntp.org>
* Look for syslog's facilitynames[].
(4.2.7p294) 2012/08/08 Released by Harlan Stenn <stenn@ntp.org>
* [Bug 2242] configure fails to detect getifaddrs function on Solaris.
* [Bug 2249] Bad operator for 'test' in 'make check' of libevent.
* [Bug 2252] palisade: formats nanosecs to a 6-char field.
* Attempt to resolve strict-aliasing violation in refclock_tsyncpci.c.
* Fix && -> & typo in refclock_palisade.c debug statements.
(4.2.7p293) 2012/08/04 Released by Harlan Stenn <stenn@ntp.org>
* [Bug 2247] (more) Get rid of the TRAK refclock - deprecated since 2006.
* Documentation cleanup from Mike T.
* Cleanup kclk_sel240x.o rules in libparse/Makefile.am.
(4.2.7p292) 2012/08/02 Released by Harlan Stenn <stenn@ntp.org>
* [Bug 1545] Note why we are logging the Version string.
* [Bug 1872] Remove legacy ppsclock fdpps, #ifdef PPS.
* [Bug 2075] Fix spelling of 'incompatible'.
* [Bug 2247] Get rid of the TRAK refclock - deprecated since 2006.
* Clean up an exit status in ntpq.c.
(4.2.7p291) 2012/07/31 Released by Harlan Stenn <stenn@ntp.org>
* [Bug 2241] MDNS registration should only happen if requested.
(4.2.7p290) 2012/07/20 Released by Harlan Stenn <stenn@ntp.org>
* [Bug 1454] Add parse clock support for the SEL-240x GPS products.
* CID 709185: refclock_chu.c will leak fd==0 (better fix)
(4.2.7p289) 2012/07/16 Released by Harlan Stenn <stenn@ntp.org>
* CID 97123: Future-proof possible change to refclock_nmea.c.
* CID 97377: ntp-keygen.c's followlink() might not NUL-terminate.
* CID 709185: refclock_chu.c will leak fd==0 (which should be impossible).
(4.2.7p288) 2012/07/03 Released by Harlan Stenn <stenn@ntp.org>
* CID 709173: Make sure a libisc function we do not use is called properly.
(4.2.7p287) 2012/07/03 Released by Harlan Stenn <stenn@ntp.org>
* Remove 1024 associations-per-server limit from ntpq.
* Remove blank line between ntpq mreadvar associations.
(4.2.7p286) 2012/06/28 Released by Harlan Stenn <stenn@ntp.org>
* CID 97193: check return from sscanf() in ntp_config.c.
* CID 709169: check return from open("/dev/null", 0) and friends.
* CID 709207: Initialize "quality" for ulink_receive.
(4.2.7p285) 2012/06/18 Released by Harlan Stenn <stenn@ntp.org>
* [Bug 2227] Enable mrulist access control via "restrict ... nomrulist".
* Automake-1.12 wants us to use AM_PROG_AR.
* Conditionalize msyslog messages about rejected mode 6 requests due to
  nomodify and nomrulist restrictions under "logconfig +sysinfo".
* Increment sys_restricted in a few rejection paths due to nomodify
  restrictions where previosuly overlooked.
(4.2.7p284) 2012/06/16 Released by Harlan Stenn <stenn@ntp.org>
* [Bug 2225] libevent configure hangs.
* Update bundled libevent to git master, post libevent 2.1.1-alpha.
(4.2.7p283) 2012/06/16 Released by Harlan Stenn <stenn@ntp.org>
* In sntp/m4/ntp_openssl.m4, Support multiple package names for the
  crypto library.  Add legacy support for -Wl,-rpath.
(4.2.7p282) 2012/06/15 Released by Harlan Stenn <stenn@ntp.org>
* tickadj may need to be linked with PTHREAD_LIBS.
(4.2.7p281) 2012/06/14 Released by Harlan Stenn <stenn@ntp.org>
* U_INT32_MAX cleanup in include/ntp_types.h .
* When linking, ntp_keygen and tickadj need $(LIBM).
(4.2.7p280) 2012/06/13 Released by Harlan Stenn <stenn@ntp.org>
* [Bug 2224] Use-after-free in routing socket code after dropping root.
(4.2.7p279) 2012/06/10 Released by Harlan Stenn <stenn@ntp.org>
* [Bug 2211] findbcastinter(): possibly undefined variable iface used.
* [Bug 2220] Incorrect check for maximum association id in ntpq.
(4.2.7p278) 2012/06/03 Released by Harlan Stenn <stenn@ntp.org>
* [Bug 2204] Build with --enable-getifaddrs=glibc fails.
* [Bug 2178] refclock_tsyncpci.c reach register fails to shift.
* [Bug 2191] dcfd -Y y2kcheck on CentOS 6.2 x86_64 breaks make check.
(4.2.7p277) 2012/05/25 Released by Harlan Stenn <stenn@ntp.org>
* [Bug 2193] Building timestruct tests with Clang 3.1 fails.
(4.2.7p276) 2012/05/15 Released by Harlan Stenn <stenn@ntp.org>
* [Bug 2179] Remove sntp/header.h.
(4.2.7p275) 2012/04/28 Released by Harlan Stenn <stenn@ntp.org>
* [Bug 1744] Remove obsolete ntpdate/ntptime* items.
(4.2.7p274) 2012/04/25 Released by Harlan Stenn <stenn@ntp.org>
* [Bug 2174] ntpd rejects source UDP ports less than 123 as bogus.
(4.2.7p273) 2012/04/19 Released by Harlan Stenn <stenn@ntp.org>
* [Bug 2141] handle_sigio() calls get_systime(), which must be
  reentrant when SIGIO is used.  Sanity checks relative to the prior
  get_systime() are disabled in ntpd on systems with signaled I/O, but
  active in sntp and ntpdate.
* Correct authnumfreekeys accounting broken in 4.2.7p262.
(4.2.7p272) 2012/04/14 Released by Harlan Stenn <stenn@ntp.org>
* LCRYPTO is gone - replace with VER_SUFFIX.
* Change the link order for ntpsntpd.
* Remove extra 'nlist' check from configure.ac.
(4.2.7p271) 2012/04/11 Released by Harlan Stenn <stenn@ntp.org>
* [Bug 1122] openssl detection via pkg-config fails when no additional
  -Idir flags are needed.
* Avoid overwriting user variable LDFLAGS with OpenSSL flags, instead
  they are added to LDFLAGS_NTP.
(4.2.7p270) 2012/03/26 Released by Harlan Stenn <stenn@ntp.org>
* Update driver45.html page.
(4.2.7p269) 2012/03/25 Released by Harlan Stenn <stenn@ntp.org>
* Clean up configure.ac.
* Cleanup configure.ac's TSYNC PCI section.
(4.2.7p268) 2012/03/24 Released by Harlan Stenn <stenn@ntp.org>
* Update driver45.html page.
(4.2.7p267) 2012/03/23 Released by Harlan Stenn <stenn@ntp.org>
* Initial cut at a basic driver45.html page.
(4.2.7p266) 2012/03/21 Released by Harlan Stenn <stenn@ntp.org>
* Add refclock_tsyncpci.c (driver 45) supporting Spectracom TSYNC timing
  boards.
(4.2.7p265) 2012/03/20 Released by Harlan Stenn <stenn@ntp.org>
* Treat zero counter as indication of precise system time in Windows
  PPSAPI helper function pps_ntp_timestamp_from_counter(), enabling
  PPSAPI providers to use the Windows 8 precise clock directly.
(4.2.7p264) 2012/03/14 Released by Harlan Stenn <stenn@ntp.org>
* [Bug 2160] Note if leapseconds file is past its prime.
* Use GetSystemTimePreciseAsFileTime() on Windows 8.
(4.2.7p263) 2012/03/13 Released by Harlan Stenn <stenn@ntp.org>
* [Bug 2156] clock instability with LOCAL driver, from Miroslav Lichvar.
* [Bug 2159] Windows ntpd using leapfile erroneous leap second 20120401.
(4.2.7p262) 2012/02/29 Released by Harlan Stenn <stenn@ntp.org>
* Improve ntpd scalability for servers with many trusted keys.
(4.2.7p261) 2012/02/27 Released by Harlan Stenn <stenn@ntp.org>
* [Bug 2048] add the clock variable timecode to SHM refclock.
(4.2.7p260) 2012/02/24 Released by Harlan Stenn <stenn@ntp.org>
* Fix the check-scm-rev invocation in several Makefile.am's.
(4.2.7p259) 2012/02/22 Released by Harlan Stenn <stenn@ntp.org>
* [Bug 2148] ntpd 4.2.7p258 segfault with 0x0100000 bit in NMEA mode.
* refclock_nmea.c merge cleanup thanks to Juergen Perlinger.
(4.2.7p258) 2012/02/21 Released by Harlan Stenn <stenn@ntp.org>
* [Bug 2140] Rework of Windows I/O completion port handling to avoid
  garbling serial input in UNIX line discipline emulation.
* [Bug 2143] NMEA driver: discard data if quality indication not good,
  add statistic counters (mode bit enabled) to clockstats file.
(4.2.7p257) 2012/02/17 Released by Harlan Stenn <stenn@ntp.org>
* [Bug 2135] defer calls to 'io_input' to main thread under Windows.
(4.2.7p256) 2012/02/08 Released by Harlan Stenn <stenn@ntp.org>
* [Bug 2131] Set the system variable settimeofday only after clock step.
* [Bug 2134] --enable-C99-snprintf does not force rpl_snprintf use.
(4.2.7p255) 2012/01/29 Released by Harlan Stenn <stenn@ntp.org>
* [Bug 603] Only link with nlist()-related libraries when needed:
  More cleanup.
(4.2.7p254) 2012/01/29 Released by Harlan Stenn <stenn@ntp.org>
* [Bug 603] Only link with nlist()-related libraries when needed.
(4.2.7p253) 2012/01/26 Released by Harlan Stenn <stenn@ntp.org>
* [Bug 2126] Compile error on Windows with libopts from Autogen 5.14.
* Update one of the license URLs.
(4.2.7p252) 2012/01/25 Released by Harlan Stenn <stenn@ntp.org>
* Upgrade to autogen-5.14 (and libopts-36.1.11).
(4.2.7p251) 2012/01/17 Released by Harlan Stenn <stenn@ntp.org>
* [Bug 2115] ntptrace should accept both rootdispersion and rootdisp.
(4.2.7p250) 2012/01/15 Released by Harlan Stenn <stenn@ntp.org>
* [Bug 2113] Warn about ignored extra args in ntpq.
* Update the copyright year.
(4.2.7p249) 2012/01/10 Released by Harlan Stenn <stenn@ntp.org>
* [Bug 2111] Remove minpoll delay before iburst for pool and
  manycastclient.
* Move refclock-specific scheduled timer code under #ifdef REFCLOCK
  and move "action" and "nextaction" data for same from struct peer to
  struct refclockproc.  These provide a way to schedule a callback some
  seconds in the future.
(4.2.7p248) 2012/01/08 Released by Harlan Stenn <stenn@ntp.org>
* [Bug 2109] "make clean check" is broken with gtest available.
* [Bug 2110] systime.c typo breaks build on microsecond clocks.
(4.2.7p247) 2012/01/07 Released by Harlan Stenn <stenn@ntp.org>
* Fix build break triggered by updating deps-ver and libntp/systime.c at
  the same time by explicitly depending systime_s.c on systime.c.
(4.2.7p246) 2012/01/06 Released by Harlan Stenn <stenn@ntp.org>
* [Bug 2104] ntpdc fault with oversize -c command.
* [Bug 2106] Fix warnings when using -Wformat-security.
* Refactor timespecops.h and timevalops.h into inline functions.
(4.2.7p245) 2011/12/31 Released by Harlan Stenn <stenn@ntp.org>
* [Bug 2100] conversion problem with timespec/timeval <--> l_fp fixed;
  added tests to expose the bug.
(4.2.7p244) 2011/12/25 Released by Harlan Stenn <stenn@ntp.org>
* Updates from 4.2.6p5.
(4.2.7p243) 2011/12/23 Released by Harlan Stenn <stenn@ntp.org>
* [Bug 2095] ntptrace now needs 'rv' instead of 'pstat', reported
  by Michael Tatarinov.
(4.2.7p242) 2011/12/21 Released by Harlan Stenn <stenn@ntp.org>
* Include missing html/icons/sitemap.png, reported by Michael Tatarinov.
* Documentation updates from Dave Mills.
(4.2.7p241) 2011/12/18 Released by Harlan Stenn <stenn@ntp.org>
* [Bug 2015] Overriding sys_tick should recalculate sys_precision.
* [Bug 2037] Fuzzed non-interpolated clock may decrease.
* [Bug 2068] "tos ceiling" default and cap changed to 15.
* Floor peer delay using system precision, as with jitter, reflecting
  inability to measure shorter intervals.
(4.2.7p240) 2011/12/15 Released by Harlan Stenn <stenn@ntp.org>
* [Bug 2092] clock_select() selection jitter miscalculated.
* [Bug 2093] Reintroduce smaller stratum factor to system peer metric.
(4.2.7p239) 2011/12/11 Released by Harlan Stenn <stenn@ntp.org>
* Documentation updates from Dave Mills.
(4.2.7p238) 2011/12/09 Released by Harlan Stenn <stenn@ntp.org>
* [Bug 2082] from 4.2.6p5-RC3: 3-char refid sent by ntpd 4.2.6p5-RC2
  ends with extra dot.
* [Bug 2085] from 4.2.6p5-RC3: clock_update() sys_rootdisp calculation
  omits root delay.
* [Bug 2086] from 4.2.6p5-RC3: get_systime() should not offset by
  sys_residual.
* [Bug 2087] from 4.2.6p5-RC3: sys_jitter calculation overweights
  sys.peer jitter.
* from 4.2.6p5-RC3: Ensure NULL peer->dstadr is not accessed in orphan
  parent selection.
(4.2.7p237) 2011/12/01 Released by Harlan Stenn <stenn@ntp.org>
* [Bug 2050] from 4.2.6p5-RC2: Orphan mode stratum counting to infinity.
* [Bug 2059] from 4.2.6p5-RC2: optional billboard column "server" does
  not honor -n.
* [Bug 2066] from 4.2.6p5-RC2: ntpq lopeers ipv6 "local" column overrun.
* [Bug 2068] from 4.2.6p5-RC2: ntpd sends nonprintable stratum 16 refid
  to ntpq.
* [Bug 2069] from 4.2.6p5-RC2: broadcastclient, multicastclient spin up
  duplicate ephemeral associations without broadcastdelay.
* [Bug 2072] from 4.2.6p5-RC2: Orphan parent selection metric needs
  ntohl().
* [Bug 2073] Correct ntpq billboard's MODE_PASSIVE t from 'u' to 'S'.
* from 4.2.6p5-RC2: Exclude not-yet-determined sys_refid from use in
  loopback TEST12 (from Dave Mills).
* from 4.2.6p5-RC2: Never send KoD rate limiting response to MODE_SERVER.
* Floor calculation of sys_rootdisp at sys_mindisp in clock_update (from
  Dave Mills).
* Restore 4.2.6 clock_combine() weighting to ntp-dev, reverting to pre-
  4.2.7p70 method while also avoiding divide-by-zero (from Dave Mills).
* Round l_fp traffic interval when converting to integer in rate limit
  and KoD calculation.
(4.2.7p236) 2011/11/16 Released by Harlan Stenn <stenn@ntp.org>
* Documentation updates from Dave Mills.
(4.2.7p235) 2011/11/16 Released by Harlan Stenn <stenn@ntp.org>
* [Bug 2052] Autokey CRYPTO_ASSOC host@group vallen needs checking.
(4.2.7p234) 2011/11/07 Released by Harlan Stenn <stenn@ntp.org>
* Clean up -libm entries regarding libntp.a
(4.2.7p233) 2011/11/06 Released by Harlan Stenn <stenn@ntp.org>
* Documentation updates from Dave Mills.
(4.2.7p232) 2011/11/05 Released by Harlan Stenn <stenn@ntp.org>
* Update the NEWS file so we note the default disable of mode 7 requests.
* Clean up some bitrotted code in libntp/socket.c.
(4.2.7p231) 2011/11/03 Released by Harlan Stenn <stenn@ntp.org>
* [Bug 1940] ignore auth key if hex decoding fails.
* Add ntpq reslist command to query access restrictions, similar to
  ntpdc's reslist.
(4.2.7p230) 2011/11/01 Released by Harlan Stenn <stenn@ntp.org>
* Disable mode 7 (ntpdc) query processing in ntpd by default.  ntpq is
  believed to provide all functionality ntpdc did, and uses a less-
  fragile protocol that's safer and easier to maintain.  If you do find
  some management via ntpdc is needed, you can use "enable mode7" in the
  ntpd configuration.
* Directly limit the number of datagrams in a mrulist response, rather
  than limiting the number of entries returned to indirectly limit the
  datagram count.
* Documentation updates from Dave Mills.
(4.2.7p229) 2011/10/26 Released by Harlan Stenn <stenn@ntp.org>
* [Bug 1995] fix wrong use of ZERO() macro in 'ntp_calendar.c'
(4.2.7p228) 2011/10/23 Released by Harlan Stenn <stenn@ntp.org>
* [Bug 1995] add compile time stamp based era unfolding for
  'step_systime()' and necessary support to 'ntp-calendar.c'.
(4.2.7p227) 2011/10/22 Released by Harlan Stenn <stenn@ntp.org>
* [Bug 2036] gcc 2.95.3 preprocessor can't nest #ifdef in macro args.
* A number of compiler warnings eliminated.
(4.2.7p226) 2011/10/21 Released by Harlan Stenn <stenn@ntp.org>
* [Bug 2035] ntpq -c mrulist sleeps 1 sec between queries, not 5 msec.
* Documentation updates from Dave Mills.
(4.2.7p225) 2011/10/15 Released by Harlan Stenn <stenn@ntp.org>
* Documentation updates from Dave Mills.
(4.2.7p224) 2011/10/14 Released by Harlan Stenn <stenn@ntp.org>
* ntpq mrulist shows intermediate counts every five seconds while
  retrieving list, and allows Ctrl-C interruption of the retrieval,
  showing the incomplete list as retrieved.  Reduce delay between
  successive mrulist retrieval queries from 30 to 5 msec.  Do not
  give up mrulist retrieval when a single query times out.
(4.2.7p223) 2011/10/12 Released by Harlan Stenn <stenn@ntp.org>
* Documentation updates from Dave Mills.
(4.2.7p222) 2011/10/11 Released by Harlan Stenn <stenn@ntp.org>
* [Bug 2029] "make check" clutters syslog.
* Log signal description along with number on ntpd exit.
(4.2.7p221) 2011/10/10 Released by Harlan Stenn <stenn@ntp.org>
* [Bug 2025] Switching between daemon and kernel loops can doubly-
  correct drift
* [Bug 2028] ntpd -n (nofork) redirects logging to stderr.
* Documentation updates from Dave Mills.
(4.2.7p220) 2011/10/05 Released by Harlan Stenn <stenn@ntp.org>
* [Bug 1945] mbg_gps166.h use of _TM_DEFINED conflicts with MS VC.
* [Bug 1946] parse_start uses open; does not work on Windows.
* [Bug 1947] Porting parse-based Wharton refclock driver to Windows.
* [Bug 2024] Remove unused system event code EVNT_CLKHOP.
(4.2.7p219) 2011/10/04 Released by Harlan Stenn <stenn@ntp.org>
* Documentation updates from Dave Mills.
(4.2.7p218) 2011/10/03 Released by Harlan Stenn <stenn@ntp.org>
* [Bug 2019] Allow selection of cipher for private key files.
* Documentation updates from Dave Mills.
* ntp-keygen private key cipher default now triple-key triple DES CBC.
* ntp-keygen -M is intended to ignore all other defaults and
  options, so do not attempt to open existing Autokey host certificate
  before generating symmetric keys and terminating.
* Restore IFF, MV, and GQ identity parameter filename convention to
  ntpkey_<scheme>par_<group/host> in ntpd, matching ntp-keygen.
* Change some error logging to syslog to ignore logconfig mask, such
  as reporting PPSAPI failure in NMEA and WWVB refclocks.
* ntp-keygen on Windows XP and later systems will now create links
  expected by ntpd.  They are hardlinks on Windows, soft on POSIX.
* Conditionalize NMEA serial open message under clockevent.
* Send all peer variables to trappers in report_event().
(4.2.7p217) 2011/09/29 Released by Harlan Stenn <stenn@ntp.org>
* [Bug 2020] ntp-keygen -s no longer sets host in cert file name.
* [Backward Incompatible] ntp-keygen -i option long name changed from
  misleading --issuer-name to --ident.
(4.2.7p216) 2011/09/27 Released by Harlan Stenn <stenn@ntp.org>
* sntp documentation tag cleanup.
* mdoc2man improvements.
(4.2.7p215) 2011/09/24 Released by Harlan Stenn <stenn@ntp.org>
* Use patched mdoc2man script, from Eric Feng.
* Sync with ntp-4.2.6p4 (a no-op).
(4.2.7p214) 2011/09/20 Released by Harlan Stenn <stenn@ntp.org>
* [Bug 1981] Initial offset convergence applies frequency correction 2x
  with kernel discipline.
* [Bug 2008] Initial offset convergence degraded with 500 PPM adjtime().
* [Bug 2009] EVNT_NSET adj_systime() mishandled by Windows ntpd.
(4.2.7p213) 2011/09/08 Released by Harlan Stenn <stenn@ntp.org>
* [Bug 1999] NMEA does not send PMOTG messages any more.
(4.2.7p212) 2011/09/07 Released by Harlan Stenn <stenn@ntp.org>
* [Bug 2003] from 4.2.6p4-RC3: ntpq_read_assoc_peervars() broken.
(4.2.7p211) 2011/09/01 Released by Harlan Stenn <stenn@ntp.org>
* Update libevent to git head (2.1 branch) as of 2.0.14-stable.
(4.2.7p210) 2011/08/31 Released by Harlan Stenn <stenn@ntp.org>
* Require -D4 or higher for ntpd SIGALRM debug trace from [Bug 2000].
(4.2.7p209) 2011/08/27 Released by Harlan Stenn <stenn@ntp.org>
* [Bug 2000] ntpd worker threads must block signals expected in main
  thread.
* [Bug 2001] add ntpq -c timerstats like ntpdc -c timerstats.
* [Bug 2001] from 4.2.6p4-RC3: ntpdc timerstats reports overruns as
  handled.
* Update sntp tests to track the change of root dispersion to
  synchronization distance.
(4.2.7p208) 2011/08/24 Released by Harlan Stenn <stenn@ntp.org>
* Fix the CLOCK_MONOTONIC TRACE() message.
(4.2.7p207) 2011/08/22 Released by Harlan Stenn <stenn@ntp.org>
* Restore the original CLOCK_MONOTONIC output format in sntp.
* Cleanups for ntp-wait-opts.def and ntp.keys.def .
(4.2.7p206) 2011/08/20 Released by Harlan Stenn <stenn@ntp.org>
* [Bug 1993] ntpd Windows port adj_systime() broken in 4.2.7p203.
* sntp documentation and behavior improvements suggested by
  Steven Sommars.
* Have sntp report synchronization distance instead of root dispersion.
* Clean up ntp-wait-opts.def .
(4.2.7p205) 2011/08/19 Released by Harlan Stenn <stenn@ntp.org>
* [Bug 1992] util/tg2 doesn't compile, needs libntp.
(4.2.7p204) 2011/08/16 Released by Harlan Stenn <stenn@ntp.org>
* Added support for Garmin's $PGRMF sentence to NMEA driver
* [Bug 1988] Better sntp send failed error message needed.
* [Bug 1989] sntp manual page sometimes refers to SNTP as a program.
* [Bug 1990] sntp output should include stratum.
(4.2.7p203) 2011/08/13 Released by Harlan Stenn <stenn@ntp.org>
* [Bug 1986] Require Visual C++ 2005 or later compilers in Windows port.
* Actually use long long for (u_)int64 by correcting spelling of
  SIZEOF_LONG_LONG in ntp_types.h.
* Force .exe minimum Windows version to 0x0400 to allow NT4 in
  vs2005/*.vcproj files.
* Fix make distcheck with --enable-libevent-regress problem with
  unwritable $srcdir.
* Correct init_logging()'s def_syslogmask type to u_int32 following
  change of ntp_syslogmask from u_long to u_int32 in p202.
(4.2.7p202) 2011/08/09 Released by Harlan Stenn <stenn@ntp.org>
* [Bug 1983] --without-sntp build breaks in sntp subdir.
* [Bug 1984] from 4.2.6p4-RC3: ntp/libisc fails to compile on OS X 10.7.
* [Bug 1985] from 4.2.6p4-RC3: "logconfig =allall" rejected.
(4.2.7p201) 2011/08/05 Released by Harlan Stenn <stenn@ntp.org>
* sntp: change -h/--headspace to -g/--gap, and change the default gap
  from 10 to 50ms
* [Backward Incompatible] from 4.2.6p4: sntp: -l/--filelog ->
  -l/--logfile, to be consistent with ntpd.
* Documentation updates from Dave Mills.
* From 4.2.6p4: libopts/file.c fix from Bruce Korb (arg-type=file).
(4.2.7p200) 2011/08/04 Released by Harlan Stenn <stenn@ntp.org>
* Sync with 4.2.6p4-RC2.
(4.2.7p199) 2011/07/29 Released by Harlan Stenn <stenn@ntp.org>
* Documentation updates from Dave Mills.
(4.2.7p198) 2011/07/28 Released by Harlan Stenn <stenn@ntp.org>
* remove old binsubdir stuff from SNTP, as NTP_LOCINFO does that now.
(4.2.7p197) 2011/07/28 Released by Harlan Stenn <stenn@ntp.org>
* [Bug 1975] from 4.2.6p4-RC2: libntp/mktime.c won't work with 64-bit
  time_t
* [Bug 1976] genLocInfo writes to srcdir break 'make distcheck'.
* [Bug 1977] Fix flag/description mismatches in ntp-keygen-opts.def.
* Do not force "legacy" when --with-locfile is not given, genLocInfo
  will find the correct default for the system.
* Fix warnings in ntp_request.c ([Bug 1973] oversight) and sntp/main.c
  (CID 159, apparent overrun due to union, actually correct).
* Update sntp/loc/solaris to conform to stock locations.
(4.2.7p196) 2011/07/27 Released by Harlan Stenn <stenn@ntp.org>
* DEFAULT INSTALLATION DIRECTORY CHANGES ON SOME OSes: to get the old
  behavior, pass --with-locfile=legacy to 'configure'
* [Bug 1972] from 4.2.6p4-RC2: checking for struct rtattr fails.
* [Bug 1973] Widen reference clock mode from 8 to 32 bits.
* Removed sntp/m4/ntp_bindir.m4 - no longer needed.
* Move loc/ to sntp/loc/ .
* Move scripts/cvo.sh to sntp/scripts/cvo.sh .
* Move scripts/genLocInfo to sntp/scripts/genLocInfo .
* Give NTP_LOCINFO an optional path-to argument.
* Remove hacks to get NTP_LOCINFO-related data to sntp/ .
* Move sntp/include/mansec2subst.sed to sntp/scripts/mansec2subst.sed .
* If no "more specific" loc file is found for redhat* or fedora*,
  look for a loc/redhat file.
* If no "more specific" loc file is found and uname says this is Linux,
  look for a loc/linux file.
* Improve the help text: --with-locfile=XXX .
* work around solaris /bin/sh issues for genLocInfo.
(4.2.7p195) 2011/07/25 Released by Harlan Stenn <stenn@ntp.org>
* Added loc/redhat.
(4.2.7p194) 2011/07/25 Released by Harlan Stenn <stenn@ntp.org>
* [Bug 1608] from 4.2.6p4-RC2: Parse Refclock driver should honor
  trusttime.
* Add support for installing programs and scripts to libexec.
* Added loc/solaris.
(4.2.7p193) 2011/07/24 Released by Harlan Stenn <stenn@ntp.org>
* [Bug 1970] from 4.2.6p4-RC2: UNLINK_EXPR_SLIST() causes crash if list
  is empty.
* Update libevent to 2.1 HEAD as of merge of 2.0.13-stable-dev.
* Match addr_eqprefix() sizeof and memcpy destination to make it clear
  to static analysis that there is no buffer overrun (CID 402).
(4.2.7p192) 2011/07/18 Released by Harlan Stenn <stenn@ntp.org>
* [Bug 1966] Broken FILES section for ntp.keys.def.
(4.2.7p191) 2011/07/17 Released by Harlan Stenn <stenn@ntp.org>
* [Bug 1948] Update man page section layout.
* [Bug 1963] add reset command for ntpq :config, similar to ntpdc's.
* [Bug 1964] --without-sntp should not build sntp.
(4.2.7p190) 2011/07/13 Released by Harlan Stenn <stenn@ntp.org>
* [Bug 1961] from 4.2.6p4: html2man update: distribute ntp-wait.html.
* Require autogen-5.12.
(4.2.7p189) 2011/07/11 Released by Harlan Stenn <stenn@ntp.org>
* [Bug 1134] from 4.2.6p4-RC1: ntpd fails binding to tentative IPv6
  addresses.
* [Bug 1790] from 4.2.6p4-RC1: Update config.guess and config.sub to
  detect AIX6.
(4.2.7p188) 2011/06/28 Released by Harlan Stenn <stenn@ntp.org>
* [Bug 1958] genLocInfo must export PATH.
* ntp-wait: some versions of ntpd spell "associd" differently.
(4.2.7p187) 2011/06/24 Released by Harlan Stenn <stenn@ntp.org>
* [Bug 1954] Fix typos in [s]bin_PROGRAMS in ntpd/Makefile.am.
* Implement --with-locfile=filename configure argument.  If filename is
  empty we'll look under loc/ for a good fit.  If the filename contains
  a / character, it will be treated as a "normal" pathname.  Otherwise,
  that explicit file will be searched for under loc/ .
(4.2.7p186) 2011/06/23 Released by Harlan Stenn <stenn@ntp.org>
* [Bug 1950] Control installation of event_rpcgen.py.
* Update .point-changed-filelist for the new man pages.
* Update the building of OS-specific programs.
* Finish conversion to genLocInfo.
* validate MANTAGFMT in genLocInfo.
* Documentation update from Dave Mills.
(4.2.7p185) 2011/06/21 Released by Harlan Stenn <stenn@ntp.org>
* ntp_locs.m4: handle the case where . is not in the PATH.
* More genLocInfo cleanup.
(4.2.7p184) 2011/06/20 Released by Harlan Stenn <stenn@ntp.org>
* Added ntp_locs.m4.
* genLocInfo improvements.
* Add the man page tag "flavor" to the loc.* files.
* Add/distribute genLocInfo.
(4.2.7p183) 2011/06/19 Released by Harlan Stenn <stenn@ntp.org>
* Update the autogen include list for scripts/Makefile.am.
* Added loc.freebsd (and distribute it).
* Added loc.legacy (and distribute it).
(4.2.7p182) 2011/06/15 Released by Harlan Stenn <stenn@ntp.org>
* [Bug 1304] Update sntp.html to reflect new implementation.
* Update .point-changed-filelist .
* ntpdc documentation fixes.
* Update ntp-wait autogen docs.
* Update the ntpd autogen docs.
* Update the ntpsnmpd autogen docs.
* Use autogen to produce ntp-keygen docs.
* Add "license name" to ntp.lic for autogen-5.11.10.
* Prepare for ntp.keys.5.
(4.2.7p181) 2011/06/07 Released by Harlan Stenn <stenn@ntp.org>
* [Bug 1938] addr_eqprefix() doesn't clear enough storage.
(4.2.7p180) 2011/06/06 Released by Harlan Stenn <stenn@ntp.org>
* Upgrade to libevent-2.0.12.
* More sntp.1 cleanups.
* Produce ntpq.1 with the new autogen macros.
* Remove the deprecated "detail" stanza from ntpdc-opts.def.
(4.2.7p179) 2011/06/03 Released by Harlan Stenn <stenn@ntp.org>
* Update cmd-doc.tlib to autogen-5.11.10pre5.
* Upgrade local autoopts templates to 5.11.10pre5.
(4.2.7p178) 2011/06/02 Released by Harlan Stenn <stenn@ntp.org>
* Update the std_def_list to include the ntp.lic file.
* Distribute the ntp.lic file.
* Add http://ntp.org/license to the ntp.lic file.
(4.2.7p177) 2011/06/01 Released by Harlan Stenn <stenn@ntp.org>
* Use the latest autogen's new copyright template code.
* Clean up the ntp.lic file.
(4.2.7p176) 2011/05/31 Released by Harlan Stenn <stenn@ntp.org>
* sntp documentation cleanup.
* autogen documentation template cleanup.
(4.2.7p175) 2011/05/30 Released by Harlan Stenn <stenn@ntp.org>
* [Bug 1936] Correctly set IPV6_MULTICAST_LOOP.
* cmd-doc.tlib cleanup from Bruce Korb.
* sntp documentation cleanup.
(4.2.7p174) 2011/05/28 Released by Harlan Stenn <stenn@ntp.org>
* ntpdc documentation cleanup.
* sntp documentation cleanup.
* Don't build libevent with openssl support.  Right now, libevent
  doesn't use pkg-config to find openssl's installation location.
(4.2.7p173) 2011/05/25 Released by Harlan Stenn <stenn@ntp.org>
* Typo in emalloc.c hides file and line number from emalloc() error msg.
* parsesolaris.c compile fails on SPARC Solaris with conflicting printf.
* ntp_util.c compile fails on AIX and OSF with conflicting statsdir.
(4.2.7p172) 2011/05/24 Released by Harlan Stenn <stenn@ntp.org>
* Remove hardcoded 1/960 s. fudge for <CR> transmission time at 9600 8n1
  from WWVB/Spectracom driver introduced in 4.2.7p169.
(4.2.7p171) 2011/05/23 Released by Harlan Stenn <stenn@ntp.org>
* Eliminate warnings about shadowing global "basename" on Linux.
* Use filegen_config() consistently when changing filegen options.
* mprintf() should go to stdout, not stderr.  DPRINTF() uses mprintf().
* Repair a few simulator problems (more remain).
* Documentation updates from Dave Mills.
(4.2.7p170) 2011/05/19 Released by Harlan Stenn <stenn@ntp.org>
* [Bug 1932] libevent/util_internal.h builtin_expect compile error with
  gcc 2.95.
* Use 64-bit scalars in LFPTOD() and DTOLFP() on more platforms by
  conditionalizing on HAVE_U_INT64 rather than UINT64_MAX.
(4.2.7p169) 2011/05/18 Released by Harlan Stenn <stenn@ntp.org>
* [Bug 1933] WWVB/Spectracom driver timestamps LFs, not CRs.
(4.2.7p168) 2011/05/16 Released by Harlan Stenn <stenn@ntp.org>
* Convert receive buffer queue from doubly-linked list to FIFO.
(4.2.7p167) 2011/05/14 Released by Harlan Stenn <stenn@ntp.org>
* [Bug 1927] io_closeclock() should purge pending recvbufs.
* [Bug 1931] cv always includes fudgetime1, never fudgetime2.
* Use acts_close() in acts_shutdown() to avoid leaving a stale lockfile
  if unpeered via runtime configuration while the modem is open.
* Correct acts_close() test of pp->io.fd to see if it is open.
* 4.2.7p164 documentation updates re: 'tos orphanwait' expanded scope.
(4.2.7p166) 2011/05/13 Released by Harlan Stenn <stenn@ntp.org>
* If we have local overrides for autogen template files, use them.
* Convert more of the sntp-opt.def documentation from man to mdoc.
(4.2.7p165) 2011/05/11 Released by Harlan Stenn <stenn@ntp.org>
* Convert snmp docs to mdoc format, which requires autogen 5.11.9.
* from 4.2.6p4-RC1: Require autogen 5.11.9.
(4.2.7p164) 2011/05/11 Released by Harlan Stenn <stenn@ntp.org>
* [Bug 988] Local clock eats up -g option, so ntpd stops with large
  initial time offset.
* [Bug 1921] LOCAL, ACTS drivers with "prefer" excluded from initial
  candidate list.
* [Bug 1922] "tos orphanwait" applied incorrectly at startup.
* [Bug 1923] orphan parent favored over LOCAL, ACTS drivers.
* [Bug 1924] Billboard tally codes sometimes do not match operation,
  variables.
* Change "pool DNS" messages from msyslog to debug trace output.
* Remove unused FLAG_SYSPEER from peer->status.
* Respect "tos orphanwait" at startup.  Previously there was an
  unconditional 300 s. startup orphanwait, though other values were
  respected for subsequent orphan wait periods after no_sys_peer events.
* Apply "tos orphanwait" (def. 300 seconds) to LOCAL and ACTS reference
  clock drivers, in addition to orphan parent operation.  LOCAL and ACTS
  are not selectable during the orphanwait delay at startup and after
  each no_sys_peer event.  This prevents a particular form of clock-
  hopping, such as using LOCAL briefly at startup before remote peers
  are selectable.  This fixes the issue reported in [Bug 988].
* Documentation updates from Dave Mills.
(4.2.7p163) 2011/05/08 Released by Harlan Stenn <stenn@ntp.org>
* [Bug 1911] missing curly brace in libntp/ntp_rfc2553.c
(4.2.7p162) 2011/05/03 Released by Harlan Stenn <stenn@ntp.org>
* [Bug 1910] Support the Tristate Ltd. TS-GPSclock-01.
(4.2.7p161) 2011/05/02 Released by Harlan Stenn <stenn@ntp.org>
* [Bug 1904] 4.2.7p160 Windows build broken (POSIX_SHELL).
* [Bug 1906] 4.2.7p160 - libtool: compile: cannot determine name of
  library object in ./libevent
* Share a single sntp/libevent/build-aux directory between all three
  configure scripts.
* Add missing --enable-local-libevent help to top-level configure.
(4.2.7p160) 2011/05/01 Released by Harlan Stenn <stenn@ntp.org>
* from 4.2.6p4-RC1: Upgrade to libopts 35.0.10 from AutoGen 5.11.9pre8.
* [Bug 1901] Simulator does not set progname.
(4.2.7p159) 2011/04/28 Released by Harlan Stenn <stenn@ntp.org>
* Fix a couple of unused variable warnings.
* cleanup in timespecops.c / timevalops.c
(4.2.7p158) 2011/04/24 Released by Harlan Stenn <stenn@ntp.org>
* Update libevent --disable-libevent-regress handling to work when
  building libevent using mingw.
(4.2.7p157) 2011/04/21 Released by Harlan Stenn <stenn@ntp.org>
* [Bug 1890] 4.2.7p156 segfault in duplicate freeaddrinfo().
(4.2.7p156) 2011/04/19 Released by Harlan Stenn <stenn@ntp.org>
* [Bug 1851] freeaddrinfo() called after getaddrinfo() fails.
(4.2.7p155) 2011/04/18 Released by Harlan Stenn <stenn@ntp.org>
* Fix leak in refclock_datum.c start failure path.
(4.2.7p154) 2011/04/17 Released by Harlan Stenn <stenn@ntp.org>
* [Bug 1887] DNS fails on 4.2.7p153 using threads.
(4.2.7p153) 2011/04/16 Released by Harlan Stenn <stenn@ntp.org>
* A few more Coverity Scan cleanups.
(4.2.7p152) 2011/04/15 Released by Harlan Stenn <stenn@ntp.org>
* Update embedded libevent to current 2.1 git HEAD.
(4.2.7p151) 2011/04/14 Released by Harlan Stenn <stenn@ntp.org>
* Detect vsnprintf() support for "%m" and disable our "%m" expansion.
* Add --enable-c99-sprintf to configure args for -noopenssl variety of
  flock-build to avoid regressions in (v)snprintf() replacement.
* More msnprintf() unit tests.
* Coverity Scan error checking fixes.
* Log failure to fetch time from HOPF_P hardware.
* Check HOPF_S sscanf() conversion count before converted values.
(4.2.7p150) 2011/04/13 Released by Harlan Stenn <stenn@ntp.org>
* Remove never-used, incomplete ports/winnt/ntpd/refclock_trimbledc.[ch]
* On systems without C99-compliant (v)snprintf(), use C99-snprintf
  replacements (http://www.jhweiss.de/software/snprintf.html)
* Remove remaining sprintf() calls except refclock_ripencc.c (which is
  kept out of --enable-all-clocks as a result), upstream libs which use
  sprintf() only after careful buffer sizing.
(4.2.7p149) 2011/04/11 Released by Harlan Stenn <stenn@ntp.org>
* [Bug 1881] describe the {+,-,s} characters in configure --help output.
(4.2.7p148) 2011/04/09 Released by Harlan Stenn <stenn@ntp.org>
* Use _mkgmtime() as timegm() in the Windows port, rather than
  libntp/mktime.c's timegm().  Fixed [Bug 1875] on Windows using the old
  asn2ntp() code from before 4.2.7p147.
* ntp_crypto.c string buffer safety.
* Remove use of MAXFILENAME in mode 7 (ntpdc) on-wire structs.
* Change ntpd MAXFILENAME from 128 to 256 to match ntp-keygen.
* Buffer safety and sign extension fixes (thanks Coverity Scan).
(4.2.7p147) 2011/04/07 Released by Harlan Stenn <stenn@ntp.org>
* [Bug 1875] 'asn2ntp()' rewritten with 'caltontp()'; 'timegm()'
  substitute likely to crash with 64bit time_t.
(4.2.7p146) 2011/04/05 Released by Harlan Stenn <stenn@ntp.org>
* String buffer safety cleanup, converting to strlcpy() and strlcat().
* Use utmpname() before pututline() so repeated steps do not
  accidentally record into wtmp where utmp was intended.
* Use setutent() before each pututline() including first.
(4.2.7p145) 2011/04/04 Released by Harlan Stenn <stenn@ntp.org>
* [Bug 1840] ntp_lists.h FIFO macros buggy.
(4.2.7p144) 2011/04/03 Released by Harlan Stenn <stenn@ntp.org>
* [Bug 1874] ntpq -c "rv 0 sys_var_list" empty.
(4.2.7p143) 2011/03/31 Released by Harlan Stenn <stenn@ntp.org>
* [Bug 1732] ntpd ties up CPU on disconnected USB refclock.
* [Bug 1861] tickadj build failure using uClibc.
* [Bug 1862] in6addr_any test in configure fooled by arm gcc 4.1.3 -O2.
* Remove kernel line discipline driver code for clk and chu, deprecate
  related LDISC_ flags, and remove associated ntpd code to decode the
  timestamps, remove clktest line discipline test program.
* Remove "signal_no_reset: signal 17 had flags 4000000" logging, as it
  indicates no problem and is interpreted as an error.  Previously some
  bits had been ignored one-by-one, but Linux SA_RESTORER definition is
  unavailable to user headers.
(4.2.7p142) 2011/03/21 Released by Harlan Stenn <stenn@ntp.org>
* [Bug 1844] ntpd 4.2.7p131 NetBSD, --gc-sections links bad executable.
* Fix "make distcheck" break in libevent/sample caused by typo.
(4.2.7p141) 2011/03/20 Released by Harlan Stenn <stenn@ntp.org>
* Add "ntpq -c iostats" similar to "ntpdc -c iostats".
* Compare entire timestamp to reject duplicates in refclock_pps().
(4.2.7p140) 2011/03/17 Released by Harlan Stenn <stenn@ntp.org>
* [Bug 1848] ntpd 4.2.7p139 --disable-thread-support does not compile.
* Add --disable-thread-support to one flock-build variation.
* One more lock-while-init in lib/isc/task.c to quiet lock analysis.
(4.2.7p139) 2011/03/16 Released by Harlan Stenn <stenn@ntp.org>
* [Bug 1848] make check ntpd --saveconfigquit clutters syslog.
(4.2.7p138) 2011/03/08 Released by Harlan Stenn <stenn@ntp.org>
* [Bug 1846] MacOSX: debug symbol not found by propdelay or tickadj.
(4.2.7p137) 2011/03/07 Released by Harlan Stenn <stenn@ntp.org>
* Use TRACE() instead of DPRINTF() for libntp and utilities, which
  use the "debug" variable regardless of #ifdef DEBUG.
* Declare debug in libntp instead of each program.  Expose extern
  declaration to utilities, libntp, and DEBUG ntpd.
* Lock under-construction task, taskmgr objects to satisfy Coverity's
  mostly-correct assumptions about which variables are protected by
  which locks.
(4.2.7p136) 2011/03/02 Released by Harlan Stenn <stenn@ntp.org>
* [Bug 1839] 4.2.7p135 still installs libevent ev*.h headers.
(4.2.7p135) 2011/03/02 Released by Harlan Stenn <stenn@ntp.org>
* libevent: When building on systems with CLOCK_MONOTONIC available,
  separate the internal timeline (possibly counting since system boot)
  from the gettimeofday() timeline in event_base cached timevals.  Adds
  new event_base_tv_cached() to retrieve cached callback round start
  time on the internal timeline, and changes
  event_based_gettimeofday_cached() to always return times using the
  namesake timeline.  This preserves the benefit of using the never-
  stepped monotonic clock for event timeouts while providing clients
  with times consistently using gettimeofday().
* Correct event_base_gettimeofday_cached() workaround code in
  sntp to work with corrected libevent.
* Remove sntp l_fp_output() test now that it uses prettydate().
* [Bug 1839] 4.2.7p131 installs libevent ev*.h headers.
* Ensure CONFIG_SHELL is not empty before relying on it for #! scripts.
(4.2.7p134) 2011/02/24 Released by Harlan Stenn <stenn@ntp.org>
* [Bug 1837] Build fails on Win7 due to regedit requiring privilege.
* Provide fallback definitions for GetAdaptersAddresses() for Windows
  build environments lacking iphlpapi.h.
* Rename file containing 1.xxxx ChangeSet revision from version to
  scm-rev to avoid invoking GNU make implicit rules attempting to
  compile version.c into version.  Problem was with sntp/version.o
  during make distcheck after fix for spurious sntp rebuilds.
* Add INC_ALIGNED_PTR() macro to align pointers like malloc().
(4.2.7p133) 2011/02/23 Released by Harlan Stenn <stenn@ntp.org>
* [Bug 1834] ntpdate 4.2.7p131 aborts with assertion failure.
* Move sntp last in top-level Makefile.am SUBDIRS so that the libevent
  tearoff (if required) and sntp are compiled after the rest.
* Use a single set of Automake options for each package in configure.ac
  AM_INIT, remove Makefile.am AUTOMAKE_OPTIONS= lines.
* Correct spurious sntp rebuilds triggered by a make misperception
  sntp/version was out-of-date relative to phony target FRC.version.
* Do not cache paths to perl, test, or pkg-config, searching the PATH
  at configure time is worth it to pick up tool updates.
(4.2.7p132) 2011/02/22 Released by Harlan Stenn <stenn@ntp.org>
* [Bug 1832] ntpdate doesn't allow timeout > 2s.
* [Bug 1833] The checking sem_timedwait() fails without -pthread.
* ElectricFence was suffering bitrot - remove it.  valgrind works well.
* Enable all relevant automake warnings.
* Correct Solaris 2.1x PTHREAD_ONCE_INIT extra braces test to avoid
  triggering warnings due to excess braces.
* Remove libevent-cfg from sntp/Makefile.am.
* Provide bug report and URL options to Autoconf.
* Avoid relying on remake rules for routine build/flock-build for
  libevent as for the top-level and sntp subproject.
(4.2.7p131) 2011/02/21 Released by Harlan Stenn <stenn@ntp.org>
* [Bug 1087] -v/--normalverbose conflicts with -v/--version in sntp.
* [Bug 1088] sntp should (only) report the time difference without -s/-a.
* older autoconf sometimes dislikes [].
* Move "can't write KoD file" warning from sntp shutdown to startup.
* refclock_acts.c cleanup from Dave Mills.
* Convert sntp to libevent event-driven socket programming.  Instead of
  blocking name resolution and querying one NTP server at a time,
  resolve server names and send NTP queries without blocking.  Add
  sntp command-line options to adjust timing and optionally wait for all
  servers to respond instead of exiting after the first.
* Import libevent 2.0.10-stable plus local patches as a tearoff, used
  only if the target system lacks an installed libevent 2.0.9 or later.
* Move blocking worker and resolver to libntp from ntpd.
* Use threads rather than forked child processes for blocking worker
  when possible.  Override with configure --disable-thread-support.
* Move init_logging(), change_logfile(), and setup_logfile() from ntpd
  to libntp, use them in sntp.
* Test --without-sntp in flock-build script's -no-refclocks variety.
* Avoid invoking config.status twice in a row in build script.
* Move more m4sh tests needed by libntp to shared .m4 files.
* Split up ntp_libntp.m4 into smaller, more specific subsets.
* Enable gcc -Wcast-align, fix many instances of warnings when casting
  a pointer to a more-strictly-aligned underlying type.
(4.2.7p130) 2011/02/12 Released by Harlan Stenn <stenn@ntp.org>
* [Bug 1811] Update the download location in WHERE-TO-START.
(4.2.7p129) 2011/02/09 Released by Harlan Stenn <stenn@ntp.org>
* Add missing "break;" to ntp_control.c ctl_putsys() for caliberrs, used
  by ntpq -c kerninfo introduced in 4.2.7p104.
* Fix leak in ntp_control.c read_mru_list().
(4.2.7p128) 2011/01/30 Released by Harlan Stenn <stenn@ntp.org>
* [Bug 1799] ntpq mrv crash.
* [Bug 1801] ntpq mreadvar requires prior association caching.
(4.2.7p127) 2011/01/28 Released by Harlan Stenn <stenn@ntp.org>
* [Bug 1797] Restore stale timestamp check from the RANGEGATE cleanup.
(4.2.7p126) 2011/01/27 Released by Harlan Stenn <stenn@ntp.org>
* Fix unexposed fencepost error in format_time_fraction().
* Add more unit tests for timeval_tostr() and timespec_tostr().
(4.2.7p125) 2011/01/26 Released by Harlan Stenn <stenn@ntp.org>
* [Bug 1794] ntpq -c rv missing clk_wander information.
* [Bug 1795] ntpq readvar does not display last variable.
(4.2.7p124) 2011/01/25 Released by Harlan Stenn <stenn@ntp.org>
* sntp/Makefile.am needs any passed-in CFLAGS.
(4.2.7p123) 2011/01/24 Released by Harlan Stenn <stenn@ntp.org>
* [Bug 1788] tvtots.c tables inaccurate
(4.2.7p122) 2011/01/22 Released by Harlan Stenn <stenn@ntp.org>
* ACTS refclock cleanup from Dave Mills.
* Avoid shadowing the "group" global variable.
(4.2.7p121) 2011/01/21 Released by Harlan Stenn <stenn@ntp.org>
* [Bug 1786] Remove extra semicolon from ntp_proto.c .
(4.2.7p120) 2011/01/20 Released by Harlan Stenn <stenn@ntp.org>
* Change new timeval and timespec to string routines to use snprintf()
  rather than hand-crafted conversion, avoid signed int overflow there.
* Add configure support for SIZEOF_LONG_LONG to enable portable use of
  snprintf() with time_t.
* Grow ntpd/work_thread.c arrays as needed.
* Add DEBUG_* variants of ntp_assert.h macros which compile away using
  ./configure --disable-debugging.
* Fix tvalops.cpp unit test failures for 32-bit builds.
* Return to a single autoreconf invocation in ./bootstrap script.
* Fix warnings seen on FreeBSD 9.
* crypto group changes from Dave Mills.
* Lose the RANGEGATE check in PPS, from Dave Mills.
* ACTS refclock cleanup from Dave Mills.
* Documentation updates from Dave Mills.
* NMEA driver documentation update from Juergen Perlinger.
(4.2.7p119) 2011/01/18 Released by Harlan Stenn <stenn@ntp.org>
* added timespecops.{c,h} and tievalops.{c.h} to libntp and include
  added tspecops.cpp to tests/libntp
* Correct msyslog.c build break on Solaris 2.9 from #ifdef/#if mixup.
(4.2.7p118) 2011/01/15 Released by Harlan Stenn <stenn@ntp.org>
* Simplify the built-sources stuff in sntp/ .
* Fix check for -lipv6 on HP-UX 11.
(4.2.7p117) 2011/01/13 Released by Harlan Stenn <stenn@ntp.org>
* Add configure --without-sntp option to disable building sntp and
  sntp/tests.  withsntp=no in the environment changes the default.
* Build infrastructure cleanup:
  Move m4 directory to sntp/m4.
  Share a single set of genver output between sntp and the top level.
  Share a single set of autogen included .defs in sntp/include.
  Share a single set of build-aux scripts (e.g. config.guess, missing).
  Add ntp_libntp.m4 and ntp_ipv6.m4 to reduce configure.ac duplication.
  Warn and exit build/flock-build if bootstrap needs to be run.
(4.2.7p116) 2011/01/10 Released by Harlan Stenn <stenn@ntp.org>
* refclock_nmea.c refactoring by Juergen Perlinger.
(4.2.7p115) 2011/01/09 Released by Harlan Stenn <stenn@ntp.org>
* [Bug 1780] Windows ntpd 4.2.7p114 crashes in ioctl().
* [Bug 1781] longlong undefined in sntp handle_pkt() on Debian amd64.
(4.2.7p114) 2011/01/08 Released by Harlan Stenn <stenn@ntp.org>
* Fix for openssl pkg-config detection eval failure.
* Add erealloc_zero(), refactor estrdup(), emalloc(), emalloc_zero() to
  separate tracking callsite file/line from using debug MS C runtime,
  and to reduce code duplication.
(4.2.7p113) 2011/01/07 Released by Harlan Stenn <stenn@ntp.org>
* [Bug 1776] sntp mishandles -t/--timeout and -a/--authentication.
* Default to silent make rules, override with make V=1 or ./configure
  --disable-silent-rules.
* Correct --with-openssl-incdir defaulting with pkg-config.
* Correct ./build on systems without gtest available.
* Begin moving some of the low-level socket stuff to libntp.
(4.2.7p112) 2011/01/06 Released by Harlan Stenn <stenn@ntp.org>
* [Bug 1773] openssl not detected during ./configure.
* [Bug 1774] Segfaults if cryptostats enabled and built without OpenSSL.
* Use make V=0 in build script to increase signal/noise ratio.
(4.2.7p111) 2011/01/05 Released by Harlan Stenn <stenn@ntp.org>
* [Bug 1772] refclock_open() return value check wrong for ACTS.
* Default --with-openssl-libdir and --with-openssl-incdir to the values
  from pkg-config, falling back on our usual search paths if pkg-config
  is not available or does not have openssl.pc on PKG_CONFIG_PATH.
* Change refclock_open() to return -1 on failure like open().
* Update all refclock_open() callers to check for fd <= 0 indicating
  failure, so they work with older and newer refclock_open() and can
  easily backport.
* Initialize refclockproc.rio.fd to -1, harmonize refclock shutdown
  entrypoints to avoid crashing, particularly if refclock_open() fails.
* Enable tickadj-like taming of wildly off-spec Windows clock using
  NTPD_TICKADJ_PPM env. var. specifying baseline slew.
(4.2.7p110) 2011/01/04 Released by Harlan Stenn <stenn@ntp.org>
* [Bug 1771] algorithmic error in 'clocktime()' fixed.
* Unit tests extended for hard-coded system time.
* make V=0 and configure --enable-silent-rules supported.
* setvar modemsetup = ATE0... overrides ACTS driver default.
* Preserve last timecode in ACTS driver (ntpq -ccv).
* Tolerate previous ATE1 state when sending ACTS setup.
* Enable raw tty line discipline in Windows port.
* Allow tty open/close/open to succeed on Windows port.
* Enable ACTS and CHU reference clock drivers on Windows.
(4.2.7p109) 2011/01/02 Released by Harlan Stenn <stenn@ntp.org>
* Remove nearly all strcpy() and most strcat() from NTP distribution.
  One major pocket remains in ntp_crypto.c.  libopts & libisc also have
  (safe) uses of strcpy() and strcat() remaining.
* Documentation updates from Dave Mills.
(4.2.7p108) 2011/01/01 Released by Harlan Stenn <stenn@ntp.org>
* [Bug 1764] Move Palisade modem control logic to configure.ac.
* [Bug 1768] TIOCFLUSH undefined in linux for refclock_acts.
* Autokey multiple identity group improvements from Dave Mills.
* from 4.2.6p3: Update the copyright year.
(4.2.7p107) 2010/12/31 Released by Harlan Stenn <stenn@ntp.org>
* [Bug 1764] Palisade driver doesn't build on Linux.
* [Bug 1766] Oncore clock has offset/high jitter at startup.
* Move ntp_control.h variable IDs to ntp_control.c, remove their use by
  ntpq.  They are implementation details private to ntpd.  [Bug 597] was
  caused by ntpq's reliance on these IDs it need not know about.
* refclock_acts.c updates from Dave Mills.
(4.2.7p106) 2010/12/30 Released by Harlan Stenn <stenn@ntp.org>
* from 4.2.6p3: Update genCommitLog for the bk-5 release.
(4.2.7p105) 2010/12/29 Released by Harlan Stenn <stenn@ntp.org>
(4.2.7p104) 2010/12/28 Released by Harlan Stenn <stenn@ntp.org>
* from 4.2.6p3: Create and use scripts/check--help when generating
  .texi files.
* from 4.2.6p3: Update bk triggers for the bk-5 release.
* Support for multiple Autokey identity groups from Dave Mills.
* Documentation updates from Dave Mills.
* Add ntpq kerninfo, authinfo, and sysinfo commands similar to ntpdc's.
(4.2.7p103) 2010/12/24 Released by Harlan Stenn <stenn@ntp.org>
* Add ntpq pstats command similar to ntpdc's.
* Remove ntpq pstatus command, rv/readvar does the same and more.
* Documentation updates from Dave Mills.
(4.2.7p102) 2010/12/23 Released by Harlan Stenn <stenn@ntp.org>
* Allow ntpq &1 associd use without preceding association-fetching.
* Documentation updates from Dave Mills.
(4.2.7p101) 2010/12/22 Released by Harlan Stenn <stenn@ntp.org>
* from 4.2.6p3-RC12: Upgrade to libopts 34.0.9 from AutoGen 5.11.6pre7.
* from 4.2.6p3-RC12: Relax minimum Automake version to 1.10 with updated
  libopts.m4.
(4.2.7p100) 2010/12/21 Released by Harlan Stenn <stenn@ntp.org>
* [Bug 1743] from 4.2.6p3-RC12: Display timezone offset when showing
  time for sntp in the local timezone (documentation updates).
(4.2.7p99) 2010/12/21 Released by Harlan Stenn <stenn@ntp.org>
* Add unit tests for msnprintf().
(4.2.7p98) 2010/12/20 Released by Harlan Stenn <stenn@ntp.org>
* [Bug 1761] clockstuff/clktest-opts.h omitted from tarball.
* [Bug 1762] from 4.2.6p3-RC12: manycastclient responses interfere.
* Documentation updates from Dave Mills.
(4.2.7p97) 2010/12/19 Released by Harlan Stenn <stenn@ntp.org>
* [Bug 1458] from 4.2.6p3-RC12: Can not compile NTP on FreeBSD 4.7.
* [Bug 1760] from 4.2.6p3-RC12: ntpd Windows interpolation cannot be
  disabled.
* from 4.2.6p3-RC12: Upgrade to libopts 34.0.9 from AutoGen 5.11.6pre5.
* Documentation updates from Dave Mills.
(4.2.7p96) 2010/12/18 Released by Harlan Stenn <stenn@ntp.org>
* [Bug 1758] from 4.2.6p3-RC12: setsockopt IPV6_MULTICAST_IF with wrong
  ifindex.
* Documentation updates from Dave Mills.
(4.2.7p95) 2010/12/17 Released by Harlan Stenn <stenn@ntp.org>
* [Bug 1753] 4.2.7p94 faults on startup in newpeer(), strdup(NULL).
* [Bug 1754] from 4.2.6p3-RC12: --version output should be more verbose.
* [Bug 1757] from 4.2.6p3-RC12: oncore snprintf("%m") doesn't expand %m.
* from 4.2.6p3-RC12: Suppress ntp-keygen OpenSSL version display for
  --help, --version, display both build and runtime OpenSSL versions
  when they differ.
* from 4.2.6p3-RC12: Upgrade to libopts 33.5.8 from AutoGen 5.11.6pre3.
* Documentation updates from Dave Mills.
(4.2.7p94) 2010/12/15 Released by Harlan Stenn <stenn@ntp.org>
* [Bug 1751] from 4.2.6p3-RC12: Support for Atari FreeMiNT OS.
* Documentation updates from Dave Mills.
(4.2.7p93) 2010/12/13 Released by Harlan Stenn <stenn@ntp.org>
* [Bug 1510] from 4.2.6p3-RC12: Add modes 20/21 for driver 8 to support
  RAWDCF @ 75 baud.
* [Bug 1741] from 4.2.6p3-RC12: Enable multicast reception on each
  address (Windows).
* from 4.2.6p3-RC12: Other manycastclient repairs:
  Separate handling of scope ID embedded in many in6_addr from ifindex
  used for IPv6 multicasting ioctls.
  Add INT_PRIVACY endpt bit flag for IPv6 RFC 4941 privacy addresses.
  Enable outbound multicast from only one address per interface in the
  same subnet, and in that case prefer embedded MAC address modified
  EUI-64 IPv6 addresses first, then static, and last RFC 4941 privacy
  addresses.
  Use setsockopt(IP[V6]_MULTICAST_IF) before each send to multicast to
  select the local source address, using the correct socket is not
  enough.
* "server ... ident <groupname>" changes from Dave Mills.
* Documentation updates from Dave Mills.
(4.2.7p92) 2010/12/08 Released by Harlan Stenn <stenn@ntp.org>
* [Bug 1743] from 4.2.6p3-RC12: Display timezone offset when showing
  time for sntp in the local timezone.
(4.2.7p91) 2010/12/07 Released by Harlan Stenn <stenn@ntp.org>
* [Bug 1732] ntpd ties up CPU on disconnected USB device.
* [Bug 1742] form 4.2.6p3-RC12: Fix a typo in an error message in the
  "build" script.
(4.2.7p90) 2010/12/06 Released by Harlan Stenn <stenn@ntp.org>
* [Bug 1738] Windows ntpd has wrong net adapter name.
* [Bug 1740] ntpdc -c reslist packet count wrongly treated as signed.
(4.2.7p89) 2010/12/04 Released by Harlan Stenn <stenn@ntp.org>
* [Bug 1736] tos int, bool options broken in 4.2.7p66.
* from 4.2.6p3-RC12: Clean up the SNTP documentation.
(4.2.7p88) 2010/12/02 Released by Harlan Stenn <stenn@ntp.org>
* [Bug 1735] 'clocktime()' aborts ntpd on bogus input
(4.2.7p87) 2010/12/01 Released by Harlan Stenn <stenn@ntp.org>
* from 4.2.6p3-RC12: Clean up m4 quoting in configure.ac, *.m4 files,
  resolving intermittent AC_LANG_PROGRAM possibly undefined errors.
(4.2.7p86) 2010/11/29 Released by Harlan Stenn <stenn@ntp.org>
* Documentation updates from Dave Mills.
(4.2.7p85) 2010/11/24 Released by Harlan Stenn <stenn@ntp.org>
* Documentation updates from Dave Mills.
(4.2.7p84) 2010/11/22 Released by Harlan Stenn <stenn@ntp.org>
* [Bug 1618] Unreachable code in jjy_start().
* [Bug 1725] from 4.2.6p3-RC11: ntpd sends multicast from only one
  address.
* from 4.2.6p3-RC11: Upgrade libopts to 33.3.8.
* from 4.2.6p3-RC11: Bump minimum Automake version to 1.11, required for
  AM_COND_IF use in LIBOPTS_CHECK.
* An almost complete rebuild of the initial loopfilter configuration
  process, including the code that determines the interval between
  frequency file updates, from Dave Mills.
* Documentation updates from Dave Mills.
* Add ntp-keygen -l/--lifetime to control certificate expiry.
* JJY driver improvements for Tristate JJY01/02, including changes
  to its clockstats format.
* Add "nonvolatile" ntp.conf directive to control how often the
  driftfile is written.
(4.2.7p83) 2010/11/17 Released by Harlan Stenn <stenn@ntp.org>
* [Bug 1727] ntp-keygen PLEN, ILEN undeclared --without-crypto.
* Remove top-level libopts, use sntp/libopts.
* from 4.2.6p3-RC11: Remove log_msg() and debug_msg() from sntp in favor
  of msyslog().
* Documentation updates from Dave Mills.
(4.2.7p82) 2010/11/16 Released by Harlan Stenn <stenn@ntp.org>
* [Bug 1728] from 4.2.6p3-RC11: In ntp_openssl.m4, don't add
  -I/usr/include or -L/usr/lib to CPPFLAGS or LDFLAGS.
(4.2.7p81) 2010/11/14 Released by Harlan Stenn <stenn@ntp.org>
* [Bug 1681] from 4.2.6p3-RC10: More sntp logging cleanup.
* [Bug 1683] from 4.2.6p3-RC10: Non-localhost on loopback exempted from
  nic rules.
* [Bug 1719] Cleanup for ntp-keygen and fix -V crash, from Dave Mills.
(4.2.7p80) 2010/11/10 Released by Harlan Stenn <stenn@ntp.org>
* [Bug 1574] from 4.2.6p3-RC9: sntp doesn't set tv_usec correctly.
* [Bug 1681] from 4.2.6p3-RC9: sntp logging cleanup.
* [Bug 1683] from 4.2.6p3-RC9: Interface binding does not seem to work
  as intended.
* [Bug 1708] make check fails with googletest 1.4.0.
* [Bug 1709] from 4.2.6p3-RC9: ntpdate ignores replies with equal
  receive and transmit timestamps.
* [Bug 1715] sntp utilitiesTest.IPv6Address failed.
* [Bug 1718] Improve gtest checks in configure.ac.
(4.2.7p79) 2010/11/07 Released by Harlan Stenn <stenn@ntp.org>
* Correct frequency estimate with no drift file, from David Mills.
(4.2.7p78) 2010/11/04 Released by Harlan Stenn <stenn@ntp.org>
* [Bug 1697] filegen implementation should be improved.
* Refactor calendar functions in terms of new common code.
* Documentation updates from Dave Mills.
(4.2.7p77) 2010/11/03 Released by Harlan Stenn <stenn@ntp.org>
* [Bug 1692] packageinfo.sh needs to be "sourced" using ./ .
* [Bug 1695] ntpdate takes longer than necessary.
(4.2.7p76) 2010/11/02 Released by Harlan Stenn <stenn@ntp.org>
* [Bug 1690] Unit tests fails to build on some systems.
* [Bug 1691] Use first NMEA sentence each second.
* Put the sntp tests under sntp/ .
* ... and only build/run them if we have gtest.
* Documentation updates from Dave Mills.
(4.2.7p75) 2010/10/30 Released by Harlan Stenn <stenn@ntp.org>
* Documentation updates from Dave Mills.
* Include Linus Karlsson's GSoC 2010 testing code.
(4.2.7p74) 2010/10/29 Released by Harlan Stenn <stenn@ntp.org>
* [Bug 1685] from 4.2.6p3-RC8: NMEA driver mode byte confusion.
* from 4.2.6p3-RC8: First cut at using scripts/checkChangeLog.
* Documentation updates from Dave Mills.
(4.2.7p73) 2010/10/27 Released by Harlan Stenn <stenn@ntp.org>
* [Bug 1680] Fix alignment of clock_select() arrays.
* refinements to new startup behavior from David Mills.
* For the bootstrap script, touch .html files last.
* Add 'make check' test case that would have caught [Bug 1678].
(4.2.7p72) 2010/10/26 Released by Harlan Stenn <stenn@ntp.org>
* [Bug 1679] Fix test for -lsocket.
* Clean up missing ;; entries in configure.ac.
(4.2.7p71) 2010/10/25 Released by Harlan Stenn <stenn@ntp.org>
* [Bug 1676] from 4.2.6p3-RC7: NMEA: $GPGLL did not work after fix
  for Bug 1571.
* [Bug 1678] "restrict source" treated as "restrict default".
* from 4.2.6p3-RC7: Added scripts/checkChangeLog.
(4.2.7p70) 2010/10/24 Released by Harlan Stenn <stenn@ntp.org>
* [Bug 1571] from 4.2.6p3-RC6: NMEA does not relate data to PPS edge.
* [Bug 1572] from 4.2.p63-RC6: NMEA time adjustment for GPZDG buggy.
* [Bug 1675] from 4.2.6p3-RC6: Prohibit includefile remote config.
* Enable generating ntpd/ntp_keyword.h after keyword-gen.c changes on
  Windows as well as POSIX platforms.
* Fix from Dave Mills for a rare singularity in clock_combine().
(4.2.7p69) 2010/10/23 Released by Harlan Stenn <stenn@ntp.org>
* [Bug 1671] Automatic delay calibration is sometimes inaccurate.
(4.2.7p68) 2010/10/22 Released by Harlan Stenn <stenn@ntp.org>
* [Bug 1669] from 4.2.6p3-RC5: NTP fails to compile on IBM AIX 5.3.
* [Bug 1670] Fix peer->bias and broadcastdelay.
* Documentation updates from Dave Mills.
* Documentation EOL cleanup.
(4.2.7p67) 2010/10/21 Released by Harlan Stenn <stenn@ntp.org>
* [Bug 1649] from 4.2.6p3-RC5: Require NMEA checksum if $GPRMC or
  previously seen.
(4.2.7p66) 2010/10/19 Released by Harlan Stenn <stenn@ntp.org>
* [Bug 1277] Provide and use O(1) FIFOs, esp. in the config tree code.
* Remove unused 'bias' configuration keyword.
(4.2.7p65) 2010/10/16 Released by Harlan Stenn <stenn@ntp.org>
* [Bug 1584] from 4.2.6p3-RC4: wrong SNMP type for precision,
  resolution.
* Remove 'calldelay' and 'sign' remnants from parser, ntp_config.c.
(4.2.7p64) 2010/10/15 Released by Harlan Stenn <stenn@ntp.org>
* [Bug 1584] from 4.2.6p3-RC3: ntpsnmpd OID must be mib-2.197.
* [Bug 1659] from 4.2.6p3-RC4: Need CLOCK_TRUETIME not CLOCK_TRUE.
* [Bug 1663] ntpdsim should not open net sockets.
* [Bug 1665] from 4.2.6p3-RC4: is_anycast() u_int32_t should be u_int32.
* from 4.2.6p3: ntpsnmpd, libntpq warning cleanup.
* Remove 'calldelay' and 'sign' keywords (Dave Mills).
* Documentation updates from Dave Mills.
(4.2.7p63) 2010/10/13 Released by Harlan Stenn <stenn@ntp.org>
* [Bug 1080] from 4.2.6p3-RC3: ntpd on ipv6 routers very chatty.
* Documentation nit cleanup.
* Documentation updates from Dave Mills.
(4.2.7p62) 2010/10/12 Released by Harlan Stenn <stenn@ntp.org>
* [Bug 750] from 4.2.6p3-RC3: Non-existing device causes coredump with 
  RIPE-NCC driver.
* [Bug 1567] from 4.2.6p3-RC3: Support Arbiter 1093C Satellite Clock on
  Windows.
* [Bug 1581] from 4.2.6p3-RC3: printf format string mismatch leftover.
* [Bug 1659] from 4.2.6p3-RC3: Support Truetime Satellite Clocks on
  Windows. 
* [Bug 1660] from 4.2.6p3-RC3: On some systems, test is in /usr/bin, not
  /bin. 
* [Bug 1661] from 4.2.6p3-RC3: Re-indent refclock_ripencc.c.
* Lose peer_count from ntp_peer.c and ntp_proto.c (Dave Mills).
* Documentation updates from Dave Mills.
(4.2.7p61) 2010/10/06 Released by Harlan Stenn <stenn@ntp.org>
* Documentation and code cleanup from Dave Mills. No more NTP_MAXASSOC.
(4.2.7p60) 2010/10/04 Released by Harlan Stenn <stenn@ntp.org>
* Documentation updates from Dave Mills.
(4.2.7p59) 2010/10/02 Released by Harlan Stenn <stenn@ntp.org>
* Documentation updates from Dave Mills.
* Variable name cleanup from Dave Mills.
* [Bug 1657] darwin needs res_9_init, not res_init.
(4.2.7p58) 2010/09/30 Released by Harlan Stenn <stenn@ntp.org>
* Clock select bugfix from Dave Mills.
* [Bug 1554] peer may stay selected as system peer after becoming
  unreachable.
* [Bug 1644] from 4.2.6p3-RC3: cvo.sh should use lsb_release to identify
  linux distros.
* [Bug 1646] ntpd crashes with relative path to logfile.
(4.2.7p57) 2010/09/27 Released by Harlan Stenn <stenn@ntp.org>
* Documentation updates from Dave Mills.
(4.2.7p56) 2010/09/25 Released by Harlan Stenn <stenn@ntp.org>
* Clock combining algorithm improvements from Dave Mills.
* Documentation updates from Dave Mills.
* [Bug 1642] ntpdsim can't find simulate block in config file.
* [Bug 1643] from 4.2.6p3-RC3: Range-check the decoding of the RIPE-NCC
  status codes.
(4.2.7p55) 2010/09/22 Released by Harlan Stenn <stenn@ntp.org>
* Documentation updates from Dave Mills.
* [Bug 1636] from 4.2.6p3-RC2: segfault after denied remote config.
(4.2.7p54) 2010/09/21 Released by Harlan Stenn <stenn@ntp.org>
* More Initial convergence improvements from Dave Mills.
* Documentation updates from Dave Mills.
* [Bug 1635] from 4.2.6p3-RC2: "filegen ... enable" is not default.
(4.2.7p53) 2010/09/20 Released by Harlan Stenn <stenn@ntp.org>
* Documentation updates from Dave Mills.
* More Initial convergence improvements from Dave Mills.
(4.2.7p52) 2010/09/19 Released by Harlan Stenn <stenn@ntp.org>
* Initial convergence improvements from Dave Mills.
(4.2.7p51) 2010/09/18 Released by Harlan Stenn <stenn@ntp.org>
* [Bug 1344] from 4.2.6p3-RC1: ntpd on Windows exits without logging
  cause.
* [Bug 1629] 4.2.7p50 configure.ac changes invalidate config.cache.
* [Bug 1630] 4.2.7p50 cannot bootstrap on Autoconf 2.61.
(4.2.7p50) 2010/09/16 Released by Harlan Stenn <stenn@ntp.org>
* Cleanup NTP_LIB_M.
* [Bug 1628] Clean up -lxnet/-lsocket usage for (open)solaris.
(4.2.7p49) 2010/09/13 Released by Harlan Stenn <stenn@ntp.org>
* Documentation updates from Dave Mills.
(4.2.7p48) 2010/09/12 Released by Harlan Stenn <stenn@ntp.org>
* Documentation updates from Dave Mills.
(4.2.7p47) 2010/09/11 Released by Harlan Stenn <stenn@ntp.org>
* Documentation updates from Dave Mills.
* [Bug 1588] finish configure --disable-autokey implementation.
* [Bug 1616] refclock_acts.c: if (pp->leap == 2) is always false.
* [Bug 1620] [Backward Incompatible] "discard minimum" value should be in
  seconds, not log2 seconds.
(4.2.7p46) 2010/09/10 Released by Harlan Stenn <stenn@ntp.org>
* Use AC_SEARCH_LIBS instead of AC_CHECK_LIB for NTP_LIB_M.
(4.2.7p45) 2010/09/05 Released by Harlan Stenn <stenn@ntp.org>
* [Bug 1578] Consistently use -lm when needed.
(4.2.7p44) 2010/08/27 Released by Harlan Stenn <stenn@ntp.org>
* [Bug 1573] from 4.2.6p3-beta1: Miscalculation of offset in sntp.
(4.2.7p43) 2010/08/26 Released by Harlan Stenn <stenn@ntp.org>
* [Bug 1602] Refactor some of the sntp/ directory to facililtate testing.
(4.2.7p42) 2010/08/18 Released by Harlan Stenn <stenn@ntp.org>
* [Bug 1593] ntpd abort in free() with logconfig syntax error.
* [Bug 1595] from 4.2.6p3-beta1: empty last line in key file causes
  duplicate key to be added
* [Bug 1597] from 4.2.6p3-beta1: packet processing ignores RATE KoD packets,
  Because of a bug in string comparison.
(4.2.7p41) 2010/07/28 Released by Harlan Stenn <stenn@ntp.org>
* [Bug 1581] from 4.2.6p3-beta1: ntp_intres.c size_t printf format
  string mismatch.
* [Bug 1586] ntpd 4.2.7p40 doesn't write to syslog after fork on QNX.
* Avoid race with parallel builds using same source directory in
  scripts/genver by using build directory for temporary files.
* orphanwait documentation updates.
(4.2.7p40) 2010/07/12 Released by Harlan Stenn <stenn@ntp.org>
* [Bug 1395] ease ntpdate elimination with ntpd -w/--wait-sync
* [Bug 1396] allow servers on ntpd command line like ntpdate
(4.2.7p39) 2010/07/09 Released by Harlan Stenn <stenn@ntp.org>
* Fix typo in driver28.html.
* [Bug 1581] from 4.2.6p2: size_t printf format string mismatches, IRIG
  string buffers undersized.  Mostly backported from earlier ntp-dev
  fixes by Juergen Perlinger.
(4.2.7p38) 2010/06/20 Released by Harlan Stenn <stenn@ntp.org>
* [Bug 1570] backported to 4.2.6p2-RC7.
* [Bug 1575] from 4.2.6p2-RC7: use 'snprintf' with LIB_BUFLENGTH in
  inttoa.c, tvtoa.c and utvtoa.c
* [Bug 1576] backported to 4.2.6p2-RC7.
* Typo fix in a comment in ntp_proto.c.
(4.2.7p37) 2010/06/19 Released by Harlan Stenn <stenn@ntp.org>
* [Bug 1576] sys/sysctl.h depends on sys/param.h on OpenBSD.
(4.2.7p36) 2010/06/15 Released by Harlan Stenn <stenn@ntp.org>
* [Bug 1560] Initial support for orphanwait, from Dave Mills.
* clock_filter()/reachability fixes from Dave Mills.
(4.2.7p35) 2010/06/12 Released by Harlan Stenn <stenn@ntp.org>
* Rewrite of multiprecision macros in 'ntp_fp.h' from J. Perlinger
  <perlinger@ntp.org>
* [Bug 715] from 4.2.6p2-RC6: libisc Linux IPv6 interface iteration
  drops multicast flags.
(4.2.7p34) 2010/06/05 Released by Harlan Stenn <stenn@ntp.org>
* [Bug 1570] serial clock drivers get outdated input from kernel tty
  line buffer after startup
(4.2.7p33) 2010/06/04 Released by Harlan Stenn <stenn@ntp.org>
* [Bug 1561] from 4.2.6p2-RC5: ntpq, ntpdc "passwd" prompts for MD5
  password w/SHA1.
* [Bug 1565] from 4.2.6p2-RC5: sntp/crypto.c compile fails on MacOS over
  vsnprintf().
* from 4.2.6p2-RC5: Windows port: do not exit in
  ntp_timestamp_from_counter() without first logging the reason.
(4.2.7p32) 2010/05/19 Released by Harlan Stenn <stenn@ntp.org>
* Copyright file cleanup from Dave Mills.
* [Bug 1555] from 4.2.6p2-RC4: sntp illegal C (mixed code and
  declarations).
* [Bug 1558] pool prototype associations have 0.0.0.0 for remote addr.
* configure.ac: add --disable-autokey, #define AUTOKEY to enable future
  support for building without Autokey, but with OpenSSL for its digest
  algorithms (hash functions).  Code must be modified to use #ifdef
  AUTOKEY instead of #ifdef OPENSSL where appropriate to complete this.
* include/ntp_crypto.h: make assumption AUTOKEY implies OPENSSL explicit.
(4.2.7p31) 2010/05/11 Released by Harlan Stenn <stenn@ntp.org>
* [Bug 1325] from 4.2.6p2-RC3: unreachable code sntp recv_bcst_data().
* [Bug 1459] from 4.2.6p2-RC3: sntp MD5 authentication does not work
  with ntpd.
* [Bug 1552] from 4.2.6p2-RC3: update and complete broadcast and crypto
  features in sntp.
* [Bug 1553] from 4.2.6p2-RC3: sntp/configure.ac OpenSSL support.
* from 4.2.6p2-RC3: Escape unprintable characters in a refid in ntpq -p
  billboard.
* from 4.2.6p2-RC3: Simplify hash client code by providing OpenSSL
  EVP_*() API when built without OpenSSL.  (already in 4.2.7)
* from 4.2.6p2-RC3: Do not depend on ASCII in sntp.
(4.2.7p30) 2010/05/06 Released by Harlan Stenn <stenn@ntp.org>
* [Bug 1526] ntpd DNS pipe read EINTR with no network at startup.
* Update the ChangeLog entries when merging items from -stable.
(4.2.7p29) 2010/05/04 Released by Harlan Stenn <stenn@ntp.org>
* [Bug 1542] ntpd mrulist response may have incorrect last.older.
* [Bug 1543] ntpq mrulist must refresh nonce when retrying.
* [Bug 1544] ntpq mrulist sscanf timestamp format mismatch on 64-bit.
* Windows compiling hints/winnt.html update from G. Sunil Tej.
(4.2.7p28) 2010/05/03 Released by Harlan Stenn <stenn@ntp.org>
* [Bug 1512] from 4.2.6p2-RC3: ntpsnmpd should connect to net-snmpd
  via a unix-domain socket by default.
  Provide a command-line 'socket name' option.
* [Bug 1538] from 4.2.6p2-RC3: update refclock_nmea.c's call to
  getprotobyname().
* [Bug 1541] from 4.2.6p2-RC3: Fix wrong keyword for "maxclock".
(4.2.7p27) 2010/04/27 Released by Harlan Stenn <stenn@ntp.org>
(4.2.7p26) 2010/04/24 Released by Harlan Stenn <stenn@ntp.org>
* [Bug 1465] from 4.2.6p2-RC2: Make sure time from TS2100 is not
  invalid (backport from -dev).
* [Bug 1528] from 4.2.6p2-RC2: Fix EDITLINE_LIBS link order for ntpq
  and ntpdc.
* [Bug 1531] Require nonce with mrulist requests.
* [Bug 1532] Remove ntpd support for ntpdc's monlist in favor of ntpq's
  mrulist.
* [Bug 1534] from 4.2.6p2-RC2: conflicts with VC++ 2010 errno.h.
* [Bug 1535] from 4.2.6p2-RC2: "restrict -4 default" and "restrict
  -6 default" ignored.
(4.2.7p25) 2010/04/20 Released by Harlan Stenn <stenn@ntp.org>
* [Bug 1528] from 4.2.6p2-RC2: Remove --with-arlib from br-flock.
* [Bug 1503] [Bug 1504] [Bug 1518] [Bug 1522] from 4.2.6p2-RC2:
  all of which were fixed in 4.2.7 previously. 
(4.2.7p24) 2010/04/13 Released by Harlan Stenn <stenn@ntp.org>
* [Bug 1390] Control PPS on the Oncore M12.
* [Bug 1518] Windows ntpd should lock to one processor more
  conservatively.
* [Bug 1520] '%u' formats for size_t gives warnings with 64-bit builds.
* [Bug 1522] Enable range syntax "trustedkey (301 ... 399)".
* Documentation updates for 4.2.7p22 changes and additions, updating
  ntpdc.html, ntpq.html, accopt.html, confopt.html, manyopt.html,
  miscopt.html, and miscopt.txt.
* accopt.html: non-ntpport doc changes from Dave Mills.
* Modify full MRU list preemption when full to match "discard monitor"
  documentation, by removing exception for count == 1.
(4.2.7p23) 2010/04/04 Released by Harlan Stenn <stenn@ntp.org>
* [Bug 1516] unpeer by IP address fails, DNS name works.
* [Bug 1517] ntpq and ntpdc should verify reverse DNS before use.
  ntpq and ntpdc now use the following format for showing purported
  DNS names from IP address "reverse" DNS lookups when the DNS name
  does not exist or does not include the original IP address among
  the results: "192.168.1.2 (fake.dns.local)".
(4.2.7p22) 2010/04/02 Released by Harlan Stenn <stenn@ntp.org>
* [Bug 1432] Don't set inheritable flag for linux capabilities.
* [Bug 1465] Make sure time from TS2100 is not invalid.
* [Bug 1483] AI_NUMERICSERV undefined in 4.2.7p20.
* [Bug 1497] fudge is broken by getnetnum() change.
* [Bug 1503] Auto-enabling of monitor for "restrict ... limited" wrong.
* [Bug 1504] ntpdate tickles ntpd "discard minimum 1" rate limit if
  "restrict ... limited" is used.
* ntpdate: stop querying source after KoD packet response, log it.
* ntpdate: rate limit each server to 2s between packets.
* From J. N. Perlinger: avoid pointer wraparound warnings in dolfptoa(),
  printf format mismatches with 64-bit size_t.
* Broadcast client (ephemeral) associations should be demobilized only
  if they are not heard from for 10 consecutive polls, regardless of
  surviving the clock selection.  Fix from David Mills.
* Add "ntpq -c ifstats" similar to "ntpdc -c ifstats".
* Add "ntpq -c sysstats" similar to "ntpdc -c sysstats".
* Add "ntpq -c monstats" to show monlist knobs and stats.
* Add "ntpq -c mrulist" similar to "ntpdc -c monlist" but not
  limited to 600 rows, and with filtering and sorting options:
  ntpq -c "mrulist mincount=2 laddr=192.168.1.2 sort=-avgint"
  ntpq -c "mrulist sort=addr"
  ntpq -c "mrulist mincount=2 sort=count"
  ntpq -c "mrulist sort=-lstint"
* Modify internal representation of MRU list to use l_fp fixed-point
  NTP timestamps instead of seconds since startup.  This increases the
  resolution and substantially improves accuracy of sorts involving
  timestamps, at the cost of flushing all MRU entries when the clock is
  stepped, to ensure the timestamps can be compared with the current
  get_systime() results.
* Add ntp.conf "mru" directive to configure MRU parameters, such as
  "mru mindepth 600 maxage 64 maxdepth 5000 maxmem 1024" or
  "mru initalloc 0 initmem 16 incalloc 99 incmem 4".  Several pairs are
  equivalent with one in units of MRU entries and its twin in units of
  kilobytes of memory, so the last one used in ntp.conf controls:
  maxdepth/maxmem, initalloc/initmem, incalloc/incmem.  With the above
  values, ntpd will preallocate 16kB worth of MRU entries, allocating
  4kB worth each time more are needed, with a hard limit of 1MB of MRU
  entries.  Until there are more than 600 entries none would be reused.
  Then only entries for addresses last seen 64 seconds or longer ago are
  reused.
* Limit "ntpdc -c monlist" response in ntpd to 600 entries, the previous
  overall limit on the MRU list depth which was driven by the monlist
  implementation limit of one request with a single multipacket
  response.
* New "pool" directive implementation modeled on manycastclient.
* Do not abort on non-ASCII characters in ntp.conf, ignore them.
* ntpq: increase response reassembly limit from 24 to 32 packets, add
  discussion in comment regarding results with even larger MAXFRAGS.
* ntpq: handle "passwd MYPASSWORD" (without prompting) as with ntpdc.
* ntpdc: do not examine argument to "passwd" if not supplied.
* configure: remove check for pointer type used with qsort(), we
  require ANSI C which mandates void *.
* Reset sys_kodsent to 0 in proto_clr_stats().
* Add sptoa()/sockporttoa() similar to stoa()/socktoa() adding :port.
* Use memcpy() instead of memmove() when buffers can not overlap.
* Remove sockaddr_storage from our sockaddr_u union of sockaddr,
  sockaddr_in, and sockaddr_in6, shaving about 100 bytes from its size
  and substantially decreasing MRU entry memory consumption.
* Extend ntpq readvar (alias rv) to allow fetching up to three named
  variables in one operation:  ntpq -c "rv 0 version offset frequency".
* ntpq: use srchost variable to show .POOL. prototype associations'
  hostname instead of address 0.0.0.0.
* "restrict source ..." configures override restrictions for time
  sources, allows tight default restrictions to be used with the pool
  directive (where server addresses are not known in advance).
* Ignore "preempt" modifier on manycastclient and pool prototype
  associations.  The resulting associations are preemptible, but the
  prototype must not be.
* Maintain and use linked list of associations (struct peer) in ntpd,
  avoiding walking 128 hash table entries to iterate over peers.
* Remove more workarounds unneeded since we require ISO C90 AKA ANSI C:
  - remove fallback implementations for memmove(), memset, strstr().
  - do not test for atexit() or memcpy().
* Collapse a bunch of code duplication in ntpd/ntp_restrict.c added with
  support for IPv6.
* Correct some corner case failures in automatically enabling the MRU
  list if any "restrict ... limited" is in effect, and in disabling MRU
  maintenance. (ntp_monitor.c, ntp_restrict.c)
* Reverse the internal sort order of the address restriction lists, but
  preserve the same behavior.  This allows removal of special-case code
  related to the default restrictions and more straightforward lookups
  of restrictions for a given address (now, stop on first match).
* Move ntp_restrict.c MRU doubly-linked list maintenance code into
  ntp_lists.h macros, allowing more duplicated source excision.
* Repair ntpdate.c to no longer test HAVE_TIMER_SETTIME.
* Do not reference peer_node/unpeer_node after freeing when built with
  --disable-saveconfig and using DNS.
(4.2.7p21) 2010/03/31 Released by Harlan Stenn <stenn@ntp.org>
* [Bug 1514] from 4.2.6p1-RC6: Typo in ntp_proto.c: fabs(foo < .4)
  should be fabs(foo) < .4.
* [Bug 1464] from 4.2.6p1-RC6: synchronization source wrong for
  refclocks ARCRON_MSF (27) and SHM (28).
* From 4.2.6p1-RC6: Correct Windows port's refclock_open() to
  return 0 on failure not -1.
* From 4.2.6p1-RC6: Correct CHU, dumbclock, and WWVB drivers to
  check for 0 returned from refclock_open() on failure.
* From 4.2.6p1-RC6: Correct "SIMUL=4 ./flock-build -1" to
  prioritize -1/--one.
* [Bug 1306] constant conditionals in audio_gain().
(4.2.7p20) 2010/02/13 Released by Harlan Stenn <stenn@ntp.org>
* [Bug 1483] hostname in ntp.conf "restrict" parameter rejected.
* Use all addresses for each restrict by hostname.
* Use async DNS to resolve trap directive hostnames.
(4.2.7p19) 2010/02/09 Released by Harlan Stenn <stenn@ntp.org>
* [Bug 1338] Update the association type codes in ntpq.html.
* [Bug 1478] from 4.2.6p1-RC5: linking fails: EVP_MD_pkey_type.
* [Bug 1479] from 4.2.6p1-RC5: not finding readline headers.
* [Bug 1484] from 4.2.6p1-RC5: ushort is not defined in QNX6.
(4.2.7p18) 2010/02/07 Released by Harlan Stenn <stenn@ntp.org>
* [Bug 1480] from 4.2.6p1-RC5: snprintf() cleanup caused 
  unterminated refclock IDs.
* Stop using getaddrinfo() to convert numeric address strings to on-wire
  addresses in favor of is_ip_address() alone.
(4.2.7p17) 2010/02/05 Released by Harlan Stenn <stenn@ntp.org>
* [Bug 1477] from 4.2.6p1-RC5: First non-gmake make in clone
  w/VPATH can't make COPYRIGHT.
* Attempts to cure CID 108 CID 118 CID 119 TAINTED_SCALAR warnings.
* Broaden ylwrap workaround VPATH_HACK to all non-GNU make.
(4.2.7p16) 2010/02/04 Released by Harlan Stenn <stenn@ntp.org>
* [Bug 1474] from 4.2.6p1-RC4: ntp_keygen LCRYPTO after libntp.a.
* Include 4.2.6p1-RC4: Remove arlib.
(4.2.7p15) 2010/02/03 Released by Harlan Stenn <stenn@ntp.org>
* [Bug 1455] from 4.2.6p1: ntpd does not try /etc/ntp.audio.
* Include 4.2.6p1: Convert many sprintf() calls to snprintf(), also
  strcpy(), strcat().
* Include 4.2.6p1: Fix widely cut-n-pasted bug in refclock shutdown
  after failed start.
* Include 4.2.6p1: Remove some dead code checking for emalloc()
  returning NULL.
(4.2.7p14) 2010/02/02 Released by Harlan Stenn <stenn@ntp.org>
* [Bug 1338] ntpq displays incorrect association type codes.
* [Bug 1469] u_int32, int32 changes broke HP-UX 10.20 build.
* [Bug 1470] from 4.2.6p1: "make distdir" compiles keyword-gen.
* [Bug 1471] CID 120 CID 121 CID 122 is_ip_address() uninit family.
* [Bug 1472] CID 116 CID 117 minor warnings in new DNS code.
* [Bug 1473] from 4.2.6p1: "make distcheck" version.m4 error.
(4.2.7p13) 2010/01/31 Released by Harlan Stenn <stenn@ntp.org>
* [Bug 1467] from 4.2.6p1: Fix bogus rebuild of sntp/sntp.html.
(4.2.7p12) 2010/01/30 Released by Harlan Stenn <stenn@ntp.org>
* [Bug 1468] 'make install' broken for root on default NFS mount.
(4.2.7p11) 2010/01/28 Released by Harlan Stenn <stenn@ntp.org>
* [Bug 47] Debugging and logging do not work after a fork.
* [Bug 1010] getaddrinfo() could block and thus should not be called by
  the main thread/process.
* New async DNS resolver in ntpd allows nonblocking queries anytime,
  instead of only once at startup.
(4.2.7p10) 2010/01/24 Released by Harlan Stenn <stenn@ntp.org>
* [Bug 1140] from 4.2.6p1-RC5: Clean up debug.html, decode.html,
  and ntpq.html.
* Include 4.2.6p1-RC3: Use TZ=UTC instead of TZ= when calling date in
  scripts/mkver.in .
* [Bug 1448] from 4.2.6p1-RC3: Some macros not correctly conditionally
  or absolutely defined on Windows.
* [Bug 1449] from 4.2.6p1-RC3: ntpsim.h in ntp_config.c should be used
  conditionally.
* [Bug 1450] from 4.2.6p1-RC3: Option to exclude warnings not
  unconditionally defined on Windows.
(4.2.7p9) 2010/01/13 Released by Harlan Stenn <stenn@ntp.org>
(4.2.7p8) 2010/01/12 Released by Harlan Stenn <stenn@ntp.org>
* [Bug 702] ntpd service logic should use libopts to examine cmdline.
* [Bug 1451] from 4.2.6p1-RC3: sntp leaks KoD entry updating.
* [Bug 1453] from 4.2.6p1-RC3: Use $CC in config.cache filename.
(4.2.7p7) 2009/12/30 Released by Harlan Stenn <stenn@ntp.org>
* [Bug 620] ntpdc getresponse() esize != *rsize s/b size != *rsize.
* [Bug 1446] 4.2.7p6 requires autogen, missing ntpd.1, *.texi, *.menu.
(4.2.7p6) 2009/12/28 Released by Harlan Stenn <stenn@ntp.org>
* [Bug 1443] Remove unnecessary dependencies on ntp_io.h
* [Bug 1442] Move Windows functions into libntp files
* [Bug 1127] from 4.2.6p1-RC3: Check the return of X590_verify().
* [Bug 1439] from 4.2.6p1-RC3: .texi gen after binary is linked.
* [Bug 1440] from 4.2.6p1-RC3: Update configure.ac to support kfreebsd.
* [Bug 1445] from 4.2.6p1-RC3: IRIX does not have -lcap or support
  linux capabilities.
(4.2.7p5) 2009/12/25 Released by Harlan Stenn <stenn@ntp.org>
* Include 4.2.6p1-RC2
(4.2.7p4) 2009/12/24 Released by Harlan Stenn <stenn@ntp.org>
* [Bug 1429] ntpd -4 option does not reliably force IPv4 resolution.
* [Bug 1431] System headers must come before ntp headers in ntp_intres.c .
(4.2.7p3) 2009/12/22 Released by Harlan Stenn <stenn@ntp.org>
* [Bug 1426] scripts/VersionName needs . on the search path.
* [Bug 1427] quote missing in ./build - shows up on NetBSD.
* [Bug 1428] Use AC_HEADER_RESOLV to fix breaks from resolv.h
(4.2.7p2) 2009/12/20 Released by Harlan Stenn <stenn@ntp.org>
* [Bug 1419] ntpdate, ntpdc, sntp, ntpd ignore configure --bindir.
* [Bug 1421] add util/tg2, a clone of tg that works on Linux, NetBSD, and
  FreeBSD
(4.2.7p1) 2009/12/15 Released by Harlan Stenn <stenn@ntp.org>
* [Bug 1348] ntpd Windows port should wait for sendto() completion.
* [Bug 1413] test OpenSSL headers regarding -Wno-strict-prototypes.
* [Bug 1418] building ntpd/ntpdc/ntpq statically with ssl fails.
(4.2.7p0) 2009/12/13 Released by Harlan Stenn <stenn@ntp.org>
* [Bug 1412] m4/os_cflags.m4 caches results that depend on $CC.
* [Bug 1414] Enable "make distcheck" success with BSD make.
(4.2.7) 2009/12/09 Released by Harlan Stenn <stenn@ntp.org>
* [Bug 1407] configure.ac: recent GNU Make -v does not include "version".
---
(4.2.6p5) 2011/12/24 Released by Harlan Stenn <stenn@ntp.org>

No changes from 4.2.6p5-RC3.

---
(4.2.6p5-RC3) 2011/12/08 Released by Harlan Stenn <stenn@ntp.org>

* [Bug 2082] 3-char refid sent by ntpd 4.2.6p5-RC2 ends with extra dot.
* [Bug 2085] clock_update() sys_rootdisp calculation omits root delay.
* [Bug 2086] get_systime() should not offset by sys_residual.
* [Bug 2087] sys_jitter calculation overweights sys.peer jitter.
* Ensure NULL peer->dstadr is not accessed in orphan parent selection.

---
(4.2.6p5-RC2) 2011/11/30 Released by Harlan Stenn <stenn@ntp.org>

* [Bug 2050] Orphan mode stratum counting to infinity.
* [Bug 2059] optional billboard column "server" does not honor -n.
* [Bug 2066] ntpq lopeers ipv6 "local" column overrun.
* [Bug 2068] ntpd sends nonprintable stratum 16 refid to ntpq.
* [Bug 2069] broadcastclient, multicastclient spin up duplicate
  ephemeral associations without broadcastdelay.
* [Bug 2072] Orphan parent selection metric needs ntohl().
* Exclude not-yet-determined sys_refid from use in loopback TEST12
  (from David Mills).
* Never send KoD rate limiting response to MODE_SERVER response.

---
(4.2.6p5-RC1) 2011/10/18 Released by Harlan Stenn <stenn@ntp.org>

* [Bug 2034] Listening address configuration with prefix misapplied.

---
(4.2.6p4) 2011/09/22 Released by Harlan Stenn <stenn@ntp.org>

* [Bug 1984] ntp/libisc fails to compile on OS X 10.7 (Lion).
* [Bug 1985] "logconfig =allall" rejected.
* [Bug 2001] ntpdc timerstats reports overruns as handled.
* [Bug 2003] libntpq ntpq_read_assoc_peervars() broken.
* [Backward Incompatible] sntp: -l/--filelog -> -l/--logfile, to be
  consistent with ntpd.
* libopts/file.c fix from Bruce Korb (arg-type=file).

---
(4.2.6p4-RC2) 2011/08/04 Released by Harlan Stenn <stenn@ntp.org>

* [Bug 1608] Parse Refclock driver should honor trusttime.
* [Bug 1961] html2man update: distribute ntp-wait.html.
* [Bug 1970] UNLINK_EXPR_SLIST() causes crash if list is empty.
* [Bug 1972] checking for struct rtattr fails.
* [Bug 1975] libntp/mktime.c won't work with 64-bit time_t
* [Bug 1978] [Bug 1134] fix in 4.2.6p4-RC1 doesn't build on older Linux.
* Backport several fixes for Coverity warnings from ntp-dev.
* Backport if_nametoindex() check for hpux.

---
(4.2.6p4-RC1) 2011/07/10 Released by Harlan Stenn <stenn@ntp.org>

* [Bug 1134] ntpd fails binding to tentative IPv6 addresses.
* [Bug 1790] Update config.guess and config.sub to detect AIX6.
* [Bug 1961] html2man needs an update.
* Update the NEWS file.

---
(4.2.6p4-beta2) 2011/05/25 Released by Harlan Stenn <stenn@ntp.org>

* [Bug 1695] ntpdate takes longer than necessary.
* [Bug 1832] ntpdate doesn't allow timeout > 2s.
* [Bug 1933] WWVB/Spectracom driver timestamps LFs, not CRs.
* Backport utility routines from ntp-dev: mprintf(), emalloc_zero().

---
(4.2.6p4-beta1) 2011/05/16 Released by Harlan Stenn <stenn@ntp.org>

* [Bug 1554] peer may stay selected as system peer after becoming
  unreachable.
* [Bug 1921] LOCAL, ACTS drivers with "prefer" excluded from initial
  candidate list.
* [Bug 1923] orphan parent favored over LOCAL, ACTS drivers.
* [Bug 1924] Billboard tally codes sometimes do not match operation,
  variables.
* Enable tickadj-like taming of wildly off-spec Windows clock using
  NTPD_TICKADJ_PPM env. var. specifying baseline slew.
* Upgrade to AutoGen 5.11.9 (and require it).
* Upgrade to libopts 35.0.10 from AutoGen 5.11.9pre8.

---
(4.2.6p3) 2011/01/03 Released by Harlan Stenn <stenn@ntp.org>

* [Bug 1764] Palisade driver doesn't build on Linux
* Create and use scripts/check--help when generating .texi files.
* Update bk triggers for the bk-5 release.
* Update genCommitLog for the bk-5 release.
* Update the copyright year.

---
(4.2.6p3-RC12) 2010/12/25 Released by Harlan Stenn <stenn@ntp.org>

* [Bug 1458] Can not compile NTP on FreeBSD 4.7.
* [Bug 1510] Add modes 20/21 for driver 8 to support RAWDCF @ 75 baud.
* [Bug 1618] Unreachable code in jjy_start(). (backport from ntp-dev)
* [Bug 1719] ntp-keygen -V crash. (backport)
* [Bug 1740] ntpdc treats many counters as signed. (backport)
* [Bug 1741] Enable multicast reception on each address (Windows).
* [Bug 1742] Fix a typo in an error message in the "build" script.
* [Bug 1743] Display timezone offset when showing time for sntp in the
local timezone.
* [Bug 1751] Support for Atari FreeMiNT OS.
* [Bug 1754] --version output should be more verbose.
* [Bug 1757] oncore snprintf("%m") doesn't expand %m.
* [Bug 1758] setsockopt IPV6_MULTICAST_IF with wrong ifindex.
* [Bug 1760] ntpd Windows interpolation cannot be disabled.
* [Bug 1762] manycastclient solicitation responses interfere.
* Upgrade to libopts 34.0.9 from AutoGen 5.11.6pre7.
* Relax minimum Automake version to 1.10 with updated libopts.m4.
* Suppress ntp-keygen OpenSSL version display for --help, --version,
display both build and runtime OpenSSL versions when they differ.
* Clean up m4 quoting in configure.ac, *.m4 files, resolving
  intermittent AC_LANG_PROGRAM possibly undefined errors.
* Clean up the SNTP documentation.
* Other manycastclient repairs:
  Separate handling of scope ID embedded in many in6_addr from ifindex
  used for IPv6 multicasting ioctls.
  Add INT_PRIVACY endpt bit flag for IPv6 RFC 4941 privacy addresses.
  Enable outbound multicast from only one address per interface in the
  same subnet, and in that case prefer embedded MAC address modified
  EUI-64 IPv6 addresses first, then static, and last RFC 4941 privacy
  addresses.
  Use setsockopt(IP[V6]_MULTICAST_IF) before each send to multicast to
  select the local source address, using the correct socket is not
  enough.

---
(4.2.6p3-RC11) 2010/11/28 Released by Harlan Stenn <stenn@ntp.org>

* [Bug 1725] ntpd sends multicast from only one address.
* [Bug 1728] In ntp_openssl.m4, don't add -I/usr/include or -L/usr/lib
  to CPPFLAGS or LDFLAGS.
* [Bug 1733] IRIX doesn't have 'head' (affects scripts/checkChangeLog).
* Remove log_msg() and debug_msg() from sntp in favor of msyslog().
* Use a single copy of libopts/, in sntp/.
* Upgrade libopts to 33.3.8.
* Bump minimum Automake version to 1.11, required for AM_COND_IF
  use in LIBOPTS_CHECK.
* Improvements to the 'build' script.

---
(4.2.6p3-RC10) 2010/11/14 Released by Harlan Stenn <stenn@ntp.org>

* [Bug 1681] More sntp logging cleanup.
* [Bug 1683] Non-localhost on loopback exempted from nic rules.

---
(4.2.6p3-RC9) 2010/11/10 Released by Harlan Stenn <stenn@ntp.org>

* [Bug 1574] sntp:set_time doesn't set tv_usec correctly.
* [Bug 1681] sntp logging cleanup.
* [Bug 1683] Interface binding does not seem to work as intended.
* [Bug 1691] Use first NMEA sentence each second.
* [Bug 1692] packageinfo.sh needs to be "sourced" using ./ .
* [Bug 1709] ntpdate ignores replies with equal receive and transmit
  timestamps.
* Backport sntp from -dev

---
(4.2.6p3-RC8) 2010/10/29 Released by Harlan Stenn <stenn@ntp.org>

* [Bug 1685] NMEA driver mode byte confusion.
* First cut at using scripts/checkChangeLog.

---
(4.2.6p3-RC7) 2010/10/25 Released by Harlan Stenn <stenn@ntp.org>

* [Bug 1676] NMEA: $GPGLL did not work after fix for Bug 1571.
* Added scripts/checkChangeLog.

---
(4.2.6p3-RC6) 2010/10/24 Released by Harlan Stenn <stenn@ntp.org>

* [Bug 1571] NMEA does not relate data to PPS edge.
* [Bug 1572] NMEA time adjustment for GPZDG buggy.
* [Bug 1675] Prohibit includefile remote config.

---
(4.2.6p3-RC5) 2010/10/22 Released by Harlan Stenn <stenn@ntp.org>

* [Bug 1649] Require NMEA checksum if $GPRMC or previously seen.
* [Bug 1669] NTP 4.2.6p2 fails to compile on IBM AIX 5.3.

---
(4.2.6p3-RC4) 2010/10/16 Released by Harlan Stenn <stenn@ntp.org>

* [Bug 1584] wrong SNMP type for precision, resolution.
* [Bug 1659] Need CLOCK_TRUETIME not CLOCK_TRUE.
* [Bug 1665] is_anycast() u_int32_t should be u_int32.
* ntpsnmpd, libntpq warning cleanup.

---
(4.2.6p3-RC3) 2010/10/14 Released by Harlan Stenn <stenn@ntp.org>

* [Bug 750] Non-existing device causes coredump with RIPE-NCC driver.
* [Bug 1080] ntpd on ipv6 routers very chatty.
* [Bug 1567] Support Arbiter 1093C Satellite Clock on Windows.
* [Bug 1581] printf format string mismatch leftover.
* [Bug 1584] ntpsnmpd OID must be mib-2.197.
* [Bug 1643] Range-check the decoding of the RIPE-NCC status codes.
* [Bug 1644] cvo.sh should use lsb_release to identify linux distros.
* [Bug 1659] Support Truetime Satellite Clocks on Windows.
* [Bug 1660] On some systems, test is in /usr/bin, not /bin.
* [Bug 1661] Re-indent refclock_ripencc.c.

---
(4.2.6p3-RC2) 2010/09/25 Released by Harlan Stenn <stenn@ntp.org>

* [Bug 1635] "filegen ... enable" is not default.
* [Bug 1636] yyparse() segfault after denied filegen remote config.

---
(4.2.6p3-RC1) 2010/09/18 Released by Harlan Stenn <stenn@ntp.org>

* [Bug 1344] ntpd on Windows exits without logging cause.

---
(4.2.6p3-beta1) 2010/09/11 Released by Harlan Stenn <stenn@ntp.org>

* [Bug 1573] Miscalculation of offset in sntp.
* [Bug 1595] empty last line in key file causes duplicate key to be added
* [Bug 1597] packet processing ignores RATE KoD packets, because of
  a bug in string comparison.
* [Bug 1581] ntp_intres.c size_t printf format string mismatch.

---
(4.2.6p2) 2010/07/09 Released by Harlan Stenn <stenn@ntp.org>

* [Bug 1581] size_t printf format string mismatches, IRIG string buffers
  undersized.  Mostly backported from earlier ntp-dev fixes by Juergen
  Perlinger.

---
(4.2.6p2-RC7) 2010/06/19 Released by Harlan Stenn <stenn@ntp.org>

* [Bug 1570] serial clock drivers get outdated input from kernel tty
  line buffer after startup
* [Bug 1575] use 'snprintf' with LIB_BUFLENGTH in inttoa.c, tvtoa.c and
  utvtoa.c
* [Bug 1576] sys/sysctl.h depends on sys/param.h on OpenBSD.

---
(4.2.6p2-RC6) 2010/06/12 Released by Harlan Stenn <stenn@ntp.org>

* [Bug 715] libisc Linux IPv6 interface iteration drops multicast flags.

---
(4.2.6p2-RC5) 2010/06/03 Released by Harlan Stenn <stenn@ntp.org>

* [Bug 1561] ntpq, ntpdc "passwd" prompts for MD5 password w/SHA1.
* [Bug 1565] sntp/crypto.c compile fails on MacOS over vsnprintf().
* Windows port: do not exit in ntp_timestamp_from_counter() without
  first logging the reason.
* Support "passwd blah" syntax in ntpq.

---
(4.2.6p2-RC4) 2010/05/19 Released by Harlan Stenn <stenn@ntp.org>

* [Bug 1555] 4.2.6p2-RC3 sntp illegal C (mixed code and declarations).

---
(4.2.6p2-RC3) 2010/05/11 Released by Harlan Stenn <stenn@ntp.org>

* [Bug 1325] unreachable code in sntp recv_bcst_data().
* [Bug 1459] sntp MD5 authentication does not work with ntpd.
* [Bug 1512] ntpsnmpd should connect to net-snmpd via a unix-domain
  socket by default.  Provide a command-line 'socket name' option.
* [Bug 1538] update refclock_nmea.c's call to getprotobyname().
* [Bug 1541] Fix wrong keyword for "maxclock".
* [Bug 1552] update and complete broadcast and crypto features in sntp.
* [Bug 1553] sntp/configure.ac OpenSSL support.
* Escape unprintable characters in a refid in ntpq -p billboard.
* Simplify hash client code by providing OpenSSL EVP_*() API when built
  without OpenSSL.  (from ntp-dev)
* Do not depend on ASCII values for ('A' - '0'), ('a' - '0') in sntp.
* Windows compiling hints/winnt.html update from G. Sunil Tej.

---
(4.2.6p2-RC2) 2010/04/27 Released by Harlan Stenn <stenn@ntp.org>

* [Bug 1465] Make sure time from TS2100 is not invalid (backport from
  ntp-dev).
* [Bug 1528] Fix EDITLINE_LIBS link order for ntpq and ntpdc.
* [Bug 1534] win32/include/isc/net.h conflicts with VC++ 2010 errno.h.
* [Bug 1535] "restrict -4 default" and "restrict -6 default" ignored.
* Remove --with-arlib from br-flock.

---
(4.2.6p2-RC1) 2010/04/18 Released by Harlan Stenn <stenn@ntp.org>

* [Bug 1503] Auto-enabling of monitor for "restrict ... limited" wrong.
* [Bug 1504] ntpdate tickles ntpd "discard minimum 1" rate limit if
  "restrict ... limited" is used.
* [Bug 1518] Windows ntpd should lock to one processor more
  conservatively.
* [Bug 1522] Enable range syntax "trustedkey (301 ... 399)".
* Update html/authopt.html controlkey, requestkey, and trustedkey docs.

---
(4.2.6p1) 2010/04/09 Released by Harlan Stenn <stenn@ntp.org>
(4.2.6p1-RC6) 2010/03/31 Released by Harlan Stenn <stenn@ntp.org>

* [Bug 1514] Typo in ntp_proto.c: fabs(foo < .4) should be fabs(foo) < .4.
* [Bug 1464] synchronization source wrong for refclocks ARCRON_MSF (27)
  and SHM (28).
* Correct Windows port's refclock_open() to return 0 on failure not -1.
* Correct CHU, dumbclock, and WWVB drivers to check for 0 returned from
  refclock_open() on failure.
* Correct "SIMUL=4 ./flock-build -1" to prioritize -1/--one.

---
(4.2.6p1-RC5) 2010/02/09 Released by Harlan Stenn <stenn@ntp.org>

* [Bug 1140] Clean up debug.html, decode.html, and ntpq.html.
* [Bug 1438] Remove dead code from sntp/networking.c.
* [Bug 1477] 1st non-gmake make in clone w/VPATH can't make COPYRIGHT.
* [Bug 1478] linking fails with undefined reference EVP_MD_pkey_type.
* [Bug 1479] Compilation fails because of not finding readline headers.
* [Bug 1480] snprintf() cleanup caused unterminated refclock IDs.
* [Bug 1484] ushort is not defined in QNX6.

---
(4.2.6p1-RC4) 2010/02/04 Released by Harlan Stenn <stenn@ntp.org>

* [Bug 1455] ntpd does not try /etc/ntp.audio as documented.
* [Bug 1467] Fix bogus rebuild of sntp/sntp.html
* [Bug 1470] "make distdir" in $srcdir builds keyword-gen, libntp.a.
* [Bug 1473] "make distcheck" before build can't make sntp/version.m4.
* [Bug 1474] ntp_keygen needs LCRYPTO after libntp.a.
* Convert many sprintf() calls to snprintf(), also strcpy(), strcat().
* Fix widely cut-n-pasted bug in refclock shutdown after failed start.
* Remove some dead code checking for emalloc() returning NULL.
* Remove arlib.

---
(4.2.6p1-RC3) 2010/01/24 Released by Harlan Stenn <stenn@ntp.org>

* Use TZ=UTC instead of TZ= when calling date in scripts/mkver.in .
* [Bug 1448] Some macros not correctly conditionally or absolutely defined
  on Windows.
* [Bug 1449] ntpsim.h in ntp_config.c should be used conditionally.
* [Bug 1450] Option to exclude warnings not unconditionally defined on Windows.
* [Bug 1127] Properly check the return of X590_verify() - missed one.
* [Bug 1439] .texi generation must wait until after binary is linked.
* [Bug 1440] Update configure.ac to support kfreebsd.
* [Bug 1445] IRIX does not have -lcap or support linux capabilities.
* [Bug 1451] CID 115: sntp leaks KoD entry when updating existing.
* [Bug 1453] Use $CC in config.cache filename in ./build script.

---
(4.2.6p1-RC2) 2009/12/25 Released by Harlan Stenn <stenn@ntp.org>

* [Bug 1411] Fix status messages in refclock_oncore.c.
* [Bug 1416] MAXDNAME undefined on Solaris 2.6.
* [Bug 1419] ntpdate, ntpdc, sntp, ntpd ignore configure --bindir.
* [Bug 1424] Fix check for rtattr (rtnetlink.h).
* [Bug 1425] unpeer by association ID sets up for duplicate free().
* [Bug 1426] scripts/VersionName needs . on the search path.
* [Bug 1427] quote missing in ./build - shows up on NetBSD.
* [Bug 1428] Use AC_HEADER_RESOLV to fix breaks from resolv.h
* [Bug 1429] ntpd -4 option does not reliably force IPv4 resolution.
* [Bug 1431] System headers must come before ntp headers in ntp_intres.c .
* [Bug 1434] HP-UX 11 ip_mreq undeclared, _HPUX_SOURCE helps some.
* [Bug 1435] sntp: Test for -lresolv using the same tests as in ntp.

---
(4.2.6p1-RC1) 2009/12/20 Released by Harlan Stenn <stenn@ntp.org>

* [Bug 1409] Put refclock_neoclock4x.c under the NTP COPYRIGHT notice.
  This should allow debian and other distros to add this refclock driver
  in further distro releases.
  Detect R2 hardware releases.
* [Bug 1412] m4/os_cflags.m4 caches results that depend on $CC.
* [Bug 1413] test OpenSSL headers regarding -Wno-strict-prototypes.
* [Bug 1414] Enable "make distcheck" success with BSD make.
* [Bug 1415] Fix Mac OS X link problem.
* [Bug 1418] building ntpd/ntpdc/ntpq statically with ssl fails.
* Build infrastructure updates to enable beta releases of ntp-stable.

---
(4.2.6) 2009/12/09 Released by Harlan Stenn <stenn@ntp.org>
* [Sec 1331] from4.2.4p8: DoS with mode 7 packets - CVE-2009-3563.
* [Bug 508] Fixed leap second handling for Windows.
(4.2.5p250-RC) 2009/11/30 Released by Harlan Stenn <stenn@ntp.org>
* sntp documentation updates.
* [Bug 761] internal resolver does not seem to honor -4/-6 qualifiers
* [Bug 1386] Deferred DNS doesn't work on NetBSD
* [Bug 1391] avoid invoking autogen twice for .c and .h files.
* [Bug 1397] shmget() refclock_shm failing because of file mode.
* Pass no_needed to ntp_intres as first part of fixing [Bug 975].
* Add ./configure --enable-force-defer-DNS to help debugging.
(4.2.5p249-RC) 2009/11/28 Released by Harlan Stenn <stenn@ntp.org>
* [Bug 1400] An empty KOD DB file causes sntp to coredump.
* sntp: documentation cleanup.
* sntp: clean up some error messages.
* sntp: Use the precision to control how many offset digits are shown.
* sntp: Show root dispersion.
* Cleanup from the automake/autoconf upgrades.
(4.2.5p248-RC) 2009/11/26 Released by Harlan Stenn <stenn@ntp.org>
* Prepare for the generation of sntp.html.
* Documentation changes from Dave Mills.
* [Bug 1387] Storage leak in ntp_intres (minor).
* [Bug 1389] buffer overflow in refclock_oncore.c
* [Bug 1391] .texi usage text from installed, not built binaries.
* [Bug 1392] intres retries duplicate assocations endlessly.
* Correct *-opts.h dependency so default 'get' action isn't used.
(4.2.5p247-RC) 2009/11/20 Released by Harlan Stenn <stenn@ntp.org>
* [Bug 1142] nodebug builds shed no light on -d, -D option failure.
* [Bug 1179] point out the problem with -i/--jaildir and -u/--user when
  they are disabled by configure.
* [Bug 1308] support systems that lack fork().
* [Bug 1343] sntp doesn't link on Solaris 7, needs -lresolv.
(4.2.5p246-RC) 2009/11/17 Released by Harlan Stenn <stenn@ntp.org>
* Upgrade to autogen-5.10
* [Bug 1378] Unnecessary resetting of peers during interface update.
* [Bug 1382] p245 configure --disable-dependency-tracking won't build.
* [Bug 1384] ntpq :config core dumped with a blank password.
(4.2.5p245-RC) 2009/11/14 Released by Harlan Stenn <stenn@ntp.org>
* Cleanup from Dave Mills.
* [Bug 1343] sntp illegal C does not compile on Solaris 7.
* [Bug 1381] Version .deps generated include file dependencies to allow
  known dependency-breaking changes to force .deps to be cleaned,
  triggered by changing the contents of deps-ver and/or sntp/deps-ver.
(4.2.5p244-RC) 2009/11/12 Released by Harlan Stenn <stenn@ntp.org>
* keygen.html updates from Dave Mills.
* [Bug 1003] ntpdc unconfig command doesn't prompt for keyid.
* [Bug 1376] Enable authenticated ntpq and ntpdc using newly-available
  digest types.
* ntp-keygen, Autokey OpenSSL build vs. run version mismatch is now a
  non-fatal warning.
(4.2.5p243-RC) 2009/11/11 Released by Harlan Stenn <stenn@ntp.org>
* [Bug 1226] Fix deferred DNS lookups.
* new crypto signature cleanup.
(4.2.5p242-RC) 2009/11/10 Released by Harlan Stenn <stenn@ntp.org>
* [Bug 1363] CID 92 clarify fallthrough case in clk_trimtsip.c
* [Bug 1366] ioctl(TIOCSCTTY, 0) fails on NetBSD *[0-2].* > 3.99.7.
* [Bug 1368] typos in libntp --without-crypto case
* [Bug 1371] deferred DNS lookup failing with INFO_ERR_AUTH.
* CID 87 dead code in ntpq.c atoascii().
* Fix authenticated ntpdc, broken in p240.
* Stub out isc/mem.h, shaving 47k from a MIPS ntpd binary.
* Shrink keyword scanner FSM entries from 64 to 32 bits apiece.
* Documention updates from Dave Mills.
* authkeys.c cleanup from Dave Mills.
(4.2.5p241-RC) 2009/11/07 Released by Harlan Stenn <stenn@ntp.org>
* html/authopt.html update from Dave Mills.
* Remove unused file from sntp/Makefile.am's distribution list.
* new crypto signature cleanup.
(4.2.5p240-RC) 2009/11/05 Released by Harlan Stenn <stenn@ntp.org>
* [Bug 1364] clock_gettime() not detected, need -lrt on Debian 5.0.3.
* Provide all of OpenSSL's signature methods for ntp.keys (FIPS 140-2).
(4.2.5p239-RC) 2009/10/30 Released by Harlan Stenn <stenn@ntp.org>
* [Bug 1357] bogus assert from refclock_shm.
* [Bug 1359] Debug message cleanup.
* CID 101: more pointer/array cleanup.
* [Bug 1356] core dump from refclock_nmea when can't open /dev/gpsU.
* [Bug 1358] AIX 4.3 sntp/networking.c IPV6_JOIN_GROUP undeclared.
* CID 101: pointer/array cleanup.
(4.2.5p238-RC) 2009/10/27 Released by Harlan Stenn <stenn@ntp.org>
* Changes from Dave Mills.
* driver4.html updates from Dave Mills.
* [Bug 1252] PPSAPI cleanup on ntpd/refclock_wwvb.c.
* [Bug 1354] libtool error building after bootstrap with Autoconf 2.64.
* Allow NTP_VPATH_HACK configure test to handle newer gmake versions.
* CIDs 94-99 make it more clearly impossible for sock_hash() to return
  a negative number.
* CID 105, 106 ensure ntpdc arrays are not overrun even if callers
  misbehave.
* CID 113 use va_end() in refclock_true.c true_debug().
* Get rid of configure tests for __ss_family and __ss_len when the more
  common ss_family and ss_len are present.
(4.2.5p237-RC) 2009/10/26 Released by Harlan Stenn <stenn@ntp.org>
* [Bug 610] NMEA support for using PPSAPI on a different device.
* [Bug 1238] use only fudge time2 to offset NMEA serial timestamp.
* [Bug 1355] ntp-dev won't compile on OpenBSD 4.6.
(4.2.5p236-RC) 2009/10/22 Released by Harlan Stenn <stenn@ntp.org>
* Cleanup from Dave Mills.
* [Bug 1343] ntpd/ntp_io.c close_fd() does not compile on Solaris 7.
* [Bug 1353] ntpq "rv 0 settimeofday" always shows UNKNOWN on unix.
* Do not attempt to execute built binaries from ntpd/Makefile when
  cross-compiling (keyword-gen and ntpd --saveconfigquit).
* sntp/main.c: Remove duplicate global adr_buf[] (also defined in
  networking.c) which Piotr Grudzinski identified breaking his build.
* Correct in6addr_any test in configure.ac to attempt link too.
(4.2.5p235-RC) 2009/10/18 Released by Harlan Stenn <stenn@ntp.org>
* [Bug 1343] lib/isc build breaks on systems without IPv6 headers.
(4.2.5p234-RC) 2009/10/16 Released by Harlan Stenn <stenn@ntp.org>
* [Bug 1339] redux, use unmodified lib/isc/win32/strerror.c and
  move #define strerror... to a header not used by lib/isc code.
* [Bug 1345] illegal 'grep' option prevents compilation.
* [Bug 1346] keyword scanner broken where char defaults to unsigned.
* [Bug 1347] ntpd/complete.conf missing multicastclient test case.
(4.2.5p233-RC) 2009/10/15 Released by Harlan Stenn <stenn@ntp.org>
* [Bug 1337] cast setsockopt() v4 address pointer to void *.
* [Bug 1342] ignore|drop one IPv6 address on an interface blocks all
  addresses on that interface.
* Documentation cleanup and updates.
(4.2.5p232-RC) 2009/10/14 Released by Harlan Stenn <stenn@ntp.org>
* [Bug 1302] OpenSSL under Windows needs applink support.
* [Bug 1337] fix incorrect args to setsockopt(fd, IP_MULTICAST_IF,...).
* [Bug 1339] Fix Windows-only ntp_strerror() infinite recursion.
* [Bug 1341] NMEA driver requires working PPSAPI #ifdef HAVE_PPSAPI.
* Construct ntpd keyword scanner finite state machine at compile time
  rather than at runtime, shrink entries from 40+ to 8 bytes.
* Update documentation for ntpq --old-rv, saveconfig, saveconfigdir,
  ntpd -I -L and -M, and interface/nic rules. (From Dave Hart)
* [Bug 1337] fix incorrect args to setsockopt(fd, IP_MULTICAST_IF,...)
(4.2.5p231-RC) 2009/10/10 Released by Harlan Stenn <stenn@ntp.org>
* [Bug 1335] Broadcast client degraded by wildcard default change.
(4.2.5p230-RC) 2009/10/09 Released by Harlan Stenn <stenn@ntp.org>
* Start the 4.2.6 Release Candidate cycle.
* Broadcast and transit phase cleanup from Dave Mills.
(4.2.5p229) 2009/10/07 Released by Harlan Stenn <stenn@ntp.org>
* [Bug 1334] ntpsnmpd undefined reference to `ntpqOptions'.
* Change ntpsnmpd/Makefile.am include file order to fix FreeBSD build.
(4.2.5p228) 2009/10/06 Released by Harlan Stenn <stenn@ntp.org>
* Reclaim syntax tree memory after application in ntpd built with
  configure --disable-saveconfig.
* [Bug 1135] ntpq uses sizeof(u_long) where sizeof(u_int32) is meant.
* [Bug 1333] ntpd --interface precedence over --novirtualips lost.
(4.2.5p227) 2009/10/05 Released by Harlan Stenn <stenn@ntp.org>
* [Bug 1135] :config fails with "Server disallowed request"
* [Bug 1330] disallow interface/nic rules when --novirtualips or
  --interface are used.
* [Bug 1332] ntpq -c 'rv 0 variablename' returns extra stuff.
* Add test of ntpd --saveconfigquit fidelity using new complete.conf.
* Documentation updates from Dave Hart/Dave Mills.
(4.2.5p226) 2009/10/04 Released by Harlan Stenn <stenn@ntp.org>
* [Bug 1318] Allow multiple -g options on ntpd command line.
* [Bug 1327] ntpq, ntpdc, ntp-keygen -d & -D should work with configure
  --disable-debugging.
* Add ntpd --saveconfigquit <filename> option for future build-time
  testing of saveconfig fidelity.
* Clockhop and autokey cleanup from Dave Mills.
* Documentation updates from Dave Mills.
(4.2.5p225) 2009/09/30 Released by Harlan Stenn <stenn@ntp.org>
* authopt documentation changes from Dave Mills/Dave Hart.
* [Bug 1324] support bracketed IPv6 numeric addresses for restrict.
(4.2.5p224) 2009/09/29 Released by Harlan Stenn <stenn@ntp.org>
* Clockhop and documentation fixes from Dave Mills.
* Remove "tos maxhop" ntp.conf knob.
(4.2.5p223) 2009/09/28 Released by Harlan Stenn <stenn@ntp.org>
* [Bug 1321] build doesn't work if . isn't on $PATH.
* [Bug 1323] Implement "revoke #" to match documentation, deprecate
  "crypto revoke #".
(4.2.5p222) 2009/09/27 Released by Harlan Stenn <stenn@ntp.org>
* Update libisc code using bind-9.6.1-P1.tar.gz, rearrange our copy to
  mirror the upstream layout (lib/isc/...), and merge in NTP-local
  modifications to libisc.  There is a new procedure to ease future
  libisc merges using a separate "upstream" bk repo.  That will enable
  normal bk pull automerge to handle carrying forward any local changes
  and should enable us to take updated libisc snapshots more often.
* Updated build and flock-build scripts.  flock-build --one is a way
  to perform a flock-build compatible solitary build, handy for a repo
  clone's first build on a machine with autoconf, automake, etc.
* Compiling ntp_parser.y using BSD make correctly places ntp_parser.h
  in the top-level ntpd directory instead of A.*/ntpd.
* bootstrap script updated to remove potentially stale .deps dirs.
* Remove unneeded Makefile.am files from the lib/isc/include tree.
(4.2.5p221) 2009/09/26 Released by Harlan Stenn <stenn@ntp.org>
* [Bug 1316] segfault if refclock_nmea can't open file.
* [Bug 1317] Distribute cvo.sh.
(4.2.5p220) 2009/09/25 Released by Harlan Stenn <stenn@ntp.org>
* Rearrange libisc code to match the upstream layout in BIND.  This is
  step one of two, changing the layout but keeping our existing libisc.
(4.2.5p219) 2009/09/24 Released by Harlan Stenn <stenn@ntp.org>
* [Bug 1315] "interface ignore 0.0.0.0" is ignored.
* add implicit "nic ignore all" rule before any rules from ntp.conf, so
  "nic listen eth0" alone means the same as "-I eth0".
* add wildcard match class for interface/nic rules.
* fix mistaken carryover of prefixlen from one rule to the next.
* Ensure IPv6 localhost address ::1 is included in libisc's Windows IPv6
  address enumeration, allowing ntpq and ntpdc's hardcoding to 127.0.0.1 
  on Windows to end.
(4.2.5p218) 2009/09/21 Released by Harlan Stenn <stenn@ntp.org>
* [Bug 1314] saveconfig emits -4 and -6 on when not given.
* correct parsing and processing of setvar directive.
* highlight location of ntpq :config syntax errors with ^.
* clarify (former) NO_ARG, SINGLE_ARG, MULTIPLE_ARG renaming to
  FOLLBY_TOKEN, FOLLBY_STRING, FOLLBY_STRINGS_TO_EOC.
* parser, saveconfig cleanup to store T_ identifiers in syntax tree.
(4.2.5p217) 2009/09/20 Released by Harlan Stenn <stenn@ntp.org>
* [Bug 1300] reject remote configuration of dangerous items.
(4.2.5p216) 2009/09/19 Released by Harlan Stenn <stenn@ntp.org>
* [Bug 1312] ntpq/ntpdc MD5 passwords truncated to 8 chars on Suns.
* CID 10 missing free(up); in refclock_palisade.c error return, again.
* CID 83 added assertion to demonstrate config_nic_rules() does not
  call strchr(NULL, '/').
(4.2.5p215) 2009/09/18 Released by Harlan Stenn <stenn@ntp.org>
* [Bug 1292] Workaround last VC6 unsigned __int64 kink.
(4.2.5p214) 2009/09/17 Released by Harlan Stenn <stenn@ntp.org>
* [Bug 1303] remove top-level "autokey" directive.
* use "nic listen 192.168.0.0/16" instead of
  "nic listen 192.168.0.0 prefixlen 16".
(4.2.5p213) 2009/09/16 Released by Harlan Stenn <stenn@ntp.org>
* [Bug 1310] fix Thunderbolt mode in refclock_palisade.c
(4.2.5p212) 2009/09/15 Released by Harlan Stenn <stenn@ntp.org>
* [Bug 983] add interface [listen | ignore | drop] ... directive.
* [Bug 1243] MD5auth_setkey zero-fills key from first zero octet.
* [Bug 1295] leftover fix, do not crash on exit in free_config_trap()
  when "trap 1.2.3.4" is used without any further options.
* [Bug 1311] 4.2.5p211 doesn't build in no-debug mode.
* document interface (alias nic) and unpeer.
* Correct syntax error line & column numbers.
* CID 79: kod_init_kod_db() fails to fclose(db_s) in two error paths.
* CID 80: attempt to quiet Coverity false positive re: leaking "reason"
  in main().
* Documentation updates from Dave Mills.
* CID 81: savedconfig leaked in save_config().
* Make the code agree with the spec and the book (Dave Mills).
(4.2.5p211) 2009/09/14 Released by Harlan Stenn <stenn@ntp.org>
* [Bug 663] respect ntpq -c and -p order on command line.
* [Bug 1292] more VC6 unsigned __int64 workarounds.
* [Bug 1296] Added Support for Trimble Acutime Gold.
(4.2.5p210) 2009/09/06 Released by Harlan Stenn <stenn@ntp.org>
* [Bug 1294] Use OPENSSL_INC and OPENSSL_LIB macros for Windows
  and remove unnecessary reference to applink.c for Windows
* [Bug 1295] trap directive options are not optional.
* [Bug 1297] yylex() must always set yylval before returning.
(4.2.5p209) 2009/09/01 Released by Harlan Stenn <stenn@ntp.org>
* [Bug 1290] Fix to use GETTIMEOFDAY macro
* [Bug 1289] Update project files for VC6, VS2003, VS2005, VS 2008
(4.2.5p208) 2009/08/30 Released by Harlan Stenn <stenn@ntp.org>
* [Bug 1293] make configuration dumper ready for release, specifically:
* rename ntpq dumpcfg command to "saveconfig".
* require authentication for saveconfig.
* "restrict ... nomodify" prevents saveconfig and :config.
* "saveconfig ." shorthand to save to startup configuration file.
* support strftime() substitution in saveconfig arg to timestamp
  the output filename, for example "saveconfig %Y%m%d-%H%M%S.conf".
* display saveconfig response message from ntpd in ntpq.
* save output filename in "savedconfig" variable, fetched with ntpq -c
  "rv 0 savedconfig".
* document saveconfig in html/ntpq.html.
* add ./configure --disable-saveconfig to build a smaller ntpd.
* log saveconfig failures and successes to syslog.
(4.2.5p207) 2009/08/29 Released by Harlan Stenn <stenn@ntp.org>
* [Bug 1292] Minor Windows source tweaks for VC6-era SDK headers.
(4.2.5p206) 2009/08/26 Released by Harlan Stenn <stenn@ntp.org>
* accopt.html typo fixes from Dave Mills.
* [Bug 1283] default to remembering KoD in sntp.
* clean up numerous sntp/kod_management.c bugs.
* use all addresses resolved from each DNS name in sntp.
(4.2.5p205) 2009/08/18 Released by Harlan Stenn <stenn@ntp.org>
* accopt.html typo fixes from Dave Mills.
* [Bug 1285] Log ntpq :config/config-from-file events.
* [Bug 1286] dumpcfg omits statsdir, mangles filegen.
(4.2.5p204) 2009/08/17 Released by Harlan Stenn <stenn@ntp.org>
* [Bug 1284] infinite loop in ntpd dumping more than one trustedkey
(4.2.5p203) 2009/08/16 Released by Harlan Stenn <stenn@ntp.org>
* Add ntpq -c dumpcfg, Google Summer of Code project of Max Kuehn
(4.2.5p202) 2009/08/14 Released by Harlan Stenn <stenn@ntp.org>
* install the binary and man page for sntp.
(4.2.5p201) 2009/08/13 Released by Harlan Stenn <stenn@ntp.org>
* sntp: out with the old, in with the new.
(4.2.5p200) 2009/08/12 Released by Harlan Stenn <stenn@ntp.org>
* [Bug 1281] Build ntpd on Windows without big SDK download, burn,
  and install by checking in essentially unchanging messages.mc build
  products to avoid requiring mc.exe, which is not included with VC++
  2008 EE.
(4.2.5p199) 2009/08/09 Released by Harlan Stenn <stenn@ntp.org>
* [Bug 1279] Cleanup for warnings from Veracode static analysis.
(4.2.5p198) 2009/08/03 Released by Harlan Stenn <stenn@ntp.org>
* Upgrade to autogen-5.9.9-pre5.
(4.2.5p197) 2009/07/30 Released by Harlan Stenn <stenn@ntp.org>
* The build script now has . at the end of PATH for config.guess.
(4.2.5p196) 2009/07/29 Released by Harlan Stenn <stenn@ntp.org>
* [Bug 1272] gsoc_sntp IPv6 build problems under HP-UX 10.
* [Bug 1273] CID 10: Palisade leaks unit struct in error path.
* [Bug 1274] CID 67: ensure resolve_hosts() output count and pointers
  are consistent.
* [Bug 1275] CID 45: CID 46: old sntp uses uninitialized guesses[0],
  precs[0].
* [Bug 1276] CID 52: crypto_xmit() may call crypto_alice[23]()
  with NULL peer.
(4.2.5p195) 2009/07/27 Released by Harlan Stenn <stenn@ntp.org>
* cvo.sh: Add support for CentOS, Fedora, Slackware, SuSE, and QNX.
(4.2.5p194) 2009/07/26 Released by Harlan Stenn <stenn@ntp.org>
* Documentation updates from Dave Mills.
* Use scripts/cvo.sh in the build script to get better subdir names.
(4.2.5p193) 2009/07/25 Released by Harlan Stenn <stenn@ntp.org>
* [Bug 1261] CID 34: simulate_server() rbuf.msg_flags uninitialized.
* [Bug 1262] CID 35: xpkt.mac uninitialized in simulate_server().
* [Bug 1263] CID 37: CID 38: CID 40: CID 43: multiple refclocks 
  uninitialized tm_zone (arc, chronolog, dumbclock, pcf).
* [Bug 1264] CID 64: gsoc_sntp on_wire() frees wrong ptr receiving KoD.
* [Bug 1265] CID 65: CID 66: gsoc_sntp on_wire() leaks x_pkt, r_pkt.
* [Bug 1266] CID 39: datum_pts_start() uninitialized arg.c_ospeed.
* [Bug 1267] CID 44: old sntp handle_saving() writes stack garbage to
  file when clearing.
* [Bug 1268] CID 63: resolve_hosts() leaks error message buffer.
* [Bug 1269] CID 74: use assertion to ensure move_fd() does not return
  negative descriptors.
* [Bug 1270] CID 70: gsoc_sntp recv_bcst_data mdevadr.ipv6mr_interface
  uninitialized.
(4.2.5p192) 2009/07/24 Released by Harlan Stenn <stenn@ntp.org>
* [Bug 965] CID 42: ss_family uninitialized.
* [Bug 1250] CID 53: kod_init_kod_db() overruns kod_db malloc'd buffer.
* [Bug 1251] CID 68: search_entry() mishandles dst argument.
* [Bug 1252] CID 32: Quiet Coverity warning with assertion.
* [Bug 1253] CID 50: gsoc_sntp/crypto.c auth_init() always returns a 
  list with one entry.
* [Bug 1254] CID 56: tv_to_str() leaks a struct tm each call.
* [Bug 1255] CID 55: pkt_output() leaks a copy of each packet.
* [Bug 1256] CID 51: Coverity doesn't recognize our assertion macros as
  terminal.
* [Bug 1257] CID 57: gsoc_sntp auth_init() fails to fclose(keyfile).
* [Bug 1258] CID 54: gsoc_sntp resolve_hosts() needs simplification.
* [Bug 1259] CID 59: gsoc_sntp recv_bcast_data() fails to free(rdata)
  on error paths.
* [Bug 1260] CID 60: gsoc_sntp recvpkt() fails to free(rdata).
* Updated to AutoGen-5.9.9pre2.
(4.2.5p191) 2009/07/21 Released by Harlan Stenn <stenn@ntp.org>
* Updated to AutoGen-5.9.9pre1.
(4.2.5p190) 2009/07/20 Released by Harlan Stenn <stenn@ntp.org>
* Updated to AutoGen-5.9.8.
* [Bug 1248] RES_MSSNTP typo in ntp_proto.c.
* [Bug 1246] use a common template for singly-linked lists, convert most
  doubly-linked lists to singly-linked.
* Log warning about signd blocking when restrict mssntp used.
(4.2.5p189) 2009/07/16 Released by Harlan Stenn <stenn@ntp.org>
* Documentation cleanup from Dave Mills.
(4.2.5p188) 2009/07/15 Released by Harlan Stenn <stenn@ntp.org>
* [Bug 1245] Broken xmt time sent in fast_xmit() of 4.2.5p187.
(4.2.5p187) 2009/07/11 Released by Harlan Stenn <stenn@ntp.org>
* [Bug 1042] multicast listeners IPv4+6 ignore new interfaces.
* [Bug 1237] Windows serial code treat CR and LF both as line
  terminators.
* [Bug 1238] use fudge time2 for serial timecode offset in NMEA driver.
* [Bug 1242] Remove --enable-wintime, symmetric workaround is now
  always enabled.
* [Bug 1244] NTP_INSIST(fd != maxactivefd) failure in intres child
* Added restrict keyword "mssntp" for Samba4 DC operation, by Dave Mills.
(4.2.5p186) 2009/07/08 Released by Harlan Stenn <stenn@ntp.org>
* ntp_proto.c cleanup from Dave Mills.
(4.2.5p185) 2009/07/01 Released by Harlan Stenn <stenn@ntp.org>
* Documentation updates from Dave Mills.
* [Bug 1234] convert NMEA driver to use common PPSAPI code.
* timepps-Solaris.h pps_handle_t changed from pointer to scalar
* Spectracom refclock added to Windows port of ntpd
* [Bug 1236] Declaration order fixed.
* Bracket private ONCORE debug statements with #if 0 rather than #ifdef
  DEBUG
* Delete ONCORE debug statement that is now handled elsewhere.
(4.2.5p184) 2009/06/24 Released by Harlan Stenn <stenn@ntp.org>
* [Bug 1233] atom refclock fudge time1 sign flipped in 4.2.5p164.
(4.2.5p183) 2009/06/23 Released by Harlan Stenn <stenn@ntp.org>
* [Bug 1196] setsockopt(SO_EXCLUSIVEADDRUSE) can fail on Windows 2000
  and earlier with WSAINVAL, do not log a complaint in that case.
* [Bug 1210] ONCORE driver terminates ntpd without logging a reason.
* [Bug 1218] Correct comment in refclock_oncore on /etc/ntp.oncore*
  configuration file search order.
* Change ONCORE driver to log using msyslog as well as to any
  clockstats file.
* [Bug 1231] ntpsnmpd build fails after sockaddr union changes.
(4.2.5p182) 2009/06/18 Released by Harlan Stenn <stenn@ntp.org>
* Add missing header dependencies to the ntpdc layout verification.
* prefer.html updates from Dave Mills.
* [Bug 1205] Add ntpd --usepcc and --pccfreq options on Windows
* [Bug 1215] unpeer by association ID
* [Bug 1225] Broadcast address miscalculated on Windows 4.2.5p180
* [Bug 1229] autokey segfaults in cert_install().
* Use a union for structs sockaddr, sockaddr_storage, sockaddr_in, and
  sockaddr_in6 to remove casts and enable type checking.  Collapse
  some previously separate IPv4/IPv6 paths into a single codepath.
(4.2.5p181) 2009/06/06 Released by Harlan Stenn <stenn@ntp.org>
* [Bug 1206] Required compiler changes for Windows
* [Bug 1084] PPSAPI for ntpd on Windows with DLL backends
* [Bug 1204] Unix-style refclock device paths on Windows
* [Bug 1205] partial fix, disable RDTSC use by default on Windows
* [Bug 1208] decodenetnum() buffer overrun on [ with no ]
* [Bug 1211] keysdir free()d twice #ifdef DEBUG
* Enable ONCORE, ARCRON refclocks on Windows (untested)
(4.2.5p180) 2009/05/29 Released by Harlan Stenn <stenn@ntp.org>
* [Bug 1200] Enable IPv6 in Windows port
* Lose FLAG_FIXPOLL, from Dave Mills.
(4.2.5p179) 2009/05/23 Released by Harlan Stenn <stenn@ntp.org>
* [Bug 1041] xmt -> aorg timestamp cleanup from Dave Mills,
  reported by Dave Hart.
* [Bug 1193] Compile error: conflicting types for emalloc.
* [Bug 1196] VC6 winsock2.h does not define SO_EXCLUSIVEADDRUSE.
* Leap/expire cleanup from Dave Mills.
(4.2.5p178) 2009/05/21 Released by Harlan Stenn <stenn@ntp.org>
* Provide erealloc() and estrdup(), a la emalloc().
* Improve ntp.conf's parser error messages.
* [Bug 320] "restrict default ignore" does not affect IPv6.
* [Bug 1192] "restrict -6 ..." reports a syntax error.
(4.2.5p177) 2009/05/18 Released by Harlan Stenn <stenn@ntp.org>
* Include 4.2.4p7
* [Bug 1174] nmea_shutdown assumes that nmea has a unit assigned
* [Bug 1190] NMEA refclock fudge flag4 1 obscures position in timecode
* Update NMEA refclock documentation in html/drivers/driver20.html
(4.2.5p176) 2009/05/13 Released by Harlan Stenn <stenn@ntp.org>
* [Bug 1154] mDNS registration should be done later, repeatedly and only
  if asked for. (second try for fix)
(4.2.5p175) 2009/05/12 Released by Harlan Stenn <stenn@ntp.org>
* Include 4.2.4p7-RC7
* [Bug 1180] ntpd won't start with more than ~1000 interfaces
* [Bug 1182] Documentation typos and missing bits.
* [Bug 1183] COM port support should extend past COM3
* [Bug 1184] ntpd is deaf when restricted to second IP on the same net
* Clean up configure.ac NTP_CACHEVERSION interface, display cache
  version when clearing.  Fixes a regression.
(4.2.5p174) 2009/05/09 Released by Harlan Stenn <stenn@ntp.org>
* Stale leapsecond file fixes from Dave Mills.
(4.2.5p173) 2009/05/08 Released by Harlan Stenn <stenn@ntp.org>
* Include 4.2.4p7-RC6
(4.2.5p172) 2009/05/06 Released by Harlan Stenn <stenn@ntp.org>
* [Bug 1175] Instability in PLL daemon mode.
* [Bug 1176] refclock_parse.c does not compile without PPSAPI.
(4.2.5p171) 2009/05/04 Released by Harlan Stenn <stenn@ntp.org>
* Autokey documentation cleanup from Dave Mills.
* [Bug 1171] line editing libs found without headers (Solaris 11)
* [Bug 1173] NMEA refclock fails with Solaris PPSAPI
* Fix problem linking msntp on Solaris when sntp subdir is configured
  before parent caused by different gethostent library search order.
* Do not clear config.cache when it is  empty.
(4.2.5p170) 2009/05/02 Released by Harlan Stenn <stenn@ntp.org>
* [Bug 1152] adjust PARSE to new refclock_pps logic
* Include 4.2.4p7-RC5
* loopfilter FLL/PLL crossover cleanup from Dave Mills.
* Documentation updates from Dave Mills.
* ntp-keygen cleanup from Dave Mills.
* crypto API cleanup from Dave Mills.
* Add NTP_CACHEVERSION mechanism to ignore incompatible config.cache
* Enable gcc -Wstrict-overflow for gsoc_sntp as well
(4.2.5p169) 2009/04/30 Released by Harlan Stenn <stenn@ntp.org>
* [Bug 1171] Note that we never look for -lreadline by default.
* [Bug 1090] Fix bogus leap seconds in refclock_hpgps.
(4.2.5p168) 2009/04/29 Released by Harlan Stenn <stenn@ntp.org>
* Include 4.2.4p7-RC4
* [Bug 1169] quiet compiler warnings
* Re-enable gcc -Wstrict-prototypes when not building with OpenSSL
* Enable gcc -Wstrict-overflow
* ntpq/ntpdc emit newline after accepting password on Windows
* Updates from Dave Mills:
* ntp-keygen.c: Updates.
* Fix the error return and syslog function ID in refclock_{param,ppsapi}.
* Make sure syspoll is within the peer's minpoll/maxpoll bounds.
* ntp_crypto.c: Use sign_siglen, not len. sign key filename cleanup.
* Bump NTP_MAXEXTEN from 1024 to 2048, update values for some field lengths.
* m4/ntp_lineeditlibs.m4: fix warnings from newer Autoconf
* [Bug 1166] Remove truncation of position (blanking) code in refclock_nmea.c
(4.2.5p167) 2009/04/26 Released by Harlan Stenn <stenn@ntp.org>
* Crypto cleanup from Dave Mills.
(4.2.5p166) 2009/04/25 Released by Harlan Stenn <stenn@ntp.org>
* [Bug 1165] Clean up small memory leaks in the  config file parser
* Correct logconfig keyword declaration to MULTIPLE_ARG
* Enable filename and line number leak reporting on Windows when built
  DEBUG for all the typical C runtime allocators such as calloc,
  malloc, and strdup.  Previously only emalloc calls were covered.
* Add DEBUG-only code to free dynamically allocated memory that would
  otherwise remain allocated at ntpd exit, to allow less forgivable
  leaks to stand out in leaks reported after exit.
* Ensure termination of strings in ports/winnt/libisc/isc_strerror.c
  and quiet compiler warnings.
* [Bug 1057] ntpdc unconfig failure
* [Bug 1161] unpeer AKA unconfig command for ntpq :config
* PPS and crypto cleanup in ntp_proto.c from Dave Mills.
(4.2.5p165) 2009/04/23 Released by Harlan Stenn <stenn@ntp.org>
* WWVB refclock cleanup from Dave Mills.
* Code cleanup: requested_key -> request_key.
* [Bug 833] ignore whitespace at end of remote configuration lines
* [Bug 1033] ntpdc/ntpq crash prompting for keyid on Windows
* [Bug 1028] Support for W32Time authentication via Samba.
* quiet ntp_parser.c malloc redeclaration warning
* Mitigation and PPS/PPSAPI cleanup from Dave Mills.
* Documentation updates from Dave Mills.
* timepps-Solaris.h patches from Dave Hart.
(4.2.5p164) 2009/04/22 Released by Harlan Stenn <stenn@ntp.org>
* Include 4.2.4p7-RC3
* PPS/PPSAPI cleanup from Dave Mills.
* Documentation updates from Dave Mills.
* [Bug 1125] C runtime per-thread initialization on Windows
* [Bug 1152] temporarily disable refclock_parse, refclock_true until
  maintainers can repair build break from pps_sample()
* [Bug 1153] refclock_nmea should not mix UTC with GPS time
* [Bug 1159] ntpq overlap diagnostic message test buggy
(4.2.5p163) 2009/04/10 Released by Harlan Stenn <stenn@ntp.org>
(4.2.5p162) 2009/04/09 Released by Harlan Stenn <stenn@ntp.org>
* Documentation updates from Dave Mills.
* Mitigation and PPS cleanup from Dave Mills.
* Include 4.2.4p7-RC2
* [Bug 216] New interpolation scheme for Windows eliminates 1ms jitter
* remove a bunch of #ifdef SYS_WINNT from portable code
* 64-bit time_t cleanup for building on newer Windows compilers
* Only set CMOS clock during ntpd exit on Windows if the computer is
  shutting down or restarting.
* [Bug 1148] NMEA reference clock improvements
* remove deleted gsoc_sntp/utilities.o from repository so that .o build
  products can be cleaned up without corrupting the repository.
(4.2.5p161) 2009/03/31 Released by Harlan Stenn <stenn@ntp.org>
* Documentation updates from Dave Mills.
(4.2.5p160) 2009/03/30 Released by Harlan Stenn <stenn@ntp.org>
* [Bug 1141] refclock_report missing braces cause spurious "peer event:
  clock clk_unspec" log entries
* Include 4.2.4p7-RC1
(4.2.5p159) 2009/03/28 Released by Harlan Stenn <stenn@ntp.org>
* "bias" changes from Dave Mills.
(4.2.5p158) 2009/01/30 Released by Harlan Stenn <stenn@ntp.org>
* Fix [CID 72], a typo introduced at the latest fix to prettydate.c.
(4.2.5p157) 2009/01/26 Released by Harlan Stenn <stenn@ntp.org>
* Cleanup/fixes for ntp_proto.c and ntp_crypto.c from Dave Mills.
(4.2.5p156) 2009/01/19 Released by Harlan Stenn <stenn@ntp.org>
* [Bug 1118] Fixed sign extension for 32 bit time_t in caljulian() and prettydate().
  Fixed some compiler warnings about missing prototypes.
  Fixed some other simple compiler warnings.
* [Bug 1119] [CID 52] Avoid a possible null-dereference in ntp_crypto.c.
* [Bug 1120] [CID 51] INSIST that peer is non-null before we dereference it.
* [Bug 1121] [CID 47] double fclose() in ntp-keygen.c.
(4.2.5p155) 2009/01/18 Released by Harlan Stenn <stenn@ntp.org>
* Documentation updates from Dave Mills.
* CHU frequency updates.
* Design assertion fixes for ntp_crypto.c from Dave Mills.
(4.2.5p154) 2009/01/13 Released by Harlan Stenn <stenn@ntp.org>
* [Bug 992] support interface event change on Linux from
  Miroslav Lichvar.
(4.2.5p153) 2009/01/09 Released by Harlan Stenn <stenn@ntp.org>
* Renamed gsoc_sntp/:fetch-stubs to gsoc_sntp/fetch-stubs to avoid
  file name problems under Windows.
  Removed German umlaut from log msg for 4.2.5p142.
(4.2.5p152) 2009/01/08 Released by Harlan Stenn <stenn@ntp.org>
* Include 4.2.4p6: 2009/01/08 Released by Harlan Stenn <stenn@ntp.org>
(4.2.5p151) 2008/12/23 Released by Harlan Stenn <stenn@ntp.org>
* Stats file logging cleanup from Dave Mills.
(4.2.5p150) 2008/12/15 Released by Harlan Stenn <stenn@ntp.org>
* [Bug 1099] Fixed wrong behaviour in sntp's crypto.c.
* [Bug 1103] Fix 64-bit issues in the new calendar code.
(4.2.5p149) 2008/12/05 Released by Harlan Stenn <stenn@ntp.org>
* Fixed mismatches in data types and OID definitions in ntpSnmpSubAgent.c
* added a premliminary MIB file to ntpsnmpd (ntpv4-mib.mib)
(4.2.5p148) 2008/12/04 Released by Harlan Stenn <stenn@ntp.org>
* [Bug 1070] Fix use of ntpq_parsestring() in ntpsnmpd.
(4.2.5p147) 2008/11/27 Released by Harlan Stenn <stenn@ntp.org>
* Update gsoc_sntp's GCC warning code.
(4.2.5p146) 2008/11/26 Released by Harlan Stenn <stenn@ntp.org>
* Update Solaris CFLAGS for gsoc_sntp.
(4.2.5p145) 2008/11/20 Released by Harlan Stenn <stenn@ntp.org>
* Deal with time.h for sntp under linux.
* Provide rpl_malloc() for sntp for systems that need it.
* Handle ss_len and socklen type for sntp.
* Fixes to the sntp configure.ac script.
* Provide INET6_ADDRSTRLEN if it is missing.
* [Bug 1095] overflow in caljulian.c.
(4.2.5p144) 2008/11/19 Released by Harlan Stenn <stenn@ntp.org>
* Use int32, not int32_t.
* Avoid the sched*() functions under OSF - link problems.
(4.2.5p143) 2008/11/17 Released by Harlan Stenn <stenn@ntp.org>
* sntp cleanup and fixes.
(4.2.5p142) 2008/11/16 Released by Harlan Stenn <stenn@ntp.org>
* Imported GSoC SNTP code from Johannes Maximilian Kuehn.
(4.2.5p141) 2008/11/13 Released by Harlan Stenn <stenn@ntp.org>
* New caltontp.c and calyearstart.c from Juergen Perlinger.
(4.2.5p140) 2008/11/12 Released by Harlan Stenn <stenn@ntp.org>
* Cleanup lint from the ntp_scanner files.
* [Bug 1011] gmtime() returns NULL on windows where it would not under Unix.
* Updated caljulian.c and prettydate.c from Juergen Perlinger.
(4.2.5p139) 2008/11/11 Released by Harlan Stenn <stenn@ntp.org>
* Typo fix to driver20.html.
(4.2.5p138) 2008/11/10 Released by Harlan Stenn <stenn@ntp.org>
* [Bug 474] --disable-ipv6 is broken.
* IPv6 interfaces were being looked for twice.
* SHM driver grabs more samples, add clockstats
* decode.html and driver20.html updates from Dave Mills.
(4.2.5p137) 2008/11/01 Released by Harlan Stenn <stenn@ntp.org>
* [Bug 1069] #undef netsnmp's PACKAGE_* macros.
* [Bug 1068] Older versions of netsnmp do not have netsnmp_daemonize().
(4.2.5p136) 2008/10/27 Released by Harlan Stenn <stenn@ntp.org>
* [Bug 1078] statsdir configuration parsing is broken.
(4.2.5p135) 2008/09/23 Released by Harlan Stenn <stenn@ntp.org>
* [Bug 1072] clock_update should not allow updates older than sys_epoch.
(4.2.5p134) 2008/09/17 Released by Harlan Stenn <stenn@ntp.org>
* Clean up build process for ntpsnmpd.
(4.2.5p133) 2008/09/16 Released by Harlan Stenn <stenn@ntp.org>
* Add options processing to ntpsnmpd.
* [Bug 1062] Check net-snmp headers before deciding to build ntpsnmpd.
* Clean up the libntpq.a build.
* Regenerate ntp_parser.[ch] from ntp_parser.y
(4.2.5p132) 2008/09/15 Released by Harlan Stenn <stenn@ntp.org>
* [Bug 1067] Multicast DNS service registration must come after the fork
  on Solaris.
* [Bug 1066] Error messages should log as errors.
(4.2.5p131) 2008/09/14 Released by Harlan Stenn <stenn@ntp.org>
* [Bug 1065] Re-enable support for the timingstats file.
(4.2.5p130) 2008/09/13 Released by Harlan Stenn <stenn@ntp.org>
* [Bug 1064] Implement --with-net-snmp-config=progname
* [Bug 1063] ntpSnmpSubagentObject.h is missing from the distribution.
(4.2.5p129) 2008/09/11 Released by Harlan Stenn <stenn@ntp.org>
* Quiet some libntpq-related warnings.
(4.2.5p128) 2008/09/08 Released by Harlan Stenn <stenn@ntp.org>
* Import Heiko Gerstung's GSoC2008 NTP MIB daemon.
(4.2.5p127) 2008/09/01 Released by Harlan Stenn <stenn@ntp.org>
* Regenerate ntpd/ntp_parser.c
(4.2.5p126) 2008/08/31 Released by Harlan Stenn <stenn@ntp.org>
* Stop libtool-1.5 from looking for C++ or Fortran.
* [BUG 610] Documentation update for NMEA reference clock driver.
* [Bug 828] Fix IPv4/IPv6 address parsing.
* Changes from Dave Mills:
  Documentation updates.
  Fix a corner case where a frequency update was reported but not set.
  When LEAP_NOTINSYNC->LEAP_NOWARNING, call crypto_update() if we have
  crypto_flags.
(4.2.5p125) 2008/08/18 Released by Harlan Stenn <stenn@ntp.org>
* [Bug 1052] Add linuxPPS support to ONCORE driver.
(4.2.5p124) 2008/08/17 Released by Harlan Stenn <stenn@ntp.org>
* Documentation updates from Dave Mills.
* Include 4.2.4p5: 2008/08/17 Released by Harlan Stenn <stenn@ntp.org>
* [Bug 861] leap info was not being transmitted.
* [Bug 1046] refnumtoa.c is using the wrong header file.
* [Bug 1047] enable/disable options processing fix.
* header file cleanup.
* [Bug 1037] buffer in subroutine was 1 byte short.
* configure.ac: cleanup, add option for wintime, and lay the groundwork
  for the changes needed for bug 1028.
* Fixes from Dave Mills: 'bias' and 'interleave' work.  Separate
  phase and frequency discipline (for long poll intervals).  Update
  TAI function to match current leapsecond processing.
* Documentation updates from Dave Mills.
* [Bug 1037] Use all 16 of the MD5 passwords generated by ntp-keygen.
* Fixed the incorrect edge parameter being passed to time_pps_kcbind in
  NMEA refclock driver.
* [Bug 399] NMEA refclock driver does not honor time1 offset if flag3 set.
* [Bug 985] Modifications to NMEA reference clock driver to support Accord
  GPS Clock.
* poll time updates from Dave Mills.
* local refclock documentation updates from Dave Mills.
* [Bug 1022] Fix compilation problems with yesterday's commit.
* Updates and cleanup from Dave Mills:
  I've now spent eleven months of a sabbatical year - 7 days a week, 6-10
  hours most days - working on NTP. I have carefully reviewed every major
  algorithm, examined its original design and evolution from that design.
  I've trimmed off dead code and briar patches and did zillions of tests
  contrived to expose evil vulnerabilities. The development article is in
  rather good shape and should be ready for prime time.

  1. The protostats statistics files have been very useful in exposing
  little twitches and turns when something hiccups, like a broken PPS
  signal. Most of what used to be syslog messages are now repackaged as
  protostats messages with optional syslog as well. These can also be sent
  as traps which might be handy to tiggle a beeper or celltext. These, the
  sysstats files and cryptostats files reveal the ambient health of a busy
  server, monitor traffic and error counts and spot crypto attacks.

  2. Close inspection of the clock discipline behavior at long poll
  intervals (36 h) showed it not doing as well as it should. I redesigned
  the FLL loop to improve nominal accuracy from  several tens of
  milliseconds to something less than ten milliseconds.

  3. Autokey (again). The enhanced error checking was becoming a major
  pain. I found a way to toss out gobs of ugly fat code and replace the
  function with a much simpler and more comprehensive scheme. It resists
  bait-and-switch attacks and quickly detect cases when the protocol is
  not correctly synchronized.

  4. The interface code for the kernel PPS signal was not in sync with the
  kernel code itself. Some error checks were duplicated and some
  ineffective. I found none of the PPS-capable drivers, including the atom
  driver, do anything when the prefer peer fails; the kernel PPS signal
  remains in control. The atom driver now disables the kernel PPS when the
  prefer peer comes bum. This is important when the prefer peer is not a
  reference clock but a remote NTP server.

  5. The flake restrict bit turned out to be really interesting,
  especially with symmtric modes and of those especially those using
  Autokey. Small changes in the recovery procedures when packets are lost
  now avoid almost all scenarios which previously required protocol resets.

  6. I've always been a little uncomfortable when using the clock filter
  with long poll intervals because the samples become less and less
  correlated as the sample age exceeds the Allan intercept. Various
  schemes have been used over the years to cope with this fact. The latest
  one and the one that works the best is to use a modified sort metric
  where the delay is used when the age of the sample is less than the
  intercept and the sum of delay and dispersion above that. The net result
  is that, at small poll intervals the algorithm operates as a minimum
  filter, while at larger poll intervals it morphs to FIFO. Left
  unmodified, a sample could be used when twelve days old. This along with
  the FLL modifications has made a dramatic improvement at large poll
  intervals.

- [Backward Incompatible] The 'state' variable is no longer reported or
  available via ntpq output.  The following system status bit names
  have been changed:
  - sync_alarm -> leap_alarm
  - sync_atomic -> sync_pps
  - sync_lf_clock -> sync_lf_radio
  - sync_hf_clock -> sync_hf_radio
  - sync_uhf_clock -> sync_uhf_radio
  - sync_local_proto -> sync_local
  - sync_udp/time -> sync_other
  Other names have been changed as well.  See the change history for
  libntp/statestr.c for more details.
  Other backward-incompatible changes in ntpq include:
  - assID -> associd
  - rootdispersion -> rootdisp
  - pkt_head -> pkt_neader
  See the change history for other details.

* Updates and cleanup from Dave Mills.
* [Bug 995] Remove spurious ; from ntp-keygen.c.
* More cleanup and changes from Dave Mills.
* [Bug 980] Direct help to stdout.
---
(4.2.4p8) 2009/12/08 Released by Harlan Stenn <stenn@ntp.org>

* [Sec 1331] DoS with mode 7 packets - CVE-2009-3563.

---
(4.2.4p7) 2009/05/18 Released by Harlan Stenn <stenn@ntp.org>

* [Sec 1151] Remote exploit if autokey is enabled - CVE-2009-1252.
* [Bug 1187] Update the copyright date.
* [Bug 1191] ntpd fails on Win2000 - "Address already in use" after fix
  for [Sec 1149].

---
(4.2.4p7-RC7) 2009/05/12 Released by Harlan Stenn <stenn@ntp.org>

* ntp.isc.org -> ntp.org cleanup.
* [Bug 1178] Use prior FORCE_DNSRETRY behavior as needed at runtime,
  add configure --enable-ignore-dns-errors to be even more stubborn

---
(4.2.4p7-RC6) 2009/05/08 Released by Harlan Stenn <stenn@ntp.org>

* [Bug 784] Make --enable-linuxcaps the default when available
* [Bug 1179] error messages for -u/--user and -i lacking droproot
* Updated JJY reference clock driver from Takao Abe
* [Bug 1071] Log a message and exit before trying to use FD_SET with a
  descriptor larger than FD_SETSIZE, which will corrupt memory
* On corruption of the iface list head in add_interface, log and exit

---
(4.2.4p7-RC5) 2009/05/02 Released by Harlan Stenn <stenn@ntp.org>

* [Bug 1172] 4.2.4p7-RC{3,4} fail to build on linux.
* flock-build script unportable 'set -m' use removed

---
(4.2.4p7-RC4) 2009/04/29 Released by Harlan Stenn <stenn@ntp.org>

* [Bug 1167] use gcc -Winit-self only if it is understood

---
(4.2.4p7-RC3) 2009/04/22 Released by Harlan Stenn <stenn@ntp.org>

* [Bug 787] Bug fixes for 64-bit time_t on Windows
* [Bug 813] Conditional naming of Event
* [Bug 1147] System errors should be logged to msyslog()
* [Bug 1155] Fix compile problem on Windows with VS2005
* [Bug 1156] lock_thread_to_processor() should be declared in header
* [Bug 1157] quiet OpenSSL warnings, clean up configure.ac
* [Bug 1158] support for aix6.1
* [Bug 1160] MacOS X is like BSD regarding F_SETOWN

---
(4.2.4p7-RC2) 2009/04/09 Released by Harlan Stenn <stenn@ntp.org>

* [Sec 1144] limited buffer overflow in ntpq.  CVE-2009-0159
* [Sec 1149] use SO_EXCLUSIVEADDRUSE on Windows

---
(4.2.4p7-RC1) 2009/03/30 Released by Harlan Stenn <stenn@ntp.org>

* [Bug 1131] UDP sockets should not use SIGPOLL on Solaris.
* build system email address cleanup
* [Bug 774] parsesolaris.c does not compile under the new Solaris
* [Bug 873] Windows serial refclock proper TTY line discipline emulation
* [Bug 1014] Enable building with VC9 (in Visual Studio 2008,
  Visual C++ 2008, or SDK)
* [Bug 1117] Deferred interface binding under Windows works only correctly
  if FORCE_DNSRETRY is defined
* [BUG 1124] Lock QueryPerformanceCounter() client threads to same CPU
* DPRINTF macro made safer, always evaluates to a statement and will not
  misassociate an else which follows the macro.

---
(4.2.4p6) 2009/01/08 Released by Harlan Stenn <stenn@ntp.org>

* [Bug 1113] Fixed build errors with recent versions of openSSL. 
* [Sec 1111] Fix incorrect check of EVP_VerifyFinal()'s return value.
* Update the copyright year.

---
(4.2.4p5) 2008/08/17 Released by Harlan Stenn <stenn@ntp.org>

* [BUG 1051] Month off by one in leap second message written to clockstats
  file fixed.
* [Bug 450] Windows only: Under original Windows NT we must not discard the
  wildcard socket to workaround a bug in NT's getsockname().
* [Bug 1038] Built-in getpass() function also prompts for password if
  not built with DEBUG.
* [Bug 841] Obsolete the "dynamic" keyword and make deferred binding
  to local interfaces the default.
  Emit a warning if that keyword is used for configuration.
* [Bug 959] Refclock on Windows not properly releasing recvbuffs.
* [Bug 993] Fix memory leak when fetching system messages.
* much cleanup, fixes, and changes from Dave Mills.
* ntp_control.c: LEAPTAB is a filestamp, not an unsigned.  From Dave Mills.
* ntp_config.c: ntp_minpoll fixes from Dave Mills.
* ntp-keygen updates from Dave Mills.
* refresh epoch, throttle, and leap cleanup from Dave Mills.
* Documentation cleanup from Dave Mills.
* [Bug 918] Only use a native md5.h if MD5Init() is available.
* [Bug 979] Provide ntptimeval if it is not otherwise present.
* [Bug 634] Re-instantiate syslog() and logfiles after the daemon fork.
* [Bug 952] Use md5 code with a friendlier license.
* [Bug 977] Fix mismatching #ifdefs for builds without IPv6.
* [Bug 830] Fix the checking order of the interface options.
* Clean up the logfile/syslog setup.
* [Bug 970] Lose obsolete -g flag to ntp-keygen.
* The -e flag to ntp-keygen can write GQ keys now, too.
* ntp_proto.c: sys_survivors and hpoll cleanup from Dave Mills.
* ntp_loopfilter.c: sys_poll cleanup from Dave Mills.
* refclock_wwv.c: maximum-likelihood digit and DSYNC fixes from Dave Mills.
* [Bug 967] preemptable associations are lost forever on a step.
* ntp_config.c: [CID 48] missing "else" clause.
* [Bug 833] ntpq config keyword is quote-mark unfriendly.
* Rename the ntpq "config" keyword to ":config".
* Dave Mills shifted some orphan processing.
* Fix typos in the [Bug 963] patch.
* bootstrap: squawk if genver fails.  Use -f with cp in case Dave does a chown.
* Remove obsolete simulator command-line options.
* ntp_request.c: [CID 36] zero sin_zero.
* [Bug 963] get_systime() is too noisy.
* [Bug 960] spurious syslog:crypto_setup:spurious crypto command
* [Bug 964] Change *-*-linux* to *-*-*linux* to allow for uclinux.
* Changes from Dave Mills:
  - ntp_util.c: cleanup.
  - ntp_timer.c: watch the non-burst packet rate.
  - ntp_request.c: cleanup.
  - ntp_restrict.c: RES_LIMITED cleanup.
  - ntp_proto.c: RES_LIMITED, rate bucktes, counters, overall cleanup.
  - ntp_peer.c: disallow peer_unconfig().
  - ntp_monitor.c: RES_LIMITED cleanup.
  - ntp_loopfilter.c: poll interval cleanup.
  - ntp_crypto.c: volley -> retry.  Cleanup TAI leap message.
  - ntp_config: average and minimum are ^2 values.
  - ntpdc: unknownversion is really "declined", not "bad version".
  - Packet retry cleanup.
* [Bug 961] refclock_tpro.c:tpro_poll() calls refclock_receive() twice.
* [Bug 957] Windows only: Let command line parameters from the Windows SCM GUI
  override the standard parameters from the ImagePath registry key.
* Added HAVE_INT32_T to the Windows config.h to avoid duplicate definitions.
* Work around a VPATH difference in FreeBSD's 'make' command.
* Update bugreport URL.
* Update -I documentation.
* [Bug 713] Fix bug reporting information.
* A bug in the application of the negative-sawtooth for 12 channel receivers. 
* The removal of unneeded startup code used for the original LinuxPPS, it now
  conforms to the PPSAPI and does not need special code.  
* ntp-keygen.c: Coverity fixes [CID 33,47].
* Volley cleanup from Dave Mills.
* Fuzz cleanup from Dave Mills.
* [Bug 861] Leap second cleanups from Dave Mills.
* ntpsim.c: add missing protypes and fix [CID 34], a nit.
* Upgraded bison at UDel.
* Update br-flock and flock-build machine lists.
* [Bug 752] QoS: add parse/config handling code. 
* Fix the #include order in tickadj.c for picky machines.
* [Bug 752] QoS: On some systems, netinet/ip.h needs netinet/ip_systm.h.
* [Bug 752] Update the QoS tagging (code only - configuration to follow).
* Orphan mode and other protocol cleanup from Dave Mills.
* Documentation cleanup from Dave Mills.
* [Bug 940] ntp-keygen uses -v.  Disallow it as a shortcut for --version.
* more cleanup to ntp_lineeditlibs.m4.
* Documentation updates from Dave Mills.
* -ledit cleanup for ntpdc and ntpq.
* Association and other cleanup from Dave Mills.
* NTP_UNREACH changes from Dave Mills.
* Fix the readline history test.
* [Bug 931] Require -lreadline to be asked for explicitly.
* [Bug 764] When looking for -lreadline support, also try using -lncurses.
* [Bug 909] Fix int32_t errors for ntohl().
* [Bug 376/214] Enhancements to support multiple if names and IP addresses.
* [Bug 929] int32_t is undefined on Windows.  Casting wrong.
* [Bug 928] readlink missing braces.
* [Bug 788] Update macros to support VS 2005.
* ntpd/ntp_timer.c: add missing sys_tai parameter for debug printf
* [Bug 917] config parse leaves files open
* [Bug 912] detect conflicting enable/disable configuration on interfaces
  sharing an IP address
* [Bug 771] compare scopeid if available for IPv6 addresses
* Lose obsolete crypto subcommands (Dave Mills).
* WWV is an HF source, not an LF source (Dave Mills).
* [Bug 899] Only show -i/--jaildir -u/--user options if we HAVE_DROPROOT.
* [Bug 916] 'cryptosw' is undefined if built without OpenSSL.
* [Bug 891] 'restrict' config file keyword does not work (partial fix).
* [Bug 890] the crypto command seems to be required now.
* [Bug 915] ntpd cores during processing of x509 certificates.
* Crypto lint cleanup from Dave Mills.
* [Bug 897] Check RAND_status() - we may not need a .rnd file.
* Crypto cleanup from Dave Mills.
* [Bug 911] Fix error message in cmd_args.c.
* [Bug 895] Log assertion failures via syslog(), not stderr.
* Documentation updates from Dave Mills.
* Crypto cleanup from Dave Mills.
* [Bug 905] ntp_crypto.c fails to compile without -DDEBUG.
* Avoid double peer stats logging.
* ntp-keygen cleanup from Dave Mills.
* libopts needs to be built after ElectricFence.
* [Bug 894] Initialize keysdir before calling crypto_setup().
* Calysto cleanup for ntpq.
* ntp-keygen -i takes an arg.
* Cleanup and fixes from Dave Mills.
* [Bug 887] Fix error in ntp_types.h (for sizeof int != 4).
* Bug 880 bug fixes for Windows build
* Improve Calysto support.
* The "revoke" parameter is a crypto command.
* The driftfile wander threshold is a real number.
* [Bug 850] Fix the wander threshold parameter on the driftfile command.
* ntp_io.c: Dead code cleanup - Coverity View 19.
* Leap file related cleanup from Dave Mills.
* ntp_peer.c: Set peer->srcadr before (not after) calling set_peerdstadr().
* Initialize offset in leap_file() - Coverity View 17.
* Use the correct stratum on KISS codes.
* Fuzz bits cleanup.
* Show more digits in some debug printf's.
* Use drift_file_sw internally to control writing the drift file.
* Implement the wander_threshold option for the driftfile config keyword.
* reformat ntp_control.c; do not use c++ // comments.
* [Bug 629] Undo bug #629 fixes as they cause more problems than were  being
  solved
* Changes from Dave Mills: in/out-bound data rates, leapsecond cleanup,
  driftfile write cleanup, packet buffer length checks, documentation updates.
* More assertion checks and malloc()->emalloc(), courtesy of Calysto.
* [Bug 864] Place ntpd service in maintenance mode if using SMF on Solaris
* [Bug 862] includefile nesting; preserve phonelist on reconfig.
* [Bug 604] ntpd regularly dies on linux/alpha.
* more leap second infrastructure fixes from Dave Mills.
* [Bug 858] recent leapfile changes broke non-OpenSSL builds.
* Use emalloc() instead of malloc() in refclock_datum.c (Calysto).
* Start using 'design by contract' assertions.
* [Bug 767] Fast sync to refclocks wanted.
* Allow null driftfile.
* Use YYERROR_VERBOSE for the new parser, and fix related BUILT_SOURCES.
* [Bug 629] changes to ensure broadcast works including on wildcard addresses
* [Bug 853] get_node() must return a pointer to maximally-aligned memory.
* Initial leap file fixes from Dave Mills.
* [Bug 858] Recent leapfile changes broke without OPENSSL.
* Use a char for DIR_SEP, not a string.
* [Bug 850] driftfile parsing changes.
* driftfile maintenance changes from Dave Mills.  Use clock_phi instead of
  stats_write_tolerance.
* [Bug 828] refid string not being parsed correctly.
* [Bug 846] Correct includefile parsing.
* [Bug 827] New parsing code does not handle "fudge" correctly.
* Enable debugging capability in the config parser.
* [Bug 839] Crypto password not read from ntp.conf.
* Have autogen produce writable output files.
* [Bug 825] Correct logconfig -/+ keyword processing.
* [Bug 828] Correct parsing of " delimited strings.
* Cleanup FILE * usage after fclose() in ntp_filegen.c.
* [Bug 843] Windows Completion port code was incorrectly merged from -stable.
* [Bug 840] do fudge configuration AFTER peers (thus refclocks) have been
  configured.
* [Bug 824] Added new parser modules to the Windows project file.
* [Bug 832] Add libisc/log.c headers to the distribution.
* [Bug 808] Only write the drift file if we are in state 4.
* Initial import of libisc/log.c and friends.
* [Bug 826] Fix redefinition of PI.
* [Bug 825] ntp_scanner.c needs to #include <config.h> .
* [Bug 824] New parser code has some build problems with the SIM code.
* [Bug 817] Use longnames for setting ntp variables on the command-line;
  Allowing '-v' with and without an arg to disambiguate usage is error-prone.
* [Bug 822] set progname once, early.
* [Bug 819] remove erroneous #if 0 in Windows completion port code.
* The new config code missed an #ifdef for building without refclocks.
* Distribute some files needed by the new config parsing code.
* [Bug 819] Timeout for WaitForMultipleObjects was 500ms instead of INFINITE
* Use autogen 5.9.1.
* Fix clktest command-line arg processing.'
* Audio documentation updates from Dave Mills.
* New config file parsing code, from Sachin Kamboj.
* fuzz bit cleanup from Dave Mills.
* replay cleanup from Dave Mills.
* [Bug 542] Tolerate missing directory separator at EO statsdir.
* [Bug 812] ntpd should drop supplementary groups.
* [Bug 815] Fix warning compiling 4.2.5p22 under Windows with VC6.
* [Bug 740] Fix kernel/daemon startup drift anomaly.
* refclock_wwv.c fixes from Dave Mills.
* [Bug 810] Fix ntp-keygen documentation.
* [Bug 787] Bug fixes for 64-bit time_t on Windows.
* [Bug 796] Clean up duplicate #defines in ntp_control.c.
* [Bug 569] Use the correct precision for the Leitch CSD-5300.
* [Bug 795] Moved declaration of variable to top of function.
* [Bug 798] ntpq [p typo crashes ntpq/ntpdc.
* [Bug 786] Fix refclock_bancomm.c on Solaris.
* [Bug 774] parsesolaris.c does not compile under the new Solaris.
* [Bug 782] Remove P() macros from Windows files.
* [Bug 778] ntpd fails to lock with drift=+500 when started with drift=-500.
* [Bug 592] Trimble Thunderbolt GPS support.
* IRIG, CHU, WWV, WWVB refclock improvements from Dave Mills.
* [Bug 757] Lose ULONG_CONST().
* [Bug 756] Require ANSI C (function prototypes).
* codec (audio) and ICOM changes from Dave Mills.

---

* [Bug 450] Windows only: Under original Windows NT we must not discard the
  wildcard socket to workaround a bug in NT's getsockname().
* [Bug 1038] Built-in getpass() function also prompts for password if
  not built with DEBUG.
* [Bug 841] Obsolete the "dynamic" keyword and make deferred binding
  to local interfaces the default.
  Emit a warning if that keyword is used for configuration.
* [Bug 959] Refclock on Windows not properly releasing recvbuffs.
* [Bug 993] Fix memory leak when fetching system messages.
* [Bug 987] Wake up the resolver thread/process when a new interface has
  become available.
* Correctly apply negative-sawtooth for oncore 12 channel receiver.
* Startup code for original LinuxPPS removed.  LinuxPPS now conforms to
  the PPSAPI.
* [Bug 1000] allow implicit receive buffer allocation for Windows.
  fixes startup for windows systems with many interfaces.
  reduces dropped packets on network bursts.
  additionally fix timer() starvation during high load.
* [Bug 990] drop minimum time restriction for interface update interval.
* [Bug 977] Fix mismatching #ifdefs for builds without IPv6.
* Update the copyright year.
* Build system cleanup (make autogen-generated files writable).
* [Bug 957] Windows only: Let command line parameters from the Windows SCM GUI
  override the standard parameters from the ImagePath registry key.
* Fixes for ntpdate:
* [Bug 532] nptdate timeout is too long if several servers are supplied.
* [Bug 698] timeBeginPeriod is called without timeEndPeriod in some NTP tools.
* [Bug 857] ntpdate debug mode adjusts system clock when it shouldn't.
* [Bug 908] ntpdate crashes sometimes.
* [Bug 982] ntpdate(and ntptimeset) buffer overrun if HAVE_POLL_H isn't set
  (dup of 908).
* [Bug 997] ntpdate buffer too small and unsafe.
* ntpdate.c: Under Windows check whether NTP port in use under same conditions
  as under other OSs.
* ntpdate.c: Fixed some typos and indents (tabs/spaces).

(4.2.4p4) Released by Harlan Stenn <stenn@ntp.org>

* [Bug 902] Fix problems with the -6 flag.
* Updated include/copyright.def (owner and year).
* [Bug 878] Avoid ntpdc use of refid value as unterminated string.
* [Bug 881] Corrected display of pll offset on 64bit systems.
* [Bug 886] Corrected sign handling on 64bit in ntpdc loopinfo command.
* [Bug 889] avoid malloc() interrupted by SIGIO risk
* ntpd/refclock_parse.c: cleanup shutdown while the file descriptor is still
  open.
* [Bug 885] use emalloc() to get a message at the end of the memory
  unsigned types cannot be less than 0
  default_ai_family is a short
  lose trailing , from enum list
  clarify ntp_restrict.c for easier automated analysis
* [Bug 884] don't access recv buffers after having them passed to the free
  list.
* [Bug 882] allow loopback interfaces to share addresses with other
  interfaces.

---
(4.2.4p3) Released by Harlan Stenn <stenn@ntp.org>

* [Bug 863] unable to stop ntpd on Windows as the handle reference for events
  changed

---
(4.2.4p2) Released by Harlan Stenn <stenn@ntp.org>

* [Bug 854] Broadcast address was not correctly set for interface addresses
* [Bug 829] reduce syslog noise, while there fix Enabled/Disable logging
  to reflect the actual configuration.
* [Bug 795] Moved declaration of variable to top of function.
* [Bug 789] Fix multicast client crypto authentication and make sure arriving
  multicast packets do not disturb the autokey dance.
* [Bug 785] improve handling of multicast interfaces
  (multicast routers still need to run a multicast routing software/daemon)
* ntpd/refclock_parse.c: cleanup shutdown while the file descriptor is still
  open.
* [Bug 885] use emalloc() to get a message at the end of the memory
  unsigned types cannot be less than 0
  default_ai_family is a short
  lose trailing , from enum list
* [Bug 884] don't access recv buffers after having them passed to the free list.
* [Bug 882] allow loopback interfaces to share addresses with other interfaces.
* [Bug 527] Don't write from source address length to wrong location
* Upgraded autogen and libopts.
* [Bug 811] ntpd should not read a .ntprc file.

---
(4.2.4p1) (skipped)

---
(4.2.4p0) Released by Harlan Stenn <stenn@ntp.org>

* [Bug 793] Update Hans Lambermont's email address in ntpsweep.
* [Bug 776] Remove unimplemented "rate" flag from ntpdate.
* [Bug 586] Avoid lookups if AI_NUMERICHOST is set.
* [Bug 770] Fix numeric parameters to ntp-keygen (Alain Guibert).
* [Bug 768] Fix io_setbclient() error message.
* [Bug 765] Use net_bind_service capability on linux.
* [Bug 760] The background resolver must be aware of the 'dynamic' keyword.
* [Bug 753] make union timestamp anonymous (Philip Prindeville).
* confopt.html: move description for "dynamic" keyword into the right section.
* pick the right type for the recv*() length argument.

---
(4.2.4) Released by Harlan Stenn <stenn@ntp.org>

* monopt.html fixes from Dave Mills.
* [Bug 452] Do not report kernel PLL/FLL flips.
* [Bug 746] Expert mouseCLOCK USB v2.0 support added.'
* driver8.html updates.
* [Bug 747] Drop <NOBR> tags from ntpdc.html.
* sntp now uses the returned precision to control decimal places.
* sntp -u will use an unprivileged port for its queries.
* [Bug 741] "burst" doesn't work with !unfit peers.
* [Bug 735] Fix a make/gmake VPATH issue on Solaris.
* [Bug 739] ntpd -x should not take an argument.
* [Bug 737] Some systems need help providing struct iovec.
* [Bug 717] Fix libopts compile problem.
* [Bug 728] parse documentation fixes.
* [Bug 734] setsockopt(..., IP_MULTICAST_IF, ...) fails on 64-bit platforms.
* [Bug 732] C-DEX JST2000 patch from Hideo Kuramatsu.
* [Bug 721] check for __ss_family and __ss_len separately.
* [Bug 666] ntpq opeers displays jitter rather than dispersion.
* [Bug 718] Use the recommended type for the saddrlen arg to getsockname().
* [Bug 715] Fix a multicast issue under Linux.
* [Bug 690] Fix a Windows DNS lookup buffer overflow.
* [Bug 670] Resolved a Windows issue with the dynamic interface rescan code.
* K&R C support is being deprecated.
* [Bug 714] ntpq -p should conflict with -i, not -c.
* WWV refclock improvements from Dave Mills.
* [Bug 708] Use thread affinity only for the clock interpolation thread.
* [Bug 706] ntpd can be running several times in parallel.
* [Bug 704] Documentation typos.
* [Bug 701] coverity: NULL dereference in ntp_peer.c
* [Bug 695] libopts does not protect against macro collisions.
* [Bug 693] __adjtimex is independent of ntp_{adj,get}time.
* [Bug 692] sys_limitrejected was not being incremented.
* [Bug 691] restrictions() assumption not always valid.
* [Bug 689] Deprecate HEATH GC-1001 II; the driver never worked.
* [Bug 688] Fix documentation typos.
* [Bug 686] Handle leap seconds better under Windows.
* [Bug 685] Use the Windows multimedia timer.
* [Bug 684] Only allow debug options if debugging is enabled.
* [Bug 683] Use the right version string.
* [Bug 680] Fix the generated version string on Windows.
* [Bug 678] Use the correct size for control messages.
* [Bug 677] Do not check uint_t in configure.ac.
* [Bug 676] Use the right value for msg_namelen.
* [Bug 675] Make sure ntpd builds without debugging.
* [Bug 672] Fix cross-platform structure padding/size differences.
* [Bug 660] New TIMESTAMP code fails tp build on Solaris Express.
* [Bug 659] libopts does not build under Windows.
* [Bug 658] HP-UX with cc needs -Wp,-H8166 in CFLAGS.
* [Bug 656] ntpdate doesn't work with multicast address.
* [Bug 638] STREAMS_TLI is deprecated - remove it.
* [Bug 635] Fix tOptions definition.
* [Bug 628] Fallback to ntp discipline not working for large offsets.
* [Bug 622] Dynamic interface tracking for ntpd.
* [Bug 603] Don't link with libelf if it's not needed.
* [Bug 523] ntpd service under Windows does't shut down properly.
* [Bug 500] sntp should always be built.
* [Bug 479] Fix the -P option.
* [Bug 421] Support the bc637PCI-U card.
* [Bug 342] Deprecate broken TRAK refclock driver.
* [Bug 340] Deprecate broken MSF EES refclock driver.
* [Bug 153] Don't do DNS lookups on address masks.
* [Bug 143] Fix interrupted system call on HP-UX.
* [Bug 42] Distribution tarballs should be signed.
* Support separate PPS devices for PARSE refclocks.
* [Bug 637, 51?] Dynamic interface scanning can now be done.
* Options processing now uses GNU AutoGen.

---
(4.2.2p4) Released by Harlan Stenn <stenn@ntp.org>

* [Bug 710] compat getnameinfo() has off-by-one error
* [Bug 690] Buffer overflow in Windows when doing DNS Lookups

---
(4.2.2p3) Released by Harlan Stenn <stenn@ntp.org>

* Make the ChangeLog file cleaner and easier to read
* [Bug 601] ntpq's decodeint uses an extra level of indirection
* [Bug 657] Different OSes need different sized args for IP_MULTICAST_LOOP
* release engineering/build changes
* Documentation fixes
* Get sntp working under AIX-5

---
(4.2.2p2) (broken)

* Get sntp working under AIX-5

---
(4.2.2p1)

* [Bug 661] Use environment variable to specify the base path to openssl.
* Resolve an ambiguity in the copyright notice
* Added some new documentation files
* URL cleanup in the documentation
* [Bug 657]: IP_MULTICAST_LOOP uses a u_char value/size
* quiet gcc4 complaints
* more Coverity fixes
* [Bug 614] manage file descriptors better
* [Bug 632] update kernel PPS offsets when PPS offset is re-configured
* [Bug 637] Ignore UP in*addr_any interfaces
* [Bug 633] Avoid writing files in srcdir
* release engineering/build changes

---
(4.2.2)

* SNTP
* Many bugfixes
* Implements the current "goal state" of NTPv4
* Autokey improvements
* Much better IPv6 support
* [Bug 360] ntpd loses handles with LAN connection disabled.
* [Bug 239] Fix intermittent autokey failure with multicast clients.
* Rewrite of the multicast code
* New version numbering scheme

---
(4.2.0)

* More stuff than I have time to document
* IPv6 support
* Bugfixes
* call-gap filtering
* wwv and chu refclock improvements
* OpenSSL integration

---
(4.1.2)

* clock state machine bugfix
* Lose the source port check on incoming packets
* (x)ntpdc compatibility patch
* Virtual IP improvements
* ntp_loopfilter fixes and improvements
* ntpdc improvements
* GOES refclock fix
* JJY driver
* Jupiter refclock fixes
* Neoclock4X refclock fixes
* AIX 5 port
* bsdi port fixes
* Cray unicos port upgrade
* HP MPE/iX port
* Win/NT port upgrade
* Dynix PTX port fixes
* Document conversion from CVS to BK
* readline support for ntpq

---
(4.1.0)

* CERT problem fixed (99k23)

* Huff-n-Puff filter
* Preparation for OpenSSL support
* Resolver changes/improvements are not backward compatible with mode 7
  requests (which are implementation-specific anyway)
* leap second stuff
* manycast should work now
* ntp-genkeys does new good things.
* scripts/ntp-close
* PPS cleanup and improvements
* readline support for ntpdc
* Crypto/authentication rewrite
* WINNT builds with MD5 by default
* WINNT no longer requires Perl for building with Visual C++ 6.0
* algorithmic improvements, bugfixes
* Solaris dosynctodr info update
* html/pic/* is *lots* smaller
* New/updated drivers: Forum Graphic GPS, WWV/H, Heath GC-100 II, HOPF
  serial and PCI, ONCORE, ulink331
* Rewrite of the audio drivers

---
(4.0.99)

* Driver updates: CHU, DCF, GPS/VME, Oncore, PCF, Ulink, WWVB, burst
  If you use the ONCORE driver with a HARDPPS kernel module,
  you *must* have a properly specified:
	pps <filename> [assert/clear] [hardpps]
  line in the /etc/ntp.conf file.
* PARSE cleanup
* PPS cleanup
* ntpd, ntpq, ntpdate cleanup and fixes
* NT port improvements
* AIX, BSDI, DEC OSF, FreeBSD, NetBSD, Reliant, SCO, Solaris port improvements

---
(4.0.98)

* Solaris kernel FLL bug is fixed in 106541-07
* Bug/lint cleanup
* PPS cleanup
* ReliantUNIX patches
* NetInfo support
* Ultralink driver
* Trimble OEM Ace-II support
* DCF77 power choices
* Oncore improvements

---
(4.0.97)

* NT patches
* AIX,SunOS,IRIX portability
* NeXT portability
* ntptimeset utility added
* cygwin portability patches

---
(4.0.96)

* -lnsl, -lsocket, -lgen configuration patches
* Y2K patches from AT&T
* Linux portability cruft

---
(4.0.95)

* NT port cleanup/replacement
* a few portability fixes
* VARITEXT Parse clock added

---
(4.0.94)

* PPS updates (including ntp.config options)
* Lose the old DES stuff in favor of the (optional) RSAREF stuff
* html cleanup/updates
* numerous drivers cleaned up
* numerous portability patches and code cleanup

---
(4.0.93)

* Oncore refclock needs PPS or one of two ioctls.
* Don't make ntptime under Linux.  It doesn't compile for too many folks.
* Autokey cleanup
* ReliantUnix patches
* html cleanup
* tickadj cleanup
* PARSE cleanup
* IRIX -n32 cleanup
* byte order cleanup
* ntptrace improvements and patches
* ntpdc improvements and patches
* PPS cleanup
* mx4200 cleanup
* New clock state machine
* SCO cleanup
* Skip alias interfaces

---
(4.0.92)

* chronolog and dumbclock refclocks
* SCO updates
* Cleanup/bugfixes
* Y2K patches
* Updated palisade driver
* Plug memory leak
* wharton kernel clock
* Oncore clock upgrades
* NMEA clock improvements
* PPS improvements
* AIX portability patches

---
(4.0.91)

* New ONCORE driver
* New MX4200 driver
* Palisade improvements
* config file bugfixes and problem reporting
* autoconf upgrade and cleanup
* HP-UX, IRIX lint cleanup
* AIX portability patches
* NT cleanup

---
(4.0.90)

* Nanoseconds
* New palisade driver
* New Oncore driver

---
(4.0.73)

* README.hackers added
* PARSE driver is working again
* Solaris 2.6 has nasty kernel bugs.  DO NOT enable pll!
* DES is out of the distribution.

---
(4.0.72)

* K&R C compiling should work again.
* IRIG patches.
* MX4200 driver patches.
* Jupiter driver added.
* Palisade driver added.  Needs work (ANSI, ntoh/hton, sizeof double, ???)<|MERGE_RESOLUTION|>--- conflicted
+++ resolved
@@ -1,7 +1,5 @@
-<<<<<<< HEAD
 * [Bug 2278] ACTS flag3 mismatch between code and driver18.html.
 * Use an enum for the ACTS state table.
-=======
 * html doc reconciliation with DLM's copy.
 (4.2.7p328) 2012/11/30 Released by Harlan Stenn <stenn@ntp.org>
 * html doc reconciliation with DLM's copy.
@@ -71,7 +69,6 @@
 * [Bug 2234] Fix incorrect ntptrace html documentation.
 * [Bug 2262] Install html docs in $htmldir.
 * Fix typo in html/select.html.
->>>>>>> cb6124ec
 (4.2.7p306) 2012/09/15 Released by Harlan Stenn <stenn@ntp.org>
 * [Bug 752] ToS cleanup from Mike Tatarinov.
 (4.2.7p305) 2012/09/15 Released by Harlan Stenn <stenn@ntp.org>
