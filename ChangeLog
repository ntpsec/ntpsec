--- conflicted
+++ resolved
@@ -1,13 +1,10 @@
-<<<<<<< HEAD
 * [Bug 1042] multicast listeners IPv4+6 ignore new interfaces.
 * [Bug 1237] Windows serial code treat CR and LF both as line
   terminators.
 * [Bug 1238] use fudge time2 for serial timecode offset in NMEA driver.
-=======
 * [Bug 1244] NTP_INSIST(fd != maxactivefd) failure in intres child
 (4.2.5p186) 2009/07/08 Released by Harlan Stenn <stenn@ntp.org>
 * ntp_proto.c cleanup from Dave Mills.
->>>>>>> a4cbc914
 (4.2.5p185) 2009/07/01 Released by Harlan Stenn <stenn@ntp.org>
 * Documentation updates from Dave Mills.
 * [Bug 1234] convert NMEA driver to use common PPSAPI code.
