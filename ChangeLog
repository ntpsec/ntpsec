<<<<<<< HEAD
* [Bug 2425] move part of input handler code from ntpd.c to ntp_io.c
* and fix select() only platforms calling input_handler directly.
=======
* Upgrade to AutoGen-5.18.1pre3
* Upgrade to libopts-40.1.15.
>>>>>>> ba16eac6
(4.2.7p377) 2013/07/28 Released by Harlan Stenn <stenn@ntp.org>
* [Bug 2397] License/copyright cleanup.
* [Bug 2439] Fix check of EscapeCommFunction() in ports/winnt/libntp/termios.c.
(4.2.7p376) 2013/07/24 Released by Harlan Stenn <stenn@ntp.org>
* [Bug 2322] Oncore driver should send 0 PPS offset to GPS.
(4.2.7p375) 2013/07/22 Released by Harlan Stenn <stenn@ntp.org>
* [Bug 883] log warning arguments swapped in refclock_gpsvme.c.
* [Bug 2368] Correct bug in previous attempt.
* [Bug 2413] Fix "make check" with automake >= 1.13.
* [Bug 2434] Line-buffer (v. block-buffer) stdout.
(4.2.7p374) 2013/07/21 Released by Harlan Stenn <stenn@ntp.org>
* [Bug 2368] make check troubles in libevent.
* [Bug 2425] setup SIGIO/SIGPOLL for asyncio on the read side
  of a socketpair for the worker thread.
(4.2.7p373) 2013/07/20 Released by Harlan Stenn <stenn@ntp.org>
* [Bug 2427] configure fails to detect recvmsg() on Solaris.
(4.2.7p372) 2013/07/17 Released by Harlan Stenn <stenn@ntp.org>
* [Bug 1466] Oncore should set FLAG_PPS.
* [Bug 2375] AIX 7 doesn't like a libevent validation check.
* [Bug 2423] Log command-line args at LOG_INFO.
* [Bug 2428] do_unconf() should reset 'items' before the 2nd loop.
(4.2.7p371) 2013/07/07 Released by Harlan Stenn <stenn@ntp.org>
* CID 1042586: Check the return value of clock_gettime() in worker_sleep().
* Upgrade to libopts-39.0.14 from 5.17.5pre10.
(4.2.7p370) 2013/07/06 Released by Harlan Stenn <stenn@ntp.org>
* Remove \n's from syslog output strings.
(4.2.7p369) 2013/07/05 Released by Harlan Stenn <stenn@ntp.org>
* [Bug 2415] RES_LIMITED flags check should use &, not &&.
* Have NTP_LIBNTP check for time.h and clock_getres().
* Fix ntpsweep to use sntp instead of ntpdate, from Oliver Kindernay.
(4.2.7p368) 2013/05/01 Released by Harlan Stenn <stenn@ntp.org>
* [Bug 2145] ntpq dumps core when displaying sys_var_list and more.
(4.2.7p367) 2013/04/25 Released by Harlan Stenn <stenn@ntp.org>
* [Bug 1485] Sometimes ntpd crashes
* [Bug 2382] Implement LOGTOD using ldexp() instead of shifting.
(4.2.7p366) 2013/04/17 Released by Harlan Stenn <stenn@ntp.org>
* [Bug 1866] Disable some debugging output in refclock_oncore.
(4.2.7p365) 2013/04/16 Released by Harlan Stenn <stenn@ntp.org>
* [Bug 2149] Log an error message if /proc/net/if_inet6 cannot be opened.
(4.2.7p364) 2013/03/26 Released by Harlan Stenn <stenn@ntp.org>
* Bump sntp/include/autogen-version.def .
(4.2.7p363) 2013/03/26 Released by Harlan Stenn <stenn@ntp.org>
* [Bug 2357] sntp/libopts/usage.c sometimes needs -lintl.
* Upgrade to libopts from 5.17.3pre10.
(4.2.7p362) 2013/03/19 Released by Harlan Stenn <stenn@ntp.org>
* [Bug 2364] "sed -i" is not portable.
(4.2.7p361) 2013/03/17 Released by Harlan Stenn <stenn@ntp.org>
* [Bug 2357] sntp/libopts/usage.c sometimes needs -lintl.
* [Bug 2365] "make check" fails in libevent.
(4.2.7p360) 2013/03/15 Released by Harlan Stenn <stenn@ntp.org>
* Upgrade libevent (coverity fixes, etc.).
* EEXIST is OK for mkdir() in sntp/kod_management.c.
(4.2.7p359) 2013/03/03 Released by Harlan Stenn <stenn@ntp.org>
* [Bug 2359] Fix send_via_ntp_signd() prototype.
(4.2.7p358) 2013/02/27 Released by Harlan Stenn <stenn@ntp.org>
* Upgrade to autogen-5.17.3pre4 and libopts-38.0.13.
* [Bug 2357] sntp/libopts/usage.c on NetBSD needs -lintl.
(4.2.7p357) 2013/02/22 Released by Harlan Stenn <stenn@ntp.org>
* Upgrade to autogen-5.17.2pre and libopts-38.0.13.
(4.2.7p356) 2013/02/19 Released by Harlan Stenn <stenn@ntp.org>
* Added loc/debian.
(4.2.7p355) 2013/02/18 Released by Harlan Stenn <stenn@ntp.org>
* CID 739708: Check return status of fcntl() in refclock_arc.c.
* CID 739709: Check return status of fcntl() in refclock_datum.c.
* CID 739710: Check return status of mkdir() in sntp/kod_management.c.
* CID 739711: Ignore return status of remove() in ntp-keygen.c.
* CID 739723: Print sizeof as unsigned.
* CID 971094: Clean up time of check/time of use in check_leap_file().
(4.2.7p354) 2013/02/10 Released by Harlan Stenn <stenn@ntp.org>
* CID 97194: Check return from setsockopt().
* CID 739473,739532: Out-of-bounds access/illegal address computation.
* CID 739558: Double close.
* CID 739559: Double close.
* CID 739713: devmask/recmask copy/paste error.
* CID 739714: Fix code indentation level.
* CID 739715: Clean up sockaddr_dump().
(4.2.7p353) 2013/02/09 Released by Harlan Stenn <stenn@ntp.org>
* [Bug 2326] Check hourly for a new leapfile if the old one expired.
(4.2.7p352) 2013/01/28 Released by Harlan Stenn <stenn@ntp.org>
* [Bug 2326] Notice when a new leapfile has been installed.
(4.2.7p351) 2013/01/24 Released by Harlan Stenn <stenn@ntp.org>
* [Bug 2328] Don't apply small time adjustments on Windows versions
  which don't support this.
(4.2.7p350) 2013/01/21 Released by Harlan Stenn <stenn@ntp.org>
* Added sntp/loc/netbsd based on info from Christos Zoulas.
(4.2.7p349) 2013/01/20 Released by Harlan Stenn <stenn@ntp.org>
* [Bug 2321] Fixed Windows build, but autogen update still required.
(4.2.7p348) 2013/01/17 Released by Harlan Stenn <stenn@ntp.org>
* [Bug 2327] Rename sntp/ag-tpl/:Old to sntp/ag-tpl/Old.
* Cleanup to ntpsnmpd-opts.def.
* Cleanup to ntpq.texi.
* Documentation cleanup to the ntpd, ntpdc, ntpq and ntp-wait
  .def files.
* In ntp.conf.def, cleanup SEE ALSO, document 'rlimit' options.
* Add a reference to RFC5907 in the ntpsnmpd documentation.
(4.2.7p347) 2013/01/07 Released by Harlan Stenn <stenn@ntp.org>
* [Bug 2325] Re-enable mlockall() check under Linux post-1223 fix.
(4.2.7p346) 2013/01/06 Released by Harlan Stenn <stenn@ntp.org>
* [Bug 1223] reorganize inclusion of sys/resource.h.
(4.2.7p345) 2013/01/04 Released by Harlan Stenn <stenn@ntp.org>
* Update several .def files to use autogen-5.17 feature set.
(4.2.7p344) 2013/01/03 Released by Harlan Stenn <stenn@ntp.org>
* Refactor and enhance mdoc2texi.
* Make sure agtexi-file.tpl defines label-str.
* Cleanup to ntp.conf.def.
* Upgrade to autogen-5.17 and libopts-37.0.12.
(4.2.7p343) 2013/01/02 Released by Harlan Stenn <stenn@ntp.org>
* Update the copyright year.
(4.2.7p342) 2012/12/31 Released by Harlan Stenn <stenn@ntp.org>
* [Bug 2081 - Backward Incompatible] rawstats now logs everything.
(4.2.7p341) 2012/12/30 Released by Harlan Stenn <stenn@ntp.org>
(4.2.7p340) 2012/12/29 Released by Harlan Stenn <stenn@ntp.org>
* mdoc2texi fixes: trailing punctuation.
(4.2.7p339) 2012/12/26 Released by Harlan Stenn <stenn@ntp.org>
* mdoc2texi fixes: parseQuote, closing of list item tables.
* ntp-wait, ntpd, ntpdc, ntpq, ntpsnmpd autogen documentation updates.
(4.2.7p338) 2012/12/25 Released by Harlan Stenn <stenn@ntp.org>
* mdoc2texi fixes: Handle_ArCmFlIc, Handle_Fn, HandleQ.
* ntp-keygen autogen documentation updates.
* ntpq autogen docs.
(4.2.7p337) 2012/12/22 Released by Harlan Stenn <stenn@ntp.org>
* [Bug 1223] More final cleanup for rlimit changes.
(4.2.7p336) 2012/12/21 Released by Harlan Stenn <stenn@ntp.org>
* [Bug 1223] Final cleanup for rlimit changes.
(4.2.7p335) 2012/12/18 Released by Harlan Stenn <stenn@ntp.org>
* Update documentation templates and definitions.
* Create agtexi-file.tpl .
(4.2.7p334) 2012/12/10 Released by Harlan Stenn <stenn@ntp.org>
* [Bug 2114] Update tests for sntp's synch distance.
* Create ntp-keygen.{html,texi}.
(4.2.7p333) 2012/12/07 Released by Harlan Stenn <stenn@ntp.org>
* Autogen documentation cleanup.
(4.2.7p332) 2012/12/06 Released by Harlan Stenn <stenn@ntp.org>
* sntp documentation cleanup.
(4.2.7p331) 2012/12/03 Released by Harlan Stenn <stenn@ntp.org>
* [Bug 2114] Correctly calculate sntp's synch distance.
(4.2.7p330) 2012/12/03 Released by Harlan Stenn <stenn@ntp.org>
* autogen doc cleanup
(4.2.7p329) 2012/12/01 Released by Harlan Stenn <stenn@ntp.org>
* [Bug 2278] ACTS flag3 mismatch between code and driver18.html.
* Use an enum for the ACTS state table.
* html doc reconciliation with DLM's copy.
(4.2.7p328) 2012/11/30 Released by Harlan Stenn <stenn@ntp.org>
* html doc reconciliation with DLM's copy.
(4.2.7p327) 2012/11/29 Released by Harlan Stenn <stenn@ntp.org>
* [Bug 2024] Identify Events in the system status word in decode.html.'
* [Bug 2040] Provide a command-line option for the identity key bits.
* Create loc/darwin for Mac OSX
(4.2.7p326) 2012/11/21 Released by Harlan Stenn <stenn@ntp.org>
* [Bug 1214] 'proto: precision = ...' should be at INFO, not NOTICE.
* [Bug 2246] Clear sys_leap when voting says to disarm the leap.
(4.2.7p325) 2012/11/20 Released by Harlan Stenn <stenn@ntp.org>
* [Bug 2202] ntpq.html: there is no "acv" billboard.
* [Bug 2306] keep pps hack for Win32 even if user-mode/loopback
  PPS API is activated on a serial line.
(4.2.7p324) 2012/11/19 Released by Harlan Stenn <stenn@ntp.org>
* Reinstate doc fix to authentic.html from Mike T.
* [Bug 1223] cleanup for rlimit changes.
* [Bug 2098] Install DLM's HTML documentation.
* [Bug 2306] Added user-mode/loop-back PPS API provider for Win32
(4.2.7p323) 2012/11/18 Released by Harlan Stenn <stenn@ntp.org>
* html/ updates from Dave Mills.
(4.2.7p322) 2012/11/15 Released by Harlan Stenn <stenn@ntp.org>
* [Bug 1223] Allow configurable values for RLIMIT_STACK and
  RLIMIT_MEMLOCK.
* [Bug 1320] Log ntpd's initial command-line parameters. (updated fix)
* [Bug 2120] no sysexits.h under QNX.
* [Bug 2123] cleanup to html/leap.html.
(4.2.7p321) 2012/11/13 Released by Harlan Stenn <stenn@ntp.org>
* [Bug 1320] Log ntpd's initial command-line parameters.
(4.2.7p320) 2012/11/12 Released by Harlan Stenn <stenn@ntp.org>
* [Bug 969] Clarify ntpdate.html documentation about -u and ntpd.
* [Bug 1217] libisc/ifiter_sysctl.c:internal_current(): Ignore RTM
  messages with wrong version
(4.2.7p319) 2012/11/11 Released by Harlan Stenn <stenn@ntp.org>
* [Bug 2296] Fix compile problem with building with old OpenSSL.
(4.2.7p318) 2012/11/05 Released by Harlan Stenn <stenn@ntp.org>
* [Bug 2301] Remove spurious debug output from ntpq.
(4.2.7p317) 2012/11/05 Released by Harlan Stenn <stenn@ntp.org>
* [Bug 922] Allow interspersed -4 and -6 flags on the ntpq command line.
(4.2.7p316) 2012/10/27 Released by Harlan Stenn <stenn@ntp.org>
* [Bug 2296] Update fix for Bug 2294 to handle --without-crypto.
(4.2.7p315) 2012/10/26 Released by Harlan Stenn <stenn@ntp.org>
* [Bug 2294] ntpd crashes in FIPS mode.
(4.2.7p314) 2012/10/23 Released by Harlan Stenn <stenn@ntp.org>
* Document a tricky malloc() of dns_ctx in sntp.
(4.2.7p313) 2012/10/23 Released by Harlan Stenn <stenn@ntp.org>
* [Bug 2291] sntp should report why it cannot open file.kod.
* [Bug 2293] add support for SO_BINTIME, refine support for
  SO_TIMESTAMPNS (bug 1374)
(4.2.7p312) 2012/10/11 Released by Harlan Stenn <stenn@ntp.org>
* Clean up testing/debugging of fix for [Bug 938] from sntp/main.c .
(4.2.7p311) 2012/10/10 Released by Harlan Stenn <stenn@ntp.org>
* [Bug 938] The argument to the -D flag takes a number, not a string.
* [Bug 1013] ntpdate's HTML page claims wrong default version.
* [Bug 1374] Support SO_TIMESTAMPNS.
(4.2.7p310) 2012/10/09 Released by Harlan Stenn <stenn@ntp.org>
* [Bug 1374] Support SO_TIMESTAMPNS.
* [Bug 2266] Remove deprecated refclock_trak.c from Windows Makefile
  equivalents.
* [Bug 2274] Bring libopts/enum.c back to (old) ANSI C compliance.
(4.2.7p309) 2012/10/04 Released by Harlan Stenn <stenn@ntp.org>
* [Bug 2287] ntpdate returns 0 even if adjtime() call fails.
(4.2.7p308) 2012/09/29 Released by Harlan Stenn <stenn@ntp.org>
* CID 97198: Check return from ioctl() calls in refclock_acts.c.
(4.2.7p307) 2012/09/29 Released by Harlan Stenn <stenn@ntp.org>
* [Bug 1997] Fix sntp broadcast timeouts.
* [Bug 2234] Fix incorrect ntptrace html documentation.
* [Bug 2262] Install html docs in $htmldir.
* Fix typo in html/select.html.
(4.2.7p306) 2012/09/15 Released by Harlan Stenn <stenn@ntp.org>
* [Bug 752] ToS cleanup from Mike Tatarinov.
(4.2.7p305) 2012/09/15 Released by Harlan Stenn <stenn@ntp.org>
* [Bug 752] Use proper ToS network packet markings for IPv4 and IPv6.
* [Bug 1232] Convert SHM refclock to use struct timespec.
* [Bug 2258] Add syslog message about leap insertion.
* [Bug 2263] broadcast server doesn't work for host with
  OS_MISSES_SPECIFIC_ROUTE_UPDATES.
* [Bug 2271] Decode refclock types when built with --disable-all-clocks.
* [Bug 2276] clk_sel240x.c #define's _XOPEN_SOURCE, breaking QNX6.
* Updates to driver28.html.
(4.2.7p304) 2012/09/06 Released by Harlan Stenn <stenn@ntp.org>
* [Bug 2264] Cleanup SEL240X Refclock.
* In refclock_wwv.c rename SECOND to WWV_SEC and MINUTE to WWV_MIN.
(4.2.7p303) 2012/09/05 Released by Harlan Stenn <stenn@ntp.org>
* [Bug 1232] Add nanosecond support to SHM driver.
(4.2.7p302) 2012/09/05 Released by Harlan Stenn <stenn@ntp.org>
* [Bug 2160] Log warning about expired leapseconds file.
(4.2.7p301) 2012/09/03 Released by Harlan Stenn <stenn@ntp.org>
* [Bug 2164] Greater precision needed for ntpq offset report.
* Clean the man5_MANS in ntpd/ .
(4.2.7p300) 2012/09/03 Released by Harlan Stenn <stenn@ntp.org>
* [Bug 2262] Install sntp.html into htmldir.
* [Bug 2270] Install fails due to repeated man5 page names.
(4.2.7p299) 2012/09/01 Released by Harlan Stenn <stenn@ntp.org>
* More cleanup to the bootstrap script.
(4.2.7p298) 2012/09/01 Released by Harlan Stenn <stenn@ntp.org>
* Handle additional man page sections in the bootstrap script.
* Remove extraneous parens.
* Add a missing "%s" syslog format string.
(4.2.7p297) 2012/09/01 Released by Harlan Stenn <stenn@ntp.org>
* Fix mdoc2man.
* Distribute ntp.conf.def and ntp.keys.def.
(4.2.7p296) 2012/08/31 Released by Harlan Stenn <stenn@ntp.org>
* Begin support for autogen maintaining ntp.conf and ntp.keys docs.
* Upgrade to autogen-5.16.2 and libopts-36.5.11.
* Potential bugfix for agtexi-cmd.tpl.
(4.2.7p295) 2012/08/11 Released by Harlan Stenn <stenn@ntp.org>
* Look for syslog's facilitynames[].
(4.2.7p294) 2012/08/08 Released by Harlan Stenn <stenn@ntp.org>
* [Bug 2242] configure fails to detect getifaddrs function on Solaris.
* [Bug 2249] Bad operator for 'test' in 'make check' of libevent.
* [Bug 2252] palisade: formats nanosecs to a 6-char field.
* Attempt to resolve strict-aliasing violation in refclock_tsyncpci.c.
* Fix && -> & typo in refclock_palisade.c debug statements.
(4.2.7p293) 2012/08/04 Released by Harlan Stenn <stenn@ntp.org>
* [Bug 2247] (more) Get rid of the TRAK refclock - deprecated since 2006.
* Documentation cleanup from Mike T.
* Cleanup kclk_sel240x.o rules in libparse/Makefile.am.
(4.2.7p292) 2012/08/02 Released by Harlan Stenn <stenn@ntp.org>
* [Bug 1545] Note why we are logging the Version string.
* [Bug 1872] Remove legacy ppsclock fdpps, #ifdef PPS.
* [Bug 2075] Fix spelling of 'incompatible'.
* [Bug 2247] Get rid of the TRAK refclock - deprecated since 2006.
* Clean up an exit status in ntpq.c.
(4.2.7p291) 2012/07/31 Released by Harlan Stenn <stenn@ntp.org>
* [Bug 2241] MDNS registration should only happen if requested.
(4.2.7p290) 2012/07/20 Released by Harlan Stenn <stenn@ntp.org>
* [Bug 1454] Add parse clock support for the SEL-240x GPS products.
* CID 709185: refclock_chu.c will leak fd==0 (better fix)
(4.2.7p289) 2012/07/16 Released by Harlan Stenn <stenn@ntp.org>
* CID 97123: Future-proof possible change to refclock_nmea.c.
* CID 97377: ntp-keygen.c's followlink() might not NUL-terminate.
* CID 709185: refclock_chu.c will leak fd==0 (which should be impossible).
(4.2.7p288) 2012/07/03 Released by Harlan Stenn <stenn@ntp.org>
* CID 709173: Make sure a libisc function we do not use is called properly.
(4.2.7p287) 2012/07/03 Released by Harlan Stenn <stenn@ntp.org>
* Remove 1024 associations-per-server limit from ntpq.
* Remove blank line between ntpq mreadvar associations.
(4.2.7p286) 2012/06/28 Released by Harlan Stenn <stenn@ntp.org>
* CID 97193: check return from sscanf() in ntp_config.c.
* CID 709169: check return from open("/dev/null", 0) and friends.
* CID 709207: Initialize "quality" for ulink_receive.
(4.2.7p285) 2012/06/18 Released by Harlan Stenn <stenn@ntp.org>
* [Bug 2227] Enable mrulist access control via "restrict ... nomrulist".
* Automake-1.12 wants us to use AM_PROG_AR.
* Conditionalize msyslog messages about rejected mode 6 requests due to
  nomodify and nomrulist restrictions under "logconfig +sysinfo".
* Increment sys_restricted in a few rejection paths due to nomodify
  restrictions where previosuly overlooked.
(4.2.7p284) 2012/06/16 Released by Harlan Stenn <stenn@ntp.org>
* [Bug 2225] libevent configure hangs.
* Update bundled libevent to git master, post libevent 2.1.1-alpha.
(4.2.7p283) 2012/06/16 Released by Harlan Stenn <stenn@ntp.org>
* In sntp/m4/ntp_openssl.m4, Support multiple package names for the
  crypto library.  Add legacy support for -Wl,-rpath.
(4.2.7p282) 2012/06/15 Released by Harlan Stenn <stenn@ntp.org>
* tickadj may need to be linked with PTHREAD_LIBS.
(4.2.7p281) 2012/06/14 Released by Harlan Stenn <stenn@ntp.org>
* U_INT32_MAX cleanup in include/ntp_types.h .
* When linking, ntp_keygen and tickadj need $(LIBM).
(4.2.7p280) 2012/06/13 Released by Harlan Stenn <stenn@ntp.org>
* [Bug 2224] Use-after-free in routing socket code after dropping root.
(4.2.7p279) 2012/06/10 Released by Harlan Stenn <stenn@ntp.org>
* [Bug 2211] findbcastinter(): possibly undefined variable iface used.
* [Bug 2220] Incorrect check for maximum association id in ntpq.
(4.2.7p278) 2012/06/03 Released by Harlan Stenn <stenn@ntp.org>
* [Bug 2204] Build with --enable-getifaddrs=glibc fails.
* [Bug 2178] refclock_tsyncpci.c reach register fails to shift.
* [Bug 2191] dcfd -Y y2kcheck on CentOS 6.2 x86_64 breaks make check.
(4.2.7p277) 2012/05/25 Released by Harlan Stenn <stenn@ntp.org>
* [Bug 2193] Building timestruct tests with Clang 3.1 fails.
(4.2.7p276) 2012/05/15 Released by Harlan Stenn <stenn@ntp.org>
* [Bug 2179] Remove sntp/header.h.
(4.2.7p275) 2012/04/28 Released by Harlan Stenn <stenn@ntp.org>
* [Bug 1744] Remove obsolete ntpdate/ntptime* items.
(4.2.7p274) 2012/04/25 Released by Harlan Stenn <stenn@ntp.org>
* [Bug 2174] ntpd rejects source UDP ports less than 123 as bogus.
(4.2.7p273) 2012/04/19 Released by Harlan Stenn <stenn@ntp.org>
* [Bug 2141] handle_sigio() calls get_systime(), which must be
  reentrant when SIGIO is used.  Sanity checks relative to the prior
  get_systime() are disabled in ntpd on systems with signaled I/O, but
  active in sntp and ntpdate.
* Correct authnumfreekeys accounting broken in 4.2.7p262.
(4.2.7p272) 2012/04/14 Released by Harlan Stenn <stenn@ntp.org>
* LCRYPTO is gone - replace with VER_SUFFIX.
* Change the link order for ntpsntpd.
* Remove extra 'nlist' check from configure.ac.
(4.2.7p271) 2012/04/11 Released by Harlan Stenn <stenn@ntp.org>
* [Bug 1122] openssl detection via pkg-config fails when no additional
  -Idir flags are needed.
* Avoid overwriting user variable LDFLAGS with OpenSSL flags, instead
  they are added to LDFLAGS_NTP.
(4.2.7p270) 2012/03/26 Released by Harlan Stenn <stenn@ntp.org>
* Update driver45.html page.
(4.2.7p269) 2012/03/25 Released by Harlan Stenn <stenn@ntp.org>
* Clean up configure.ac.
* Cleanup configure.ac's TSYNC PCI section.
(4.2.7p268) 2012/03/24 Released by Harlan Stenn <stenn@ntp.org>
* Update driver45.html page.
(4.2.7p267) 2012/03/23 Released by Harlan Stenn <stenn@ntp.org>
* Initial cut at a basic driver45.html page.
(4.2.7p266) 2012/03/21 Released by Harlan Stenn <stenn@ntp.org>
* Add refclock_tsyncpci.c (driver 45) supporting Spectracom TSYNC timing
  boards.
(4.2.7p265) 2012/03/20 Released by Harlan Stenn <stenn@ntp.org>
* Treat zero counter as indication of precise system time in Windows
  PPSAPI helper function pps_ntp_timestamp_from_counter(), enabling
  PPSAPI providers to use the Windows 8 precise clock directly.
(4.2.7p264) 2012/03/14 Released by Harlan Stenn <stenn@ntp.org>
* [Bug 2160] Note if leapseconds file is past its prime.
* Use GetSystemTimePreciseAsFileTime() on Windows 8.
(4.2.7p263) 2012/03/13 Released by Harlan Stenn <stenn@ntp.org>
* [Bug 2156] clock instability with LOCAL driver, from Miroslav Lichvar.
* [Bug 2159] Windows ntpd using leapfile erroneous leap second 20120401.
(4.2.7p262) 2012/02/29 Released by Harlan Stenn <stenn@ntp.org>
* Improve ntpd scalability for servers with many trusted keys.
(4.2.7p261) 2012/02/27 Released by Harlan Stenn <stenn@ntp.org>
* [Bug 2048] add the clock variable timecode to SHM refclock.
(4.2.7p260) 2012/02/24 Released by Harlan Stenn <stenn@ntp.org>
* Fix the check-scm-rev invocation in several Makefile.am's.
(4.2.7p259) 2012/02/22 Released by Harlan Stenn <stenn@ntp.org>
* [Bug 2148] ntpd 4.2.7p258 segfault with 0x0100000 bit in NMEA mode.
* refclock_nmea.c merge cleanup thanks to Juergen Perlinger.
(4.2.7p258) 2012/02/21 Released by Harlan Stenn <stenn@ntp.org>
* [Bug 2140] Rework of Windows I/O completion port handling to avoid
  garbling serial input in UNIX line discipline emulation.
* [Bug 2143] NMEA driver: discard data if quality indication not good,
  add statistic counters (mode bit enabled) to clockstats file.
(4.2.7p257) 2012/02/17 Released by Harlan Stenn <stenn@ntp.org>
* [Bug 2135] defer calls to 'io_input' to main thread under Windows.
(4.2.7p256) 2012/02/08 Released by Harlan Stenn <stenn@ntp.org>
* [Bug 2131] Set the system variable settimeofday only after clock step.
* [Bug 2134] --enable-C99-snprintf does not force rpl_snprintf use.
(4.2.7p255) 2012/01/29 Released by Harlan Stenn <stenn@ntp.org>
* [Bug 603] Only link with nlist()-related libraries when needed:
  More cleanup.
(4.2.7p254) 2012/01/29 Released by Harlan Stenn <stenn@ntp.org>
* [Bug 603] Only link with nlist()-related libraries when needed.
(4.2.7p253) 2012/01/26 Released by Harlan Stenn <stenn@ntp.org>
* [Bug 2126] Compile error on Windows with libopts from Autogen 5.14.
* Update one of the license URLs.
(4.2.7p252) 2012/01/25 Released by Harlan Stenn <stenn@ntp.org>
* Upgrade to autogen-5.14 (and libopts-36.1.11).
(4.2.7p251) 2012/01/17 Released by Harlan Stenn <stenn@ntp.org>
* [Bug 2115] ntptrace should accept both rootdispersion and rootdisp.
(4.2.7p250) 2012/01/15 Released by Harlan Stenn <stenn@ntp.org>
* [Bug 2113] Warn about ignored extra args in ntpq.
* Update the copyright year.
(4.2.7p249) 2012/01/10 Released by Harlan Stenn <stenn@ntp.org>
* [Bug 2111] Remove minpoll delay before iburst for pool and
  manycastclient.
* Move refclock-specific scheduled timer code under #ifdef REFCLOCK
  and move "action" and "nextaction" data for same from struct peer to
  struct refclockproc.  These provide a way to schedule a callback some
  seconds in the future.
(4.2.7p248) 2012/01/08 Released by Harlan Stenn <stenn@ntp.org>
* [Bug 2109] "make clean check" is broken with gtest available.
* [Bug 2110] systime.c typo breaks build on microsecond clocks.
(4.2.7p247) 2012/01/07 Released by Harlan Stenn <stenn@ntp.org>
* Fix build break triggered by updating deps-ver and libntp/systime.c at
  the same time by explicitly depending systime_s.c on systime.c.
(4.2.7p246) 2012/01/06 Released by Harlan Stenn <stenn@ntp.org>
* [Bug 2104] ntpdc fault with oversize -c command.
* [Bug 2106] Fix warnings when using -Wformat-security.
* Refactor timespecops.h and timevalops.h into inline functions.
(4.2.7p245) 2011/12/31 Released by Harlan Stenn <stenn@ntp.org>
* [Bug 2100] conversion problem with timespec/timeval <--> l_fp fixed;
  added tests to expose the bug.
(4.2.7p244) 2011/12/25 Released by Harlan Stenn <stenn@ntp.org>
* Updates from 4.2.6p5.
(4.2.7p243) 2011/12/23 Released by Harlan Stenn <stenn@ntp.org>
* [Bug 2095] ntptrace now needs 'rv' instead of 'pstat', reported
  by Michael Tatarinov.
(4.2.7p242) 2011/12/21 Released by Harlan Stenn <stenn@ntp.org>
* Include missing html/icons/sitemap.png, reported by Michael Tatarinov.
* Documentation updates from Dave Mills.
(4.2.7p241) 2011/12/18 Released by Harlan Stenn <stenn@ntp.org>
* [Bug 2015] Overriding sys_tick should recalculate sys_precision.
* [Bug 2037] Fuzzed non-interpolated clock may decrease.
* [Bug 2068] "tos ceiling" default and cap changed to 15.
* Floor peer delay using system precision, as with jitter, reflecting
  inability to measure shorter intervals.
(4.2.7p240) 2011/12/15 Released by Harlan Stenn <stenn@ntp.org>
* [Bug 2092] clock_select() selection jitter miscalculated.
* [Bug 2093] Reintroduce smaller stratum factor to system peer metric.
(4.2.7p239) 2011/12/11 Released by Harlan Stenn <stenn@ntp.org>
* Documentation updates from Dave Mills.
(4.2.7p238) 2011/12/09 Released by Harlan Stenn <stenn@ntp.org>
* [Bug 2082] from 4.2.6p5-RC3: 3-char refid sent by ntpd 4.2.6p5-RC2
  ends with extra dot.
* [Bug 2085] from 4.2.6p5-RC3: clock_update() sys_rootdisp calculation
  omits root delay.
* [Bug 2086] from 4.2.6p5-RC3: get_systime() should not offset by
  sys_residual.
* [Bug 2087] from 4.2.6p5-RC3: sys_jitter calculation overweights
  sys.peer jitter.
* from 4.2.6p5-RC3: Ensure NULL peer->dstadr is not accessed in orphan
  parent selection.
(4.2.7p237) 2011/12/01 Released by Harlan Stenn <stenn@ntp.org>
* [Bug 2050] from 4.2.6p5-RC2: Orphan mode stratum counting to infinity.
* [Bug 2059] from 4.2.6p5-RC2: optional billboard column "server" does
  not honor -n.
* [Bug 2066] from 4.2.6p5-RC2: ntpq lopeers ipv6 "local" column overrun.
* [Bug 2068] from 4.2.6p5-RC2: ntpd sends nonprintable stratum 16 refid
  to ntpq.
* [Bug 2069] from 4.2.6p5-RC2: broadcastclient, multicastclient spin up
  duplicate ephemeral associations without broadcastdelay.
* [Bug 2072] from 4.2.6p5-RC2: Orphan parent selection metric needs
  ntohl().
* [Bug 2073] Correct ntpq billboard's MODE_PASSIVE t from 'u' to 'S'.
* from 4.2.6p5-RC2: Exclude not-yet-determined sys_refid from use in
  loopback TEST12 (from Dave Mills).
* from 4.2.6p5-RC2: Never send KoD rate limiting response to MODE_SERVER.
* Floor calculation of sys_rootdisp at sys_mindisp in clock_update (from
  Dave Mills).
* Restore 4.2.6 clock_combine() weighting to ntp-dev, reverting to pre-
  4.2.7p70 method while also avoiding divide-by-zero (from Dave Mills).
* Round l_fp traffic interval when converting to integer in rate limit
  and KoD calculation.
(4.2.7p236) 2011/11/16 Released by Harlan Stenn <stenn@ntp.org>
* Documentation updates from Dave Mills.
(4.2.7p235) 2011/11/16 Released by Harlan Stenn <stenn@ntp.org>
* [Bug 2052] Autokey CRYPTO_ASSOC host@group vallen needs checking.
(4.2.7p234) 2011/11/07 Released by Harlan Stenn <stenn@ntp.org>
* Clean up -libm entries regarding libntp.a
(4.2.7p233) 2011/11/06 Released by Harlan Stenn <stenn@ntp.org>
* Documentation updates from Dave Mills.
(4.2.7p232) 2011/11/05 Released by Harlan Stenn <stenn@ntp.org>
* Update the NEWS file so we note the default disable of mode 7 requests.
* Clean up some bitrotted code in libntp/socket.c.
(4.2.7p231) 2011/11/03 Released by Harlan Stenn <stenn@ntp.org>
* [Bug 1940] ignore auth key if hex decoding fails.
* Add ntpq reslist command to query access restrictions, similar to
  ntpdc's reslist.
(4.2.7p230) 2011/11/01 Released by Harlan Stenn <stenn@ntp.org>
* Disable mode 7 (ntpdc) query processing in ntpd by default.  ntpq is
  believed to provide all functionality ntpdc did, and uses a less-
  fragile protocol that's safer and easier to maintain.  If you do find
  some management via ntpdc is needed, you can use "enable mode7" in the
  ntpd configuration.
* Directly limit the number of datagrams in a mrulist response, rather
  than limiting the number of entries returned to indirectly limit the
  datagram count.
* Documentation updates from Dave Mills.
(4.2.7p229) 2011/10/26 Released by Harlan Stenn <stenn@ntp.org>
* [Bug 1995] fix wrong use of ZERO() macro in 'ntp_calendar.c'
(4.2.7p228) 2011/10/23 Released by Harlan Stenn <stenn@ntp.org>
* [Bug 1995] add compile time stamp based era unfolding for
  'step_systime()' and necessary support to 'ntp-calendar.c'.
(4.2.7p227) 2011/10/22 Released by Harlan Stenn <stenn@ntp.org>
* [Bug 2036] gcc 2.95.3 preprocessor can't nest #ifdef in macro args.
* A number of compiler warnings eliminated.
(4.2.7p226) 2011/10/21 Released by Harlan Stenn <stenn@ntp.org>
* [Bug 2035] ntpq -c mrulist sleeps 1 sec between queries, not 5 msec.
* Documentation updates from Dave Mills.
(4.2.7p225) 2011/10/15 Released by Harlan Stenn <stenn@ntp.org>
* Documentation updates from Dave Mills.
(4.2.7p224) 2011/10/14 Released by Harlan Stenn <stenn@ntp.org>
* ntpq mrulist shows intermediate counts every five seconds while
  retrieving list, and allows Ctrl-C interruption of the retrieval,
  showing the incomplete list as retrieved.  Reduce delay between
  successive mrulist retrieval queries from 30 to 5 msec.  Do not
  give up mrulist retrieval when a single query times out.
(4.2.7p223) 2011/10/12 Released by Harlan Stenn <stenn@ntp.org>
* Documentation updates from Dave Mills.
(4.2.7p222) 2011/10/11 Released by Harlan Stenn <stenn@ntp.org>
* [Bug 2029] "make check" clutters syslog.
* Log signal description along with number on ntpd exit.
(4.2.7p221) 2011/10/10 Released by Harlan Stenn <stenn@ntp.org>
* [Bug 2025] Switching between daemon and kernel loops can doubly-
  correct drift
* [Bug 2028] ntpd -n (nofork) redirects logging to stderr.
* Documentation updates from Dave Mills.
(4.2.7p220) 2011/10/05 Released by Harlan Stenn <stenn@ntp.org>
* [Bug 1945] mbg_gps166.h use of _TM_DEFINED conflicts with MS VC.
* [Bug 1946] parse_start uses open; does not work on Windows.
* [Bug 1947] Porting parse-based Wharton refclock driver to Windows.
* [Bug 2024] Remove unused system event code EVNT_CLKHOP.
(4.2.7p219) 2011/10/04 Released by Harlan Stenn <stenn@ntp.org>
* Documentation updates from Dave Mills.
(4.2.7p218) 2011/10/03 Released by Harlan Stenn <stenn@ntp.org>
* [Bug 2019] Allow selection of cipher for private key files.
* Documentation updates from Dave Mills.
* ntp-keygen private key cipher default now triple-key triple DES CBC.
* ntp-keygen -M is intended to ignore all other defaults and
  options, so do not attempt to open existing Autokey host certificate
  before generating symmetric keys and terminating.
* Restore IFF, MV, and GQ identity parameter filename convention to
  ntpkey_<scheme>par_<group/host> in ntpd, matching ntp-keygen.
* Change some error logging to syslog to ignore logconfig mask, such
  as reporting PPSAPI failure in NMEA and WWVB refclocks.
* ntp-keygen on Windows XP and later systems will now create links
  expected by ntpd.  They are hardlinks on Windows, soft on POSIX.
* Conditionalize NMEA serial open message under clockevent.
* Send all peer variables to trappers in report_event().
(4.2.7p217) 2011/09/29 Released by Harlan Stenn <stenn@ntp.org>
* [Bug 2020] ntp-keygen -s no longer sets host in cert file name.
* [Backward Incompatible] ntp-keygen -i option long name changed from
  misleading --issuer-name to --ident.
(4.2.7p216) 2011/09/27 Released by Harlan Stenn <stenn@ntp.org>
* sntp documentation tag cleanup.
* mdoc2man improvements.
(4.2.7p215) 2011/09/24 Released by Harlan Stenn <stenn@ntp.org>
* Use patched mdoc2man script, from Eric Feng.
* Sync with ntp-4.2.6p4 (a no-op).
(4.2.7p214) 2011/09/20 Released by Harlan Stenn <stenn@ntp.org>
* [Bug 1981] Initial offset convergence applies frequency correction 2x
  with kernel discipline.
* [Bug 2008] Initial offset convergence degraded with 500 PPM adjtime().
* [Bug 2009] EVNT_NSET adj_systime() mishandled by Windows ntpd.
(4.2.7p213) 2011/09/08 Released by Harlan Stenn <stenn@ntp.org>
* [Bug 1999] NMEA does not send PMOTG messages any more.
(4.2.7p212) 2011/09/07 Released by Harlan Stenn <stenn@ntp.org>
* [Bug 2003] from 4.2.6p4-RC3: ntpq_read_assoc_peervars() broken.
(4.2.7p211) 2011/09/01 Released by Harlan Stenn <stenn@ntp.org>
* Update libevent to git head (2.1 branch) as of 2.0.14-stable.
(4.2.7p210) 2011/08/31 Released by Harlan Stenn <stenn@ntp.org>
* Require -D4 or higher for ntpd SIGALRM debug trace from [Bug 2000].
(4.2.7p209) 2011/08/27 Released by Harlan Stenn <stenn@ntp.org>
* [Bug 2000] ntpd worker threads must block signals expected in main
  thread.
* [Bug 2001] add ntpq -c timerstats like ntpdc -c timerstats.
* [Bug 2001] from 4.2.6p4-RC3: ntpdc timerstats reports overruns as
  handled.
* Update sntp tests to track the change of root dispersion to
  synchronization distance.
(4.2.7p208) 2011/08/24 Released by Harlan Stenn <stenn@ntp.org>
* Fix the CLOCK_MONOTONIC TRACE() message.
(4.2.7p207) 2011/08/22 Released by Harlan Stenn <stenn@ntp.org>
* Restore the original CLOCK_MONOTONIC output format in sntp.
* Cleanups for ntp-wait-opts.def and ntp.keys.def .
(4.2.7p206) 2011/08/20 Released by Harlan Stenn <stenn@ntp.org>
* [Bug 1993] ntpd Windows port adj_systime() broken in 4.2.7p203.
* sntp documentation and behavior improvements suggested by
  Steven Sommars.
* Have sntp report synchronization distance instead of root dispersion.
* Clean up ntp-wait-opts.def .
(4.2.7p205) 2011/08/19 Released by Harlan Stenn <stenn@ntp.org>
* [Bug 1992] util/tg2 doesn't compile, needs libntp.
(4.2.7p204) 2011/08/16 Released by Harlan Stenn <stenn@ntp.org>
* Added support for Garmin's $PGRMF sentence to NMEA driver
* [Bug 1988] Better sntp send failed error message needed.
* [Bug 1989] sntp manual page sometimes refers to SNTP as a program.
* [Bug 1990] sntp output should include stratum.
(4.2.7p203) 2011/08/13 Released by Harlan Stenn <stenn@ntp.org>
* [Bug 1986] Require Visual C++ 2005 or later compilers in Windows port.
* Actually use long long for (u_)int64 by correcting spelling of
  SIZEOF_LONG_LONG in ntp_types.h.
* Force .exe minimum Windows version to 0x0400 to allow NT4 in
  vs2005/*.vcproj files.
* Fix make distcheck with --enable-libevent-regress problem with
  unwritable $srcdir.
* Correct init_logging()'s def_syslogmask type to u_int32 following
  change of ntp_syslogmask from u_long to u_int32 in p202.
(4.2.7p202) 2011/08/09 Released by Harlan Stenn <stenn@ntp.org>
* [Bug 1983] --without-sntp build breaks in sntp subdir.
* [Bug 1984] from 4.2.6p4-RC3: ntp/libisc fails to compile on OS X 10.7.
* [Bug 1985] from 4.2.6p4-RC3: "logconfig =allall" rejected.
(4.2.7p201) 2011/08/05 Released by Harlan Stenn <stenn@ntp.org>
* sntp: change -h/--headspace to -g/--gap, and change the default gap
  from 10 to 50ms
* [Backward Incompatible] from 4.2.6p4: sntp: -l/--filelog ->
  -l/--logfile, to be consistent with ntpd.
* Documentation updates from Dave Mills.
* From 4.2.6p4: libopts/file.c fix from Bruce Korb (arg-type=file).
(4.2.7p200) 2011/08/04 Released by Harlan Stenn <stenn@ntp.org>
* Sync with 4.2.6p4-RC2.
(4.2.7p199) 2011/07/29 Released by Harlan Stenn <stenn@ntp.org>
* Documentation updates from Dave Mills.
(4.2.7p198) 2011/07/28 Released by Harlan Stenn <stenn@ntp.org>
* remove old binsubdir stuff from SNTP, as NTP_LOCINFO does that now.
(4.2.7p197) 2011/07/28 Released by Harlan Stenn <stenn@ntp.org>
* [Bug 1975] from 4.2.6p4-RC2: libntp/mktime.c won't work with 64-bit
  time_t
* [Bug 1976] genLocInfo writes to srcdir break 'make distcheck'.
* [Bug 1977] Fix flag/description mismatches in ntp-keygen-opts.def.
* Do not force "legacy" when --with-locfile is not given, genLocInfo
  will find the correct default for the system.
* Fix warnings in ntp_request.c ([Bug 1973] oversight) and sntp/main.c
  (CID 159, apparent overrun due to union, actually correct).
* Update sntp/loc/solaris to conform to stock locations.
(4.2.7p196) 2011/07/27 Released by Harlan Stenn <stenn@ntp.org>
* DEFAULT INSTALLATION DIRECTORY CHANGES ON SOME OSes: to get the old
  behavior, pass --with-locfile=legacy to 'configure'
* [Bug 1972] from 4.2.6p4-RC2: checking for struct rtattr fails.
* [Bug 1973] Widen reference clock mode from 8 to 32 bits.
* Removed sntp/m4/ntp_bindir.m4 - no longer needed.
* Move loc/ to sntp/loc/ .
* Move scripts/cvo.sh to sntp/scripts/cvo.sh .
* Move scripts/genLocInfo to sntp/scripts/genLocInfo .
* Give NTP_LOCINFO an optional path-to argument.
* Remove hacks to get NTP_LOCINFO-related data to sntp/ .
* Move sntp/include/mansec2subst.sed to sntp/scripts/mansec2subst.sed .
* If no "more specific" loc file is found for redhat* or fedora*,
  look for a loc/redhat file.
* If no "more specific" loc file is found and uname says this is Linux,
  look for a loc/linux file.
* Improve the help text: --with-locfile=XXX .
* work around solaris /bin/sh issues for genLocInfo.
(4.2.7p195) 2011/07/25 Released by Harlan Stenn <stenn@ntp.org>
* Added loc/redhat.
(4.2.7p194) 2011/07/25 Released by Harlan Stenn <stenn@ntp.org>
* [Bug 1608] from 4.2.6p4-RC2: Parse Refclock driver should honor
  trusttime.
* Add support for installing programs and scripts to libexec.
* Added loc/solaris.
(4.2.7p193) 2011/07/24 Released by Harlan Stenn <stenn@ntp.org>
* [Bug 1970] from 4.2.6p4-RC2: UNLINK_EXPR_SLIST() causes crash if list
  is empty.
* Update libevent to 2.1 HEAD as of merge of 2.0.13-stable-dev.
* Match addr_eqprefix() sizeof and memcpy destination to make it clear
  to static analysis that there is no buffer overrun (CID 402).
(4.2.7p192) 2011/07/18 Released by Harlan Stenn <stenn@ntp.org>
* [Bug 1966] Broken FILES section for ntp.keys.def.
(4.2.7p191) 2011/07/17 Released by Harlan Stenn <stenn@ntp.org>
* [Bug 1948] Update man page section layout.
* [Bug 1963] add reset command for ntpq :config, similar to ntpdc's.
* [Bug 1964] --without-sntp should not build sntp.
(4.2.7p190) 2011/07/13 Released by Harlan Stenn <stenn@ntp.org>
* [Bug 1961] from 4.2.6p4: html2man update: distribute ntp-wait.html.
* Require autogen-5.12.
(4.2.7p189) 2011/07/11 Released by Harlan Stenn <stenn@ntp.org>
* [Bug 1134] from 4.2.6p4-RC1: ntpd fails binding to tentative IPv6
  addresses.
* [Bug 1790] from 4.2.6p4-RC1: Update config.guess and config.sub to
  detect AIX6.
(4.2.7p188) 2011/06/28 Released by Harlan Stenn <stenn@ntp.org>
* [Bug 1958] genLocInfo must export PATH.
* ntp-wait: some versions of ntpd spell "associd" differently.
(4.2.7p187) 2011/06/24 Released by Harlan Stenn <stenn@ntp.org>
* [Bug 1954] Fix typos in [s]bin_PROGRAMS in ntpd/Makefile.am.
* Implement --with-locfile=filename configure argument.  If filename is
  empty we'll look under loc/ for a good fit.  If the filename contains
  a / character, it will be treated as a "normal" pathname.  Otherwise,
  that explicit file will be searched for under loc/ .
(4.2.7p186) 2011/06/23 Released by Harlan Stenn <stenn@ntp.org>
* [Bug 1950] Control installation of event_rpcgen.py.
* Update .point-changed-filelist for the new man pages.
* Update the building of OS-specific programs.
* Finish conversion to genLocInfo.
* validate MANTAGFMT in genLocInfo.
* Documentation update from Dave Mills.
(4.2.7p185) 2011/06/21 Released by Harlan Stenn <stenn@ntp.org>
* ntp_locs.m4: handle the case where . is not in the PATH.
* More genLocInfo cleanup.
(4.2.7p184) 2011/06/20 Released by Harlan Stenn <stenn@ntp.org>
* Added ntp_locs.m4.
* genLocInfo improvements.
* Add the man page tag "flavor" to the loc.* files.
* Add/distribute genLocInfo.
(4.2.7p183) 2011/06/19 Released by Harlan Stenn <stenn@ntp.org>
* Update the autogen include list for scripts/Makefile.am.
* Added loc.freebsd (and distribute it).
* Added loc.legacy (and distribute it).
(4.2.7p182) 2011/06/15 Released by Harlan Stenn <stenn@ntp.org>
* [Bug 1304] Update sntp.html to reflect new implementation.
* Update .point-changed-filelist .
* ntpdc documentation fixes.
* Update ntp-wait autogen docs.
* Update the ntpd autogen docs.
* Update the ntpsnmpd autogen docs.
* Use autogen to produce ntp-keygen docs.
* Add "license name" to ntp.lic for autogen-5.11.10.
* Prepare for ntp.keys.5.
(4.2.7p181) 2011/06/07 Released by Harlan Stenn <stenn@ntp.org>
* [Bug 1938] addr_eqprefix() doesn't clear enough storage.
(4.2.7p180) 2011/06/06 Released by Harlan Stenn <stenn@ntp.org>
* Upgrade to libevent-2.0.12.
* More sntp.1 cleanups.
* Produce ntpq.1 with the new autogen macros.
* Remove the deprecated "detail" stanza from ntpdc-opts.def.
(4.2.7p179) 2011/06/03 Released by Harlan Stenn <stenn@ntp.org>
* Update cmd-doc.tlib to autogen-5.11.10pre5.
* Upgrade local autoopts templates to 5.11.10pre5.
(4.2.7p178) 2011/06/02 Released by Harlan Stenn <stenn@ntp.org>
* Update the std_def_list to include the ntp.lic file.
* Distribute the ntp.lic file.
* Add http://ntp.org/license to the ntp.lic file.
(4.2.7p177) 2011/06/01 Released by Harlan Stenn <stenn@ntp.org>
* Use the latest autogen's new copyright template code.
* Clean up the ntp.lic file.
(4.2.7p176) 2011/05/31 Released by Harlan Stenn <stenn@ntp.org>
* sntp documentation cleanup.
* autogen documentation template cleanup.
(4.2.7p175) 2011/05/30 Released by Harlan Stenn <stenn@ntp.org>
* [Bug 1936] Correctly set IPV6_MULTICAST_LOOP.
* cmd-doc.tlib cleanup from Bruce Korb.
* sntp documentation cleanup.
(4.2.7p174) 2011/05/28 Released by Harlan Stenn <stenn@ntp.org>
* ntpdc documentation cleanup.
* sntp documentation cleanup.
* Don't build libevent with openssl support.  Right now, libevent
  doesn't use pkg-config to find openssl's installation location.
(4.2.7p173) 2011/05/25 Released by Harlan Stenn <stenn@ntp.org>
* Typo in emalloc.c hides file and line number from emalloc() error msg.
* parsesolaris.c compile fails on SPARC Solaris with conflicting printf.
* ntp_util.c compile fails on AIX and OSF with conflicting statsdir.
(4.2.7p172) 2011/05/24 Released by Harlan Stenn <stenn@ntp.org>
* Remove hardcoded 1/960 s. fudge for <CR> transmission time at 9600 8n1
  from WWVB/Spectracom driver introduced in 4.2.7p169.
(4.2.7p171) 2011/05/23 Released by Harlan Stenn <stenn@ntp.org>
* Eliminate warnings about shadowing global "basename" on Linux.
* Use filegen_config() consistently when changing filegen options.
* mprintf() should go to stdout, not stderr.  DPRINTF() uses mprintf().
* Repair a few simulator problems (more remain).
* Documentation updates from Dave Mills.
(4.2.7p170) 2011/05/19 Released by Harlan Stenn <stenn@ntp.org>
* [Bug 1932] libevent/util_internal.h builtin_expect compile error with
  gcc 2.95.
* Use 64-bit scalars in LFPTOD() and DTOLFP() on more platforms by
  conditionalizing on HAVE_U_INT64 rather than UINT64_MAX.
(4.2.7p169) 2011/05/18 Released by Harlan Stenn <stenn@ntp.org>
* [Bug 1933] WWVB/Spectracom driver timestamps LFs, not CRs.
(4.2.7p168) 2011/05/16 Released by Harlan Stenn <stenn@ntp.org>
* Convert receive buffer queue from doubly-linked list to FIFO.
(4.2.7p167) 2011/05/14 Released by Harlan Stenn <stenn@ntp.org>
* [Bug 1927] io_closeclock() should purge pending recvbufs.
* [Bug 1931] cv always includes fudgetime1, never fudgetime2.
* Use acts_close() in acts_shutdown() to avoid leaving a stale lockfile
  if unpeered via runtime configuration while the modem is open.
* Correct acts_close() test of pp->io.fd to see if it is open.
* 4.2.7p164 documentation updates re: 'tos orphanwait' expanded scope.
(4.2.7p166) 2011/05/13 Released by Harlan Stenn <stenn@ntp.org>
* If we have local overrides for autogen template files, use them.
* Convert more of the sntp-opt.def documentation from man to mdoc.
(4.2.7p165) 2011/05/11 Released by Harlan Stenn <stenn@ntp.org>
* Convert snmp docs to mdoc format, which requires autogen 5.11.9.
* from 4.2.6p4-RC1: Require autogen 5.11.9.
(4.2.7p164) 2011/05/11 Released by Harlan Stenn <stenn@ntp.org>
* [Bug 988] Local clock eats up -g option, so ntpd stops with large
  initial time offset.
* [Bug 1921] LOCAL, ACTS drivers with "prefer" excluded from initial
  candidate list.
* [Bug 1922] "tos orphanwait" applied incorrectly at startup.
* [Bug 1923] orphan parent favored over LOCAL, ACTS drivers.
* [Bug 1924] Billboard tally codes sometimes do not match operation,
  variables.
* Change "pool DNS" messages from msyslog to debug trace output.
* Remove unused FLAG_SYSPEER from peer->status.
* Respect "tos orphanwait" at startup.  Previously there was an
  unconditional 300 s. startup orphanwait, though other values were
  respected for subsequent orphan wait periods after no_sys_peer events.
* Apply "tos orphanwait" (def. 300 seconds) to LOCAL and ACTS reference
  clock drivers, in addition to orphan parent operation.  LOCAL and ACTS
  are not selectable during the orphanwait delay at startup and after
  each no_sys_peer event.  This prevents a particular form of clock-
  hopping, such as using LOCAL briefly at startup before remote peers
  are selectable.  This fixes the issue reported in [Bug 988].
* Documentation updates from Dave Mills.
(4.2.7p163) 2011/05/08 Released by Harlan Stenn <stenn@ntp.org>
* [Bug 1911] missing curly brace in libntp/ntp_rfc2553.c
(4.2.7p162) 2011/05/03 Released by Harlan Stenn <stenn@ntp.org>
* [Bug 1910] Support the Tristate Ltd. TS-GPSclock-01.
(4.2.7p161) 2011/05/02 Released by Harlan Stenn <stenn@ntp.org>
* [Bug 1904] 4.2.7p160 Windows build broken (POSIX_SHELL).
* [Bug 1906] 4.2.7p160 - libtool: compile: cannot determine name of
  library object in ./libevent
* Share a single sntp/libevent/build-aux directory between all three
  configure scripts.
* Add missing --enable-local-libevent help to top-level configure.
(4.2.7p160) 2011/05/01 Released by Harlan Stenn <stenn@ntp.org>
* from 4.2.6p4-RC1: Upgrade to libopts 35.0.10 from AutoGen 5.11.9pre8.
* [Bug 1901] Simulator does not set progname.
(4.2.7p159) 2011/04/28 Released by Harlan Stenn <stenn@ntp.org>
* Fix a couple of unused variable warnings.
* cleanup in timespecops.c / timevalops.c
(4.2.7p158) 2011/04/24 Released by Harlan Stenn <stenn@ntp.org>
* Update libevent --disable-libevent-regress handling to work when
  building libevent using mingw.
(4.2.7p157) 2011/04/21 Released by Harlan Stenn <stenn@ntp.org>
* [Bug 1890] 4.2.7p156 segfault in duplicate freeaddrinfo().
(4.2.7p156) 2011/04/19 Released by Harlan Stenn <stenn@ntp.org>
* [Bug 1851] freeaddrinfo() called after getaddrinfo() fails.
(4.2.7p155) 2011/04/18 Released by Harlan Stenn <stenn@ntp.org>
* Fix leak in refclock_datum.c start failure path.
(4.2.7p154) 2011/04/17 Released by Harlan Stenn <stenn@ntp.org>
* [Bug 1887] DNS fails on 4.2.7p153 using threads.
(4.2.7p153) 2011/04/16 Released by Harlan Stenn <stenn@ntp.org>
* A few more Coverity Scan cleanups.
(4.2.7p152) 2011/04/15 Released by Harlan Stenn <stenn@ntp.org>
* Update embedded libevent to current 2.1 git HEAD.
(4.2.7p151) 2011/04/14 Released by Harlan Stenn <stenn@ntp.org>
* Detect vsnprintf() support for "%m" and disable our "%m" expansion.
* Add --enable-c99-sprintf to configure args for -noopenssl variety of
  flock-build to avoid regressions in (v)snprintf() replacement.
* More msnprintf() unit tests.
* Coverity Scan error checking fixes.
* Log failure to fetch time from HOPF_P hardware.
* Check HOPF_S sscanf() conversion count before converted values.
(4.2.7p150) 2011/04/13 Released by Harlan Stenn <stenn@ntp.org>
* Remove never-used, incomplete ports/winnt/ntpd/refclock_trimbledc.[ch]
* On systems without C99-compliant (v)snprintf(), use C99-snprintf
  replacements (http://www.jhweiss.de/software/snprintf.html)
* Remove remaining sprintf() calls except refclock_ripencc.c (which is
  kept out of --enable-all-clocks as a result), upstream libs which use
  sprintf() only after careful buffer sizing.
(4.2.7p149) 2011/04/11 Released by Harlan Stenn <stenn@ntp.org>
* [Bug 1881] describe the {+,-,s} characters in configure --help output.
(4.2.7p148) 2011/04/09 Released by Harlan Stenn <stenn@ntp.org>
* Use _mkgmtime() as timegm() in the Windows port, rather than
  libntp/mktime.c's timegm().  Fixed [Bug 1875] on Windows using the old
  asn2ntp() code from before 4.2.7p147.
* ntp_crypto.c string buffer safety.
* Remove use of MAXFILENAME in mode 7 (ntpdc) on-wire structs.
* Change ntpd MAXFILENAME from 128 to 256 to match ntp-keygen.
* Buffer safety and sign extension fixes (thanks Coverity Scan).
(4.2.7p147) 2011/04/07 Released by Harlan Stenn <stenn@ntp.org>
* [Bug 1875] 'asn2ntp()' rewritten with 'caltontp()'; 'timegm()'
  substitute likely to crash with 64bit time_t.
(4.2.7p146) 2011/04/05 Released by Harlan Stenn <stenn@ntp.org>
* String buffer safety cleanup, converting to strlcpy() and strlcat().
* Use utmpname() before pututline() so repeated steps do not
  accidentally record into wtmp where utmp was intended.
* Use setutent() before each pututline() including first.
(4.2.7p145) 2011/04/04 Released by Harlan Stenn <stenn@ntp.org>
* [Bug 1840] ntp_lists.h FIFO macros buggy.
(4.2.7p144) 2011/04/03 Released by Harlan Stenn <stenn@ntp.org>
* [Bug 1874] ntpq -c "rv 0 sys_var_list" empty.
(4.2.7p143) 2011/03/31 Released by Harlan Stenn <stenn@ntp.org>
* [Bug 1732] ntpd ties up CPU on disconnected USB refclock.
* [Bug 1861] tickadj build failure using uClibc.
* [Bug 1862] in6addr_any test in configure fooled by arm gcc 4.1.3 -O2.
* Remove kernel line discipline driver code for clk and chu, deprecate
  related LDISC_ flags, and remove associated ntpd code to decode the
  timestamps, remove clktest line discipline test program.
* Remove "signal_no_reset: signal 17 had flags 4000000" logging, as it
  indicates no problem and is interpreted as an error.  Previously some
  bits had been ignored one-by-one, but Linux SA_RESTORER definition is
  unavailable to user headers.
(4.2.7p142) 2011/03/21 Released by Harlan Stenn <stenn@ntp.org>
* [Bug 1844] ntpd 4.2.7p131 NetBSD, --gc-sections links bad executable.
* Fix "make distcheck" break in libevent/sample caused by typo.
(4.2.7p141) 2011/03/20 Released by Harlan Stenn <stenn@ntp.org>
* Add "ntpq -c iostats" similar to "ntpdc -c iostats".
* Compare entire timestamp to reject duplicates in refclock_pps().
(4.2.7p140) 2011/03/17 Released by Harlan Stenn <stenn@ntp.org>
* [Bug 1848] ntpd 4.2.7p139 --disable-thread-support does not compile.
* Add --disable-thread-support to one flock-build variation.
* One more lock-while-init in lib/isc/task.c to quiet lock analysis.
(4.2.7p139) 2011/03/16 Released by Harlan Stenn <stenn@ntp.org>
* [Bug 1848] make check ntpd --saveconfigquit clutters syslog.
(4.2.7p138) 2011/03/08 Released by Harlan Stenn <stenn@ntp.org>
* [Bug 1846] MacOSX: debug symbol not found by propdelay or tickadj.
(4.2.7p137) 2011/03/07 Released by Harlan Stenn <stenn@ntp.org>
* Use TRACE() instead of DPRINTF() for libntp and utilities, which
  use the "debug" variable regardless of #ifdef DEBUG.
* Declare debug in libntp instead of each program.  Expose extern
  declaration to utilities, libntp, and DEBUG ntpd.
* Lock under-construction task, taskmgr objects to satisfy Coverity's
  mostly-correct assumptions about which variables are protected by
  which locks.
(4.2.7p136) 2011/03/02 Released by Harlan Stenn <stenn@ntp.org>
* [Bug 1839] 4.2.7p135 still installs libevent ev*.h headers.
(4.2.7p135) 2011/03/02 Released by Harlan Stenn <stenn@ntp.org>
* libevent: When building on systems with CLOCK_MONOTONIC available,
  separate the internal timeline (possibly counting since system boot)
  from the gettimeofday() timeline in event_base cached timevals.  Adds
  new event_base_tv_cached() to retrieve cached callback round start
  time on the internal timeline, and changes
  event_based_gettimeofday_cached() to always return times using the
  namesake timeline.  This preserves the benefit of using the never-
  stepped monotonic clock for event timeouts while providing clients
  with times consistently using gettimeofday().
* Correct event_base_gettimeofday_cached() workaround code in
  sntp to work with corrected libevent.
* Remove sntp l_fp_output() test now that it uses prettydate().
* [Bug 1839] 4.2.7p131 installs libevent ev*.h headers.
* Ensure CONFIG_SHELL is not empty before relying on it for #! scripts.
(4.2.7p134) 2011/02/24 Released by Harlan Stenn <stenn@ntp.org>
* [Bug 1837] Build fails on Win7 due to regedit requiring privilege.
* Provide fallback definitions for GetAdaptersAddresses() for Windows
  build environments lacking iphlpapi.h.
* Rename file containing 1.xxxx ChangeSet revision from version to
  scm-rev to avoid invoking GNU make implicit rules attempting to
  compile version.c into version.  Problem was with sntp/version.o
  during make distcheck after fix for spurious sntp rebuilds.
* Add INC_ALIGNED_PTR() macro to align pointers like malloc().
(4.2.7p133) 2011/02/23 Released by Harlan Stenn <stenn@ntp.org>
* [Bug 1834] ntpdate 4.2.7p131 aborts with assertion failure.
* Move sntp last in top-level Makefile.am SUBDIRS so that the libevent
  tearoff (if required) and sntp are compiled after the rest.
* Use a single set of Automake options for each package in configure.ac
  AM_INIT, remove Makefile.am AUTOMAKE_OPTIONS= lines.
* Correct spurious sntp rebuilds triggered by a make misperception
  sntp/version was out-of-date relative to phony target FRC.version.
* Do not cache paths to perl, test, or pkg-config, searching the PATH
  at configure time is worth it to pick up tool updates.
(4.2.7p132) 2011/02/22 Released by Harlan Stenn <stenn@ntp.org>
* [Bug 1832] ntpdate doesn't allow timeout > 2s.
* [Bug 1833] The checking sem_timedwait() fails without -pthread.
* ElectricFence was suffering bitrot - remove it.  valgrind works well.
* Enable all relevant automake warnings.
* Correct Solaris 2.1x PTHREAD_ONCE_INIT extra braces test to avoid
  triggering warnings due to excess braces.
* Remove libevent-cfg from sntp/Makefile.am.
* Provide bug report and URL options to Autoconf.
* Avoid relying on remake rules for routine build/flock-build for
  libevent as for the top-level and sntp subproject.
(4.2.7p131) 2011/02/21 Released by Harlan Stenn <stenn@ntp.org>
* [Bug 1087] -v/--normalverbose conflicts with -v/--version in sntp.
* [Bug 1088] sntp should (only) report the time difference without -s/-a.
* older autoconf sometimes dislikes [].
* Move "can't write KoD file" warning from sntp shutdown to startup.
* refclock_acts.c cleanup from Dave Mills.
* Convert sntp to libevent event-driven socket programming.  Instead of
  blocking name resolution and querying one NTP server at a time,
  resolve server names and send NTP queries without blocking.  Add
  sntp command-line options to adjust timing and optionally wait for all
  servers to respond instead of exiting after the first.
* Import libevent 2.0.10-stable plus local patches as a tearoff, used
  only if the target system lacks an installed libevent 2.0.9 or later.
* Move blocking worker and resolver to libntp from ntpd.
* Use threads rather than forked child processes for blocking worker
  when possible.  Override with configure --disable-thread-support.
* Move init_logging(), change_logfile(), and setup_logfile() from ntpd
  to libntp, use them in sntp.
* Test --without-sntp in flock-build script's -no-refclocks variety.
* Avoid invoking config.status twice in a row in build script.
* Move more m4sh tests needed by libntp to shared .m4 files.
* Split up ntp_libntp.m4 into smaller, more specific subsets.
* Enable gcc -Wcast-align, fix many instances of warnings when casting
  a pointer to a more-strictly-aligned underlying type.
(4.2.7p130) 2011/02/12 Released by Harlan Stenn <stenn@ntp.org>
* [Bug 1811] Update the download location in WHERE-TO-START.
(4.2.7p129) 2011/02/09 Released by Harlan Stenn <stenn@ntp.org>
* Add missing "break;" to ntp_control.c ctl_putsys() for caliberrs, used
  by ntpq -c kerninfo introduced in 4.2.7p104.
* Fix leak in ntp_control.c read_mru_list().
(4.2.7p128) 2011/01/30 Released by Harlan Stenn <stenn@ntp.org>
* [Bug 1799] ntpq mrv crash.
* [Bug 1801] ntpq mreadvar requires prior association caching.
(4.2.7p127) 2011/01/28 Released by Harlan Stenn <stenn@ntp.org>
* [Bug 1797] Restore stale timestamp check from the RANGEGATE cleanup.
(4.2.7p126) 2011/01/27 Released by Harlan Stenn <stenn@ntp.org>
* Fix unexposed fencepost error in format_time_fraction().
* Add more unit tests for timeval_tostr() and timespec_tostr().
(4.2.7p125) 2011/01/26 Released by Harlan Stenn <stenn@ntp.org>
* [Bug 1794] ntpq -c rv missing clk_wander information.
* [Bug 1795] ntpq readvar does not display last variable.
(4.2.7p124) 2011/01/25 Released by Harlan Stenn <stenn@ntp.org>
* sntp/Makefile.am needs any passed-in CFLAGS.
(4.2.7p123) 2011/01/24 Released by Harlan Stenn <stenn@ntp.org>
* [Bug 1788] tvtots.c tables inaccurate
(4.2.7p122) 2011/01/22 Released by Harlan Stenn <stenn@ntp.org>
* ACTS refclock cleanup from Dave Mills.
* Avoid shadowing the "group" global variable.
(4.2.7p121) 2011/01/21 Released by Harlan Stenn <stenn@ntp.org>
* [Bug 1786] Remove extra semicolon from ntp_proto.c .
(4.2.7p120) 2011/01/20 Released by Harlan Stenn <stenn@ntp.org>
* Change new timeval and timespec to string routines to use snprintf()
  rather than hand-crafted conversion, avoid signed int overflow there.
* Add configure support for SIZEOF_LONG_LONG to enable portable use of
  snprintf() with time_t.
* Grow ntpd/work_thread.c arrays as needed.
* Add DEBUG_* variants of ntp_assert.h macros which compile away using
  ./configure --disable-debugging.
* Fix tvalops.cpp unit test failures for 32-bit builds.
* Return to a single autoreconf invocation in ./bootstrap script.
* Fix warnings seen on FreeBSD 9.
* crypto group changes from Dave Mills.
* Lose the RANGEGATE check in PPS, from Dave Mills.
* ACTS refclock cleanup from Dave Mills.
* Documentation updates from Dave Mills.
* NMEA driver documentation update from Juergen Perlinger.
(4.2.7p119) 2011/01/18 Released by Harlan Stenn <stenn@ntp.org>
* added timespecops.{c,h} and tievalops.{c.h} to libntp and include
  added tspecops.cpp to tests/libntp
* Correct msyslog.c build break on Solaris 2.9 from #ifdef/#if mixup.
(4.2.7p118) 2011/01/15 Released by Harlan Stenn <stenn@ntp.org>
* Simplify the built-sources stuff in sntp/ .
* Fix check for -lipv6 on HP-UX 11.
(4.2.7p117) 2011/01/13 Released by Harlan Stenn <stenn@ntp.org>
* Add configure --without-sntp option to disable building sntp and
  sntp/tests.  withsntp=no in the environment changes the default.
* Build infrastructure cleanup:
  Move m4 directory to sntp/m4.
  Share a single set of genver output between sntp and the top level.
  Share a single set of autogen included .defs in sntp/include.
  Share a single set of build-aux scripts (e.g. config.guess, missing).
  Add ntp_libntp.m4 and ntp_ipv6.m4 to reduce configure.ac duplication.
  Warn and exit build/flock-build if bootstrap needs to be run.
(4.2.7p116) 2011/01/10 Released by Harlan Stenn <stenn@ntp.org>
* refclock_nmea.c refactoring by Juergen Perlinger.
(4.2.7p115) 2011/01/09 Released by Harlan Stenn <stenn@ntp.org>
* [Bug 1780] Windows ntpd 4.2.7p114 crashes in ioctl().
* [Bug 1781] longlong undefined in sntp handle_pkt() on Debian amd64.
(4.2.7p114) 2011/01/08 Released by Harlan Stenn <stenn@ntp.org>
* Fix for openssl pkg-config detection eval failure.
* Add erealloc_zero(), refactor estrdup(), emalloc(), emalloc_zero() to
  separate tracking callsite file/line from using debug MS C runtime,
  and to reduce code duplication.
(4.2.7p113) 2011/01/07 Released by Harlan Stenn <stenn@ntp.org>
* [Bug 1776] sntp mishandles -t/--timeout and -a/--authentication.
* Default to silent make rules, override with make V=1 or ./configure
  --disable-silent-rules.
* Correct --with-openssl-incdir defaulting with pkg-config.
* Correct ./build on systems without gtest available.
* Begin moving some of the low-level socket stuff to libntp.
(4.2.7p112) 2011/01/06 Released by Harlan Stenn <stenn@ntp.org>
* [Bug 1773] openssl not detected during ./configure.
* [Bug 1774] Segfaults if cryptostats enabled and built without OpenSSL.
* Use make V=0 in build script to increase signal/noise ratio.
(4.2.7p111) 2011/01/05 Released by Harlan Stenn <stenn@ntp.org>
* [Bug 1772] refclock_open() return value check wrong for ACTS.
* Default --with-openssl-libdir and --with-openssl-incdir to the values
  from pkg-config, falling back on our usual search paths if pkg-config
  is not available or does not have openssl.pc on PKG_CONFIG_PATH.
* Change refclock_open() to return -1 on failure like open().
* Update all refclock_open() callers to check for fd <= 0 indicating
  failure, so they work with older and newer refclock_open() and can
  easily backport.
* Initialize refclockproc.rio.fd to -1, harmonize refclock shutdown
  entrypoints to avoid crashing, particularly if refclock_open() fails.
* Enable tickadj-like taming of wildly off-spec Windows clock using
  NTPD_TICKADJ_PPM env. var. specifying baseline slew.
(4.2.7p110) 2011/01/04 Released by Harlan Stenn <stenn@ntp.org>
* [Bug 1771] algorithmic error in 'clocktime()' fixed.
* Unit tests extended for hard-coded system time.
* make V=0 and configure --enable-silent-rules supported.
* setvar modemsetup = ATE0... overrides ACTS driver default.
* Preserve last timecode in ACTS driver (ntpq -ccv).
* Tolerate previous ATE1 state when sending ACTS setup.
* Enable raw tty line discipline in Windows port.
* Allow tty open/close/open to succeed on Windows port.
* Enable ACTS and CHU reference clock drivers on Windows.
(4.2.7p109) 2011/01/02 Released by Harlan Stenn <stenn@ntp.org>
* Remove nearly all strcpy() and most strcat() from NTP distribution.
  One major pocket remains in ntp_crypto.c.  libopts & libisc also have
  (safe) uses of strcpy() and strcat() remaining.
* Documentation updates from Dave Mills.
(4.2.7p108) 2011/01/01 Released by Harlan Stenn <stenn@ntp.org>
* [Bug 1764] Move Palisade modem control logic to configure.ac.
* [Bug 1768] TIOCFLUSH undefined in linux for refclock_acts.
* Autokey multiple identity group improvements from Dave Mills.
* from 4.2.6p3: Update the copyright year.
(4.2.7p107) 2010/12/31 Released by Harlan Stenn <stenn@ntp.org>
* [Bug 1764] Palisade driver doesn't build on Linux.
* [Bug 1766] Oncore clock has offset/high jitter at startup.
* Move ntp_control.h variable IDs to ntp_control.c, remove their use by
  ntpq.  They are implementation details private to ntpd.  [Bug 597] was
  caused by ntpq's reliance on these IDs it need not know about.
* refclock_acts.c updates from Dave Mills.
(4.2.7p106) 2010/12/30 Released by Harlan Stenn <stenn@ntp.org>
* from 4.2.6p3: Update genCommitLog for the bk-5 release.
(4.2.7p105) 2010/12/29 Released by Harlan Stenn <stenn@ntp.org>
(4.2.7p104) 2010/12/28 Released by Harlan Stenn <stenn@ntp.org>
* from 4.2.6p3: Create and use scripts/check--help when generating
  .texi files.
* from 4.2.6p3: Update bk triggers for the bk-5 release.
* Support for multiple Autokey identity groups from Dave Mills.
* Documentation updates from Dave Mills.
* Add ntpq kerninfo, authinfo, and sysinfo commands similar to ntpdc's.
(4.2.7p103) 2010/12/24 Released by Harlan Stenn <stenn@ntp.org>
* Add ntpq pstats command similar to ntpdc's.
* Remove ntpq pstatus command, rv/readvar does the same and more.
* Documentation updates from Dave Mills.
(4.2.7p102) 2010/12/23 Released by Harlan Stenn <stenn@ntp.org>
* Allow ntpq &1 associd use without preceding association-fetching.
* Documentation updates from Dave Mills.
(4.2.7p101) 2010/12/22 Released by Harlan Stenn <stenn@ntp.org>
* from 4.2.6p3-RC12: Upgrade to libopts 34.0.9 from AutoGen 5.11.6pre7.
* from 4.2.6p3-RC12: Relax minimum Automake version to 1.10 with updated
  libopts.m4.
(4.2.7p100) 2010/12/21 Released by Harlan Stenn <stenn@ntp.org>
* [Bug 1743] from 4.2.6p3-RC12: Display timezone offset when showing
  time for sntp in the local timezone (documentation updates).
(4.2.7p99) 2010/12/21 Released by Harlan Stenn <stenn@ntp.org>
* Add unit tests for msnprintf().
(4.2.7p98) 2010/12/20 Released by Harlan Stenn <stenn@ntp.org>
* [Bug 1761] clockstuff/clktest-opts.h omitted from tarball.
* [Bug 1762] from 4.2.6p3-RC12: manycastclient responses interfere.
* Documentation updates from Dave Mills.
(4.2.7p97) 2010/12/19 Released by Harlan Stenn <stenn@ntp.org>
* [Bug 1458] from 4.2.6p3-RC12: Can not compile NTP on FreeBSD 4.7.
* [Bug 1760] from 4.2.6p3-RC12: ntpd Windows interpolation cannot be
  disabled.
* from 4.2.6p3-RC12: Upgrade to libopts 34.0.9 from AutoGen 5.11.6pre5.
* Documentation updates from Dave Mills.
(4.2.7p96) 2010/12/18 Released by Harlan Stenn <stenn@ntp.org>
* [Bug 1758] from 4.2.6p3-RC12: setsockopt IPV6_MULTICAST_IF with wrong
  ifindex.
* Documentation updates from Dave Mills.
(4.2.7p95) 2010/12/17 Released by Harlan Stenn <stenn@ntp.org>
* [Bug 1753] 4.2.7p94 faults on startup in newpeer(), strdup(NULL).
* [Bug 1754] from 4.2.6p3-RC12: --version output should be more verbose.
* [Bug 1757] from 4.2.6p3-RC12: oncore snprintf("%m") doesn't expand %m.
* from 4.2.6p3-RC12: Suppress ntp-keygen OpenSSL version display for
  --help, --version, display both build and runtime OpenSSL versions
  when they differ.
* from 4.2.6p3-RC12: Upgrade to libopts 33.5.8 from AutoGen 5.11.6pre3.
* Documentation updates from Dave Mills.
(4.2.7p94) 2010/12/15 Released by Harlan Stenn <stenn@ntp.org>
* [Bug 1751] from 4.2.6p3-RC12: Support for Atari FreeMiNT OS.
* Documentation updates from Dave Mills.
(4.2.7p93) 2010/12/13 Released by Harlan Stenn <stenn@ntp.org>
* [Bug 1510] from 4.2.6p3-RC12: Add modes 20/21 for driver 8 to support
  RAWDCF @ 75 baud.
* [Bug 1741] from 4.2.6p3-RC12: Enable multicast reception on each
  address (Windows).
* from 4.2.6p3-RC12: Other manycastclient repairs:
  Separate handling of scope ID embedded in many in6_addr from ifindex
  used for IPv6 multicasting ioctls.
  Add INT_PRIVACY endpt bit flag for IPv6 RFC 4941 privacy addresses.
  Enable outbound multicast from only one address per interface in the
  same subnet, and in that case prefer embedded MAC address modified
  EUI-64 IPv6 addresses first, then static, and last RFC 4941 privacy
  addresses.
  Use setsockopt(IP[V6]_MULTICAST_IF) before each send to multicast to
  select the local source address, using the correct socket is not
  enough.
* "server ... ident <groupname>" changes from Dave Mills.
* Documentation updates from Dave Mills.
(4.2.7p92) 2010/12/08 Released by Harlan Stenn <stenn@ntp.org>
* [Bug 1743] from 4.2.6p3-RC12: Display timezone offset when showing
  time for sntp in the local timezone.
(4.2.7p91) 2010/12/07 Released by Harlan Stenn <stenn@ntp.org>
* [Bug 1732] ntpd ties up CPU on disconnected USB device.
* [Bug 1742] form 4.2.6p3-RC12: Fix a typo in an error message in the
  "build" script.
(4.2.7p90) 2010/12/06 Released by Harlan Stenn <stenn@ntp.org>
* [Bug 1738] Windows ntpd has wrong net adapter name.
* [Bug 1740] ntpdc -c reslist packet count wrongly treated as signed.
(4.2.7p89) 2010/12/04 Released by Harlan Stenn <stenn@ntp.org>
* [Bug 1736] tos int, bool options broken in 4.2.7p66.
* from 4.2.6p3-RC12: Clean up the SNTP documentation.
(4.2.7p88) 2010/12/02 Released by Harlan Stenn <stenn@ntp.org>
* [Bug 1735] 'clocktime()' aborts ntpd on bogus input
(4.2.7p87) 2010/12/01 Released by Harlan Stenn <stenn@ntp.org>
* from 4.2.6p3-RC12: Clean up m4 quoting in configure.ac, *.m4 files,
  resolving intermittent AC_LANG_PROGRAM possibly undefined errors.
(4.2.7p86) 2010/11/29 Released by Harlan Stenn <stenn@ntp.org>
* Documentation updates from Dave Mills.
(4.2.7p85) 2010/11/24 Released by Harlan Stenn <stenn@ntp.org>
* Documentation updates from Dave Mills.
(4.2.7p84) 2010/11/22 Released by Harlan Stenn <stenn@ntp.org>
* [Bug 1618] Unreachable code in jjy_start().
* [Bug 1725] from 4.2.6p3-RC11: ntpd sends multicast from only one
  address.
* from 4.2.6p3-RC11: Upgrade libopts to 33.3.8.
* from 4.2.6p3-RC11: Bump minimum Automake version to 1.11, required for
  AM_COND_IF use in LIBOPTS_CHECK.
* An almost complete rebuild of the initial loopfilter configuration
  process, including the code that determines the interval between
  frequency file updates, from Dave Mills.
* Documentation updates from Dave Mills.
* Add ntp-keygen -l/--lifetime to control certificate expiry.
* JJY driver improvements for Tristate JJY01/02, including changes
  to its clockstats format.
* Add "nonvolatile" ntp.conf directive to control how often the
  driftfile is written.
(4.2.7p83) 2010/11/17 Released by Harlan Stenn <stenn@ntp.org>
* [Bug 1727] ntp-keygen PLEN, ILEN undeclared --without-crypto.
* Remove top-level libopts, use sntp/libopts.
* from 4.2.6p3-RC11: Remove log_msg() and debug_msg() from sntp in favor
  of msyslog().
* Documentation updates from Dave Mills.
(4.2.7p82) 2010/11/16 Released by Harlan Stenn <stenn@ntp.org>
* [Bug 1728] from 4.2.6p3-RC11: In ntp_openssl.m4, don't add
  -I/usr/include or -L/usr/lib to CPPFLAGS or LDFLAGS.
(4.2.7p81) 2010/11/14 Released by Harlan Stenn <stenn@ntp.org>
* [Bug 1681] from 4.2.6p3-RC10: More sntp logging cleanup.
* [Bug 1683] from 4.2.6p3-RC10: Non-localhost on loopback exempted from
  nic rules.
* [Bug 1719] Cleanup for ntp-keygen and fix -V crash, from Dave Mills.
(4.2.7p80) 2010/11/10 Released by Harlan Stenn <stenn@ntp.org>
* [Bug 1574] from 4.2.6p3-RC9: sntp doesn't set tv_usec correctly.
* [Bug 1681] from 4.2.6p3-RC9: sntp logging cleanup.
* [Bug 1683] from 4.2.6p3-RC9: Interface binding does not seem to work
  as intended.
* [Bug 1708] make check fails with googletest 1.4.0.
* [Bug 1709] from 4.2.6p3-RC9: ntpdate ignores replies with equal
  receive and transmit timestamps.
* [Bug 1715] sntp utilitiesTest.IPv6Address failed.
* [Bug 1718] Improve gtest checks in configure.ac.
(4.2.7p79) 2010/11/07 Released by Harlan Stenn <stenn@ntp.org>
* Correct frequency estimate with no drift file, from David Mills.
(4.2.7p78) 2010/11/04 Released by Harlan Stenn <stenn@ntp.org>
* [Bug 1697] filegen implementation should be improved.
* Refactor calendar functions in terms of new common code.
* Documentation updates from Dave Mills.
(4.2.7p77) 2010/11/03 Released by Harlan Stenn <stenn@ntp.org>
* [Bug 1692] packageinfo.sh needs to be "sourced" using ./ .
* [Bug 1695] ntpdate takes longer than necessary.
(4.2.7p76) 2010/11/02 Released by Harlan Stenn <stenn@ntp.org>
* [Bug 1690] Unit tests fails to build on some systems.
* [Bug 1691] Use first NMEA sentence each second.
* Put the sntp tests under sntp/ .
* ... and only build/run them if we have gtest.
* Documentation updates from Dave Mills.
(4.2.7p75) 2010/10/30 Released by Harlan Stenn <stenn@ntp.org>
* Documentation updates from Dave Mills.
* Include Linus Karlsson's GSoC 2010 testing code.
(4.2.7p74) 2010/10/29 Released by Harlan Stenn <stenn@ntp.org>
* [Bug 1685] from 4.2.6p3-RC8: NMEA driver mode byte confusion.
* from 4.2.6p3-RC8: First cut at using scripts/checkChangeLog.
* Documentation updates from Dave Mills.
(4.2.7p73) 2010/10/27 Released by Harlan Stenn <stenn@ntp.org>
* [Bug 1680] Fix alignment of clock_select() arrays.
* refinements to new startup behavior from David Mills.
* For the bootstrap script, touch .html files last.
* Add 'make check' test case that would have caught [Bug 1678].
(4.2.7p72) 2010/10/26 Released by Harlan Stenn <stenn@ntp.org>
* [Bug 1679] Fix test for -lsocket.
* Clean up missing ;; entries in configure.ac.
(4.2.7p71) 2010/10/25 Released by Harlan Stenn <stenn@ntp.org>
* [Bug 1676] from 4.2.6p3-RC7: NMEA: $GPGLL did not work after fix
  for Bug 1571.
* [Bug 1678] "restrict source" treated as "restrict default".
* from 4.2.6p3-RC7: Added scripts/checkChangeLog.
(4.2.7p70) 2010/10/24 Released by Harlan Stenn <stenn@ntp.org>
* [Bug 1571] from 4.2.6p3-RC6: NMEA does not relate data to PPS edge.
* [Bug 1572] from 4.2.p63-RC6: NMEA time adjustment for GPZDG buggy.
* [Bug 1675] from 4.2.6p3-RC6: Prohibit includefile remote config.
* Enable generating ntpd/ntp_keyword.h after keyword-gen.c changes on
  Windows as well as POSIX platforms.
* Fix from Dave Mills for a rare singularity in clock_combine().
(4.2.7p69) 2010/10/23 Released by Harlan Stenn <stenn@ntp.org>
* [Bug 1671] Automatic delay calibration is sometimes inaccurate.
(4.2.7p68) 2010/10/22 Released by Harlan Stenn <stenn@ntp.org>
* [Bug 1669] from 4.2.6p3-RC5: NTP fails to compile on IBM AIX 5.3.
* [Bug 1670] Fix peer->bias and broadcastdelay.
* Documentation updates from Dave Mills.
* Documentation EOL cleanup.
(4.2.7p67) 2010/10/21 Released by Harlan Stenn <stenn@ntp.org>
* [Bug 1649] from 4.2.6p3-RC5: Require NMEA checksum if $GPRMC or
  previously seen.
(4.2.7p66) 2010/10/19 Released by Harlan Stenn <stenn@ntp.org>
* [Bug 1277] Provide and use O(1) FIFOs, esp. in the config tree code.
* Remove unused 'bias' configuration keyword.
(4.2.7p65) 2010/10/16 Released by Harlan Stenn <stenn@ntp.org>
* [Bug 1584] from 4.2.6p3-RC4: wrong SNMP type for precision,
  resolution.
* Remove 'calldelay' and 'sign' remnants from parser, ntp_config.c.
(4.2.7p64) 2010/10/15 Released by Harlan Stenn <stenn@ntp.org>
* [Bug 1584] from 4.2.6p3-RC3: ntpsnmpd OID must be mib-2.197.
* [Bug 1659] from 4.2.6p3-RC4: Need CLOCK_TRUETIME not CLOCK_TRUE.
* [Bug 1663] ntpdsim should not open net sockets.
* [Bug 1665] from 4.2.6p3-RC4: is_anycast() u_int32_t should be u_int32.
* from 4.2.6p3: ntpsnmpd, libntpq warning cleanup.
* Remove 'calldelay' and 'sign' keywords (Dave Mills).
* Documentation updates from Dave Mills.
(4.2.7p63) 2010/10/13 Released by Harlan Stenn <stenn@ntp.org>
* [Bug 1080] from 4.2.6p3-RC3: ntpd on ipv6 routers very chatty.
* Documentation nit cleanup.
* Documentation updates from Dave Mills.
(4.2.7p62) 2010/10/12 Released by Harlan Stenn <stenn@ntp.org>
* [Bug 750] from 4.2.6p3-RC3: Non-existing device causes coredump with 
  RIPE-NCC driver.
* [Bug 1567] from 4.2.6p3-RC3: Support Arbiter 1093C Satellite Clock on
  Windows.
* [Bug 1581] from 4.2.6p3-RC3: printf format string mismatch leftover.
* [Bug 1659] from 4.2.6p3-RC3: Support Truetime Satellite Clocks on
  Windows. 
* [Bug 1660] from 4.2.6p3-RC3: On some systems, test is in /usr/bin, not
  /bin. 
* [Bug 1661] from 4.2.6p3-RC3: Re-indent refclock_ripencc.c.
* Lose peer_count from ntp_peer.c and ntp_proto.c (Dave Mills).
* Documentation updates from Dave Mills.
(4.2.7p61) 2010/10/06 Released by Harlan Stenn <stenn@ntp.org>
* Documentation and code cleanup from Dave Mills. No more NTP_MAXASSOC.
(4.2.7p60) 2010/10/04 Released by Harlan Stenn <stenn@ntp.org>
* Documentation updates from Dave Mills.
(4.2.7p59) 2010/10/02 Released by Harlan Stenn <stenn@ntp.org>
* Documentation updates from Dave Mills.
* Variable name cleanup from Dave Mills.
* [Bug 1657] darwin needs res_9_init, not res_init.
(4.2.7p58) 2010/09/30 Released by Harlan Stenn <stenn@ntp.org>
* Clock select bugfix from Dave Mills.
* [Bug 1554] peer may stay selected as system peer after becoming
  unreachable.
* [Bug 1644] from 4.2.6p3-RC3: cvo.sh should use lsb_release to identify
  linux distros.
* [Bug 1646] ntpd crashes with relative path to logfile.
(4.2.7p57) 2010/09/27 Released by Harlan Stenn <stenn@ntp.org>
* Documentation updates from Dave Mills.
(4.2.7p56) 2010/09/25 Released by Harlan Stenn <stenn@ntp.org>
* Clock combining algorithm improvements from Dave Mills.
* Documentation updates from Dave Mills.
* [Bug 1642] ntpdsim can't find simulate block in config file.
* [Bug 1643] from 4.2.6p3-RC3: Range-check the decoding of the RIPE-NCC
  status codes.
(4.2.7p55) 2010/09/22 Released by Harlan Stenn <stenn@ntp.org>
* Documentation updates from Dave Mills.
* [Bug 1636] from 4.2.6p3-RC2: segfault after denied remote config.
(4.2.7p54) 2010/09/21 Released by Harlan Stenn <stenn@ntp.org>
* More Initial convergence improvements from Dave Mills.
* Documentation updates from Dave Mills.
* [Bug 1635] from 4.2.6p3-RC2: "filegen ... enable" is not default.
(4.2.7p53) 2010/09/20 Released by Harlan Stenn <stenn@ntp.org>
* Documentation updates from Dave Mills.
* More Initial convergence improvements from Dave Mills.
(4.2.7p52) 2010/09/19 Released by Harlan Stenn <stenn@ntp.org>
* Initial convergence improvements from Dave Mills.
(4.2.7p51) 2010/09/18 Released by Harlan Stenn <stenn@ntp.org>
* [Bug 1344] from 4.2.6p3-RC1: ntpd on Windows exits without logging
  cause.
* [Bug 1629] 4.2.7p50 configure.ac changes invalidate config.cache.
* [Bug 1630] 4.2.7p50 cannot bootstrap on Autoconf 2.61.
(4.2.7p50) 2010/09/16 Released by Harlan Stenn <stenn@ntp.org>
* Cleanup NTP_LIB_M.
* [Bug 1628] Clean up -lxnet/-lsocket usage for (open)solaris.
(4.2.7p49) 2010/09/13 Released by Harlan Stenn <stenn@ntp.org>
* Documentation updates from Dave Mills.
(4.2.7p48) 2010/09/12 Released by Harlan Stenn <stenn@ntp.org>
* Documentation updates from Dave Mills.
(4.2.7p47) 2010/09/11 Released by Harlan Stenn <stenn@ntp.org>
* Documentation updates from Dave Mills.
* [Bug 1588] finish configure --disable-autokey implementation.
* [Bug 1616] refclock_acts.c: if (pp->leap == 2) is always false.
* [Bug 1620] [Backward Incompatible] "discard minimum" value should be in
  seconds, not log2 seconds.
(4.2.7p46) 2010/09/10 Released by Harlan Stenn <stenn@ntp.org>
* Use AC_SEARCH_LIBS instead of AC_CHECK_LIB for NTP_LIB_M.
(4.2.7p45) 2010/09/05 Released by Harlan Stenn <stenn@ntp.org>
* [Bug 1578] Consistently use -lm when needed.
(4.2.7p44) 2010/08/27 Released by Harlan Stenn <stenn@ntp.org>
* [Bug 1573] from 4.2.6p3-beta1: Miscalculation of offset in sntp.
(4.2.7p43) 2010/08/26 Released by Harlan Stenn <stenn@ntp.org>
* [Bug 1602] Refactor some of the sntp/ directory to facililtate testing.
(4.2.7p42) 2010/08/18 Released by Harlan Stenn <stenn@ntp.org>
* [Bug 1593] ntpd abort in free() with logconfig syntax error.
* [Bug 1595] from 4.2.6p3-beta1: empty last line in key file causes
  duplicate key to be added
* [Bug 1597] from 4.2.6p3-beta1: packet processing ignores RATE KoD packets,
  Because of a bug in string comparison.
(4.2.7p41) 2010/07/28 Released by Harlan Stenn <stenn@ntp.org>
* [Bug 1581] from 4.2.6p3-beta1: ntp_intres.c size_t printf format
  string mismatch.
* [Bug 1586] ntpd 4.2.7p40 doesn't write to syslog after fork on QNX.
* Avoid race with parallel builds using same source directory in
  scripts/genver by using build directory for temporary files.
* orphanwait documentation updates.
(4.2.7p40) 2010/07/12 Released by Harlan Stenn <stenn@ntp.org>
* [Bug 1395] ease ntpdate elimination with ntpd -w/--wait-sync
* [Bug 1396] allow servers on ntpd command line like ntpdate
(4.2.7p39) 2010/07/09 Released by Harlan Stenn <stenn@ntp.org>
* Fix typo in driver28.html.
* [Bug 1581] from 4.2.6p2: size_t printf format string mismatches, IRIG
  string buffers undersized.  Mostly backported from earlier ntp-dev
  fixes by Juergen Perlinger.
(4.2.7p38) 2010/06/20 Released by Harlan Stenn <stenn@ntp.org>
* [Bug 1570] backported to 4.2.6p2-RC7.
* [Bug 1575] from 4.2.6p2-RC7: use 'snprintf' with LIB_BUFLENGTH in
  inttoa.c, tvtoa.c and utvtoa.c
* [Bug 1576] backported to 4.2.6p2-RC7.
* Typo fix in a comment in ntp_proto.c.
(4.2.7p37) 2010/06/19 Released by Harlan Stenn <stenn@ntp.org>
* [Bug 1576] sys/sysctl.h depends on sys/param.h on OpenBSD.
(4.2.7p36) 2010/06/15 Released by Harlan Stenn <stenn@ntp.org>
* [Bug 1560] Initial support for orphanwait, from Dave Mills.
* clock_filter()/reachability fixes from Dave Mills.
(4.2.7p35) 2010/06/12 Released by Harlan Stenn <stenn@ntp.org>
* Rewrite of multiprecision macros in 'ntp_fp.h' from J. Perlinger
  <perlinger@ntp.org>
* [Bug 715] from 4.2.6p2-RC6: libisc Linux IPv6 interface iteration
  drops multicast flags.
(4.2.7p34) 2010/06/05 Released by Harlan Stenn <stenn@ntp.org>
* [Bug 1570] serial clock drivers get outdated input from kernel tty
  line buffer after startup
(4.2.7p33) 2010/06/04 Released by Harlan Stenn <stenn@ntp.org>
* [Bug 1561] from 4.2.6p2-RC5: ntpq, ntpdc "passwd" prompts for MD5
  password w/SHA1.
* [Bug 1565] from 4.2.6p2-RC5: sntp/crypto.c compile fails on MacOS over
  vsnprintf().
* from 4.2.6p2-RC5: Windows port: do not exit in
  ntp_timestamp_from_counter() without first logging the reason.
(4.2.7p32) 2010/05/19 Released by Harlan Stenn <stenn@ntp.org>
* Copyright file cleanup from Dave Mills.
* [Bug 1555] from 4.2.6p2-RC4: sntp illegal C (mixed code and
  declarations).
* [Bug 1558] pool prototype associations have 0.0.0.0 for remote addr.
* configure.ac: add --disable-autokey, #define AUTOKEY to enable future
  support for building without Autokey, but with OpenSSL for its digest
  algorithms (hash functions).  Code must be modified to use #ifdef
  AUTOKEY instead of #ifdef OPENSSL where appropriate to complete this.
* include/ntp_crypto.h: make assumption AUTOKEY implies OPENSSL explicit.
(4.2.7p31) 2010/05/11 Released by Harlan Stenn <stenn@ntp.org>
* [Bug 1325] from 4.2.6p2-RC3: unreachable code sntp recv_bcst_data().
* [Bug 1459] from 4.2.6p2-RC3: sntp MD5 authentication does not work
  with ntpd.
* [Bug 1552] from 4.2.6p2-RC3: update and complete broadcast and crypto
  features in sntp.
* [Bug 1553] from 4.2.6p2-RC3: sntp/configure.ac OpenSSL support.
* from 4.2.6p2-RC3: Escape unprintable characters in a refid in ntpq -p
  billboard.
* from 4.2.6p2-RC3: Simplify hash client code by providing OpenSSL
  EVP_*() API when built without OpenSSL.  (already in 4.2.7)
* from 4.2.6p2-RC3: Do not depend on ASCII in sntp.
(4.2.7p30) 2010/05/06 Released by Harlan Stenn <stenn@ntp.org>
* [Bug 1526] ntpd DNS pipe read EINTR with no network at startup.
* Update the ChangeLog entries when merging items from -stable.
(4.2.7p29) 2010/05/04 Released by Harlan Stenn <stenn@ntp.org>
* [Bug 1542] ntpd mrulist response may have incorrect last.older.
* [Bug 1543] ntpq mrulist must refresh nonce when retrying.
* [Bug 1544] ntpq mrulist sscanf timestamp format mismatch on 64-bit.
* Windows compiling hints/winnt.html update from G. Sunil Tej.
(4.2.7p28) 2010/05/03 Released by Harlan Stenn <stenn@ntp.org>
* [Bug 1512] from 4.2.6p2-RC3: ntpsnmpd should connect to net-snmpd
  via a unix-domain socket by default.
  Provide a command-line 'socket name' option.
* [Bug 1538] from 4.2.6p2-RC3: update refclock_nmea.c's call to
  getprotobyname().
* [Bug 1541] from 4.2.6p2-RC3: Fix wrong keyword for "maxclock".
(4.2.7p27) 2010/04/27 Released by Harlan Stenn <stenn@ntp.org>
(4.2.7p26) 2010/04/24 Released by Harlan Stenn <stenn@ntp.org>
* [Bug 1465] from 4.2.6p2-RC2: Make sure time from TS2100 is not
  invalid (backport from -dev).
* [Bug 1528] from 4.2.6p2-RC2: Fix EDITLINE_LIBS link order for ntpq
  and ntpdc.
* [Bug 1531] Require nonce with mrulist requests.
* [Bug 1532] Remove ntpd support for ntpdc's monlist in favor of ntpq's
  mrulist.
* [Bug 1534] from 4.2.6p2-RC2: conflicts with VC++ 2010 errno.h.
* [Bug 1535] from 4.2.6p2-RC2: "restrict -4 default" and "restrict
  -6 default" ignored.
(4.2.7p25) 2010/04/20 Released by Harlan Stenn <stenn@ntp.org>
* [Bug 1528] from 4.2.6p2-RC2: Remove --with-arlib from br-flock.
* [Bug 1503] [Bug 1504] [Bug 1518] [Bug 1522] from 4.2.6p2-RC2:
  all of which were fixed in 4.2.7 previously. 
(4.2.7p24) 2010/04/13 Released by Harlan Stenn <stenn@ntp.org>
* [Bug 1390] Control PPS on the Oncore M12.
* [Bug 1518] Windows ntpd should lock to one processor more
  conservatively.
* [Bug 1520] '%u' formats for size_t gives warnings with 64-bit builds.
* [Bug 1522] Enable range syntax "trustedkey (301 ... 399)".
* Documentation updates for 4.2.7p22 changes and additions, updating
  ntpdc.html, ntpq.html, accopt.html, confopt.html, manyopt.html,
  miscopt.html, and miscopt.txt.
* accopt.html: non-ntpport doc changes from Dave Mills.
* Modify full MRU list preemption when full to match "discard monitor"
  documentation, by removing exception for count == 1.
(4.2.7p23) 2010/04/04 Released by Harlan Stenn <stenn@ntp.org>
* [Bug 1516] unpeer by IP address fails, DNS name works.
* [Bug 1517] ntpq and ntpdc should verify reverse DNS before use.
  ntpq and ntpdc now use the following format for showing purported
  DNS names from IP address "reverse" DNS lookups when the DNS name
  does not exist or does not include the original IP address among
  the results: "192.168.1.2 (fake.dns.local)".
(4.2.7p22) 2010/04/02 Released by Harlan Stenn <stenn@ntp.org>
* [Bug 1432] Don't set inheritable flag for linux capabilities.
* [Bug 1465] Make sure time from TS2100 is not invalid.
* [Bug 1483] AI_NUMERICSERV undefined in 4.2.7p20.
* [Bug 1497] fudge is broken by getnetnum() change.
* [Bug 1503] Auto-enabling of monitor for "restrict ... limited" wrong.
* [Bug 1504] ntpdate tickles ntpd "discard minimum 1" rate limit if
  "restrict ... limited" is used.
* ntpdate: stop querying source after KoD packet response, log it.
* ntpdate: rate limit each server to 2s between packets.
* From J. N. Perlinger: avoid pointer wraparound warnings in dolfptoa(),
  printf format mismatches with 64-bit size_t.
* Broadcast client (ephemeral) associations should be demobilized only
  if they are not heard from for 10 consecutive polls, regardless of
  surviving the clock selection.  Fix from David Mills.
* Add "ntpq -c ifstats" similar to "ntpdc -c ifstats".
* Add "ntpq -c sysstats" similar to "ntpdc -c sysstats".
* Add "ntpq -c monstats" to show monlist knobs and stats.
* Add "ntpq -c mrulist" similar to "ntpdc -c monlist" but not
  limited to 600 rows, and with filtering and sorting options:
  ntpq -c "mrulist mincount=2 laddr=192.168.1.2 sort=-avgint"
  ntpq -c "mrulist sort=addr"
  ntpq -c "mrulist mincount=2 sort=count"
  ntpq -c "mrulist sort=-lstint"
* Modify internal representation of MRU list to use l_fp fixed-point
  NTP timestamps instead of seconds since startup.  This increases the
  resolution and substantially improves accuracy of sorts involving
  timestamps, at the cost of flushing all MRU entries when the clock is
  stepped, to ensure the timestamps can be compared with the current
  get_systime() results.
* Add ntp.conf "mru" directive to configure MRU parameters, such as
  "mru mindepth 600 maxage 64 maxdepth 5000 maxmem 1024" or
  "mru initalloc 0 initmem 16 incalloc 99 incmem 4".  Several pairs are
  equivalent with one in units of MRU entries and its twin in units of
  kilobytes of memory, so the last one used in ntp.conf controls:
  maxdepth/maxmem, initalloc/initmem, incalloc/incmem.  With the above
  values, ntpd will preallocate 16kB worth of MRU entries, allocating
  4kB worth each time more are needed, with a hard limit of 1MB of MRU
  entries.  Until there are more than 600 entries none would be reused.
  Then only entries for addresses last seen 64 seconds or longer ago are
  reused.
* Limit "ntpdc -c monlist" response in ntpd to 600 entries, the previous
  overall limit on the MRU list depth which was driven by the monlist
  implementation limit of one request with a single multipacket
  response.
* New "pool" directive implementation modeled on manycastclient.
* Do not abort on non-ASCII characters in ntp.conf, ignore them.
* ntpq: increase response reassembly limit from 24 to 32 packets, add
  discussion in comment regarding results with even larger MAXFRAGS.
* ntpq: handle "passwd MYPASSWORD" (without prompting) as with ntpdc.
* ntpdc: do not examine argument to "passwd" if not supplied.
* configure: remove check for pointer type used with qsort(), we
  require ANSI C which mandates void *.
* Reset sys_kodsent to 0 in proto_clr_stats().
* Add sptoa()/sockporttoa() similar to stoa()/socktoa() adding :port.
* Use memcpy() instead of memmove() when buffers can not overlap.
* Remove sockaddr_storage from our sockaddr_u union of sockaddr,
  sockaddr_in, and sockaddr_in6, shaving about 100 bytes from its size
  and substantially decreasing MRU entry memory consumption.
* Extend ntpq readvar (alias rv) to allow fetching up to three named
  variables in one operation:  ntpq -c "rv 0 version offset frequency".
* ntpq: use srchost variable to show .POOL. prototype associations'
  hostname instead of address 0.0.0.0.
* "restrict source ..." configures override restrictions for time
  sources, allows tight default restrictions to be used with the pool
  directive (where server addresses are not known in advance).
* Ignore "preempt" modifier on manycastclient and pool prototype
  associations.  The resulting associations are preemptible, but the
  prototype must not be.
* Maintain and use linked list of associations (struct peer) in ntpd,
  avoiding walking 128 hash table entries to iterate over peers.
* Remove more workarounds unneeded since we require ISO C90 AKA ANSI C:
  - remove fallback implementations for memmove(), memset, strstr().
  - do not test for atexit() or memcpy().
* Collapse a bunch of code duplication in ntpd/ntp_restrict.c added with
  support for IPv6.
* Correct some corner case failures in automatically enabling the MRU
  list if any "restrict ... limited" is in effect, and in disabling MRU
  maintenance. (ntp_monitor.c, ntp_restrict.c)
* Reverse the internal sort order of the address restriction lists, but
  preserve the same behavior.  This allows removal of special-case code
  related to the default restrictions and more straightforward lookups
  of restrictions for a given address (now, stop on first match).
* Move ntp_restrict.c MRU doubly-linked list maintenance code into
  ntp_lists.h macros, allowing more duplicated source excision.
* Repair ntpdate.c to no longer test HAVE_TIMER_SETTIME.
* Do not reference peer_node/unpeer_node after freeing when built with
  --disable-saveconfig and using DNS.
(4.2.7p21) 2010/03/31 Released by Harlan Stenn <stenn@ntp.org>
* [Bug 1514] from 4.2.6p1-RC6: Typo in ntp_proto.c: fabs(foo < .4)
  should be fabs(foo) < .4.
* [Bug 1464] from 4.2.6p1-RC6: synchronization source wrong for
  refclocks ARCRON_MSF (27) and SHM (28).
* From 4.2.6p1-RC6: Correct Windows port's refclock_open() to
  return 0 on failure not -1.
* From 4.2.6p1-RC6: Correct CHU, dumbclock, and WWVB drivers to
  check for 0 returned from refclock_open() on failure.
* From 4.2.6p1-RC6: Correct "SIMUL=4 ./flock-build -1" to
  prioritize -1/--one.
* [Bug 1306] constant conditionals in audio_gain().
(4.2.7p20) 2010/02/13 Released by Harlan Stenn <stenn@ntp.org>
* [Bug 1483] hostname in ntp.conf "restrict" parameter rejected.
* Use all addresses for each restrict by hostname.
* Use async DNS to resolve trap directive hostnames.
(4.2.7p19) 2010/02/09 Released by Harlan Stenn <stenn@ntp.org>
* [Bug 1338] Update the association type codes in ntpq.html.
* [Bug 1478] from 4.2.6p1-RC5: linking fails: EVP_MD_pkey_type.
* [Bug 1479] from 4.2.6p1-RC5: not finding readline headers.
* [Bug 1484] from 4.2.6p1-RC5: ushort is not defined in QNX6.
(4.2.7p18) 2010/02/07 Released by Harlan Stenn <stenn@ntp.org>
* [Bug 1480] from 4.2.6p1-RC5: snprintf() cleanup caused 
  unterminated refclock IDs.
* Stop using getaddrinfo() to convert numeric address strings to on-wire
  addresses in favor of is_ip_address() alone.
(4.2.7p17) 2010/02/05 Released by Harlan Stenn <stenn@ntp.org>
* [Bug 1477] from 4.2.6p1-RC5: First non-gmake make in clone
  w/VPATH can't make COPYRIGHT.
* Attempts to cure CID 108 CID 118 CID 119 TAINTED_SCALAR warnings.
* Broaden ylwrap workaround VPATH_HACK to all non-GNU make.
(4.2.7p16) 2010/02/04 Released by Harlan Stenn <stenn@ntp.org>
* [Bug 1474] from 4.2.6p1-RC4: ntp_keygen LCRYPTO after libntp.a.
* Include 4.2.6p1-RC4: Remove arlib.
(4.2.7p15) 2010/02/03 Released by Harlan Stenn <stenn@ntp.org>
* [Bug 1455] from 4.2.6p1: ntpd does not try /etc/ntp.audio.
* Include 4.2.6p1: Convert many sprintf() calls to snprintf(), also
  strcpy(), strcat().
* Include 4.2.6p1: Fix widely cut-n-pasted bug in refclock shutdown
  after failed start.
* Include 4.2.6p1: Remove some dead code checking for emalloc()
  returning NULL.
(4.2.7p14) 2010/02/02 Released by Harlan Stenn <stenn@ntp.org>
* [Bug 1338] ntpq displays incorrect association type codes.
* [Bug 1469] u_int32, int32 changes broke HP-UX 10.20 build.
* [Bug 1470] from 4.2.6p1: "make distdir" compiles keyword-gen.
* [Bug 1471] CID 120 CID 121 CID 122 is_ip_address() uninit family.
* [Bug 1472] CID 116 CID 117 minor warnings in new DNS code.
* [Bug 1473] from 4.2.6p1: "make distcheck" version.m4 error.
(4.2.7p13) 2010/01/31 Released by Harlan Stenn <stenn@ntp.org>
* [Bug 1467] from 4.2.6p1: Fix bogus rebuild of sntp/sntp.html.
(4.2.7p12) 2010/01/30 Released by Harlan Stenn <stenn@ntp.org>
* [Bug 1468] 'make install' broken for root on default NFS mount.
(4.2.7p11) 2010/01/28 Released by Harlan Stenn <stenn@ntp.org>
* [Bug 47] Debugging and logging do not work after a fork.
* [Bug 1010] getaddrinfo() could block and thus should not be called by
  the main thread/process.
* New async DNS resolver in ntpd allows nonblocking queries anytime,
  instead of only once at startup.
(4.2.7p10) 2010/01/24 Released by Harlan Stenn <stenn@ntp.org>
* [Bug 1140] from 4.2.6p1-RC5: Clean up debug.html, decode.html,
  and ntpq.html.
* Include 4.2.6p1-RC3: Use TZ=UTC instead of TZ= when calling date in
  scripts/mkver.in .
* [Bug 1448] from 4.2.6p1-RC3: Some macros not correctly conditionally
  or absolutely defined on Windows.
* [Bug 1449] from 4.2.6p1-RC3: ntpsim.h in ntp_config.c should be used
  conditionally.
* [Bug 1450] from 4.2.6p1-RC3: Option to exclude warnings not
  unconditionally defined on Windows.
(4.2.7p9) 2010/01/13 Released by Harlan Stenn <stenn@ntp.org>
(4.2.7p8) 2010/01/12 Released by Harlan Stenn <stenn@ntp.org>
* [Bug 702] ntpd service logic should use libopts to examine cmdline.
* [Bug 1451] from 4.2.6p1-RC3: sntp leaks KoD entry updating.
* [Bug 1453] from 4.2.6p1-RC3: Use $CC in config.cache filename.
(4.2.7p7) 2009/12/30 Released by Harlan Stenn <stenn@ntp.org>
* [Bug 620] ntpdc getresponse() esize != *rsize s/b size != *rsize.
* [Bug 1446] 4.2.7p6 requires autogen, missing ntpd.1, *.texi, *.menu.
(4.2.7p6) 2009/12/28 Released by Harlan Stenn <stenn@ntp.org>
* [Bug 1443] Remove unnecessary dependencies on ntp_io.h
* [Bug 1442] Move Windows functions into libntp files
* [Bug 1127] from 4.2.6p1-RC3: Check the return of X590_verify().
* [Bug 1439] from 4.2.6p1-RC3: .texi gen after binary is linked.
* [Bug 1440] from 4.2.6p1-RC3: Update configure.ac to support kfreebsd.
* [Bug 1445] from 4.2.6p1-RC3: IRIX does not have -lcap or support
  linux capabilities.
(4.2.7p5) 2009/12/25 Released by Harlan Stenn <stenn@ntp.org>
* Include 4.2.6p1-RC2
(4.2.7p4) 2009/12/24 Released by Harlan Stenn <stenn@ntp.org>
* [Bug 1429] ntpd -4 option does not reliably force IPv4 resolution.
* [Bug 1431] System headers must come before ntp headers in ntp_intres.c .
(4.2.7p3) 2009/12/22 Released by Harlan Stenn <stenn@ntp.org>
* [Bug 1426] scripts/VersionName needs . on the search path.
* [Bug 1427] quote missing in ./build - shows up on NetBSD.
* [Bug 1428] Use AC_HEADER_RESOLV to fix breaks from resolv.h
(4.2.7p2) 2009/12/20 Released by Harlan Stenn <stenn@ntp.org>
* [Bug 1419] ntpdate, ntpdc, sntp, ntpd ignore configure --bindir.
* [Bug 1421] add util/tg2, a clone of tg that works on Linux, NetBSD, and
  FreeBSD
(4.2.7p1) 2009/12/15 Released by Harlan Stenn <stenn@ntp.org>
* [Bug 1348] ntpd Windows port should wait for sendto() completion.
* [Bug 1413] test OpenSSL headers regarding -Wno-strict-prototypes.
* [Bug 1418] building ntpd/ntpdc/ntpq statically with ssl fails.
(4.2.7p0) 2009/12/13 Released by Harlan Stenn <stenn@ntp.org>
* [Bug 1412] m4/os_cflags.m4 caches results that depend on $CC.
* [Bug 1414] Enable "make distcheck" success with BSD make.
(4.2.7) 2009/12/09 Released by Harlan Stenn <stenn@ntp.org>
* [Bug 1407] configure.ac: recent GNU Make -v does not include "version".
---
(4.2.6p5) 2011/12/24 Released by Harlan Stenn <stenn@ntp.org>

No changes from 4.2.6p5-RC3.

---
(4.2.6p5-RC3) 2011/12/08 Released by Harlan Stenn <stenn@ntp.org>

* [Bug 2082] 3-char refid sent by ntpd 4.2.6p5-RC2 ends with extra dot.
* [Bug 2085] clock_update() sys_rootdisp calculation omits root delay.
* [Bug 2086] get_systime() should not offset by sys_residual.
* [Bug 2087] sys_jitter calculation overweights sys.peer jitter.
* Ensure NULL peer->dstadr is not accessed in orphan parent selection.

---
(4.2.6p5-RC2) 2011/11/30 Released by Harlan Stenn <stenn@ntp.org>

* [Bug 2050] Orphan mode stratum counting to infinity.
* [Bug 2059] optional billboard column "server" does not honor -n.
* [Bug 2066] ntpq lopeers ipv6 "local" column overrun.
* [Bug 2068] ntpd sends nonprintable stratum 16 refid to ntpq.
* [Bug 2069] broadcastclient, multicastclient spin up duplicate
  ephemeral associations without broadcastdelay.
* [Bug 2072] Orphan parent selection metric needs ntohl().
* Exclude not-yet-determined sys_refid from use in loopback TEST12
  (from David Mills).
* Never send KoD rate limiting response to MODE_SERVER response.

---
(4.2.6p5-RC1) 2011/10/18 Released by Harlan Stenn <stenn@ntp.org>

* [Bug 2034] Listening address configuration with prefix misapplied.

---
(4.2.6p4) 2011/09/22 Released by Harlan Stenn <stenn@ntp.org>

* [Bug 1984] ntp/libisc fails to compile on OS X 10.7 (Lion).
* [Bug 1985] "logconfig =allall" rejected.
* [Bug 2001] ntpdc timerstats reports overruns as handled.
* [Bug 2003] libntpq ntpq_read_assoc_peervars() broken.
* [Backward Incompatible] sntp: -l/--filelog -> -l/--logfile, to be
  consistent with ntpd.
* libopts/file.c fix from Bruce Korb (arg-type=file).

---
(4.2.6p4-RC2) 2011/08/04 Released by Harlan Stenn <stenn@ntp.org>

* [Bug 1608] Parse Refclock driver should honor trusttime.
* [Bug 1961] html2man update: distribute ntp-wait.html.
* [Bug 1970] UNLINK_EXPR_SLIST() causes crash if list is empty.
* [Bug 1972] checking for struct rtattr fails.
* [Bug 1975] libntp/mktime.c won't work with 64-bit time_t
* [Bug 1978] [Bug 1134] fix in 4.2.6p4-RC1 doesn't build on older Linux.
* Backport several fixes for Coverity warnings from ntp-dev.
* Backport if_nametoindex() check for hpux.

---
(4.2.6p4-RC1) 2011/07/10 Released by Harlan Stenn <stenn@ntp.org>

* [Bug 1134] ntpd fails binding to tentative IPv6 addresses.
* [Bug 1790] Update config.guess and config.sub to detect AIX6.
* [Bug 1961] html2man needs an update.
* Update the NEWS file.

---
(4.2.6p4-beta2) 2011/05/25 Released by Harlan Stenn <stenn@ntp.org>

* [Bug 1695] ntpdate takes longer than necessary.
* [Bug 1832] ntpdate doesn't allow timeout > 2s.
* [Bug 1933] WWVB/Spectracom driver timestamps LFs, not CRs.
* Backport utility routines from ntp-dev: mprintf(), emalloc_zero().

---
(4.2.6p4-beta1) 2011/05/16 Released by Harlan Stenn <stenn@ntp.org>

* [Bug 1554] peer may stay selected as system peer after becoming
  unreachable.
* [Bug 1921] LOCAL, ACTS drivers with "prefer" excluded from initial
  candidate list.
* [Bug 1923] orphan parent favored over LOCAL, ACTS drivers.
* [Bug 1924] Billboard tally codes sometimes do not match operation,
  variables.
* Enable tickadj-like taming of wildly off-spec Windows clock using
  NTPD_TICKADJ_PPM env. var. specifying baseline slew.
* Upgrade to AutoGen 5.11.9 (and require it).
* Upgrade to libopts 35.0.10 from AutoGen 5.11.9pre8.

---
(4.2.6p3) 2011/01/03 Released by Harlan Stenn <stenn@ntp.org>

* [Bug 1764] Palisade driver doesn't build on Linux
* Create and use scripts/check--help when generating .texi files.
* Update bk triggers for the bk-5 release.
* Update genCommitLog for the bk-5 release.
* Update the copyright year.

---
(4.2.6p3-RC12) 2010/12/25 Released by Harlan Stenn <stenn@ntp.org>

* [Bug 1458] Can not compile NTP on FreeBSD 4.7.
* [Bug 1510] Add modes 20/21 for driver 8 to support RAWDCF @ 75 baud.
* [Bug 1618] Unreachable code in jjy_start(). (backport from ntp-dev)
* [Bug 1719] ntp-keygen -V crash. (backport)
* [Bug 1740] ntpdc treats many counters as signed. (backport)
* [Bug 1741] Enable multicast reception on each address (Windows).
* [Bug 1742] Fix a typo in an error message in the "build" script.
* [Bug 1743] Display timezone offset when showing time for sntp in the
local timezone.
* [Bug 1751] Support for Atari FreeMiNT OS.
* [Bug 1754] --version output should be more verbose.
* [Bug 1757] oncore snprintf("%m") doesn't expand %m.
* [Bug 1758] setsockopt IPV6_MULTICAST_IF with wrong ifindex.
* [Bug 1760] ntpd Windows interpolation cannot be disabled.
* [Bug 1762] manycastclient solicitation responses interfere.
* Upgrade to libopts 34.0.9 from AutoGen 5.11.6pre7.
* Relax minimum Automake version to 1.10 with updated libopts.m4.
* Suppress ntp-keygen OpenSSL version display for --help, --version,
display both build and runtime OpenSSL versions when they differ.
* Clean up m4 quoting in configure.ac, *.m4 files, resolving
  intermittent AC_LANG_PROGRAM possibly undefined errors.
* Clean up the SNTP documentation.
* Other manycastclient repairs:
  Separate handling of scope ID embedded in many in6_addr from ifindex
  used for IPv6 multicasting ioctls.
  Add INT_PRIVACY endpt bit flag for IPv6 RFC 4941 privacy addresses.
  Enable outbound multicast from only one address per interface in the
  same subnet, and in that case prefer embedded MAC address modified
  EUI-64 IPv6 addresses first, then static, and last RFC 4941 privacy
  addresses.
  Use setsockopt(IP[V6]_MULTICAST_IF) before each send to multicast to
  select the local source address, using the correct socket is not
  enough.

---
(4.2.6p3-RC11) 2010/11/28 Released by Harlan Stenn <stenn@ntp.org>

* [Bug 1725] ntpd sends multicast from only one address.
* [Bug 1728] In ntp_openssl.m4, don't add -I/usr/include or -L/usr/lib
  to CPPFLAGS or LDFLAGS.
* [Bug 1733] IRIX doesn't have 'head' (affects scripts/checkChangeLog).
* Remove log_msg() and debug_msg() from sntp in favor of msyslog().
* Use a single copy of libopts/, in sntp/.
* Upgrade libopts to 33.3.8.
* Bump minimum Automake version to 1.11, required for AM_COND_IF
  use in LIBOPTS_CHECK.
* Improvements to the 'build' script.

---
(4.2.6p3-RC10) 2010/11/14 Released by Harlan Stenn <stenn@ntp.org>

* [Bug 1681] More sntp logging cleanup.
* [Bug 1683] Non-localhost on loopback exempted from nic rules.

---
(4.2.6p3-RC9) 2010/11/10 Released by Harlan Stenn <stenn@ntp.org>

* [Bug 1574] sntp:set_time doesn't set tv_usec correctly.
* [Bug 1681] sntp logging cleanup.
* [Bug 1683] Interface binding does not seem to work as intended.
* [Bug 1691] Use first NMEA sentence each second.
* [Bug 1692] packageinfo.sh needs to be "sourced" using ./ .
* [Bug 1709] ntpdate ignores replies with equal receive and transmit
  timestamps.
* Backport sntp from -dev

---
(4.2.6p3-RC8) 2010/10/29 Released by Harlan Stenn <stenn@ntp.org>

* [Bug 1685] NMEA driver mode byte confusion.
* First cut at using scripts/checkChangeLog.

---
(4.2.6p3-RC7) 2010/10/25 Released by Harlan Stenn <stenn@ntp.org>

* [Bug 1676] NMEA: $GPGLL did not work after fix for Bug 1571.
* Added scripts/checkChangeLog.

---
(4.2.6p3-RC6) 2010/10/24 Released by Harlan Stenn <stenn@ntp.org>

* [Bug 1571] NMEA does not relate data to PPS edge.
* [Bug 1572] NMEA time adjustment for GPZDG buggy.
* [Bug 1675] Prohibit includefile remote config.

---
(4.2.6p3-RC5) 2010/10/22 Released by Harlan Stenn <stenn@ntp.org>

* [Bug 1649] Require NMEA checksum if $GPRMC or previously seen.
* [Bug 1669] NTP 4.2.6p2 fails to compile on IBM AIX 5.3.

---
(4.2.6p3-RC4) 2010/10/16 Released by Harlan Stenn <stenn@ntp.org>

* [Bug 1584] wrong SNMP type for precision, resolution.
* [Bug 1659] Need CLOCK_TRUETIME not CLOCK_TRUE.
* [Bug 1665] is_anycast() u_int32_t should be u_int32.
* ntpsnmpd, libntpq warning cleanup.

---
(4.2.6p3-RC3) 2010/10/14 Released by Harlan Stenn <stenn@ntp.org>

* [Bug 750] Non-existing device causes coredump with RIPE-NCC driver.
* [Bug 1080] ntpd on ipv6 routers very chatty.
* [Bug 1567] Support Arbiter 1093C Satellite Clock on Windows.
* [Bug 1581] printf format string mismatch leftover.
* [Bug 1584] ntpsnmpd OID must be mib-2.197.
* [Bug 1643] Range-check the decoding of the RIPE-NCC status codes.
* [Bug 1644] cvo.sh should use lsb_release to identify linux distros.
* [Bug 1659] Support Truetime Satellite Clocks on Windows.
* [Bug 1660] On some systems, test is in /usr/bin, not /bin.
* [Bug 1661] Re-indent refclock_ripencc.c.

---
(4.2.6p3-RC2) 2010/09/25 Released by Harlan Stenn <stenn@ntp.org>

* [Bug 1635] "filegen ... enable" is not default.
* [Bug 1636] yyparse() segfault after denied filegen remote config.

---
(4.2.6p3-RC1) 2010/09/18 Released by Harlan Stenn <stenn@ntp.org>

* [Bug 1344] ntpd on Windows exits without logging cause.

---
(4.2.6p3-beta1) 2010/09/11 Released by Harlan Stenn <stenn@ntp.org>

* [Bug 1573] Miscalculation of offset in sntp.
* [Bug 1595] empty last line in key file causes duplicate key to be added
* [Bug 1597] packet processing ignores RATE KoD packets, because of
  a bug in string comparison.
* [Bug 1581] ntp_intres.c size_t printf format string mismatch.

---
(4.2.6p2) 2010/07/09 Released by Harlan Stenn <stenn@ntp.org>

* [Bug 1581] size_t printf format string mismatches, IRIG string buffers
  undersized.  Mostly backported from earlier ntp-dev fixes by Juergen
  Perlinger.

---
(4.2.6p2-RC7) 2010/06/19 Released by Harlan Stenn <stenn@ntp.org>

* [Bug 1570] serial clock drivers get outdated input from kernel tty
  line buffer after startup
* [Bug 1575] use 'snprintf' with LIB_BUFLENGTH in inttoa.c, tvtoa.c and
  utvtoa.c
* [Bug 1576] sys/sysctl.h depends on sys/param.h on OpenBSD.

---
(4.2.6p2-RC6) 2010/06/12 Released by Harlan Stenn <stenn@ntp.org>

* [Bug 715] libisc Linux IPv6 interface iteration drops multicast flags.

---
(4.2.6p2-RC5) 2010/06/03 Released by Harlan Stenn <stenn@ntp.org>

* [Bug 1561] ntpq, ntpdc "passwd" prompts for MD5 password w/SHA1.
* [Bug 1565] sntp/crypto.c compile fails on MacOS over vsnprintf().
* Windows port: do not exit in ntp_timestamp_from_counter() without
  first logging the reason.
* Support "passwd blah" syntax in ntpq.

---
(4.2.6p2-RC4) 2010/05/19 Released by Harlan Stenn <stenn@ntp.org>

* [Bug 1555] 4.2.6p2-RC3 sntp illegal C (mixed code and declarations).

---
(4.2.6p2-RC3) 2010/05/11 Released by Harlan Stenn <stenn@ntp.org>

* [Bug 1325] unreachable code in sntp recv_bcst_data().
* [Bug 1459] sntp MD5 authentication does not work with ntpd.
* [Bug 1512] ntpsnmpd should connect to net-snmpd via a unix-domain
  socket by default.  Provide a command-line 'socket name' option.
* [Bug 1538] update refclock_nmea.c's call to getprotobyname().
* [Bug 1541] Fix wrong keyword for "maxclock".
* [Bug 1552] update and complete broadcast and crypto features in sntp.
* [Bug 1553] sntp/configure.ac OpenSSL support.
* Escape unprintable characters in a refid in ntpq -p billboard.
* Simplify hash client code by providing OpenSSL EVP_*() API when built
  without OpenSSL.  (from ntp-dev)
* Do not depend on ASCII values for ('A' - '0'), ('a' - '0') in sntp.
* Windows compiling hints/winnt.html update from G. Sunil Tej.

---
(4.2.6p2-RC2) 2010/04/27 Released by Harlan Stenn <stenn@ntp.org>

* [Bug 1465] Make sure time from TS2100 is not invalid (backport from
  ntp-dev).
* [Bug 1528] Fix EDITLINE_LIBS link order for ntpq and ntpdc.
* [Bug 1534] win32/include/isc/net.h conflicts with VC++ 2010 errno.h.
* [Bug 1535] "restrict -4 default" and "restrict -6 default" ignored.
* Remove --with-arlib from br-flock.

---
(4.2.6p2-RC1) 2010/04/18 Released by Harlan Stenn <stenn@ntp.org>

* [Bug 1503] Auto-enabling of monitor for "restrict ... limited" wrong.
* [Bug 1504] ntpdate tickles ntpd "discard minimum 1" rate limit if
  "restrict ... limited" is used.
* [Bug 1518] Windows ntpd should lock to one processor more
  conservatively.
* [Bug 1522] Enable range syntax "trustedkey (301 ... 399)".
* Update html/authopt.html controlkey, requestkey, and trustedkey docs.

---
(4.2.6p1) 2010/04/09 Released by Harlan Stenn <stenn@ntp.org>
(4.2.6p1-RC6) 2010/03/31 Released by Harlan Stenn <stenn@ntp.org>

* [Bug 1514] Typo in ntp_proto.c: fabs(foo < .4) should be fabs(foo) < .4.
* [Bug 1464] synchronization source wrong for refclocks ARCRON_MSF (27)
  and SHM (28).
* Correct Windows port's refclock_open() to return 0 on failure not -1.
* Correct CHU, dumbclock, and WWVB drivers to check for 0 returned from
  refclock_open() on failure.
* Correct "SIMUL=4 ./flock-build -1" to prioritize -1/--one.

---
(4.2.6p1-RC5) 2010/02/09 Released by Harlan Stenn <stenn@ntp.org>

* [Bug 1140] Clean up debug.html, decode.html, and ntpq.html.
* [Bug 1438] Remove dead code from sntp/networking.c.
* [Bug 1477] 1st non-gmake make in clone w/VPATH can't make COPYRIGHT.
* [Bug 1478] linking fails with undefined reference EVP_MD_pkey_type.
* [Bug 1479] Compilation fails because of not finding readline headers.
* [Bug 1480] snprintf() cleanup caused unterminated refclock IDs.
* [Bug 1484] ushort is not defined in QNX6.

---
(4.2.6p1-RC4) 2010/02/04 Released by Harlan Stenn <stenn@ntp.org>

* [Bug 1455] ntpd does not try /etc/ntp.audio as documented.
* [Bug 1467] Fix bogus rebuild of sntp/sntp.html
* [Bug 1470] "make distdir" in $srcdir builds keyword-gen, libntp.a.
* [Bug 1473] "make distcheck" before build can't make sntp/version.m4.
* [Bug 1474] ntp_keygen needs LCRYPTO after libntp.a.
* Convert many sprintf() calls to snprintf(), also strcpy(), strcat().
* Fix widely cut-n-pasted bug in refclock shutdown after failed start.
* Remove some dead code checking for emalloc() returning NULL.
* Remove arlib.

---
(4.2.6p1-RC3) 2010/01/24 Released by Harlan Stenn <stenn@ntp.org>

* Use TZ=UTC instead of TZ= when calling date in scripts/mkver.in .
* [Bug 1448] Some macros not correctly conditionally or absolutely defined
  on Windows.
* [Bug 1449] ntpsim.h in ntp_config.c should be used conditionally.
* [Bug 1450] Option to exclude warnings not unconditionally defined on Windows.
* [Bug 1127] Properly check the return of X590_verify() - missed one.
* [Bug 1439] .texi generation must wait until after binary is linked.
* [Bug 1440] Update configure.ac to support kfreebsd.
* [Bug 1445] IRIX does not have -lcap or support linux capabilities.
* [Bug 1451] CID 115: sntp leaks KoD entry when updating existing.
* [Bug 1453] Use $CC in config.cache filename in ./build script.

---
(4.2.6p1-RC2) 2009/12/25 Released by Harlan Stenn <stenn@ntp.org>

* [Bug 1411] Fix status messages in refclock_oncore.c.
* [Bug 1416] MAXDNAME undefined on Solaris 2.6.
* [Bug 1419] ntpdate, ntpdc, sntp, ntpd ignore configure --bindir.
* [Bug 1424] Fix check for rtattr (rtnetlink.h).
* [Bug 1425] unpeer by association ID sets up for duplicate free().
* [Bug 1426] scripts/VersionName needs . on the search path.
* [Bug 1427] quote missing in ./build - shows up on NetBSD.
* [Bug 1428] Use AC_HEADER_RESOLV to fix breaks from resolv.h
* [Bug 1429] ntpd -4 option does not reliably force IPv4 resolution.
* [Bug 1431] System headers must come before ntp headers in ntp_intres.c .
* [Bug 1434] HP-UX 11 ip_mreq undeclared, _HPUX_SOURCE helps some.
* [Bug 1435] sntp: Test for -lresolv using the same tests as in ntp.

---
(4.2.6p1-RC1) 2009/12/20 Released by Harlan Stenn <stenn@ntp.org>

* [Bug 1409] Put refclock_neoclock4x.c under the NTP COPYRIGHT notice.
  This should allow debian and other distros to add this refclock driver
  in further distro releases.
  Detect R2 hardware releases.
* [Bug 1412] m4/os_cflags.m4 caches results that depend on $CC.
* [Bug 1413] test OpenSSL headers regarding -Wno-strict-prototypes.
* [Bug 1414] Enable "make distcheck" success with BSD make.
* [Bug 1415] Fix Mac OS X link problem.
* [Bug 1418] building ntpd/ntpdc/ntpq statically with ssl fails.
* Build infrastructure updates to enable beta releases of ntp-stable.

---
(4.2.6) 2009/12/09 Released by Harlan Stenn <stenn@ntp.org>
* [Sec 1331] from4.2.4p8: DoS with mode 7 packets - CVE-2009-3563.
* [Bug 508] Fixed leap second handling for Windows.
(4.2.5p250-RC) 2009/11/30 Released by Harlan Stenn <stenn@ntp.org>
* sntp documentation updates.
* [Bug 761] internal resolver does not seem to honor -4/-6 qualifiers
* [Bug 1386] Deferred DNS doesn't work on NetBSD
* [Bug 1391] avoid invoking autogen twice for .c and .h files.
* [Bug 1397] shmget() refclock_shm failing because of file mode.
* Pass no_needed to ntp_intres as first part of fixing [Bug 975].
* Add ./configure --enable-force-defer-DNS to help debugging.
(4.2.5p249-RC) 2009/11/28 Released by Harlan Stenn <stenn@ntp.org>
* [Bug 1400] An empty KOD DB file causes sntp to coredump.
* sntp: documentation cleanup.
* sntp: clean up some error messages.
* sntp: Use the precision to control how many offset digits are shown.
* sntp: Show root dispersion.
* Cleanup from the automake/autoconf upgrades.
(4.2.5p248-RC) 2009/11/26 Released by Harlan Stenn <stenn@ntp.org>
* Prepare for the generation of sntp.html.
* Documentation changes from Dave Mills.
* [Bug 1387] Storage leak in ntp_intres (minor).
* [Bug 1389] buffer overflow in refclock_oncore.c
* [Bug 1391] .texi usage text from installed, not built binaries.
* [Bug 1392] intres retries duplicate assocations endlessly.
* Correct *-opts.h dependency so default 'get' action isn't used.
(4.2.5p247-RC) 2009/11/20 Released by Harlan Stenn <stenn@ntp.org>
* [Bug 1142] nodebug builds shed no light on -d, -D option failure.
* [Bug 1179] point out the problem with -i/--jaildir and -u/--user when
  they are disabled by configure.
* [Bug 1308] support systems that lack fork().
* [Bug 1343] sntp doesn't link on Solaris 7, needs -lresolv.
(4.2.5p246-RC) 2009/11/17 Released by Harlan Stenn <stenn@ntp.org>
* Upgrade to autogen-5.10
* [Bug 1378] Unnecessary resetting of peers during interface update.
* [Bug 1382] p245 configure --disable-dependency-tracking won't build.
* [Bug 1384] ntpq :config core dumped with a blank password.
(4.2.5p245-RC) 2009/11/14 Released by Harlan Stenn <stenn@ntp.org>
* Cleanup from Dave Mills.
* [Bug 1343] sntp illegal C does not compile on Solaris 7.
* [Bug 1381] Version .deps generated include file dependencies to allow
  known dependency-breaking changes to force .deps to be cleaned,
  triggered by changing the contents of deps-ver and/or sntp/deps-ver.
(4.2.5p244-RC) 2009/11/12 Released by Harlan Stenn <stenn@ntp.org>
* keygen.html updates from Dave Mills.
* [Bug 1003] ntpdc unconfig command doesn't prompt for keyid.
* [Bug 1376] Enable authenticated ntpq and ntpdc using newly-available
  digest types.
* ntp-keygen, Autokey OpenSSL build vs. run version mismatch is now a
  non-fatal warning.
(4.2.5p243-RC) 2009/11/11 Released by Harlan Stenn <stenn@ntp.org>
* [Bug 1226] Fix deferred DNS lookups.
* new crypto signature cleanup.
(4.2.5p242-RC) 2009/11/10 Released by Harlan Stenn <stenn@ntp.org>
* [Bug 1363] CID 92 clarify fallthrough case in clk_trimtsip.c
* [Bug 1366] ioctl(TIOCSCTTY, 0) fails on NetBSD *[0-2].* > 3.99.7.
* [Bug 1368] typos in libntp --without-crypto case
* [Bug 1371] deferred DNS lookup failing with INFO_ERR_AUTH.
* CID 87 dead code in ntpq.c atoascii().
* Fix authenticated ntpdc, broken in p240.
* Stub out isc/mem.h, shaving 47k from a MIPS ntpd binary.
* Shrink keyword scanner FSM entries from 64 to 32 bits apiece.
* Documention updates from Dave Mills.
* authkeys.c cleanup from Dave Mills.
(4.2.5p241-RC) 2009/11/07 Released by Harlan Stenn <stenn@ntp.org>
* html/authopt.html update from Dave Mills.
* Remove unused file from sntp/Makefile.am's distribution list.
* new crypto signature cleanup.
(4.2.5p240-RC) 2009/11/05 Released by Harlan Stenn <stenn@ntp.org>
* [Bug 1364] clock_gettime() not detected, need -lrt on Debian 5.0.3.
* Provide all of OpenSSL's signature methods for ntp.keys (FIPS 140-2).
(4.2.5p239-RC) 2009/10/30 Released by Harlan Stenn <stenn@ntp.org>
* [Bug 1357] bogus assert from refclock_shm.
* [Bug 1359] Debug message cleanup.
* CID 101: more pointer/array cleanup.
* [Bug 1356] core dump from refclock_nmea when can't open /dev/gpsU.
* [Bug 1358] AIX 4.3 sntp/networking.c IPV6_JOIN_GROUP undeclared.
* CID 101: pointer/array cleanup.
(4.2.5p238-RC) 2009/10/27 Released by Harlan Stenn <stenn@ntp.org>
* Changes from Dave Mills.
* driver4.html updates from Dave Mills.
* [Bug 1252] PPSAPI cleanup on ntpd/refclock_wwvb.c.
* [Bug 1354] libtool error building after bootstrap with Autoconf 2.64.
* Allow NTP_VPATH_HACK configure test to handle newer gmake versions.
* CIDs 94-99 make it more clearly impossible for sock_hash() to return
  a negative number.
* CID 105, 106 ensure ntpdc arrays are not overrun even if callers
  misbehave.
* CID 113 use va_end() in refclock_true.c true_debug().
* Get rid of configure tests for __ss_family and __ss_len when the more
  common ss_family and ss_len are present.
(4.2.5p237-RC) 2009/10/26 Released by Harlan Stenn <stenn@ntp.org>
* [Bug 610] NMEA support for using PPSAPI on a different device.
* [Bug 1238] use only fudge time2 to offset NMEA serial timestamp.
* [Bug 1355] ntp-dev won't compile on OpenBSD 4.6.
(4.2.5p236-RC) 2009/10/22 Released by Harlan Stenn <stenn@ntp.org>
* Cleanup from Dave Mills.
* [Bug 1343] ntpd/ntp_io.c close_fd() does not compile on Solaris 7.
* [Bug 1353] ntpq "rv 0 settimeofday" always shows UNKNOWN on unix.
* Do not attempt to execute built binaries from ntpd/Makefile when
  cross-compiling (keyword-gen and ntpd --saveconfigquit).
* sntp/main.c: Remove duplicate global adr_buf[] (also defined in
  networking.c) which Piotr Grudzinski identified breaking his build.
* Correct in6addr_any test in configure.ac to attempt link too.
(4.2.5p235-RC) 2009/10/18 Released by Harlan Stenn <stenn@ntp.org>
* [Bug 1343] lib/isc build breaks on systems without IPv6 headers.
(4.2.5p234-RC) 2009/10/16 Released by Harlan Stenn <stenn@ntp.org>
* [Bug 1339] redux, use unmodified lib/isc/win32/strerror.c and
  move #define strerror... to a header not used by lib/isc code.
* [Bug 1345] illegal 'grep' option prevents compilation.
* [Bug 1346] keyword scanner broken where char defaults to unsigned.
* [Bug 1347] ntpd/complete.conf missing multicastclient test case.
(4.2.5p233-RC) 2009/10/15 Released by Harlan Stenn <stenn@ntp.org>
* [Bug 1337] cast setsockopt() v4 address pointer to void *.
* [Bug 1342] ignore|drop one IPv6 address on an interface blocks all
  addresses on that interface.
* Documentation cleanup and updates.
(4.2.5p232-RC) 2009/10/14 Released by Harlan Stenn <stenn@ntp.org>
* [Bug 1302] OpenSSL under Windows needs applink support.
* [Bug 1337] fix incorrect args to setsockopt(fd, IP_MULTICAST_IF,...).
* [Bug 1339] Fix Windows-only ntp_strerror() infinite recursion.
* [Bug 1341] NMEA driver requires working PPSAPI #ifdef HAVE_PPSAPI.
* Construct ntpd keyword scanner finite state machine at compile time
  rather than at runtime, shrink entries from 40+ to 8 bytes.
* Update documentation for ntpq --old-rv, saveconfig, saveconfigdir,
  ntpd -I -L and -M, and interface/nic rules. (From Dave Hart)
* [Bug 1337] fix incorrect args to setsockopt(fd, IP_MULTICAST_IF,...)
(4.2.5p231-RC) 2009/10/10 Released by Harlan Stenn <stenn@ntp.org>
* [Bug 1335] Broadcast client degraded by wildcard default change.
(4.2.5p230-RC) 2009/10/09 Released by Harlan Stenn <stenn@ntp.org>
* Start the 4.2.6 Release Candidate cycle.
* Broadcast and transit phase cleanup from Dave Mills.
(4.2.5p229) 2009/10/07 Released by Harlan Stenn <stenn@ntp.org>
* [Bug 1334] ntpsnmpd undefined reference to `ntpqOptions'.
* Change ntpsnmpd/Makefile.am include file order to fix FreeBSD build.
(4.2.5p228) 2009/10/06 Released by Harlan Stenn <stenn@ntp.org>
* Reclaim syntax tree memory after application in ntpd built with
  configure --disable-saveconfig.
* [Bug 1135] ntpq uses sizeof(u_long) where sizeof(u_int32) is meant.
* [Bug 1333] ntpd --interface precedence over --novirtualips lost.
(4.2.5p227) 2009/10/05 Released by Harlan Stenn <stenn@ntp.org>
* [Bug 1135] :config fails with "Server disallowed request"
* [Bug 1330] disallow interface/nic rules when --novirtualips or
  --interface are used.
* [Bug 1332] ntpq -c 'rv 0 variablename' returns extra stuff.
* Add test of ntpd --saveconfigquit fidelity using new complete.conf.
* Documentation updates from Dave Hart/Dave Mills.
(4.2.5p226) 2009/10/04 Released by Harlan Stenn <stenn@ntp.org>
* [Bug 1318] Allow multiple -g options on ntpd command line.
* [Bug 1327] ntpq, ntpdc, ntp-keygen -d & -D should work with configure
  --disable-debugging.
* Add ntpd --saveconfigquit <filename> option for future build-time
  testing of saveconfig fidelity.
* Clockhop and autokey cleanup from Dave Mills.
* Documentation updates from Dave Mills.
(4.2.5p225) 2009/09/30 Released by Harlan Stenn <stenn@ntp.org>
* authopt documentation changes from Dave Mills/Dave Hart.
* [Bug 1324] support bracketed IPv6 numeric addresses for restrict.
(4.2.5p224) 2009/09/29 Released by Harlan Stenn <stenn@ntp.org>
* Clockhop and documentation fixes from Dave Mills.
* Remove "tos maxhop" ntp.conf knob.
(4.2.5p223) 2009/09/28 Released by Harlan Stenn <stenn@ntp.org>
* [Bug 1321] build doesn't work if . isn't on $PATH.
* [Bug 1323] Implement "revoke #" to match documentation, deprecate
  "crypto revoke #".
(4.2.5p222) 2009/09/27 Released by Harlan Stenn <stenn@ntp.org>
* Update libisc code using bind-9.6.1-P1.tar.gz, rearrange our copy to
  mirror the upstream layout (lib/isc/...), and merge in NTP-local
  modifications to libisc.  There is a new procedure to ease future
  libisc merges using a separate "upstream" bk repo.  That will enable
  normal bk pull automerge to handle carrying forward any local changes
  and should enable us to take updated libisc snapshots more often.
* Updated build and flock-build scripts.  flock-build --one is a way
  to perform a flock-build compatible solitary build, handy for a repo
  clone's first build on a machine with autoconf, automake, etc.
* Compiling ntp_parser.y using BSD make correctly places ntp_parser.h
  in the top-level ntpd directory instead of A.*/ntpd.
* bootstrap script updated to remove potentially stale .deps dirs.
* Remove unneeded Makefile.am files from the lib/isc/include tree.
(4.2.5p221) 2009/09/26 Released by Harlan Stenn <stenn@ntp.org>
* [Bug 1316] segfault if refclock_nmea can't open file.
* [Bug 1317] Distribute cvo.sh.
(4.2.5p220) 2009/09/25 Released by Harlan Stenn <stenn@ntp.org>
* Rearrange libisc code to match the upstream layout in BIND.  This is
  step one of two, changing the layout but keeping our existing libisc.
(4.2.5p219) 2009/09/24 Released by Harlan Stenn <stenn@ntp.org>
* [Bug 1315] "interface ignore 0.0.0.0" is ignored.
* add implicit "nic ignore all" rule before any rules from ntp.conf, so
  "nic listen eth0" alone means the same as "-I eth0".
* add wildcard match class for interface/nic rules.
* fix mistaken carryover of prefixlen from one rule to the next.
* Ensure IPv6 localhost address ::1 is included in libisc's Windows IPv6
  address enumeration, allowing ntpq and ntpdc's hardcoding to 127.0.0.1 
  on Windows to end.
(4.2.5p218) 2009/09/21 Released by Harlan Stenn <stenn@ntp.org>
* [Bug 1314] saveconfig emits -4 and -6 on when not given.
* correct parsing and processing of setvar directive.
* highlight location of ntpq :config syntax errors with ^.
* clarify (former) NO_ARG, SINGLE_ARG, MULTIPLE_ARG renaming to
  FOLLBY_TOKEN, FOLLBY_STRING, FOLLBY_STRINGS_TO_EOC.
* parser, saveconfig cleanup to store T_ identifiers in syntax tree.
(4.2.5p217) 2009/09/20 Released by Harlan Stenn <stenn@ntp.org>
* [Bug 1300] reject remote configuration of dangerous items.
(4.2.5p216) 2009/09/19 Released by Harlan Stenn <stenn@ntp.org>
* [Bug 1312] ntpq/ntpdc MD5 passwords truncated to 8 chars on Suns.
* CID 10 missing free(up); in refclock_palisade.c error return, again.
* CID 83 added assertion to demonstrate config_nic_rules() does not
  call strchr(NULL, '/').
(4.2.5p215) 2009/09/18 Released by Harlan Stenn <stenn@ntp.org>
* [Bug 1292] Workaround last VC6 unsigned __int64 kink.
(4.2.5p214) 2009/09/17 Released by Harlan Stenn <stenn@ntp.org>
* [Bug 1303] remove top-level "autokey" directive.
* use "nic listen 192.168.0.0/16" instead of
  "nic listen 192.168.0.0 prefixlen 16".
(4.2.5p213) 2009/09/16 Released by Harlan Stenn <stenn@ntp.org>
* [Bug 1310] fix Thunderbolt mode in refclock_palisade.c
(4.2.5p212) 2009/09/15 Released by Harlan Stenn <stenn@ntp.org>
* [Bug 983] add interface [listen | ignore | drop] ... directive.
* [Bug 1243] MD5auth_setkey zero-fills key from first zero octet.
* [Bug 1295] leftover fix, do not crash on exit in free_config_trap()
  when "trap 1.2.3.4" is used without any further options.
* [Bug 1311] 4.2.5p211 doesn't build in no-debug mode.
* document interface (alias nic) and unpeer.
* Correct syntax error line & column numbers.
* CID 79: kod_init_kod_db() fails to fclose(db_s) in two error paths.
* CID 80: attempt to quiet Coverity false positive re: leaking "reason"
  in main().
* Documentation updates from Dave Mills.
* CID 81: savedconfig leaked in save_config().
* Make the code agree with the spec and the book (Dave Mills).
(4.2.5p211) 2009/09/14 Released by Harlan Stenn <stenn@ntp.org>
* [Bug 663] respect ntpq -c and -p order on command line.
* [Bug 1292] more VC6 unsigned __int64 workarounds.
* [Bug 1296] Added Support for Trimble Acutime Gold.
(4.2.5p210) 2009/09/06 Released by Harlan Stenn <stenn@ntp.org>
* [Bug 1294] Use OPENSSL_INC and OPENSSL_LIB macros for Windows
  and remove unnecessary reference to applink.c for Windows
* [Bug 1295] trap directive options are not optional.
* [Bug 1297] yylex() must always set yylval before returning.
(4.2.5p209) 2009/09/01 Released by Harlan Stenn <stenn@ntp.org>
* [Bug 1290] Fix to use GETTIMEOFDAY macro
* [Bug 1289] Update project files for VC6, VS2003, VS2005, VS 2008
(4.2.5p208) 2009/08/30 Released by Harlan Stenn <stenn@ntp.org>
* [Bug 1293] make configuration dumper ready for release, specifically:
* rename ntpq dumpcfg command to "saveconfig".
* require authentication for saveconfig.
* "restrict ... nomodify" prevents saveconfig and :config.
* "saveconfig ." shorthand to save to startup configuration file.
* support strftime() substitution in saveconfig arg to timestamp
  the output filename, for example "saveconfig %Y%m%d-%H%M%S.conf".
* display saveconfig response message from ntpd in ntpq.
* save output filename in "savedconfig" variable, fetched with ntpq -c
  "rv 0 savedconfig".
* document saveconfig in html/ntpq.html.
* add ./configure --disable-saveconfig to build a smaller ntpd.
* log saveconfig failures and successes to syslog.
(4.2.5p207) 2009/08/29 Released by Harlan Stenn <stenn@ntp.org>
* [Bug 1292] Minor Windows source tweaks for VC6-era SDK headers.
(4.2.5p206) 2009/08/26 Released by Harlan Stenn <stenn@ntp.org>
* accopt.html typo fixes from Dave Mills.
* [Bug 1283] default to remembering KoD in sntp.
* clean up numerous sntp/kod_management.c bugs.
* use all addresses resolved from each DNS name in sntp.
(4.2.5p205) 2009/08/18 Released by Harlan Stenn <stenn@ntp.org>
* accopt.html typo fixes from Dave Mills.
* [Bug 1285] Log ntpq :config/config-from-file events.
* [Bug 1286] dumpcfg omits statsdir, mangles filegen.
(4.2.5p204) 2009/08/17 Released by Harlan Stenn <stenn@ntp.org>
* [Bug 1284] infinite loop in ntpd dumping more than one trustedkey
(4.2.5p203) 2009/08/16 Released by Harlan Stenn <stenn@ntp.org>
* Add ntpq -c dumpcfg, Google Summer of Code project of Max Kuehn
(4.2.5p202) 2009/08/14 Released by Harlan Stenn <stenn@ntp.org>
* install the binary and man page for sntp.
(4.2.5p201) 2009/08/13 Released by Harlan Stenn <stenn@ntp.org>
* sntp: out with the old, in with the new.
(4.2.5p200) 2009/08/12 Released by Harlan Stenn <stenn@ntp.org>
* [Bug 1281] Build ntpd on Windows without big SDK download, burn,
  and install by checking in essentially unchanging messages.mc build
  products to avoid requiring mc.exe, which is not included with VC++
  2008 EE.
(4.2.5p199) 2009/08/09 Released by Harlan Stenn <stenn@ntp.org>
* [Bug 1279] Cleanup for warnings from Veracode static analysis.
(4.2.5p198) 2009/08/03 Released by Harlan Stenn <stenn@ntp.org>
* Upgrade to autogen-5.9.9-pre5.
(4.2.5p197) 2009/07/30 Released by Harlan Stenn <stenn@ntp.org>
* The build script now has . at the end of PATH for config.guess.
(4.2.5p196) 2009/07/29 Released by Harlan Stenn <stenn@ntp.org>
* [Bug 1272] gsoc_sntp IPv6 build problems under HP-UX 10.
* [Bug 1273] CID 10: Palisade leaks unit struct in error path.
* [Bug 1274] CID 67: ensure resolve_hosts() output count and pointers
  are consistent.
* [Bug 1275] CID 45: CID 46: old sntp uses uninitialized guesses[0],
  precs[0].
* [Bug 1276] CID 52: crypto_xmit() may call crypto_alice[23]()
  with NULL peer.
(4.2.5p195) 2009/07/27 Released by Harlan Stenn <stenn@ntp.org>
* cvo.sh: Add support for CentOS, Fedora, Slackware, SuSE, and QNX.
(4.2.5p194) 2009/07/26 Released by Harlan Stenn <stenn@ntp.org>
* Documentation updates from Dave Mills.
* Use scripts/cvo.sh in the build script to get better subdir names.
(4.2.5p193) 2009/07/25 Released by Harlan Stenn <stenn@ntp.org>
* [Bug 1261] CID 34: simulate_server() rbuf.msg_flags uninitialized.
* [Bug 1262] CID 35: xpkt.mac uninitialized in simulate_server().
* [Bug 1263] CID 37: CID 38: CID 40: CID 43: multiple refclocks 
  uninitialized tm_zone (arc, chronolog, dumbclock, pcf).
* [Bug 1264] CID 64: gsoc_sntp on_wire() frees wrong ptr receiving KoD.
* [Bug 1265] CID 65: CID 66: gsoc_sntp on_wire() leaks x_pkt, r_pkt.
* [Bug 1266] CID 39: datum_pts_start() uninitialized arg.c_ospeed.
* [Bug 1267] CID 44: old sntp handle_saving() writes stack garbage to
  file when clearing.
* [Bug 1268] CID 63: resolve_hosts() leaks error message buffer.
* [Bug 1269] CID 74: use assertion to ensure move_fd() does not return
  negative descriptors.
* [Bug 1270] CID 70: gsoc_sntp recv_bcst_data mdevadr.ipv6mr_interface
  uninitialized.
(4.2.5p192) 2009/07/24 Released by Harlan Stenn <stenn@ntp.org>
* [Bug 965] CID 42: ss_family uninitialized.
* [Bug 1250] CID 53: kod_init_kod_db() overruns kod_db malloc'd buffer.
* [Bug 1251] CID 68: search_entry() mishandles dst argument.
* [Bug 1252] CID 32: Quiet Coverity warning with assertion.
* [Bug 1253] CID 50: gsoc_sntp/crypto.c auth_init() always returns a 
  list with one entry.
* [Bug 1254] CID 56: tv_to_str() leaks a struct tm each call.
* [Bug 1255] CID 55: pkt_output() leaks a copy of each packet.
* [Bug 1256] CID 51: Coverity doesn't recognize our assertion macros as
  terminal.
* [Bug 1257] CID 57: gsoc_sntp auth_init() fails to fclose(keyfile).
* [Bug 1258] CID 54: gsoc_sntp resolve_hosts() needs simplification.
* [Bug 1259] CID 59: gsoc_sntp recv_bcast_data() fails to free(rdata)
  on error paths.
* [Bug 1260] CID 60: gsoc_sntp recvpkt() fails to free(rdata).
* Updated to AutoGen-5.9.9pre2.
(4.2.5p191) 2009/07/21 Released by Harlan Stenn <stenn@ntp.org>
* Updated to AutoGen-5.9.9pre1.
(4.2.5p190) 2009/07/20 Released by Harlan Stenn <stenn@ntp.org>
* Updated to AutoGen-5.9.8.
* [Bug 1248] RES_MSSNTP typo in ntp_proto.c.
* [Bug 1246] use a common template for singly-linked lists, convert most
  doubly-linked lists to singly-linked.
* Log warning about signd blocking when restrict mssntp used.
(4.2.5p189) 2009/07/16 Released by Harlan Stenn <stenn@ntp.org>
* Documentation cleanup from Dave Mills.
(4.2.5p188) 2009/07/15 Released by Harlan Stenn <stenn@ntp.org>
* [Bug 1245] Broken xmt time sent in fast_xmit() of 4.2.5p187.
(4.2.5p187) 2009/07/11 Released by Harlan Stenn <stenn@ntp.org>
* [Bug 1042] multicast listeners IPv4+6 ignore new interfaces.
* [Bug 1237] Windows serial code treat CR and LF both as line
  terminators.
* [Bug 1238] use fudge time2 for serial timecode offset in NMEA driver.
* [Bug 1242] Remove --enable-wintime, symmetric workaround is now
  always enabled.
* [Bug 1244] NTP_INSIST(fd != maxactivefd) failure in intres child
* Added restrict keyword "mssntp" for Samba4 DC operation, by Dave Mills.
(4.2.5p186) 2009/07/08 Released by Harlan Stenn <stenn@ntp.org>
* ntp_proto.c cleanup from Dave Mills.
(4.2.5p185) 2009/07/01 Released by Harlan Stenn <stenn@ntp.org>
* Documentation updates from Dave Mills.
* [Bug 1234] convert NMEA driver to use common PPSAPI code.
* timepps-Solaris.h pps_handle_t changed from pointer to scalar
* Spectracom refclock added to Windows port of ntpd
* [Bug 1236] Declaration order fixed.
* Bracket private ONCORE debug statements with #if 0 rather than #ifdef
  DEBUG
* Delete ONCORE debug statement that is now handled elsewhere.
(4.2.5p184) 2009/06/24 Released by Harlan Stenn <stenn@ntp.org>
* [Bug 1233] atom refclock fudge time1 sign flipped in 4.2.5p164.
(4.2.5p183) 2009/06/23 Released by Harlan Stenn <stenn@ntp.org>
* [Bug 1196] setsockopt(SO_EXCLUSIVEADDRUSE) can fail on Windows 2000
  and earlier with WSAINVAL, do not log a complaint in that case.
* [Bug 1210] ONCORE driver terminates ntpd without logging a reason.
* [Bug 1218] Correct comment in refclock_oncore on /etc/ntp.oncore*
  configuration file search order.
* Change ONCORE driver to log using msyslog as well as to any
  clockstats file.
* [Bug 1231] ntpsnmpd build fails after sockaddr union changes.
(4.2.5p182) 2009/06/18 Released by Harlan Stenn <stenn@ntp.org>
* Add missing header dependencies to the ntpdc layout verification.
* prefer.html updates from Dave Mills.
* [Bug 1205] Add ntpd --usepcc and --pccfreq options on Windows
* [Bug 1215] unpeer by association ID
* [Bug 1225] Broadcast address miscalculated on Windows 4.2.5p180
* [Bug 1229] autokey segfaults in cert_install().
* Use a union for structs sockaddr, sockaddr_storage, sockaddr_in, and
  sockaddr_in6 to remove casts and enable type checking.  Collapse
  some previously separate IPv4/IPv6 paths into a single codepath.
(4.2.5p181) 2009/06/06 Released by Harlan Stenn <stenn@ntp.org>
* [Bug 1206] Required compiler changes for Windows
* [Bug 1084] PPSAPI for ntpd on Windows with DLL backends
* [Bug 1204] Unix-style refclock device paths on Windows
* [Bug 1205] partial fix, disable RDTSC use by default on Windows
* [Bug 1208] decodenetnum() buffer overrun on [ with no ]
* [Bug 1211] keysdir free()d twice #ifdef DEBUG
* Enable ONCORE, ARCRON refclocks on Windows (untested)
(4.2.5p180) 2009/05/29 Released by Harlan Stenn <stenn@ntp.org>
* [Bug 1200] Enable IPv6 in Windows port
* Lose FLAG_FIXPOLL, from Dave Mills.
(4.2.5p179) 2009/05/23 Released by Harlan Stenn <stenn@ntp.org>
* [Bug 1041] xmt -> aorg timestamp cleanup from Dave Mills,
  reported by Dave Hart.
* [Bug 1193] Compile error: conflicting types for emalloc.
* [Bug 1196] VC6 winsock2.h does not define SO_EXCLUSIVEADDRUSE.
* Leap/expire cleanup from Dave Mills.
(4.2.5p178) 2009/05/21 Released by Harlan Stenn <stenn@ntp.org>
* Provide erealloc() and estrdup(), a la emalloc().
* Improve ntp.conf's parser error messages.
* [Bug 320] "restrict default ignore" does not affect IPv6.
* [Bug 1192] "restrict -6 ..." reports a syntax error.
(4.2.5p177) 2009/05/18 Released by Harlan Stenn <stenn@ntp.org>
* Include 4.2.4p7
* [Bug 1174] nmea_shutdown assumes that nmea has a unit assigned
* [Bug 1190] NMEA refclock fudge flag4 1 obscures position in timecode
* Update NMEA refclock documentation in html/drivers/driver20.html
(4.2.5p176) 2009/05/13 Released by Harlan Stenn <stenn@ntp.org>
* [Bug 1154] mDNS registration should be done later, repeatedly and only
  if asked for. (second try for fix)
(4.2.5p175) 2009/05/12 Released by Harlan Stenn <stenn@ntp.org>
* Include 4.2.4p7-RC7
* [Bug 1180] ntpd won't start with more than ~1000 interfaces
* [Bug 1182] Documentation typos and missing bits.
* [Bug 1183] COM port support should extend past COM3
* [Bug 1184] ntpd is deaf when restricted to second IP on the same net
* Clean up configure.ac NTP_CACHEVERSION interface, display cache
  version when clearing.  Fixes a regression.
(4.2.5p174) 2009/05/09 Released by Harlan Stenn <stenn@ntp.org>
* Stale leapsecond file fixes from Dave Mills.
(4.2.5p173) 2009/05/08 Released by Harlan Stenn <stenn@ntp.org>
* Include 4.2.4p7-RC6
(4.2.5p172) 2009/05/06 Released by Harlan Stenn <stenn@ntp.org>
* [Bug 1175] Instability in PLL daemon mode.
* [Bug 1176] refclock_parse.c does not compile without PPSAPI.
(4.2.5p171) 2009/05/04 Released by Harlan Stenn <stenn@ntp.org>
* Autokey documentation cleanup from Dave Mills.
* [Bug 1171] line editing libs found without headers (Solaris 11)
* [Bug 1173] NMEA refclock fails with Solaris PPSAPI
* Fix problem linking msntp on Solaris when sntp subdir is configured
  before parent caused by different gethostent library search order.
* Do not clear config.cache when it is  empty.
(4.2.5p170) 2009/05/02 Released by Harlan Stenn <stenn@ntp.org>
* [Bug 1152] adjust PARSE to new refclock_pps logic
* Include 4.2.4p7-RC5
* loopfilter FLL/PLL crossover cleanup from Dave Mills.
* Documentation updates from Dave Mills.
* ntp-keygen cleanup from Dave Mills.
* crypto API cleanup from Dave Mills.
* Add NTP_CACHEVERSION mechanism to ignore incompatible config.cache
* Enable gcc -Wstrict-overflow for gsoc_sntp as well
(4.2.5p169) 2009/04/30 Released by Harlan Stenn <stenn@ntp.org>
* [Bug 1171] Note that we never look for -lreadline by default.
* [Bug 1090] Fix bogus leap seconds in refclock_hpgps.
(4.2.5p168) 2009/04/29 Released by Harlan Stenn <stenn@ntp.org>
* Include 4.2.4p7-RC4
* [Bug 1169] quiet compiler warnings
* Re-enable gcc -Wstrict-prototypes when not building with OpenSSL
* Enable gcc -Wstrict-overflow
* ntpq/ntpdc emit newline after accepting password on Windows
* Updates from Dave Mills:
* ntp-keygen.c: Updates.
* Fix the error return and syslog function ID in refclock_{param,ppsapi}.
* Make sure syspoll is within the peer's minpoll/maxpoll bounds.
* ntp_crypto.c: Use sign_siglen, not len. sign key filename cleanup.
* Bump NTP_MAXEXTEN from 1024 to 2048, update values for some field lengths.
* m4/ntp_lineeditlibs.m4: fix warnings from newer Autoconf
* [Bug 1166] Remove truncation of position (blanking) code in refclock_nmea.c
(4.2.5p167) 2009/04/26 Released by Harlan Stenn <stenn@ntp.org>
* Crypto cleanup from Dave Mills.
(4.2.5p166) 2009/04/25 Released by Harlan Stenn <stenn@ntp.org>
* [Bug 1165] Clean up small memory leaks in the  config file parser
* Correct logconfig keyword declaration to MULTIPLE_ARG
* Enable filename and line number leak reporting on Windows when built
  DEBUG for all the typical C runtime allocators such as calloc,
  malloc, and strdup.  Previously only emalloc calls were covered.
* Add DEBUG-only code to free dynamically allocated memory that would
  otherwise remain allocated at ntpd exit, to allow less forgivable
  leaks to stand out in leaks reported after exit.
* Ensure termination of strings in ports/winnt/libisc/isc_strerror.c
  and quiet compiler warnings.
* [Bug 1057] ntpdc unconfig failure
* [Bug 1161] unpeer AKA unconfig command for ntpq :config
* PPS and crypto cleanup in ntp_proto.c from Dave Mills.
(4.2.5p165) 2009/04/23 Released by Harlan Stenn <stenn@ntp.org>
* WWVB refclock cleanup from Dave Mills.
* Code cleanup: requested_key -> request_key.
* [Bug 833] ignore whitespace at end of remote configuration lines
* [Bug 1033] ntpdc/ntpq crash prompting for keyid on Windows
* [Bug 1028] Support for W32Time authentication via Samba.
* quiet ntp_parser.c malloc redeclaration warning
* Mitigation and PPS/PPSAPI cleanup from Dave Mills.
* Documentation updates from Dave Mills.
* timepps-Solaris.h patches from Dave Hart.
(4.2.5p164) 2009/04/22 Released by Harlan Stenn <stenn@ntp.org>
* Include 4.2.4p7-RC3
* PPS/PPSAPI cleanup from Dave Mills.
* Documentation updates from Dave Mills.
* [Bug 1125] C runtime per-thread initialization on Windows
* [Bug 1152] temporarily disable refclock_parse, refclock_true until
  maintainers can repair build break from pps_sample()
* [Bug 1153] refclock_nmea should not mix UTC with GPS time
* [Bug 1159] ntpq overlap diagnostic message test buggy
(4.2.5p163) 2009/04/10 Released by Harlan Stenn <stenn@ntp.org>
(4.2.5p162) 2009/04/09 Released by Harlan Stenn <stenn@ntp.org>
* Documentation updates from Dave Mills.
* Mitigation and PPS cleanup from Dave Mills.
* Include 4.2.4p7-RC2
* [Bug 216] New interpolation scheme for Windows eliminates 1ms jitter
* remove a bunch of #ifdef SYS_WINNT from portable code
* 64-bit time_t cleanup for building on newer Windows compilers
* Only set CMOS clock during ntpd exit on Windows if the computer is
  shutting down or restarting.
* [Bug 1148] NMEA reference clock improvements
* remove deleted gsoc_sntp/utilities.o from repository so that .o build
  products can be cleaned up without corrupting the repository.
(4.2.5p161) 2009/03/31 Released by Harlan Stenn <stenn@ntp.org>
* Documentation updates from Dave Mills.
(4.2.5p160) 2009/03/30 Released by Harlan Stenn <stenn@ntp.org>
* [Bug 1141] refclock_report missing braces cause spurious "peer event:
  clock clk_unspec" log entries
* Include 4.2.4p7-RC1
(4.2.5p159) 2009/03/28 Released by Harlan Stenn <stenn@ntp.org>
* "bias" changes from Dave Mills.
(4.2.5p158) 2009/01/30 Released by Harlan Stenn <stenn@ntp.org>
* Fix [CID 72], a typo introduced at the latest fix to prettydate.c.
(4.2.5p157) 2009/01/26 Released by Harlan Stenn <stenn@ntp.org>
* Cleanup/fixes for ntp_proto.c and ntp_crypto.c from Dave Mills.
(4.2.5p156) 2009/01/19 Released by Harlan Stenn <stenn@ntp.org>
* [Bug 1118] Fixed sign extension for 32 bit time_t in caljulian() and prettydate().
  Fixed some compiler warnings about missing prototypes.
  Fixed some other simple compiler warnings.
* [Bug 1119] [CID 52] Avoid a possible null-dereference in ntp_crypto.c.
* [Bug 1120] [CID 51] INSIST that peer is non-null before we dereference it.
* [Bug 1121] [CID 47] double fclose() in ntp-keygen.c.
(4.2.5p155) 2009/01/18 Released by Harlan Stenn <stenn@ntp.org>
* Documentation updates from Dave Mills.
* CHU frequency updates.
* Design assertion fixes for ntp_crypto.c from Dave Mills.
(4.2.5p154) 2009/01/13 Released by Harlan Stenn <stenn@ntp.org>
* [Bug 992] support interface event change on Linux from
  Miroslav Lichvar.
(4.2.5p153) 2009/01/09 Released by Harlan Stenn <stenn@ntp.org>
* Renamed gsoc_sntp/:fetch-stubs to gsoc_sntp/fetch-stubs to avoid
  file name problems under Windows.
  Removed German umlaut from log msg for 4.2.5p142.
(4.2.5p152) 2009/01/08 Released by Harlan Stenn <stenn@ntp.org>
* Include 4.2.4p6: 2009/01/08 Released by Harlan Stenn <stenn@ntp.org>
(4.2.5p151) 2008/12/23 Released by Harlan Stenn <stenn@ntp.org>
* Stats file logging cleanup from Dave Mills.
(4.2.5p150) 2008/12/15 Released by Harlan Stenn <stenn@ntp.org>
* [Bug 1099] Fixed wrong behaviour in sntp's crypto.c.
* [Bug 1103] Fix 64-bit issues in the new calendar code.
(4.2.5p149) 2008/12/05 Released by Harlan Stenn <stenn@ntp.org>
* Fixed mismatches in data types and OID definitions in ntpSnmpSubAgent.c
* added a premliminary MIB file to ntpsnmpd (ntpv4-mib.mib)
(4.2.5p148) 2008/12/04 Released by Harlan Stenn <stenn@ntp.org>
* [Bug 1070] Fix use of ntpq_parsestring() in ntpsnmpd.
(4.2.5p147) 2008/11/27 Released by Harlan Stenn <stenn@ntp.org>
* Update gsoc_sntp's GCC warning code.
(4.2.5p146) 2008/11/26 Released by Harlan Stenn <stenn@ntp.org>
* Update Solaris CFLAGS for gsoc_sntp.
(4.2.5p145) 2008/11/20 Released by Harlan Stenn <stenn@ntp.org>
* Deal with time.h for sntp under linux.
* Provide rpl_malloc() for sntp for systems that need it.
* Handle ss_len and socklen type for sntp.
* Fixes to the sntp configure.ac script.
* Provide INET6_ADDRSTRLEN if it is missing.
* [Bug 1095] overflow in caljulian.c.
(4.2.5p144) 2008/11/19 Released by Harlan Stenn <stenn@ntp.org>
* Use int32, not int32_t.
* Avoid the sched*() functions under OSF - link problems.
(4.2.5p143) 2008/11/17 Released by Harlan Stenn <stenn@ntp.org>
* sntp cleanup and fixes.
(4.2.5p142) 2008/11/16 Released by Harlan Stenn <stenn@ntp.org>
* Imported GSoC SNTP code from Johannes Maximilian Kuehn.
(4.2.5p141) 2008/11/13 Released by Harlan Stenn <stenn@ntp.org>
* New caltontp.c and calyearstart.c from Juergen Perlinger.
(4.2.5p140) 2008/11/12 Released by Harlan Stenn <stenn@ntp.org>
* Cleanup lint from the ntp_scanner files.
* [Bug 1011] gmtime() returns NULL on windows where it would not under Unix.
* Updated caljulian.c and prettydate.c from Juergen Perlinger.
(4.2.5p139) 2008/11/11 Released by Harlan Stenn <stenn@ntp.org>
* Typo fix to driver20.html.
(4.2.5p138) 2008/11/10 Released by Harlan Stenn <stenn@ntp.org>
* [Bug 474] --disable-ipv6 is broken.
* IPv6 interfaces were being looked for twice.
* SHM driver grabs more samples, add clockstats
* decode.html and driver20.html updates from Dave Mills.
(4.2.5p137) 2008/11/01 Released by Harlan Stenn <stenn@ntp.org>
* [Bug 1069] #undef netsnmp's PACKAGE_* macros.
* [Bug 1068] Older versions of netsnmp do not have netsnmp_daemonize().
(4.2.5p136) 2008/10/27 Released by Harlan Stenn <stenn@ntp.org>
* [Bug 1078] statsdir configuration parsing is broken.
(4.2.5p135) 2008/09/23 Released by Harlan Stenn <stenn@ntp.org>
* [Bug 1072] clock_update should not allow updates older than sys_epoch.
(4.2.5p134) 2008/09/17 Released by Harlan Stenn <stenn@ntp.org>
* Clean up build process for ntpsnmpd.
(4.2.5p133) 2008/09/16 Released by Harlan Stenn <stenn@ntp.org>
* Add options processing to ntpsnmpd.
* [Bug 1062] Check net-snmp headers before deciding to build ntpsnmpd.
* Clean up the libntpq.a build.
* Regenerate ntp_parser.[ch] from ntp_parser.y
(4.2.5p132) 2008/09/15 Released by Harlan Stenn <stenn@ntp.org>
* [Bug 1067] Multicast DNS service registration must come after the fork
  on Solaris.
* [Bug 1066] Error messages should log as errors.
(4.2.5p131) 2008/09/14 Released by Harlan Stenn <stenn@ntp.org>
* [Bug 1065] Re-enable support for the timingstats file.
(4.2.5p130) 2008/09/13 Released by Harlan Stenn <stenn@ntp.org>
* [Bug 1064] Implement --with-net-snmp-config=progname
* [Bug 1063] ntpSnmpSubagentObject.h is missing from the distribution.
(4.2.5p129) 2008/09/11 Released by Harlan Stenn <stenn@ntp.org>
* Quiet some libntpq-related warnings.
(4.2.5p128) 2008/09/08 Released by Harlan Stenn <stenn@ntp.org>
* Import Heiko Gerstung's GSoC2008 NTP MIB daemon.
(4.2.5p127) 2008/09/01 Released by Harlan Stenn <stenn@ntp.org>
* Regenerate ntpd/ntp_parser.c
(4.2.5p126) 2008/08/31 Released by Harlan Stenn <stenn@ntp.org>
* Stop libtool-1.5 from looking for C++ or Fortran.
* [BUG 610] Documentation update for NMEA reference clock driver.
* [Bug 828] Fix IPv4/IPv6 address parsing.
* Changes from Dave Mills:
  Documentation updates.
  Fix a corner case where a frequency update was reported but not set.
  When LEAP_NOTINSYNC->LEAP_NOWARNING, call crypto_update() if we have
  crypto_flags.
(4.2.5p125) 2008/08/18 Released by Harlan Stenn <stenn@ntp.org>
* [Bug 1052] Add linuxPPS support to ONCORE driver.
(4.2.5p124) 2008/08/17 Released by Harlan Stenn <stenn@ntp.org>
* Documentation updates from Dave Mills.
* Include 4.2.4p5: 2008/08/17 Released by Harlan Stenn <stenn@ntp.org>
* [Bug 861] leap info was not being transmitted.
* [Bug 1046] refnumtoa.c is using the wrong header file.
* [Bug 1047] enable/disable options processing fix.
* header file cleanup.
* [Bug 1037] buffer in subroutine was 1 byte short.
* configure.ac: cleanup, add option for wintime, and lay the groundwork
  for the changes needed for bug 1028.
* Fixes from Dave Mills: 'bias' and 'interleave' work.  Separate
  phase and frequency discipline (for long poll intervals).  Update
  TAI function to match current leapsecond processing.
* Documentation updates from Dave Mills.
* [Bug 1037] Use all 16 of the MD5 passwords generated by ntp-keygen.
* Fixed the incorrect edge parameter being passed to time_pps_kcbind in
  NMEA refclock driver.
* [Bug 399] NMEA refclock driver does not honor time1 offset if flag3 set.
* [Bug 985] Modifications to NMEA reference clock driver to support Accord
  GPS Clock.
* poll time updates from Dave Mills.
* local refclock documentation updates from Dave Mills.
* [Bug 1022] Fix compilation problems with yesterday's commit.
* Updates and cleanup from Dave Mills:
  I've now spent eleven months of a sabbatical year - 7 days a week, 6-10
  hours most days - working on NTP. I have carefully reviewed every major
  algorithm, examined its original design and evolution from that design.
  I've trimmed off dead code and briar patches and did zillions of tests
  contrived to expose evil vulnerabilities. The development article is in
  rather good shape and should be ready for prime time.

  1. The protostats statistics files have been very useful in exposing
  little twitches and turns when something hiccups, like a broken PPS
  signal. Most of what used to be syslog messages are now repackaged as
  protostats messages with optional syslog as well. These can also be sent
  as traps which might be handy to tiggle a beeper or celltext. These, the
  sysstats files and cryptostats files reveal the ambient health of a busy
  server, monitor traffic and error counts and spot crypto attacks.

  2. Close inspection of the clock discipline behavior at long poll
  intervals (36 h) showed it not doing as well as it should. I redesigned
  the FLL loop to improve nominal accuracy from  several tens of
  milliseconds to something less than ten milliseconds.

  3. Autokey (again). The enhanced error checking was becoming a major
  pain. I found a way to toss out gobs of ugly fat code and replace the
  function with a much simpler and more comprehensive scheme. It resists
  bait-and-switch attacks and quickly detect cases when the protocol is
  not correctly synchronized.

  4. The interface code for the kernel PPS signal was not in sync with the
  kernel code itself. Some error checks were duplicated and some
  ineffective. I found none of the PPS-capable drivers, including the atom
  driver, do anything when the prefer peer fails; the kernel PPS signal
  remains in control. The atom driver now disables the kernel PPS when the
  prefer peer comes bum. This is important when the prefer peer is not a
  reference clock but a remote NTP server.

  5. The flake restrict bit turned out to be really interesting,
  especially with symmtric modes and of those especially those using
  Autokey. Small changes in the recovery procedures when packets are lost
  now avoid almost all scenarios which previously required protocol resets.

  6. I've always been a little uncomfortable when using the clock filter
  with long poll intervals because the samples become less and less
  correlated as the sample age exceeds the Allan intercept. Various
  schemes have been used over the years to cope with this fact. The latest
  one and the one that works the best is to use a modified sort metric
  where the delay is used when the age of the sample is less than the
  intercept and the sum of delay and dispersion above that. The net result
  is that, at small poll intervals the algorithm operates as a minimum
  filter, while at larger poll intervals it morphs to FIFO. Left
  unmodified, a sample could be used when twelve days old. This along with
  the FLL modifications has made a dramatic improvement at large poll
  intervals.

- [Backward Incompatible] The 'state' variable is no longer reported or
  available via ntpq output.  The following system status bit names
  have been changed:
  - sync_alarm -> leap_alarm
  - sync_atomic -> sync_pps
  - sync_lf_clock -> sync_lf_radio
  - sync_hf_clock -> sync_hf_radio
  - sync_uhf_clock -> sync_uhf_radio
  - sync_local_proto -> sync_local
  - sync_udp/time -> sync_other
  Other names have been changed as well.  See the change history for
  libntp/statestr.c for more details.
  Other backward-incompatible changes in ntpq include:
  - assID -> associd
  - rootdispersion -> rootdisp
  - pkt_head -> pkt_neader
  See the change history for other details.

* Updates and cleanup from Dave Mills.
* [Bug 995] Remove spurious ; from ntp-keygen.c.
* More cleanup and changes from Dave Mills.
* [Bug 980] Direct help to stdout.
---
(4.2.4p8) 2009/12/08 Released by Harlan Stenn <stenn@ntp.org>

* [Sec 1331] DoS with mode 7 packets - CVE-2009-3563.

---
(4.2.4p7) 2009/05/18 Released by Harlan Stenn <stenn@ntp.org>

* [Sec 1151] Remote exploit if autokey is enabled - CVE-2009-1252.
* [Bug 1187] Update the copyright date.
* [Bug 1191] ntpd fails on Win2000 - "Address already in use" after fix
  for [Sec 1149].

---
(4.2.4p7-RC7) 2009/05/12 Released by Harlan Stenn <stenn@ntp.org>

* ntp.isc.org -> ntp.org cleanup.
* [Bug 1178] Use prior FORCE_DNSRETRY behavior as needed at runtime,
  add configure --enable-ignore-dns-errors to be even more stubborn

---
(4.2.4p7-RC6) 2009/05/08 Released by Harlan Stenn <stenn@ntp.org>

* [Bug 784] Make --enable-linuxcaps the default when available
* [Bug 1179] error messages for -u/--user and -i lacking droproot
* Updated JJY reference clock driver from Takao Abe
* [Bug 1071] Log a message and exit before trying to use FD_SET with a
  descriptor larger than FD_SETSIZE, which will corrupt memory
* On corruption of the iface list head in add_interface, log and exit

---
(4.2.4p7-RC5) 2009/05/02 Released by Harlan Stenn <stenn@ntp.org>

* [Bug 1172] 4.2.4p7-RC{3,4} fail to build on linux.
* flock-build script unportable 'set -m' use removed

---
(4.2.4p7-RC4) 2009/04/29 Released by Harlan Stenn <stenn@ntp.org>

* [Bug 1167] use gcc -Winit-self only if it is understood

---
(4.2.4p7-RC3) 2009/04/22 Released by Harlan Stenn <stenn@ntp.org>

* [Bug 787] Bug fixes for 64-bit time_t on Windows
* [Bug 813] Conditional naming of Event
* [Bug 1147] System errors should be logged to msyslog()
* [Bug 1155] Fix compile problem on Windows with VS2005
* [Bug 1156] lock_thread_to_processor() should be declared in header
* [Bug 1157] quiet OpenSSL warnings, clean up configure.ac
* [Bug 1158] support for aix6.1
* [Bug 1160] MacOS X is like BSD regarding F_SETOWN

---
(4.2.4p7-RC2) 2009/04/09 Released by Harlan Stenn <stenn@ntp.org>

* [Sec 1144] limited buffer overflow in ntpq.  CVE-2009-0159
* [Sec 1149] use SO_EXCLUSIVEADDRUSE on Windows

---
(4.2.4p7-RC1) 2009/03/30 Released by Harlan Stenn <stenn@ntp.org>

* [Bug 1131] UDP sockets should not use SIGPOLL on Solaris.
* build system email address cleanup
* [Bug 774] parsesolaris.c does not compile under the new Solaris
* [Bug 873] Windows serial refclock proper TTY line discipline emulation
* [Bug 1014] Enable building with VC9 (in Visual Studio 2008,
  Visual C++ 2008, or SDK)
* [Bug 1117] Deferred interface binding under Windows works only correctly
  if FORCE_DNSRETRY is defined
* [BUG 1124] Lock QueryPerformanceCounter() client threads to same CPU
* DPRINTF macro made safer, always evaluates to a statement and will not
  misassociate an else which follows the macro.

---
(4.2.4p6) 2009/01/08 Released by Harlan Stenn <stenn@ntp.org>

* [Bug 1113] Fixed build errors with recent versions of openSSL. 
* [Sec 1111] Fix incorrect check of EVP_VerifyFinal()'s return value.
* Update the copyright year.

---
(4.2.4p5) 2008/08/17 Released by Harlan Stenn <stenn@ntp.org>

* [BUG 1051] Month off by one in leap second message written to clockstats
  file fixed.
* [Bug 450] Windows only: Under original Windows NT we must not discard the
  wildcard socket to workaround a bug in NT's getsockname().
* [Bug 1038] Built-in getpass() function also prompts for password if
  not built with DEBUG.
* [Bug 841] Obsolete the "dynamic" keyword and make deferred binding
  to local interfaces the default.
  Emit a warning if that keyword is used for configuration.
* [Bug 959] Refclock on Windows not properly releasing recvbuffs.
* [Bug 993] Fix memory leak when fetching system messages.
* much cleanup, fixes, and changes from Dave Mills.
* ntp_control.c: LEAPTAB is a filestamp, not an unsigned.  From Dave Mills.
* ntp_config.c: ntp_minpoll fixes from Dave Mills.
* ntp-keygen updates from Dave Mills.
* refresh epoch, throttle, and leap cleanup from Dave Mills.
* Documentation cleanup from Dave Mills.
* [Bug 918] Only use a native md5.h if MD5Init() is available.
* [Bug 979] Provide ntptimeval if it is not otherwise present.
* [Bug 634] Re-instantiate syslog() and logfiles after the daemon fork.
* [Bug 952] Use md5 code with a friendlier license.
* [Bug 977] Fix mismatching #ifdefs for builds without IPv6.
* [Bug 830] Fix the checking order of the interface options.
* Clean up the logfile/syslog setup.
* [Bug 970] Lose obsolete -g flag to ntp-keygen.
* The -e flag to ntp-keygen can write GQ keys now, too.
* ntp_proto.c: sys_survivors and hpoll cleanup from Dave Mills.
* ntp_loopfilter.c: sys_poll cleanup from Dave Mills.
* refclock_wwv.c: maximum-likelihood digit and DSYNC fixes from Dave Mills.
* [Bug 967] preemptable associations are lost forever on a step.
* ntp_config.c: [CID 48] missing "else" clause.
* [Bug 833] ntpq config keyword is quote-mark unfriendly.
* Rename the ntpq "config" keyword to ":config".
* Dave Mills shifted some orphan processing.
* Fix typos in the [Bug 963] patch.
* bootstrap: squawk if genver fails.  Use -f with cp in case Dave does a chown.
* Remove obsolete simulator command-line options.
* ntp_request.c: [CID 36] zero sin_zero.
* [Bug 963] get_systime() is too noisy.
* [Bug 960] spurious syslog:crypto_setup:spurious crypto command
* [Bug 964] Change *-*-linux* to *-*-*linux* to allow for uclinux.
* Changes from Dave Mills:
  - ntp_util.c: cleanup.
  - ntp_timer.c: watch the non-burst packet rate.
  - ntp_request.c: cleanup.
  - ntp_restrict.c: RES_LIMITED cleanup.
  - ntp_proto.c: RES_LIMITED, rate bucktes, counters, overall cleanup.
  - ntp_peer.c: disallow peer_unconfig().
  - ntp_monitor.c: RES_LIMITED cleanup.
  - ntp_loopfilter.c: poll interval cleanup.
  - ntp_crypto.c: volley -> retry.  Cleanup TAI leap message.
  - ntp_config: average and minimum are ^2 values.
  - ntpdc: unknownversion is really "declined", not "bad version".
  - Packet retry cleanup.
* [Bug 961] refclock_tpro.c:tpro_poll() calls refclock_receive() twice.
* [Bug 957] Windows only: Let command line parameters from the Windows SCM GUI
  override the standard parameters from the ImagePath registry key.
* Added HAVE_INT32_T to the Windows config.h to avoid duplicate definitions.
* Work around a VPATH difference in FreeBSD's 'make' command.
* Update bugreport URL.
* Update -I documentation.
* [Bug 713] Fix bug reporting information.
* A bug in the application of the negative-sawtooth for 12 channel receivers. 
* The removal of unneeded startup code used for the original LinuxPPS, it now
  conforms to the PPSAPI and does not need special code.  
* ntp-keygen.c: Coverity fixes [CID 33,47].
* Volley cleanup from Dave Mills.
* Fuzz cleanup from Dave Mills.
* [Bug 861] Leap second cleanups from Dave Mills.
* ntpsim.c: add missing protypes and fix [CID 34], a nit.
* Upgraded bison at UDel.
* Update br-flock and flock-build machine lists.
* [Bug 752] QoS: add parse/config handling code. 
* Fix the #include order in tickadj.c for picky machines.
* [Bug 752] QoS: On some systems, netinet/ip.h needs netinet/ip_systm.h.
* [Bug 752] Update the QoS tagging (code only - configuration to follow).
* Orphan mode and other protocol cleanup from Dave Mills.
* Documentation cleanup from Dave Mills.
* [Bug 940] ntp-keygen uses -v.  Disallow it as a shortcut for --version.
* more cleanup to ntp_lineeditlibs.m4.
* Documentation updates from Dave Mills.
* -ledit cleanup for ntpdc and ntpq.
* Association and other cleanup from Dave Mills.
* NTP_UNREACH changes from Dave Mills.
* Fix the readline history test.
* [Bug 931] Require -lreadline to be asked for explicitly.
* [Bug 764] When looking for -lreadline support, also try using -lncurses.
* [Bug 909] Fix int32_t errors for ntohl().
* [Bug 376/214] Enhancements to support multiple if names and IP addresses.
* [Bug 929] int32_t is undefined on Windows.  Casting wrong.
* [Bug 928] readlink missing braces.
* [Bug 788] Update macros to support VS 2005.
* ntpd/ntp_timer.c: add missing sys_tai parameter for debug printf
* [Bug 917] config parse leaves files open
* [Bug 912] detect conflicting enable/disable configuration on interfaces
  sharing an IP address
* [Bug 771] compare scopeid if available for IPv6 addresses
* Lose obsolete crypto subcommands (Dave Mills).
* WWV is an HF source, not an LF source (Dave Mills).
* [Bug 899] Only show -i/--jaildir -u/--user options if we HAVE_DROPROOT.
* [Bug 916] 'cryptosw' is undefined if built without OpenSSL.
* [Bug 891] 'restrict' config file keyword does not work (partial fix).
* [Bug 890] the crypto command seems to be required now.
* [Bug 915] ntpd cores during processing of x509 certificates.
* Crypto lint cleanup from Dave Mills.
* [Bug 897] Check RAND_status() - we may not need a .rnd file.
* Crypto cleanup from Dave Mills.
* [Bug 911] Fix error message in cmd_args.c.
* [Bug 895] Log assertion failures via syslog(), not stderr.
* Documentation updates from Dave Mills.
* Crypto cleanup from Dave Mills.
* [Bug 905] ntp_crypto.c fails to compile without -DDEBUG.
* Avoid double peer stats logging.
* ntp-keygen cleanup from Dave Mills.
* libopts needs to be built after ElectricFence.
* [Bug 894] Initialize keysdir before calling crypto_setup().
* Calysto cleanup for ntpq.
* ntp-keygen -i takes an arg.
* Cleanup and fixes from Dave Mills.
* [Bug 887] Fix error in ntp_types.h (for sizeof int != 4).
* Bug 880 bug fixes for Windows build
* Improve Calysto support.
* The "revoke" parameter is a crypto command.
* The driftfile wander threshold is a real number.
* [Bug 850] Fix the wander threshold parameter on the driftfile command.
* ntp_io.c: Dead code cleanup - Coverity View 19.
* Leap file related cleanup from Dave Mills.
* ntp_peer.c: Set peer->srcadr before (not after) calling set_peerdstadr().
* Initialize offset in leap_file() - Coverity View 17.
* Use the correct stratum on KISS codes.
* Fuzz bits cleanup.
* Show more digits in some debug printf's.
* Use drift_file_sw internally to control writing the drift file.
* Implement the wander_threshold option for the driftfile config keyword.
* reformat ntp_control.c; do not use c++ // comments.
* [Bug 629] Undo bug #629 fixes as they cause more problems than were  being
  solved
* Changes from Dave Mills: in/out-bound data rates, leapsecond cleanup,
  driftfile write cleanup, packet buffer length checks, documentation updates.
* More assertion checks and malloc()->emalloc(), courtesy of Calysto.
* [Bug 864] Place ntpd service in maintenance mode if using SMF on Solaris
* [Bug 862] includefile nesting; preserve phonelist on reconfig.
* [Bug 604] ntpd regularly dies on linux/alpha.
* more leap second infrastructure fixes from Dave Mills.
* [Bug 858] recent leapfile changes broke non-OpenSSL builds.
* Use emalloc() instead of malloc() in refclock_datum.c (Calysto).
* Start using 'design by contract' assertions.
* [Bug 767] Fast sync to refclocks wanted.
* Allow null driftfile.
* Use YYERROR_VERBOSE for the new parser, and fix related BUILT_SOURCES.
* [Bug 629] changes to ensure broadcast works including on wildcard addresses
* [Bug 853] get_node() must return a pointer to maximally-aligned memory.
* Initial leap file fixes from Dave Mills.
* [Bug 858] Recent leapfile changes broke without OPENSSL.
* Use a char for DIR_SEP, not a string.
* [Bug 850] driftfile parsing changes.
* driftfile maintenance changes from Dave Mills.  Use clock_phi instead of
  stats_write_tolerance.
* [Bug 828] refid string not being parsed correctly.
* [Bug 846] Correct includefile parsing.
* [Bug 827] New parsing code does not handle "fudge" correctly.
* Enable debugging capability in the config parser.
* [Bug 839] Crypto password not read from ntp.conf.
* Have autogen produce writable output files.
* [Bug 825] Correct logconfig -/+ keyword processing.
* [Bug 828] Correct parsing of " delimited strings.
* Cleanup FILE * usage after fclose() in ntp_filegen.c.
* [Bug 843] Windows Completion port code was incorrectly merged from -stable.
* [Bug 840] do fudge configuration AFTER peers (thus refclocks) have been
  configured.
* [Bug 824] Added new parser modules to the Windows project file.
* [Bug 832] Add libisc/log.c headers to the distribution.
* [Bug 808] Only write the drift file if we are in state 4.
* Initial import of libisc/log.c and friends.
* [Bug 826] Fix redefinition of PI.
* [Bug 825] ntp_scanner.c needs to #include <config.h> .
* [Bug 824] New parser code has some build problems with the SIM code.
* [Bug 817] Use longnames for setting ntp variables on the command-line;
  Allowing '-v' with and without an arg to disambiguate usage is error-prone.
* [Bug 822] set progname once, early.
* [Bug 819] remove erroneous #if 0 in Windows completion port code.
* The new config code missed an #ifdef for building without refclocks.
* Distribute some files needed by the new config parsing code.
* [Bug 819] Timeout for WaitForMultipleObjects was 500ms instead of INFINITE
* Use autogen 5.9.1.
* Fix clktest command-line arg processing.'
* Audio documentation updates from Dave Mills.
* New config file parsing code, from Sachin Kamboj.
* fuzz bit cleanup from Dave Mills.
* replay cleanup from Dave Mills.
* [Bug 542] Tolerate missing directory separator at EO statsdir.
* [Bug 812] ntpd should drop supplementary groups.
* [Bug 815] Fix warning compiling 4.2.5p22 under Windows with VC6.
* [Bug 740] Fix kernel/daemon startup drift anomaly.
* refclock_wwv.c fixes from Dave Mills.
* [Bug 810] Fix ntp-keygen documentation.
* [Bug 787] Bug fixes for 64-bit time_t on Windows.
* [Bug 796] Clean up duplicate #defines in ntp_control.c.
* [Bug 569] Use the correct precision for the Leitch CSD-5300.
* [Bug 795] Moved declaration of variable to top of function.
* [Bug 798] ntpq [p typo crashes ntpq/ntpdc.
* [Bug 786] Fix refclock_bancomm.c on Solaris.
* [Bug 774] parsesolaris.c does not compile under the new Solaris.
* [Bug 782] Remove P() macros from Windows files.
* [Bug 778] ntpd fails to lock with drift=+500 when started with drift=-500.
* [Bug 592] Trimble Thunderbolt GPS support.
* IRIG, CHU, WWV, WWVB refclock improvements from Dave Mills.
* [Bug 757] Lose ULONG_CONST().
* [Bug 756] Require ANSI C (function prototypes).
* codec (audio) and ICOM changes from Dave Mills.

---

* [Bug 450] Windows only: Under original Windows NT we must not discard the
  wildcard socket to workaround a bug in NT's getsockname().
* [Bug 1038] Built-in getpass() function also prompts for password if
  not built with DEBUG.
* [Bug 841] Obsolete the "dynamic" keyword and make deferred binding
  to local interfaces the default.
  Emit a warning if that keyword is used for configuration.
* [Bug 959] Refclock on Windows not properly releasing recvbuffs.
* [Bug 993] Fix memory leak when fetching system messages.
* [Bug 987] Wake up the resolver thread/process when a new interface has
  become available.
* Correctly apply negative-sawtooth for oncore 12 channel receiver.
* Startup code for original LinuxPPS removed.  LinuxPPS now conforms to
  the PPSAPI.
* [Bug 1000] allow implicit receive buffer allocation for Windows.
  fixes startup for windows systems with many interfaces.
  reduces dropped packets on network bursts.
  additionally fix timer() starvation during high load.
* [Bug 990] drop minimum time restriction for interface update interval.
* [Bug 977] Fix mismatching #ifdefs for builds without IPv6.
* Update the copyright year.
* Build system cleanup (make autogen-generated files writable).
* [Bug 957] Windows only: Let command line parameters from the Windows SCM GUI
  override the standard parameters from the ImagePath registry key.
* Fixes for ntpdate:
* [Bug 532] nptdate timeout is too long if several servers are supplied.
* [Bug 698] timeBeginPeriod is called without timeEndPeriod in some NTP tools.
* [Bug 857] ntpdate debug mode adjusts system clock when it shouldn't.
* [Bug 908] ntpdate crashes sometimes.
* [Bug 982] ntpdate(and ntptimeset) buffer overrun if HAVE_POLL_H isn't set
  (dup of 908).
* [Bug 997] ntpdate buffer too small and unsafe.
* ntpdate.c: Under Windows check whether NTP port in use under same conditions
  as under other OSs.
* ntpdate.c: Fixed some typos and indents (tabs/spaces).

(4.2.4p4) Released by Harlan Stenn <stenn@ntp.org>

* [Bug 902] Fix problems with the -6 flag.
* Updated include/copyright.def (owner and year).
* [Bug 878] Avoid ntpdc use of refid value as unterminated string.
* [Bug 881] Corrected display of pll offset on 64bit systems.
* [Bug 886] Corrected sign handling on 64bit in ntpdc loopinfo command.
* [Bug 889] avoid malloc() interrupted by SIGIO risk
* ntpd/refclock_parse.c: cleanup shutdown while the file descriptor is still
  open.
* [Bug 885] use emalloc() to get a message at the end of the memory
  unsigned types cannot be less than 0
  default_ai_family is a short
  lose trailing , from enum list
  clarify ntp_restrict.c for easier automated analysis
* [Bug 884] don't access recv buffers after having them passed to the free
  list.
* [Bug 882] allow loopback interfaces to share addresses with other
  interfaces.

---
(4.2.4p3) Released by Harlan Stenn <stenn@ntp.org>

* [Bug 863] unable to stop ntpd on Windows as the handle reference for events
  changed

---
(4.2.4p2) Released by Harlan Stenn <stenn@ntp.org>

* [Bug 854] Broadcast address was not correctly set for interface addresses
* [Bug 829] reduce syslog noise, while there fix Enabled/Disable logging
  to reflect the actual configuration.
* [Bug 795] Moved declaration of variable to top of function.
* [Bug 789] Fix multicast client crypto authentication and make sure arriving
  multicast packets do not disturb the autokey dance.
* [Bug 785] improve handling of multicast interfaces
  (multicast routers still need to run a multicast routing software/daemon)
* ntpd/refclock_parse.c: cleanup shutdown while the file descriptor is still
  open.
* [Bug 885] use emalloc() to get a message at the end of the memory
  unsigned types cannot be less than 0
  default_ai_family is a short
  lose trailing , from enum list
* [Bug 884] don't access recv buffers after having them passed to the free list.
* [Bug 882] allow loopback interfaces to share addresses with other interfaces.
* [Bug 527] Don't write from source address length to wrong location
* Upgraded autogen and libopts.
* [Bug 811] ntpd should not read a .ntprc file.

---
(4.2.4p1) (skipped)

---
(4.2.4p0) Released by Harlan Stenn <stenn@ntp.org>

* [Bug 793] Update Hans Lambermont's email address in ntpsweep.
* [Bug 776] Remove unimplemented "rate" flag from ntpdate.
* [Bug 586] Avoid lookups if AI_NUMERICHOST is set.
* [Bug 770] Fix numeric parameters to ntp-keygen (Alain Guibert).
* [Bug 768] Fix io_setbclient() error message.
* [Bug 765] Use net_bind_service capability on linux.
* [Bug 760] The background resolver must be aware of the 'dynamic' keyword.
* [Bug 753] make union timestamp anonymous (Philip Prindeville).
* confopt.html: move description for "dynamic" keyword into the right section.
* pick the right type for the recv*() length argument.

---
(4.2.4) Released by Harlan Stenn <stenn@ntp.org>

* monopt.html fixes from Dave Mills.
* [Bug 452] Do not report kernel PLL/FLL flips.
* [Bug 746] Expert mouseCLOCK USB v2.0 support added.'
* driver8.html updates.
* [Bug 747] Drop <NOBR> tags from ntpdc.html.
* sntp now uses the returned precision to control decimal places.
* sntp -u will use an unprivileged port for its queries.
* [Bug 741] "burst" doesn't work with !unfit peers.
* [Bug 735] Fix a make/gmake VPATH issue on Solaris.
* [Bug 739] ntpd -x should not take an argument.
* [Bug 737] Some systems need help providing struct iovec.
* [Bug 717] Fix libopts compile problem.
* [Bug 728] parse documentation fixes.
* [Bug 734] setsockopt(..., IP_MULTICAST_IF, ...) fails on 64-bit platforms.
* [Bug 732] C-DEX JST2000 patch from Hideo Kuramatsu.
* [Bug 721] check for __ss_family and __ss_len separately.
* [Bug 666] ntpq opeers displays jitter rather than dispersion.
* [Bug 718] Use the recommended type for the saddrlen arg to getsockname().
* [Bug 715] Fix a multicast issue under Linux.
* [Bug 690] Fix a Windows DNS lookup buffer overflow.
* [Bug 670] Resolved a Windows issue with the dynamic interface rescan code.
* K&R C support is being deprecated.
* [Bug 714] ntpq -p should conflict with -i, not -c.
* WWV refclock improvements from Dave Mills.
* [Bug 708] Use thread affinity only for the clock interpolation thread.
* [Bug 706] ntpd can be running several times in parallel.
* [Bug 704] Documentation typos.
* [Bug 701] coverity: NULL dereference in ntp_peer.c
* [Bug 695] libopts does not protect against macro collisions.
* [Bug 693] __adjtimex is independent of ntp_{adj,get}time.
* [Bug 692] sys_limitrejected was not being incremented.
* [Bug 691] restrictions() assumption not always valid.
* [Bug 689] Deprecate HEATH GC-1001 II; the driver never worked.
* [Bug 688] Fix documentation typos.
* [Bug 686] Handle leap seconds better under Windows.
* [Bug 685] Use the Windows multimedia timer.
* [Bug 684] Only allow debug options if debugging is enabled.
* [Bug 683] Use the right version string.
* [Bug 680] Fix the generated version string on Windows.
* [Bug 678] Use the correct size for control messages.
* [Bug 677] Do not check uint_t in configure.ac.
* [Bug 676] Use the right value for msg_namelen.
* [Bug 675] Make sure ntpd builds without debugging.
* [Bug 672] Fix cross-platform structure padding/size differences.
* [Bug 660] New TIMESTAMP code fails tp build on Solaris Express.
* [Bug 659] libopts does not build under Windows.
* [Bug 658] HP-UX with cc needs -Wp,-H8166 in CFLAGS.
* [Bug 656] ntpdate doesn't work with multicast address.
* [Bug 638] STREAMS_TLI is deprecated - remove it.
* [Bug 635] Fix tOptions definition.
* [Bug 628] Fallback to ntp discipline not working for large offsets.
* [Bug 622] Dynamic interface tracking for ntpd.
* [Bug 603] Don't link with libelf if it's not needed.
* [Bug 523] ntpd service under Windows does't shut down properly.
* [Bug 500] sntp should always be built.
* [Bug 479] Fix the -P option.
* [Bug 421] Support the bc637PCI-U card.
* [Bug 342] Deprecate broken TRAK refclock driver.
* [Bug 340] Deprecate broken MSF EES refclock driver.
* [Bug 153] Don't do DNS lookups on address masks.
* [Bug 143] Fix interrupted system call on HP-UX.
* [Bug 42] Distribution tarballs should be signed.
* Support separate PPS devices for PARSE refclocks.
* [Bug 637, 51?] Dynamic interface scanning can now be done.
* Options processing now uses GNU AutoGen.

---
(4.2.2p4) Released by Harlan Stenn <stenn@ntp.org>

* [Bug 710] compat getnameinfo() has off-by-one error
* [Bug 690] Buffer overflow in Windows when doing DNS Lookups

---
(4.2.2p3) Released by Harlan Stenn <stenn@ntp.org>

* Make the ChangeLog file cleaner and easier to read
* [Bug 601] ntpq's decodeint uses an extra level of indirection
* [Bug 657] Different OSes need different sized args for IP_MULTICAST_LOOP
* release engineering/build changes
* Documentation fixes
* Get sntp working under AIX-5

---
(4.2.2p2) (broken)

* Get sntp working under AIX-5

---
(4.2.2p1)

* [Bug 661] Use environment variable to specify the base path to openssl.
* Resolve an ambiguity in the copyright notice
* Added some new documentation files
* URL cleanup in the documentation
* [Bug 657]: IP_MULTICAST_LOOP uses a u_char value/size
* quiet gcc4 complaints
* more Coverity fixes
* [Bug 614] manage file descriptors better
* [Bug 632] update kernel PPS offsets when PPS offset is re-configured
* [Bug 637] Ignore UP in*addr_any interfaces
* [Bug 633] Avoid writing files in srcdir
* release engineering/build changes

---
(4.2.2)

* SNTP
* Many bugfixes
* Implements the current "goal state" of NTPv4
* Autokey improvements
* Much better IPv6 support
* [Bug 360] ntpd loses handles with LAN connection disabled.
* [Bug 239] Fix intermittent autokey failure with multicast clients.
* Rewrite of the multicast code
* New version numbering scheme

---
(4.2.0)

* More stuff than I have time to document
* IPv6 support
* Bugfixes
* call-gap filtering
* wwv and chu refclock improvements
* OpenSSL integration

---
(4.1.2)

* clock state machine bugfix
* Lose the source port check on incoming packets
* (x)ntpdc compatibility patch
* Virtual IP improvements
* ntp_loopfilter fixes and improvements
* ntpdc improvements
* GOES refclock fix
* JJY driver
* Jupiter refclock fixes
* Neoclock4X refclock fixes
* AIX 5 port
* bsdi port fixes
* Cray unicos port upgrade
* HP MPE/iX port
* Win/NT port upgrade
* Dynix PTX port fixes
* Document conversion from CVS to BK
* readline support for ntpq

---
(4.1.0)

* CERT problem fixed (99k23)

* Huff-n-Puff filter
* Preparation for OpenSSL support
* Resolver changes/improvements are not backward compatible with mode 7
  requests (which are implementation-specific anyway)
* leap second stuff
* manycast should work now
* ntp-genkeys does new good things.
* scripts/ntp-close
* PPS cleanup and improvements
* readline support for ntpdc
* Crypto/authentication rewrite
* WINNT builds with MD5 by default
* WINNT no longer requires Perl for building with Visual C++ 6.0
* algorithmic improvements, bugfixes
* Solaris dosynctodr info update
* html/pic/* is *lots* smaller
* New/updated drivers: Forum Graphic GPS, WWV/H, Heath GC-100 II, HOPF
  serial and PCI, ONCORE, ulink331
* Rewrite of the audio drivers

---
(4.0.99)

* Driver updates: CHU, DCF, GPS/VME, Oncore, PCF, Ulink, WWVB, burst
  If you use the ONCORE driver with a HARDPPS kernel module,
  you *must* have a properly specified:
	pps <filename> [assert/clear] [hardpps]
  line in the /etc/ntp.conf file.
* PARSE cleanup
* PPS cleanup
* ntpd, ntpq, ntpdate cleanup and fixes
* NT port improvements
* AIX, BSDI, DEC OSF, FreeBSD, NetBSD, Reliant, SCO, Solaris port improvements

---
(4.0.98)

* Solaris kernel FLL bug is fixed in 106541-07
* Bug/lint cleanup
* PPS cleanup
* ReliantUNIX patches
* NetInfo support
* Ultralink driver
* Trimble OEM Ace-II support
* DCF77 power choices
* Oncore improvements

---
(4.0.97)

* NT patches
* AIX,SunOS,IRIX portability
* NeXT portability
* ntptimeset utility added
* cygwin portability patches

---
(4.0.96)

* -lnsl, -lsocket, -lgen configuration patches
* Y2K patches from AT&T
* Linux portability cruft

---
(4.0.95)

* NT port cleanup/replacement
* a few portability fixes
* VARITEXT Parse clock added

---
(4.0.94)

* PPS updates (including ntp.config options)
* Lose the old DES stuff in favor of the (optional) RSAREF stuff
* html cleanup/updates
* numerous drivers cleaned up
* numerous portability patches and code cleanup

---
(4.0.93)

* Oncore refclock needs PPS or one of two ioctls.
* Don't make ntptime under Linux.  It doesn't compile for too many folks.
* Autokey cleanup
* ReliantUnix patches
* html cleanup
* tickadj cleanup
* PARSE cleanup
* IRIX -n32 cleanup
* byte order cleanup
* ntptrace improvements and patches
* ntpdc improvements and patches
* PPS cleanup
* mx4200 cleanup
* New clock state machine
* SCO cleanup
* Skip alias interfaces

---
(4.0.92)

* chronolog and dumbclock refclocks
* SCO updates
* Cleanup/bugfixes
* Y2K patches
* Updated palisade driver
* Plug memory leak
* wharton kernel clock
* Oncore clock upgrades
* NMEA clock improvements
* PPS improvements
* AIX portability patches

---
(4.0.91)

* New ONCORE driver
* New MX4200 driver
* Palisade improvements
* config file bugfixes and problem reporting
* autoconf upgrade and cleanup
* HP-UX, IRIX lint cleanup
* AIX portability patches
* NT cleanup

---
(4.0.90)

* Nanoseconds
* New palisade driver
* New Oncore driver

---
(4.0.73)

* README.hackers added
* PARSE driver is working again
* Solaris 2.6 has nasty kernel bugs.  DO NOT enable pll!
* DES is out of the distribution.

---
(4.0.72)

* K&R C compiling should work again.
* IRIG patches.
* MX4200 driver patches.
* Jupiter driver added.
* Palisade driver added.  Needs work (ANSI, ntoh/hton, sizeof double, ???)<|MERGE_RESOLUTION|>--- conflicted
+++ resolved
@@ -1,10 +1,7 @@
-<<<<<<< HEAD
 * [Bug 2425] move part of input handler code from ntpd.c to ntp_io.c
-* and fix select() only platforms calling input_handler directly.
-=======
+  and fix select()-only platforms calling input_handler directly.
 * Upgrade to AutoGen-5.18.1pre3
 * Upgrade to libopts-40.1.15.
->>>>>>> ba16eac6
 (4.2.7p377) 2013/07/28 Released by Harlan Stenn <stenn@ntp.org>
 * [Bug 2397] License/copyright cleanup.
 * [Bug 2439] Fix check of EscapeCommFunction() in ports/winnt/libntp/termios.c.
