<<<<<<< HEAD
* [Bug 862] includefile nesting; preserve phonelist on reconfig.
* [Bug 604] ntpd regularly dies on linux/alpha.
* more leap second infrastructure fixes from Dave Mills.
* [Bug 858] recent leapfile changes broke non-OpenSSL builds.
* Use emalloc() instead of malloc() in refclock_datum.c (Calysto).
=======
* [Bug 864] Place ntpd service in maintenance mode if using SMF on Solaris
>>>>>>> 6889e529
* Start using 'design by contract' assertions.
* [Bug 767] Fast sync to refclocks wanted.
* Allow null driftfile.
* Use YYERROR_VERBOSE for the new parser, and fix related BUILT_SOURCES.
* [Bug 629] changes to ensure broadcast works including on wildcard addresses
* [Bug 853] get_node() must return a pointer to maximally-aligned memory.
* Initial leap file fixes from Dave Mills.
* [Bug 858] Recent leapfile changes broke without OPENSSL.
* Use a char for DIR_SEP, not a string.
* [Bug 850] driftfile parsing changes.
* driftfile maintenance changes from Dave Mills.  Use clock_phi instead of
  stats_write_tolerance.
* [Bug 828] refid string not being parsed correctly.
* [Bug 846] Correct includefile parsing.
* [Bug 827] New parsing code does not handle "fudge" correctly.
* Enable debugging capability in the config parser.
* [Bug 839] Crypto password not read from ntp.conf.
* Have autogen produce writable output files.
* [Bug 825] Correct logconfig -/+ keyword processing.
* [Bug 828] Correct parsing of " delimited strings.
* Cleanup FILE * usage after fclose() in ntp_filegen.c.
* [Bug 843] Windows Completion port code was incorrectly merged from -stable.
* [Bug 841] make deferred binding to local interface the default.
	    (allows peers/servers to be configured even when no route exists)
* [Bug 840] do fudge configuration AFTER peers (thus refclocks) have been
	    configured.
* [Bug 824] Added new parser modules to the Windows project file.
* [Bug 832] Add libisc/log.c headers to the distribution.
* [Bug 808] Only write the drift file if we are in state 4.
* Initial import of libisc/log.c and friends.
* [Bug 826] Fix redefinition of PI.
* [Bug 825] ntp_scanner.c needs to #include <config.h> .
* [Bug 824] New parser code has some build problems with the SIM code.
* [Bug 817] Use longnames for setting ntp variables on the command-line;
	    Allowing '-v' with and without an arg to disambiguate usage
	    is error-prone.
* [Bug 822] set progname once, early.
* [Bug 819] remove erroneous #if 0 in Windows completion port code.
* The new config code missed an #ifdef for building without refclocks.
* Distribute some files needed by the new config parsing code.
* [Bug 819] Timeout for WaitForMultipleObjects was 500ms instead of INFINITE
* Use autogen 5.9.1.
* Fix clktest command-line arg processing.'
* Audio documentation updates from Dave Mills.
* New config file parsing code, from Sachin Kamboj.
* fuzz bit cleanup from Dave Mills.
* replay cleanup from Dave Mills.
* [Bug 542] Tolerate missing directory separator at EO statsdir.
* [Bug 812] ntpd should drop supplementary groups.
* [Bug 815] Fix warning compiling 4.2.5p22 under Windows with VC6.
* [Bug 740] Fix kernel/daemon startup drift anomaly.
* refclock_wwv.c fixes from Dave Mills.
* [Bug 810] Fix ntp-keygen documentation.
* [Bug 787] Bug fixes for 64-bit time_t on Windows.
* [Bug 796] Clean up duplicate #defines in ntp_control.c.
* [Bug 569] Use the correct precision for the Leitch CSD-5300.
* [Bug 795] Moved declaration of variable to top of function.
* [Bug 798] ntpq [p typo crashes ntpq/ntpdc.
* [Bug 786] Fix refclock_bancomm.c on Solaris.
* [Bug 774] parsesolaris.c does not compile under the new Solaris.
* [Bug 782] Remove P() macros from Windows files.
* [Bug 778] ntpd fails to lock with drift=+500 when started with drift=-500.
* [Bug 592] Trimble Thunderbolt GPS support.
* IRIG, CHU, WWV, WWVB refclock improvements from Dave Mills.
* [Bug 757] Lose ULONG_CONST().
* [Bug 756] Require ANSI C (function prototypes).
* codec (audio) and ICOM changes from Dave Mills.

* {Bug 863] unable to stop ntpd on Windows as the handle reference for events
	    changed
(4.2.4p2) Released by Harlan Stenn <stenn@ntp.org>
* [Bug 854] Broadcast address was not correctly set for interface addresses
* [Bug 829] reduce syslog noise, while there fix Enabled/Disable logging
	    to reflect the actual configuration.
* [Bug 795] Moved declaration of variable to top of function.
* [Bug 789] Fix multicast client crypto authentication and make sure arriving
	    multicast packets do not disturb the autokey dance.
* [Bug 785] improve handling of multicast interfaces
	    (multicast routers still need to run a multicast routing
	    software/daemon)
* [Bug 527] Don't write from source address length to wrong location
* Upgraded autogen and libopts.
* [Bug 811] ntpd should not read a .ntprc file.
(4.2.4p1) (skipped)
(4.2.4p0) Released by Harlan Stenn <stenn@ntp.org>
* [Bug 793] Update Hans Lambermont's email address in ntpsweep.
* [Bug 776] Remove unimplemented "rate" flag from ntpdate.
* [Bug 586] Avoid lookups if AI_NUMERICHOST is set.
* [Bug 770] Fix numeric parameters to ntp-keygen (Alain Guibert).
* [Bug 768] Fix io_setbclient() error message.
* [Bug 765] Use net_bind_service capability on linux.
* [Bug 760] The background resolver must be aware of the 'dynamic' keyword.
* [Bug 753] make union timestamp anonymous (Philip Prindeville).
* confopt.html: move description for "dynamic" keyword into the right section.
* pick the right type for the recv*() length argument.
(4.2.4) Released by Harlan Stenn <stenn@ntp.org>
* monopt.html fixes from Dave Mills.
* [Bug 452] Do not report kernel PLL/FLL flips.
* [Bug 746] Expert mouseCLOCK USB v2.0 support added.'
* driver8.html updates.
* [Bug 747] Drop <NOBR> tags from ntpdc.html.
* sntp now uses the returned precision to control decimal places.
* sntp -u will use an unprivileged port for its queries.
* [Bug 741] "burst" doesn't work with !unfit peers.
* [Bug 735] Fix a make/gmake VPATH issue on Solaris.
* [Bug 739] ntpd -x should not take an argument.
* [Bug 737] Some systems need help providing struct iovec.
* [Bug 717] Fix libopts compile problem.
* [Bug 728] parse documentation fixes.
* [Bug 734] setsockopt(..., IP_MULTICAST_IF, ...) fails on 64-bit platforms.
* [Bug 732] C-DEX JST2000 patch from Hideo Kuramatsu.
* [Bug 721] check for __ss_family and __ss_len separately.
* [Bug 666] ntpq opeers displays jitter rather than dispersion.
* [Bug 718] Use the recommended type for the saddrlen arg to getsockname().
* [Bug 715] Fix a multicast issue under Linux.
* [Bug 690] Fix a Windows DNS lookup buffer overflow.
* [Bug 670] Resolved a Windows issue with the dynamic interface rescan code.
* K&R C support is being deprecated.
* [Bug 714] ntpq -p should conflict with -i, not -c.
* WWV refclock improvements from Dave Mills.
* [Bug 708] Use thread affinity only for the clock interpolation thread.
* [Bug 706] ntpd can be running several times in parallel.
* [Bug 704] Documentation typos.
* [Bug 701] coverity: NULL dereference in ntp_peer.c
* [Bug 695] libopts does not protect against macro collisions.
* [Bug 693] __adjtimex is independent of ntp_{adj,get}time.
* [Bug 692] sys_limitrejected was not being incremented.
* [Bug 691] restrictions() assumption not always valid.
* [Bug 689] Deprecate HEATH GC-1001 II; the driver never worked.
* [Bug 688] Fix documentation typos.
* [Bug 686] Handle leap seconds better under Windows.
* [Bug 685] Use the Windows multimedia timer.
* [Bug 684] Only allow debug options if debugging is enabled.
* [Bug 683] Use the right version string.
* [Bug 680] Fix the generated version string on Windows.
* [Bug 678] Use the correct size for control messages.
* [Bug 677] Do not check uint_t in configure.ac.
* [Bug 676] Use the right value for msg_namelen.
* [Bug 675] Make sure ntpd builds without debugging.
* [Bug 672] Fix cross-platform structure padding/size differences.
* [Bug 660] New TIMESTAMP code fails tp build on Solaris Express.
* [Bug 659] libopts does not build under Windows.
* [Bug 658] HP-UX with cc needs -Wp,-H8166 in CFLAGS.
* [Bug 656] ntpdate doesn't work with multicast address.
* [Bug 638] STREAMS_TLI is deprecated - remove it.
* [Bug 635] Fix tOptions definition.
* [Bug 628] Fallback to ntp discipline not working for large offsets.
* [Bug 622] Dynamic interface tracking for ntpd.
* [Bug 603] Don't link with libelf if it's not needed.
* [Bug 523] ntpd service under Windows does't shut down properly.
* [Bug 500] sntp should always be built.
* [Bug 479] Fix the -P option.
* [Bug 421] Support the bc637PCI-U card.
* [Bug 342] Deprecate broken TRAK refclock driver.
* [Bug 340] Deprecate broken MSF EES refclock driver.
* [Bug 153] Don't do DNS lookups on address masks.
* [Bug 143] Fix interrupted system call on HP-UX.
* [Bug 42] Distribution tarballs should be signed.
* Support separate PPS devices for PARSE refclocks.
* [Bug 637, 51?] Dynamic interface scanning can now be done.
* Options processing now uses GNU AutoGen.

(4.2.2p4) Released by Harlan Stenn <stenn@ntp.org>
 * [Bug 710] compat getnameinfo() has off-by-one error
 * [Bug 690] Buffer overflow in Windows when doing DNS Lookups

(4.2.2p3) Released by Harlan Stenn <stenn@ntp.org>
 * Make the ChangeLog file cleaner and easier to read
 * [Bug 601] ntpq's decodeint uses an extra level of indirection
 * [Bug 657] Different OSes need different sized args for IP_MULTICAST_LOOP
 * release engineering/build changes
 * Documentation fixes
 * Get sntp working under AIX-5

(4.2.2p2) (broken)
 * Get sntp working under AIX-5

(4.2.2p1)
 * [Bug 661] Use environment variable to specify the base path to openssl.
 * Resolve an ambiguity in the copyright notice
 * Added some new documentation files
 * URL cleanup in the documentation
 * [Bug 657]: IP_MULTICAST_LOOP uses a u_char value/size
 * quiet gcc4 complaints
 * more Coverity fixes
 * [Bug 614] manage file descriptors better
 * [Bug 632] update kernel PPS offsets when PPS offset is re-configured
 * [Bug 637] Ignore UP in*addr_any interfaces
 * [Bug 633] Avoid writing files in srcdir
 * release engineering/build changes

(4.2.2)
 * SNTP
 * Many bugfixes
 * Implements the current "goal state" of NTPv4
 * Autokey improvements
 * Much better IPv6 support
 * [Bug 360] ntpd loses handles with LAN connection disabled.
 * [Bug 239] Fix intermittent autokey failure with multicast clients.
 * Rewrite of the multicast code
 * New version numbering scheme

(4.2.0)
* More stuff than I have time to document
* IPv6 support
* Bugfixes
* call-gap filtering
* wwv and chu refclock improvements
* OpenSSL integration

(4.1.2)
* clock state machine bugfix
* Lose the source port check on incoming packets
* (x)ntpdc compatibility patch
* Virtual IP improvements
* ntp_loopfilter fixes and improvements
* ntpdc improvements
* GOES refclock fix
* JJY driver
* Jupiter refclock fixes
* Neoclock4X refclock fixes
* AIX 5 port
* bsdi port fixes
* Cray unicos port upgrade
* HP MPE/iX port
* Win/NT port upgrade
* Dynix PTX port fixes
* Document conversion from CVS to BK
* readline support for ntpq

(4.1.0)
* CERT problem fixed (99k23)
* Huff-n-Puff filter
* Preparation for OpenSSL support
* Resolver changes/improvements are not backward compatible with mode 7
  requests (which are implementation-specific anyway)
* leap second stuff
* manycast should work now
* ntp-genkeys does new good things.
* scripts/ntp-close
* PPS cleanup and improvements
* readline support for ntpdc
* Crypto/authentication rewrite
* WINNT builds with MD5 by default
* WINNT no longer requires Perl for building with Visual C++ 6.0
* algorithmic improvements, bugfixes
* Solaris dosynctodr info update
* html/pic/* is *lots* smaller
* New/updated drivers: Forum Graphic GPS, WWV/H, Heath GC-100 II, HOPF
  serial and PCI, ONCORE, ulink331
* Rewrite of the audio drivers

(4.0.99)
* Driver updates: CHU, DCF, GPS/VME, Oncore, PCF, Ulink, WWVB, burst
  If you use the ONCORE driver with a HARDPPS kernel module,
  you *must* have a properly specified:
	pps <filename> [assert/clear] [hardpps]
  line in the /etc/ntp.conf file.
* PARSE cleanup
* PPS cleanup
* ntpd, ntpq, ntpdate cleanup and fixes
* NT port improvements
* AIX, BSDI, DEC OSF, FreeBSD, NetBSD, Reliant, SCO, Solaris port improvements

(4.0.98)
* Solaris kernel FLL bug is fixed in 106541-07
* Bug/lint cleanup
* PPS cleanup
* ReliantUNIX patches
* NetInfo support
* Ultralink driver
* Trimble OEM Ace-II support
* DCF77 power choices
* Oncore improvements

(4.0.97)
* NT patches
* AIX,SunOS,IRIX portability
* NeXT portability
* ntptimeset utility added
* cygwin portability patches

(4.0.96)
* -lnsl, -lsocket, -lgen configuration patches
* Y2K patches from AT&T
* Linux portability cruft

(4.0.95)
* NT port cleanup/replacement
* a few portability fixes
* VARITEXT Parse clock added

(4.0.94)
* PPS updates (including ntp.config options)
* Lose the old DES stuff in favor of the (optional) RSAREF stuff
* html cleanup/updates
* numerous drivers cleaned up
* numerous portability patches and code cleanup

(4.0.93)
* Oncore refclock needs PPS or one of two ioctls.
* Don't make ntptime under Linux.  It doesn't compile for too many folks.
* Autokey cleanup
* ReliantUnix patches
* html cleanup
* tickadj cleanup
* PARSE cleanup
* IRIX -n32 cleanup
* byte order cleanup
* ntptrace improvements and patches
* ntpdc improvements and patches
* PPS cleanup
* mx4200 cleanup
* New clock state machine
* SCO cleanup
* Skip alias interfaces

(4.0.92)
* chronolog and dumbclock refclocks
* SCO updates
* Cleanup/bugfixes
* Y2K patches
* Updated palisade driver
* Plug memory leak
* wharton kernel clock
* Oncore clock upgrades
* NMEA clock improvements
* PPS improvements
* AIX portability patches

(4.0.91)
* New ONCORE driver
* New MX4200 driver
* Palisade improvements
* config file bugfixes and problem reporting
* autoconf upgrade and cleanup
* HP-UX, IRIX lint cleanup
* AIX portability patches
* NT cleanup

(4.0.90)
* Nanoseconds
* New palisade driver
* New Oncore driver

(4.0.73)
* README.hackers added
* PARSE driver is working again
* Solaris 2.6 has nasty kernel bugs.  DO NOT enable pll!
* DES is out of the distribution.

(4.0.72)
* K&R C compiling should work again.
* IRIG patches.
* MX4200 driver patches.
* Jupiter driver added.
* Palisade driver added.  Needs work (ANSI, ntoh/hton, sizeof double, ???)<|MERGE_RESOLUTION|>--- conflicted
+++ resolved
@@ -1,12 +1,9 @@
-<<<<<<< HEAD
+* [Bug 864] Place ntpd service in maintenance mode if using SMF on Solaris
 * [Bug 862] includefile nesting; preserve phonelist on reconfig.
 * [Bug 604] ntpd regularly dies on linux/alpha.
 * more leap second infrastructure fixes from Dave Mills.
 * [Bug 858] recent leapfile changes broke non-OpenSSL builds.
 * Use emalloc() instead of malloc() in refclock_datum.c (Calysto).
-=======
-* [Bug 864] Place ntpd service in maintenance mode if using SMF on Solaris
->>>>>>> 6889e529
 * Start using 'design by contract' assertions.
 * [Bug 767] Fast sync to refclocks wanted.
 * Allow null driftfile.
