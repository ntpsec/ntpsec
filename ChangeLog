<<<<<<< HEAD
(4.2.5p243-RC) 2009/11/11 Released by Harlan Stenn <stenn@ntp.org>
* [Bug 1226] Fix deferred DNS lookups.
* new crypto signature cleanup.
=======
* [Bug 1003] ntpdc unconfig command doesn't prompt for keyid.
* [Bug 1376] Enable authenticated ntpq and ntpdc using newly-available
  digest types.
* ntp-keygen, Autokey OpenSSL build vs. run version mismatch is now a
  non-fatal warning.
>>>>>>> 6fe5ea30
(4.2.5p242-RC) 2009/11/10 Released by Harlan Stenn <stenn@ntp.org>
* [Bug 1363] CID 92 clarify fallthrough case in clk_trimtsip.c
* [Bug 1366] ioctl(TIOCSCTTY, 0) fails on NetBSD *[0-2].* > 3.99.7.
* [Bug 1368] typos in libntp --without-crypto case
* [Bug 1371] deferred DNS lookup failing with INFO_ERR_AUTH.
* CID 87 dead code in ntpq.c atoascii().
* Fix authenticated ntpdc, broken in p240.
* Stub out isc/mem.h, shaving 47k from a MIPS ntpd binary.
* Shrink keyword scanner FSM entries from 64 to 32 bits apiece.
* Documention updates from Dave Mills.
* authkeys.c cleanup from Dave Mills.
(4.2.5p241-RC) 2009/11/07 Released by Harlan Stenn <stenn@ntp.org>
* html/authopt.html update from Dave Mills.
* Remove unused file from sntp/Makefile.am's distribution list.
* new crypto signature cleanup.
(4.2.5p240-RC) 2009/11/05 Released by Harlan Stenn <stenn@ntp.org>
* [Bug 1364] clock_gettime() not detected, need -lrt on Debian 5.0.3.
* Provide all of OpenSSL's signature methods for ntp.keys (FIPS 140-2).
(4.2.5p239-RC) 2009/10/30 Released by Harlan Stenn <stenn@ntp.org>
* [Bug 1357] bogus assert from refclock_shm.
* [Bug 1359] Debug message cleanup.
* CID 101: more pointer/array cleanup.
* [Bug 1356] core dump from refclock_nmea when can't open /dev/gpsU.
* [Bug 1358] AIX 4.3 sntp/networking.c IPV6_JOIN_GROUP undeclared.
* CID 101: pointer/array cleanup.
(4.2.5p238-RC) 2009/10/27 Released by Harlan Stenn <stenn@ntp.org>
* Changes from Dave Mills.
* driver4.html updates from Dave Mills.
* [Bug 1252] PPSAPI cleanup on ntpd/refclock_wwvb.c.
* [Bug 1354] libtool error building after bootstrap with Autoconf 2.64.
* Allow NTP_VPATH_HACK configure test to handle newer gmake versions.
* CIDs 94-99 make it more clearly impossible for sock_hash() to return
  a negative number.
* CID 105, 106 ensure ntpdc arrays are not overrun even if callers
  misbehave.
* CID 113 use va_end() in refclock_true.c true_debug().
* Get rid of configure tests for __ss_family and __ss_len when the more
  common ss_family and ss_len are present.
(4.2.5p237-RC) 2009/10/26 Released by Harlan Stenn <stenn@ntp.org>
* [Bug 610] NMEA support for using PPSAPI on a different device.
* [Bug 1238] use only fudge time2 to offset NMEA serial timestamp.
* [Bug 1355] ntp-dev won't compile on OpenBSD 4.6.
(4.2.5p236-RC) 2009/10/22 Released by Harlan Stenn <stenn@ntp.org>
* Cleanup from Dave Mills.
* [Bug 1343] ntpd/ntp_io.c close_fd() does not compile on Solaris 7.
* [Bug 1353] ntpq "rv 0 settimeofday" always shows UNKNOWN on unix.
* Do not attempt to execute built binaries from ntpd/Makefile when
  cross-compiling (keyword-gen and ntpd --saveconfigquit).
* sntp/main.c: Remove duplicate global adr_buf[] (also defined in
  networking.c) which Piotr Grudzinski identified breaking his build.
* Correct in6addr_any test in configure.ac to attempt link too.
(4.2.5p235-RC) 2009/10/18 Released by Harlan Stenn <stenn@ntp.org>
* [Bug 1343] lib/isc build breaks on systems without IPv6 headers.
(4.2.5p234-RC) 2009/10/16 Released by Harlan Stenn <stenn@ntp.org>
* [Bug 1339] redux, use unmodified lib/isc/win32/strerror.c and
  move #define strerror... to a header not used by lib/isc code.
* [Bug 1345] illegal 'grep' option prevents compilation.
* [Bug 1346] keyword scanner broken where char defaults to unsigned.
* [Bug 1347] ntpd/complete.conf missing multicastclient test case.
(4.2.5p233-RC) 2009/10/15 Released by Harlan Stenn <stenn@ntp.org>
* [Bug 1337] cast setsockopt() v4 address pointer to void *.
* [Bug 1342] ignore|drop one IPv6 address on an interface blocks all
  addresses on that interface.
* Documentation cleanup and updates.
(4.2.5p232-RC) 2009/10/14 Released by Harlan Stenn <stenn@ntp.org>
* [Bug 1302] OpenSSL under Windows needs applink support.
* [Bug 1337] fix incorrect args to setsockopt(fd, IP_MULTICAST_IF,...).
* [Bug 1339] Fix Windows-only ntp_strerror() infinite recursion.
* [Bug 1341] NMEA driver requires working PPSAPI #ifdef HAVE_PPSAPI.
* Construct ntpd keyword scanner finite state machine at compile time
  rather than at runtime, shrink entries from 40+ to 8 bytes.
* Update documentation for ntpq --old-rv, saveconfig, saveconfigdir,
  ntpd -I -L and -M, and interface/nic rules. (From Dave Hart)
* [Bug 1337] fix incorrect args to setsockopt(fd, IP_MULTICAST_IF,...)
(4.2.5p231-RC) 2009/10/10 Released by Harlan Stenn <stenn@ntp.org>
* [Bug 1335] Broadcast client degraded by wildcard default change.
(4.2.5p230-RC) 2009/10/09 Released by Harlan Stenn <stenn@ntp.org>
* Start the 4.2.6 Release Candidate cycle.
* Broadcast and transit phase cleanup from Dave Mills.
(4.2.5p229) 2009/10/07 Released by Harlan Stenn <stenn@ntp.org>
* [Bug 1334] ntpsnmpd undefined reference to `ntpqOptions'.
* Change ntpsnmpd/Makefile.am include file order to fix FreeBSD build.
(4.2.5p228) 2009/10/06 Released by Harlan Stenn <stenn@ntp.org>
* Reclaim syntax tree memory after application in ntpd built with
  configure --disable-saveconfig.
* [Bug 1135] ntpq uses sizeof(u_long) where sizeof(u_int32) is meant.
* [Bug 1333] ntpd --interface precedence over --novirtualips lost.
(4.2.5p227) 2009/10/05 Released by Harlan Stenn <stenn@ntp.org>
* [Bug 1135] :config fails with "Server disallowed request"
* [Bug 1330] disallow interface/nic rules when --novirtualips or
  --interface are used.
* [Bug 1332] ntpq -c 'rv 0 variablename' returns extra stuff.
* Add test of ntpd --saveconfigquit fidelity using new complete.conf.
* Documentation updates from Dave Hart/Dave Mills.
(4.2.5p226) 2009/10/04 Released by Harlan Stenn <stenn@ntp.org>
* [Bug 1318] Allow multiple -g options on ntpd command line.
* [Bug 1327] ntpq, ntpdc, ntp-keygen -d & -D should work with configure
  --disable-debugging.
* Add ntpd --saveconfigquit <filename> option for future build-time
  testing of saveconfig fidelity.
* Clockhop and autokey cleanup from Dave Mills.
* Documentation updates from Dave Mills.
(4.2.5p225) 2009/09/30 Released by Harlan Stenn <stenn@ntp.org>
* authopt documentation changes from Dave Mills/Dave Hart.
* [Bug 1324] support bracketed IPv6 numeric addresses for restrict.
(4.2.5p224) 2009/09/29 Released by Harlan Stenn <stenn@ntp.org>
* Clockhop and documentation fixes from Dave Mills.
* Remove "tos maxhop" ntp.conf knob.
(4.2.5p223) 2009/09/28 Released by Harlan Stenn <stenn@ntp.org>
* [Bug 1321] build doesn't work if . isn't on $PATH.
* [Bug 1323] Implement "revoke #" to match documentation, deprecate
  "crypto revoke #".
(4.2.5p222) 2009/09/27 Released by Harlan Stenn <stenn@ntp.org>
* Update libisc code using bind-9.6.1-P1.tar.gz, rearrange our copy to
  mirror the upstream layout (lib/isc/...), and merge in NTP-local
  modifications to libisc.  There is a new procedure to ease future
  libisc merges using a separate "upstream" bk repo.  That will enable
  normal bk pull automerge to handle carrying forward any local changes
  and should enable us to take updated libisc snapshots more often.
* Updated build and flock-build scripts.  flock-build --one is a way
  to perform a flock-build compatible solitary build, handy for a repo
  clone's first build on a machine with autoconf, automake, etc.
* Compiling ntp_parser.y using BSD make correctly places ntp_parser.h
  in the top-level ntpd directory instead of A.*/ntpd.
* bootstrap script updated to remove potentially stale .deps dirs.
* Remove unneeded Makefile.am files from the lib/isc/include tree.
(4.2.5p221) 2009/09/26 Released by Harlan Stenn <stenn@ntp.org>
* [Bug 1316] segfault if refclock_nmea can't open file.
* [Bug 1317] Distribute cvo.sh.
(4.2.5p220) 2009/09/25 Released by Harlan Stenn <stenn@ntp.org>
* Rearrange libisc code to match the upstream layout in BIND.  This is
  step one of two, changing the layout but keeping our existing libisc.
(4.2.5p219) 2009/09/24 Released by Harlan Stenn <stenn@ntp.org>
* [Bug 1315] "interface ignore 0.0.0.0" is ignored.
* add implicit "nic ignore all" rule before any rules from ntp.conf, so
  "nic listen eth0" alone means the same as "-I eth0".
* add wildcard match class for interface/nic rules.
* fix mistaken carryover of prefixlen from one rule to the next.
* Ensure IPv6 localhost address ::1 is included in libisc's Windows IPv6
  address enumeration, allowing ntpq and ntpdc's hardcoding to 127.0.0.1 
  on Windows to end.
(4.2.5p218) 2009/09/21 Released by Harlan Stenn <stenn@ntp.org>
* [Bug 1314] saveconfig emits -4 and -6 on when not given.
* correct parsing and processing of setvar directive.
* highlight location of ntpq :config syntax errors with ^.
* clarify (former) NO_ARG, SINGLE_ARG, MULTIPLE_ARG renaming to
  FOLLBY_TOKEN, FOLLBY_STRING, FOLLBY_STRINGS_TO_EOC.
* parser, saveconfig cleanup to store T_ identifiers in syntax tree.
(4.2.5p217) 2009/09/20 Released by Harlan Stenn <stenn@ntp.org>
* [Bug 1300] reject remote configuration of dangerous items.
(4.2.5p216) 2009/09/19 Released by Harlan Stenn <stenn@ntp.org>
* [Bug 1312] ntpq/ntpdc MD5 passwords truncated to 8 chars on Suns.
* CID 10 missing free(up); in refclock_palisade.c error return, again.
* CID 83 added assertion to demonstrate config_nic_rules() does not
  call strchr(NULL, '/').
(4.2.5p215) 2009/09/18 Released by Harlan Stenn <stenn@ntp.org>
* [Bug 1292] Workaround last VC6 unsigned __int64 kink.
(4.2.5p214) 2009/09/17 Released by Harlan Stenn <stenn@ntp.org>
* [Bug 1303] remove top-level "autokey" directive.
* use "nic listen 192.168.0.0/16" instead of
  "nic listen 192.168.0.0 prefixlen 16".
(4.2.5p213) 2009/09/16 Released by Harlan Stenn <stenn@ntp.org>
* [Bug 1310] fix Thunderbolt mode in refclock_palisade.c
(4.2.5p212) 2009/09/15 Released by Harlan Stenn <stenn@ntp.org>
* [Bug 983] add interface [listen | ignore | drop] ... directive.
* [Bug 1243] MD5auth_setkey zero-fills key from first zero octet.
* [Bug 1295] leftover fix, do not crash on exit in free_config_trap()
  when "trap 1.2.3.4" is used without any further options.
* [Bug 1311] 4.2.5p211 doesn't build in no-debug mode.
* document interface (alias nic) and unpeer.
* Correct syntax error line & column numbers.
* CID 79: kod_init_kod_db() fails to fclose(db_s) in two error paths.
* CID 80: attempt to quiet Coverity false positive re: leaking "reason"
  in main().
* Documentation updates from Dave Mills.
* CID 81: savedconfig leaked in save_config().
* Make the code agree with the spec and the book (Dave Mills).
(4.2.5p211) 2009/09/14 Released by Harlan Stenn <stenn@ntp.org>
* [Bug 663] respect ntpq -c and -p order on command line.
* [Bug 1292] more VC6 unsigned __int64 workarounds.
* [Bug 1296] Added Support for Trimble Acutime Gold.
(4.2.5p210) 2009/09/06 Released by Harlan Stenn <stenn@ntp.org>
* [Bug 1294] Use OPENSSL_INC and OPENSSL_LIB macros for Windows
  and remove unnecessary reference to applink.c for Windows
* [Bug 1295] trap directive options are not optional.
* [Bug 1297] yylex() must always set yylval before returning.
(4.2.5p209) 2009/09/01 Released by Harlan Stenn <stenn@ntp.org>
* [Bug 1290] Fix to use GETTIMEOFDAY macro
* [Bug 1289] Update project files for VC6, VS2003, VS2005, VS 2008
(4.2.5p208) 2009/08/30 Released by Harlan Stenn <stenn@ntp.org>
* [Bug 1293] make configuration dumper ready for release, specifically:
* rename ntpq dumpcfg command to "saveconfig".
* require authentication for saveconfig.
* "restrict ... nomodify" prevents saveconfig and :config.
* "saveconfig ." shorthand to save to startup configuration file.
* support strftime() substitution in saveconfig arg to timestamp
  the output filename, for example "saveconfig %Y%m%d-%H%M%S.conf".
* display saveconfig response message from ntpd in ntpq.
* save output filename in "savedconfig" variable, fetched with ntpq -c
  "rv 0 savedconfig".
* document saveconfig in html/ntpq.html.
* add ./configure --disable-saveconfig to build a smaller ntpd.
* log saveconfig failures and successes to syslog.
(4.2.5p207) 2009/08/29 Released by Harlan Stenn <stenn@ntp.org>
* [Bug 1292] Minor Windows source tweaks for VC6-era SDK headers.
(4.2.5p206) 2009/08/26 Released by Harlan Stenn <stenn@ntp.org>
* accopt.html typo fixes from Dave Mills.
* [Bug 1283] default to remembering KoD in sntp.
* clean up numerous sntp/kod_management.c bugs.
* use all addresses resolved from each DNS name in sntp.
(4.2.5p205) 2009/08/18 Released by Harlan Stenn <stenn@ntp.org>
* accopt.html typo fixes from Dave Mills.
* [Bug 1285] Log ntpq :config/config-from-file events.
* [Bug 1286] dumpcfg omits statsdir, mangles filegen.
(4.2.5p204) 2009/08/17 Released by Harlan Stenn <stenn@ntp.org>
* [Bug 1284] infinite loop in ntpd dumping more than one trustedkey
(4.2.5p203) 2009/08/16 Released by Harlan Stenn <stenn@ntp.org>
* Add ntpq -c dumpcfg, Google Summer of Code project of Max Kuehn
(4.2.5p202) 2009/08/14 Released by Harlan Stenn <stenn@ntp.org>
* install the binary and man page for sntp.
(4.2.5p201) 2009/08/13 Released by Harlan Stenn <stenn@ntp.org>
* sntp: out with the old, in with the new.
(4.2.5p200) 2009/08/12 Released by Harlan Stenn <stenn@ntp.org>
* [Bug 1281] Build ntpd on Windows without big SDK download, burn,
  and install by checking in essentially unchanging messages.mc build
  products to avoid requiring mc.exe, which is not included with VC++
  2008 EE.
(4.2.5p199) 2009/08/09 Released by Harlan Stenn <stenn@ntp.org>
* [Bug 1279] Cleanup for warnings from Veracode static analysis.
(4.2.5p198) 2009/08/03 Released by Harlan Stenn <stenn@ntp.org>
* Upgrade to autogen-5.9.9-pre5.
(4.2.5p197) 2009/07/30 Released by Harlan Stenn <stenn@ntp.org>
* The build script now has . at the end of PATH for config.guess.
(4.2.5p196) 2009/07/29 Released by Harlan Stenn <stenn@ntp.org>
* [Bug 1272] gsoc_sntp IPv6 build problems under HP-UX 10.
* [Bug 1273] CID 10: Palisade leaks unit struct in error path.
* [Bug 1274] CID 67: ensure resolve_hosts() output count and pointers
  are consistent.
* [Bug 1275] CID 45: CID 46: old sntp uses uninitialized guesses[0],
  precs[0].
* [Bug 1276] CID 52: crypto_xmit() may call crypto_alice[23]()
  with NULL peer.
(4.2.5p195) 2009/07/27 Released by Harlan Stenn <stenn@ntp.org>
* cvo.sh: Add support for CentOS, Fedora, Slackware, SuSE, and QNX.
(4.2.5p194) 2009/07/26 Released by Harlan Stenn <stenn@ntp.org>
* Documentation updates from Dave Mills.
* Use scripts/cvo.sh in the build script to get better subdir names.
(4.2.5p193) 2009/07/25 Released by Harlan Stenn <stenn@ntp.org>
* [Bug 1261] CID 34: simulate_server() rbuf.msg_flags uninitialized.
* [Bug 1262] CID 35: xpkt.mac uninitialized in simulate_server().
* [Bug 1263] CID 37: CID 38: CID 40: CID 43: multiple refclocks 
  uninitialized tm_zone (arc, chronolog, dumbclock, pcf).
* [Bug 1264] CID 64: gsoc_sntp on_wire() frees wrong ptr receiving KoD.
* [Bug 1265] CID 65: CID 66: gsoc_sntp on_wire() leaks x_pkt, r_pkt.
* [Bug 1266] CID 39: datum_pts_start() uninitialized arg.c_ospeed.
* [Bug 1267] CID 44: old sntp handle_saving() writes stack garbage to
  file when clearing.
* [Bug 1268] CID 63: resolve_hosts() leaks error message buffer.
* [Bug 1269] CID 74: use assertion to ensure move_fd() does not return
  negative descriptors.
* [Bug 1270] CID 70: gsoc_sntp recv_bcst_data mdevadr.ipv6mr_interface
  uninitialized.
(4.2.5p192) 2009/07/24 Released by Harlan Stenn <stenn@ntp.org>
* [Bug 965] CID 42: ss_family uninitialized.
* [Bug 1250] CID 53: kod_init_kod_db() overruns kod_db malloc'd buffer.
* [Bug 1251] CID 68: search_entry() mishandles dst argument.
* [Bug 1252] CID 32: Quiet Coverity warning with assertion.
* [Bug 1253] CID 50: gsoc_sntp/crypto.c auth_init() always returns a 
  list with one entry.
* [Bug 1254] CID 56: tv_to_str() leaks a struct tm each call.
* [Bug 1255] CID 55: pkt_output() leaks a copy of each packet.
* [Bug 1256] CID 51: Coverity doesn't recognize our assertion macros as
  terminal.
* [Bug 1257] CID 57: gsoc_sntp auth_init() fails to fclose(keyfile).
* [Bug 1258] CID 54: gsoc_sntp resolve_hosts() needs simplification.
* [Bug 1259] CID 59: gsoc_sntp recv_bcast_data() fails to free(rdata)
  on error paths.
* [Bug 1260] CID 60: gsoc_sntp recvpkt() fails to free(rdata).
* Updated to AutoGen-5.9.9pre2.
(4.2.5p191) 2009/07/21 Released by Harlan Stenn <stenn@ntp.org>
* Updated to AutoGen-5.9.9pre1.
(4.2.5p190) 2009/07/20 Released by Harlan Stenn <stenn@ntp.org>
* Updated to AutoGen-5.9.8.
* [Bug 1248] RES_MSSNTP typo in ntp_proto.c.
* [Bug 1246] use a common template for singly-linked lists, convert most
  doubly-linked lists to singly-linked.
* Log warning about signd blocking when restrict mssntp used.
(4.2.5p189) 2009/07/16 Released by Harlan Stenn <stenn@ntp.org>
* Documentation cleanup from Dave Mills.
(4.2.5p188) 2009/07/15 Released by Harlan Stenn <stenn@ntp.org>
* [Bug 1245] Broken xmt time sent in fast_xmit() of 4.2.5p187.
(4.2.5p187) 2009/07/11 Released by Harlan Stenn <stenn@ntp.org>
* [Bug 1042] multicast listeners IPv4+6 ignore new interfaces.
* [Bug 1237] Windows serial code treat CR and LF both as line
  terminators.
* [Bug 1238] use fudge time2 for serial timecode offset in NMEA driver.
* [Bug 1242] Remove --enable-wintime, symmetric workaround is now
  always enabled.
* [Bug 1244] NTP_INSIST(fd != maxactivefd) failure in intres child
* Added restrict keyword "mssntp" for Samba4 DC operation, by Dave Mills.
(4.2.5p186) 2009/07/08 Released by Harlan Stenn <stenn@ntp.org>
* ntp_proto.c cleanup from Dave Mills.
(4.2.5p185) 2009/07/01 Released by Harlan Stenn <stenn@ntp.org>
* Documentation updates from Dave Mills.
* [Bug 1234] convert NMEA driver to use common PPSAPI code.
* timepps-Solaris.h pps_handle_t changed from pointer to scalar
* Spectracom refclock added to Windows port of ntpd
* [Bug 1236] Declaration order fixed.
* Bracket private ONCORE debug statements with #if 0 rather than #ifdef
  DEBUG
* Delete ONCORE debug statement that is now handled elsewhere.
(4.2.5p184) 2009/06/24 Released by Harlan Stenn <stenn@ntp.org>
* [Bug 1233] atom refclock fudge time1 sign flipped in 4.2.5p164.
(4.2.5p183) 2009/06/23 Released by Harlan Stenn <stenn@ntp.org>
* [Bug 1196] setsockopt(SO_EXCLUSIVEADDRUSE) can fail on Windows 2000
  and earlier with WSAINVAL, do not log a complaint in that case.
* [Bug 1210] ONCORE driver terminates ntpd without logging a reason.
* [Bug 1218] Correct comment in refclock_oncore on /etc/ntp.oncore*
  configuration file search order.
* Change ONCORE driver to log using msyslog as well as to any
  clockstats file.
* [Bug 1231] ntpsnmpd build fails after sockaddr union changes.
(4.2.5p182) 2009/06/18 Released by Harlan Stenn <stenn@ntp.org>
* Add missing header dependencies to the ntpdc layout verification.
* prefer.html updates from Dave Mills.
* [Bug 1205] Add ntpd --usepcc and --pccfreq options on Windows
* [Bug 1215] unpeer by association ID
* [Bug 1225] Broadcast address miscalculated on Windows 4.2.5p180
* [Bug 1229] autokey segfaults in cert_install().
* Use a union for structs sockaddr, sockaddr_storage, sockaddr_in, and
  sockaddr_in6 to remove casts and enable type checking.  Collapse
  some previously separate IPv4/IPv6 paths into a single codepath.
(4.2.5p181) 2009/06/06 Released by Harlan Stenn <stenn@ntp.org>
* [Bug 1206] Required compiler changes for Windows
* [Bug 1084] PPSAPI for ntpd on Windows with DLL backends
* [Bug 1204] Unix-style refclock device paths on Windows
* [Bug 1205] partial fix, disable RDTSC use by default on Windows
* [Bug 1208] decodenetnum() buffer overrun on [ with no ]
* [Bug 1211] keysdir free()d twice #ifdef DEBUG
* Enable ONCORE, ARCRON refclocks on Windows (untested)
(4.2.5p180) 2009/05/29 Released by Harlan Stenn <stenn@ntp.org>
* [Bug 1200] Enable IPv6 in Windows port
* Lose FLAG_FIXPOLL, from Dave Mills.
(4.2.5p179) 2009/05/23 Released by Harlan Stenn <stenn@ntp.org>
* [Bug 1041] xmt -> aorg timestamp cleanup from Dave Mills,
  reported by Dave Hart.
* [Bug 1193] Compile error: conflicting types for emalloc.
* [Bug 1196] VC6 winsock2.h does not define SO_EXCLUSIVEADDRUSE.
* Leap/expire cleanup from Dave Mills.
(4.2.5p178) 2009/05/21 Released by Harlan Stenn <stenn@ntp.org>
* Provide erealloc() and estrdup(), a la emalloc().
* Improve ntp.conf's parser error messages.
* [Bug 320] "restrict default ignore" does not affect IPv6.
* [Bug 1192] "restrict -6 ..." reports a syntax error.
(4.2.5p177) 2009/05/18 Released by Harlan Stenn <stenn@ntp.org>
* Include (4.2.4p7)
* [Bug 1174] nmea_shutdown assumes that nmea has a unit assigned
* [Bug 1190] NMEA refclock fudge flag4 1 obscures position in timecode
* Update NMEA refclock documentation in html/drivers/driver20.html
(4.2.5p176) 2009/05/13 Released by Harlan Stenn <stenn@ntp.org>
* [Bug 1154] mDNS registration should be done later, repeatedly and only
  if asked for. (second try for fix)
(4.2.5p175) 2009/05/12 Released by Harlan Stenn <stenn@ntp.org>
* Include (4.2.4p7-RC7)
* [Bug 1180] ntpd won't start with more than ~1000 interfaces
* [Bug 1182] Documentation typos and missing bits.
* [Bug 1183] COM port support should extend past COM3
* [Bug 1184] ntpd is deaf when restricted to second IP on the same net
* Clean up configure.ac NTP_CACHEVERSION interface, display cache
  version when clearing.  Fixes a regression.
(4.2.5p174) 2009/05/09 Released by Harlan Stenn <stenn@ntp.org>
* Stale leapsecond file fixes from Dave Mills.
(4.2.5p173) 2009/05/08 Released by Harlan Stenn <stenn@ntp.org>
* Include (4.2.4p7-RC6)
(4.2.5p172) 2009/05/06 Released by Harlan Stenn <stenn@ntp.org>
* [Bug 1175] Instability in PLL daemon mode.
* [Bug 1176] refclock_parse.c does not compile without PPSAPI.
(4.2.5p171) 2009/05/04 Released by Harlan Stenn <stenn@ntp.org>
* Autokey documentation cleanup from Dave Mills.
* [Bug 1171] line editing libs found without headers (Solaris 11)
* [Bug 1173] NMEA refclock fails with Solaris PPSAPI
* Fix problem linking msntp on Solaris when sntp subdir is configured
  before parent caused by different gethostent library search order.
* Do not clear config.cache when it is  empty.
(4.2.5p170) 2009/05/02 Released by Harlan Stenn <stenn@ntp.org>
* [Bug 1152] adjust PARSE to new refclock_pps logic
* Include (4.2.4p7-RC5)
* loopfilter FLL/PLL crossover cleanup from Dave Mills.
* Documentation updates from Dave Mills.
* ntp-keygen cleanup from Dave Mills.
* crypto API cleanup from Dave Mills.
* Add NTP_CACHEVERSION mechanism to ignore incompatible config.cache
* Enable gcc -Wstrict-overflow for gsoc_sntp as well
(4.2.5p169) 2009/04/30 Released by Harlan Stenn <stenn@ntp.org>
* [Bug 1171] Note that we never look for -lreadline by default.
* [Bug 1090] Fix bogus leap seconds in refclock_hpgps.
(4.2.5p168) 2009/04/29 Released by Harlan Stenn <stenn@ntp.org>
* Include (4.2.4p7-RC4)
* [Bug 1169] quiet compiler warnings
* Re-enable gcc -Wstrict-prototypes when not building with OpenSSL
* Enable gcc -Wstrict-overflow
* ntpq/ntpdc emit newline after accepting password on Windows
* Updates from Dave Mills:
* ntp-keygen.c: Updates.
* Fix the error return and syslog function ID in refclock_{param,ppsapi}.
* Make sure syspoll is within the peer's minpoll/maxpoll bounds.
* ntp_crypto.c: Use sign_siglen, not len. sign key filename cleanup.
* Bump NTP_MAXEXTEN from 1024 to 2048, update values for some field lengths.
* m4/ntp_lineeditlibs.m4: fix warnings from newer Autoconf
* [Bug 1166] Remove truncation of position (blanking) code in refclock_nmea.c
(4.2.5p167) 2009/04/26 Released by Harlan Stenn <stenn@ntp.org>
* Crypto cleanup from Dave Mills.
(4.2.5p166) 2009/04/25 Released by Harlan Stenn <stenn@ntp.org>
* [Bug 1165] Clean up small memory leaks in the  config file parser
* Correct logconfig keyword declaration to MULTIPLE_ARG
* Enable filename and line number leak reporting on Windows when built
  DEBUG for all the typical C runtime allocators such as calloc,
  malloc, and strdup.  Previously only emalloc calls were covered.
* Add DEBUG-only code to free dynamically allocated memory that would
  otherwise remain allocated at ntpd exit, to allow less forgivable
  leaks to stand out in leaks reported after exit.
* Ensure termination of strings in ports/winnt/libisc/isc_strerror.c
  and quiet compiler warnings.
* [Bug 1057] ntpdc unconfig failure
* [Bug 1161] unpeer AKA unconfig command for ntpq :config
* PPS and crypto cleanup in ntp_proto.c from Dave Mills.
(4.2.5p165) 2009/04/23 Released by Harlan Stenn <stenn@ntp.org>
* WWVB refclock cleanup from Dave Mills.
* Code cleanup: requested_key -> request_key.
* [Bug 833] ignore whitespace at end of remote configuration lines
* [Bug 1033] ntpdc/ntpq crash prompting for keyid on Windows
* [Bug 1028] Support for W32Time authentication via Samba.
* quiet ntp_parser.c malloc redeclaration warning
* Mitigation and PPS/PPSAPI cleanup from Dave Mills.
* Documentation updates from Dave Mills.
* timepps-Solaris.h patches from Dave Hart.
(4.2.5p164) 2009/04/22 Released by Harlan Stenn <stenn@ntp.org>
* Include (4.2.4p7-RC3)
* PPS/PPSAPI cleanup from Dave Mills.
* Documentation updates from Dave Mills.
* [Bug 1125] C runtime per-thread initialization on Windows
* [Bug 1152] temporarily disable refclock_parse, refclock_true until
  maintainers can repair build break from pps_sample()
* [Bug 1153] refclock_nmea should not mix UTC with GPS time
* [Bug 1159] ntpq overlap diagnostic message test buggy
(4.2.5p163) 2009/04/10 Released by Harlan Stenn <stenn@ntp.org>
(4.2.5p162) 2009/04/09 Released by Harlan Stenn <stenn@ntp.org>
* Documentation updates from Dave Mills.
* Mitigation and PPS cleanup from Dave Mills.
* Include (4.2.4p7-RC2)
* [Bug 216] New interpolation scheme for Windows eliminates 1ms jitter
* remove a bunch of #ifdef SYS_WINNT from portable code
* 64-bit time_t cleanup for building on newer Windows compilers
* Only set CMOS clock during ntpd exit on Windows if the computer is
  shutting down or restarting.
* [Bug 1148] NMEA reference clock improvements
* remove deleted gsoc_sntp/utilities.o from repository so that .o build
  products can be cleaned up without corrupting the repository.
(4.2.5p161) 2009/03/31 Released by Harlan Stenn <stenn@ntp.org>
* Documentation updates from Dave Mills.
(4.2.5p160) 2009/03/30 Released by Harlan Stenn <stenn@ntp.org>
* [Bug 1141] refclock_report missing braces cause spurious "peer event:
  clock clk_unspec" log entries
* Include (4.2.4p7-RC1)
(4.2.5p159) 2009/03/28 Released by Harlan Stenn <stenn@ntp.org>
* "bias" changes from Dave Mills.
(4.2.5p158) 2009/01/30 Released by Harlan Stenn <stenn@ntp.org>
* Fix [CID 72], a typo introduced at the latest fix to prettydate.c.
(4.2.5p157) 2009/01/26 Released by Harlan Stenn <stenn@ntp.org>
* Cleanup/fixes for ntp_proto.c and ntp_crypto.c from Dave Mills.
(4.2.5p156) 2009/01/19 Released by Harlan Stenn <stenn@ntp.org>
* [Bug 1118] Fixed sign extension for 32 bit time_t in caljulian() and prettydate().
  Fixed some compiler warnings about missing prototypes.
  Fixed some other simple compiler warnings.
* [Bug 1119] [CID 52] Avoid a possible null-dereference in ntp_crypto.c.
* [Bug 1120] [CID 51] INSIST that peer is non-null before we dereference it.
* [Bug 1121] [CID 47] double fclose() in ntp-keygen.c.
(4.2.5p155) 2009/01/18 Released by Harlan Stenn <stenn@ntp.org>
* Documentation updates from Dave Mills.
* CHU frequency updates.
* Design assertion fixes for ntp_crypto.c from Dave Mills.
(4.2.5p154) 2009/01/13 Released by Harlan Stenn <stenn@ntp.org>
* [Bug 992] support interface event change on Linux from
  Miroslav Lichvar.
(4.2.5p153) 2009/01/09 Released by Harlan Stenn <stenn@ntp.org>
* Renamed gsoc_sntp/:fetch-stubs to gsoc_sntp/fetch-stubs to avoid
  file name problems under Windows.
  Removed German umlaut from log msg for 4.2.5p142.
(4.2.5p152) 2009/01/08 Released by Harlan Stenn <stenn@ntp.org>
* Include (4.2.4p6) 2009/01/08 Released by Harlan Stenn <stenn@ntp.org>
(4.2.5p151) 2008/12/23 Released by Harlan Stenn <stenn@ntp.org>
* Stats file logging cleanup from Dave Mills.
(4.2.5p150) 2008/12/15 Released by Harlan Stenn <stenn@ntp.org>
* [Bug 1099] Fixed wrong behaviour in sntp's crypto.c.
* [Bug 1103] Fix 64-bit issues in the new calendar code.
(4.2.5p149) 2008/12/05 Released by Harlan Stenn <stenn@ntp.org>
* Fixed mismatches in data types and OID definitions in ntpSnmpSubAgent.c
* added a premliminary MIB file to ntpsnmpd (ntpv4-mib.mib)
(4.2.5p148) 2008/12/04 Released by Harlan Stenn <stenn@ntp.org>
* [Bug 1070] Fix use of ntpq_parsestring() in ntpsnmpd.
(4.2.5p147) 2008/11/27 Released by Harlan Stenn <stenn@ntp.org>
* Update gsoc_sntp's GCC warning code.
(4.2.5p146) 2008/11/26 Released by Harlan Stenn <stenn@ntp.org>
* Update Solaris CFLAGS for gsoc_sntp.
(4.2.5p145) 2008/11/20 Released by Harlan Stenn <stenn@ntp.org>
* Deal with time.h for sntp under linux.
* Provide rpl_malloc() for sntp for systems that need it.
* Handle ss_len and socklen type for sntp.
* Fixes to the sntp configure.ac script.
* Provide INET6_ADDRSTRLEN if it is missing.
* [Bug 1095] overflow in caljulian.c.
(4.2.5p144) 2008/11/19 Released by Harlan Stenn <stenn@ntp.org>
* Use int32, not int32_t.
* Avoid the sched*() functions under OSF - link problems.
(4.2.5p143) 2008/11/17 Released by Harlan Stenn <stenn@ntp.org>
* sntp cleanup and fixes.
(4.2.5p142) 2008/11/16 Released by Harlan Stenn <stenn@ntp.org>
* Imported GSoC SNTP code from Johannes Maximilian Kuehn.
(4.2.5p141) 2008/11/13 Released by Harlan Stenn <stenn@ntp.org>
* New caltontp.c and calyearstart.c from Juergen Perlinger.
(4.2.5p140) 2008/11/12 Released by Harlan Stenn <stenn@ntp.org>
* Cleanup lint from the ntp_scanner files.
* [Bug 1011] gmtime() returns NULL on windows where it would not under Unix.
* Updated caljulian.c and prettydate.c from Juergen Perlinger.
(4.2.5p139) 2008/11/11 Released by Harlan Stenn <stenn@ntp.org>
* Typo fix to driver20.html.
(4.2.5p138) 2008/11/10 Released by Harlan Stenn <stenn@ntp.org>
* [Bug 474] --disable-ipv6 is broken.
* IPv6 interfaces were being looked for twice.
* SHM driver grabs more samples, add clockstats
* decode.html and driver20.html updates from Dave Mills.
(4.2.5p137) 2008/11/01 Released by Harlan Stenn <stenn@ntp.org>
* [Bug 1069] #undef netsnmp's PACKAGE_* macros.
* [Bug 1068] Older versions of netsnmp do not have netsnmp_daemonize().
(4.2.5p136) 2008/10/27 Released by Harlan Stenn <stenn@ntp.org>
* [Bug 1078] statsdir configuration parsing is broken.
(4.2.5p135) 2008/09/23 Released by Harlan Stenn <stenn@ntp.org>
* [Bug 1072] clock_update should not allow updates older than sys_epoch.
(4.2.5p134) 2008/09/17 Released by Harlan Stenn <stenn@ntp.org>
* Clean up build process for ntpsnmpd.
(4.2.5p133) 2008/09/16 Released by Harlan Stenn <stenn@ntp.org>
* Add options processing to ntpsnmpd.
* [Bug 1062] Check net-snmp headers before deciding to build ntpsnmpd.
* Clean up the libntpq.a build.
* Regenerate ntp_parser.[ch] from ntp_parser.y
(4.2.5p132) 2008/09/15 Released by Harlan Stenn <stenn@ntp.org>
* [Bug 1067] Multicast DNS service registration must come after the fork
  on Solaris.
* [Bug 1066] Error messages should log as errors.
(4.2.5p131) 2008/09/14 Released by Harlan Stenn <stenn@ntp.org>
* [Bug 1065] Re-enable support for the timingstats file.
(4.2.5p130) 2008/09/13 Released by Harlan Stenn <stenn@ntp.org>
* [Bug 1064] Implement --with-net-snmp-config=progname
* [Bug 1063] ntpSnmpSubagentObject.h is missing from the distribution.
(4.2.5p129) 2008/09/11 Released by Harlan Stenn <stenn@ntp.org>
* Quiet some libntpq-related warnings.
(4.2.5p128) 2008/09/08 Released by Harlan Stenn <stenn@ntp.org>
* Import Heiko Gerstung's GSoC2008 NTP MIB daemon.
(4.2.5p127) 2008/09/01 Released by Harlan Stenn <stenn@ntp.org>
* Regenerate ntpd/ntp_parser.c
(4.2.5p126) 2008/08/31 Released by Harlan Stenn <stenn@ntp.org>
* Stop libtool-1.5 from looking for C++ or Fortran.
* [BUG 610] Documentation update for NMEA reference clock driver.
* [Bug 828] Fix IPv4/IPv6 address parsing.
* Changes from Dave Mills:
  Documentation updates.
  Fix a corner case where a frequency update was reported but not set.
  When LEAP_NOTINSYNC->LEAP_NOWARNING, call crypto_update() if we have
  crypto_flags.
(4.2.5p125) 2008/08/18 Released by Harlan Stenn <stenn@ntp.org>
* [Bug 1052] Add linuxPPS support to ONCORE driver.
(4.2.5p124) 2008/08/17 Released by Harlan Stenn <stenn@ntp.org>
* Documentation updates from Dave Mills.
* Include (4.2.4p5) 2008/08/17 Released by Harlan Stenn <stenn@ntp.org>
* [Bug 861] leap info was not being transmitted.
* [Bug 1046] refnumtoa.c is using the wrong header file.
* [Bug 1047] enable/disable options processing fix.
* header file cleanup.
* [Bug 1037] buffer in subroutine was 1 byte short.
* configure.ac: cleanup, add option for wintime, and lay the groundwork
  for the changes needed for bug 1028.
* Fixes from Dave Mills: 'bias' and 'interleave' work.  Separate
  phase and frequency discipline (for long poll intervals).  Update
  TAI function to match current leapsecond processing.
* Documentation updates from Dave Mills.
* [Bug 1037] Use all 16 of the MD5 passwords generated by ntp-keygen.
* Fixed the incorrect edge parameter being passed to time_pps_kcbind in
  NMEA refclock driver.
* [Bug 399] NMEA refclock driver does not honor time1 offset if flag3 set.
* [Bug 985] Modifications to NMEA reference clock driver to support Accord
  GPS Clock.
* poll time updates from Dave Mills.
* local refclock documentation updates from Dave Mills.
* [Bug 1022] Fix compilation problems with yesterday's commit.
* Updates and cleanup from Dave Mills:
  I've now spent eleven months of a sabbatical year - 7 days a week, 6-10
  hours most days - working on NTP. I have carefully reviewed every major
  algorithm, examined its original design and evolution from that design.
  I've trimmed off dead code and briar patches and did zillions of tests
  contrived to expose evil vulnerabilities. The development article is in
  rather good shape and should be ready for prime time.

  1. The protostats statistics files have been very useful in exposing
  little twitches and turns when something hiccups, like a broken PPS
  signal. Most of what used to be syslog messages are now repackaged as
  protostats messages with optional syslog as well. These can also be sent
  as traps which might be handy to tiggle a beeper or celltext. These, the
  sysstats files and cryptostats files reveal the ambient health of a busy
  server, monitor traffic and error counts and spot crypto attacks.

  2. Close inspection of the clock discipline behavior at long poll
  intervals (36 h) showed it not doing as well as it should. I redesigned
  the FLL loop to improve nominal accuracy from  several tens of
  milliseconds to something less than ten milliseconds.

  3. Autokey (again). The enhanced error checking was becoming a major
  pain. I found a way to toss out gobs of ugly fat code and replace the
  function with a much simpler and more comprehensive scheme. It resists
  bait-and-switch attacks and quickly detect cases when the protocol is
  not correctly synchronized.

  4. The interface code for the kernel PPS signal was not in sync with the
  kernel code itself. Some error checks were duplicated and some
  ineffective. I found none of the PPS-capable drivers, including the atom
  driver, do anything when the prefer peer fails; the kernel PPS signal
  remains in control. The atom driver now disables the kernel PPS when the
  prefer peer comes bum. This is important when the prefer peer is not a
  reference clock but a remote NTP server.

  5. The flake restrict bit turned out to be really interesting,
  especially with symmtric modes and of those especially those using
  Autokey. Small changes in the recovery procedures when packets are lost
  now avoid almost all scenarios which previously required protocol resets.

  6. I've always been a little uncomfortable when using the clock filter
  with long poll intervals because the samples become less and less
  correlated as the sample age exceeds the Allan intercept. Various
  schemes have been used over the years to cope with this fact. The latest
  one and the one that works the best is to use a modified sort metric
  where the delay is used when the age of the sample is less than the
  intercept and the sum of delay and dispersion above that. The net result
  is that, at small poll intervals the algorithm operates as a minimum
  filter, while at larger poll intervals it morphs to FIFO. Left
  unmodified, a sample could be used when twelve days old. This along with
  the FLL modifications has made a dramatic improvement at large poll
  intervals.

- [Backward Incompatible] The 'state' variable is no longer reported or
  available via ntpq output.  The following system status bit names
  have been changed:
  - sync_alarm -> leap_alarm
  - sync_atomic -> sync_pps
  - sync_lf_clock -> sync_lf_radio
  - sync_hf_clock -> sync_hf_radio
  - sync_uhf_clock -> sync_uhf_radio
  - sync_local_proto -> sync_local
  - sync_udp/time -> sync_other
  Other names have been changed as well.  See the change history for
  libntp/statestr.c for more details.
  Other backward-incompatible changes in ntpq include:
  - assID -> associd
  - rootdispersion -> rootdisp
  - pkt_head -> pkt_neader
  See the change history for other details.

* Updates and cleanup from Dave Mills.
* [Bug 995] Remove spurious ; from ntp-keygen.c.
* More cleanup and changes from Dave Mills.
* [Bug 980] Direct help to stdout.

---
(4.2.4p7) 2009/05/18 Released by Harlan Stenn <stenn@ntp.org>

* [Sec 1151] Remote exploit if autokey is enabled - CVE-2009-1252.
* [Bug 1187] Update the copyright date.
* [Bug 1191] ntpd fails on Win2000 - "Address already in use" after fix
  for [Sec 1149].

---
(4.2.4p7-RC7) 2009/05/12 Released by Harlan Stenn <stenn@ntp.org>

* ntp.isc.org -> ntp.org cleanup.
* [Bug 1178] Use prior FORCE_DNSRETRY behavior as needed at runtime,
  add configure --enable-ignore-dns-errors to be even more stubborn

---
(4.2.4p7-RC6) 2009/05/08 Released by Harlan Stenn <stenn@ntp.org>

* [Bug 784] Make --enable-linuxcaps the default when available
* [Bug 1179] error messages for -u/--user and -i lacking droproot
* Updated JJY reference clock driver from Takao Abe
* [Bug 1071] Log a message and exit before trying to use FD_SET with a
  descriptor larger than FD_SETSIZE, which will corrupt memory
* On corruption of the iface list head in add_interface, log and exit

---
(4.2.4p7-RC5) 2009/05/02 Released by Harlan Stenn <stenn@ntp.org>

* [Bug 1172] 4.2.4p7-RC{3,4} fail to build on linux.
* flock-build script unportable 'set -m' use removed

---
(4.2.4p7-RC4) 2009/04/29 Released by Harlan Stenn <stenn@ntp.org>

* [Bug 1167] use gcc -Winit-self only if it is understood

---
(4.2.4p7-RC3) 2009/04/22 Released by Harlan Stenn <stenn@ntp.org>

* [Bug 787] Bug fixes for 64-bit time_t on Windows
* [Bug 813] Conditional naming of Event
* [Bug 1147] System errors should be logged to msyslog()
* [Bug 1155] Fix compile problem on Windows with VS2005
* [Bug 1156] lock_thread_to_processor() should be declared in header
* [Bug 1157] quiet OpenSSL warnings, clean up configure.ac
* [Bug 1158] support for aix6.1
* [Bug 1160] MacOS X is like BSD regarding F_SETOWN

---
(4.2.4p7-RC2) 2009/04/09 Released by Harlan Stenn <stenn@ntp.org>

* [Sec 1144] limited buffer overflow in ntpq.  CVE-2009-0159
* [Sec 1149] use SO_EXCLUSIVEADDRUSE on Windows

---
(4.2.4p7-RC1) 2009/03/30 Released by Harlan Stenn <stenn@ntp.org>

* [Bug 1131] UDP sockets should not use SIGPOLL on Solaris.
* build system email address cleanup
* [Bug 774] parsesolaris.c does not compile under the new Solaris
* [Bug 873] Windows serial refclock proper TTY line discipline emulation
* [Bug 1014] Enable building with VC9 (in Visual Studio 2008,
  Visual C++ 2008, or SDK)
* [Bug 1117] Deferred interface binding under Windows works only correctly
  if FORCE_DNSRETRY is defined
* [BUG 1124] Lock QueryPerformanceCounter() client threads to same CPU
* DPRINTF macro made safer, always evaluates to a statement and will not
  misassociate an else which follows the macro.

---
(4.2.4p6) 2009/01/08 Released by Harlan Stenn <stenn@ntp.org>

* [Bug 1113] Fixed build errors with recent versions of openSSL. 
* [Sec 1111] Fix incorrect check of EVP_VerifyFinal()'s return value.
* Update the copyright year.

---
(4.2.4p5) 2008/08/17 Released by Harlan Stenn <stenn@ntp.org>

* [BUG 1051] Month off by one in leap second message written to clockstats
  file fixed.
* [Bug 450] Windows only: Under original Windows NT we must not discard the
  wildcard socket to workaround a bug in NT's getsockname().
* [Bug 1038] Built-in getpass() function also prompts for password if
  not built with DEBUG.
* [Bug 841] Obsolete the "dynamic" keyword and make deferred binding
  to local interfaces the default.
  Emit a warning if that keyword is used for configuration.
* [Bug 959] Refclock on Windows not properly releasing recvbuffs.
* [Bug 993] Fix memory leak when fetching system messages.
* much cleanup, fixes, and changes from Dave Mills.
* ntp_control.c: LEAPTAB is a filestamp, not an unsigned.  From Dave Mills.
* ntp_config.c: ntp_minpoll fixes from Dave Mills.
* ntp-keygen updates from Dave Mills.
* refresh epoch, throttle, and leap cleanup from Dave Mills.
* Documentation cleanup from Dave Mills.
* [Bug 918] Only use a native md5.h if MD5Init() is available.
* [Bug 979] Provide ntptimeval if it is not otherwise present.
* [Bug 634] Re-instantiate syslog() and logfiles after the daemon fork.
* [Bug 952] Use md5 code with a friendlier license.
* [Bug 977] Fix mismatching #ifdefs for builds without IPv6.
* [Bug 830] Fix the checking order of the interface options.
* Clean up the logfile/syslog setup.
* [Bug 970] Lose obsolete -g flag to ntp-keygen.
* The -e flag to ntp-keygen can write GQ keys now, too.
* ntp_proto.c: sys_survivors and hpoll cleanup from Dave Mills.
* ntp_loopfilter.c: sys_poll cleanup from Dave Mills.
* refclock_wwv.c: maximum-likelihood digit and DSYNC fixes from Dave Mills.
* [Bug 967] preemptable associations are lost forever on a step.
* ntp_config.c: [CID 48] missing "else" clause.
* [Bug 833] ntpq config keyword is quote-mark unfriendly.
* Rename the ntpq "config" keyword to ":config".
* Dave Mills shifted some orphan processing.
* Fix typos in the [Bug 963] patch.
* bootstrap: squawk if genver fails.  Use -f with cp in case Dave does a chown.
* Remove obsolete simulator command-line options.
* ntp_request.c: [CID 36] zero sin_zero.
* [Bug 963] get_systime() is too noisy.
* [Bug 960] spurious syslog:crypto_setup:spurious crypto command
* [Bug 964] Change *-*-linux* to *-*-*linux* to allow for uclinux.
* Changes from Dave Mills:
  - ntp_util.c: cleanup.
  - ntp_timer.c: watch the non-burst packet rate.
  - ntp_request.c: cleanup.
  - ntp_restrict.c: RES_LIMITED cleanup.
  - ntp_proto.c: RES_LIMITED, rate bucktes, counters, overall cleanup.
  - ntp_peer.c: disallow peer_unconfig().
  - ntp_monitor.c: RES_LIMITED cleanup.
  - ntp_loopfilter.c: poll interval cleanup.
  - ntp_crypto.c: volley -> retry.  Cleanup TAI leap message.
  - ntp_config: average and minimum are ^2 values.
  - ntpdc: unknownversion is really "declined", not "bad version".
  - Packet retry cleanup.
* [Bug 961] refclock_tpro.c:tpro_poll() calls refclock_receive() twice.
* [Bug 957] Windows only: Let command line parameters from the Windows SCM GUI
  override the standard parameters from the ImagePath registry key.
* Added HAVE_INT32_T to the Windows config.h to avoid duplicate definitions.
* Work around a VPATH difference in FreeBSD's 'make' command.
* Update bugreport URL.
* Update -I documentation.
* [Bug 713] Fix bug reporting information.
* A bug in the application of the negative-sawtooth for 12 channel receivers. 
* The removal of unneeded startup code used for the original LinuxPPS, it now
  conforms to the PPSAPI and does not need special code.  
* ntp-keygen.c: Coverity fixes [CID 33,47].
* Volley cleanup from Dave Mills.
* Fuzz cleanup from Dave Mills.
* [Bug 861] Leap second cleanups from Dave Mills.
* ntpsim.c: add missing protypes and fix [CID 34], a nit.
* Upgraded bison at UDel.
* Update br-flock and flock-build machine lists.
* [Bug 752] QoS: add parse/config handling code. 
* Fix the #include order in tickadj.c for picky machines.
* [Bug 752] QoS: On some systems, netinet/ip.h needs netinet/ip_systm.h.
* [Bug 752] Update the QoS tagging (code only - configuration to follow).
* Orphan mode and other protocol cleanup from Dave Mills.
* Documentation cleanup from Dave Mills.
* [Bug 940] ntp-keygen uses -v.  Disallow it as a shortcut for --version.
* more cleanup to ntp_lineeditlibs.m4.
* Documentation updates from Dave Mills.
* -ledit cleanup for ntpdc and ntpq.
* Association and other cleanup from Dave Mills.
* NTP_UNREACH changes from Dave Mills.
* Fix the readline history test.
* [Bug 931] Require -lreadline to be asked for explicitly.
* [Bug 764] When looking for -lreadline support, also try using -lncurses.
* [Bug 909] Fix int32_t errors for ntohl().
* [Bug 376/214] Enhancements to support multiple if names and IP addresses.
* [Bug 929] int32_t is undefined on Windows.  Casting wrong.
* [Bug 928] readlink missing braces.
* [Bug 788] Update macros to support VS 2005.
* ntpd/ntp_timer.c: add missing sys_tai parameter for debug printf
* [Bug 917] config parse leaves files open
* [Bug 912] detect conflicting enable/disable configuration on interfaces
  sharing an IP address
* [Bug 771] compare scopeid if available for IPv6 addresses
* Lose obsolete crypto subcommands (Dave Mills).
* WWV is an HF source, not an LF source (Dave Mills).
* [Bug 899] Only show -i/--jaildir -u/--user options if we HAVE_DROPROOT.
* [Bug 916] 'cryptosw' is undefined if built without OpenSSL.
* [Bug 891] 'restrict' config file keyword does not work (partial fix).
* [Bug 890] the crypto command seems to be required now.
* [Bug 915] ntpd cores during processing of x509 certificates.
* Crypto lint cleanup from Dave Mills.
* [Bug 897] Check RAND_status() - we may not need a .rnd file.
* Crypto cleanup from Dave Mills.
* [Bug 911] Fix error message in cmd_args.c.
* [Bug 895] Log assertion failures via syslog(), not stderr.
* Documentation updates from Dave Mills.
* Crypto cleanup from Dave Mills.
* [Bug 905] ntp_crypto.c fails to compile without -DDEBUG.
* Avoid double peer stats logging.
* ntp-keygen cleanup from Dave Mills.
* libopts needs to be built after ElectricFence.
* [Bug 894] Initialize keysdir before calling crypto_setup().
* Calysto cleanup for ntpq.
* ntp-keygen -i takes an arg.
* Cleanup and fixes from Dave Mills.
* [Bug 887] Fix error in ntp_types.h (for sizeof int != 4).
* Bug 880 bug fixes for Windows build
* Improve Calysto support.
* The "revoke" parameter is a crypto command.
* The driftfile wander threshold is a real number.
* [Bug 850] Fix the wander threshold parameter on the driftfile command.
* ntp_io.c: Dead code cleanup - Coverity View 19.
* Leap file related cleanup from Dave Mills.
* ntp_peer.c: Set peer->srcadr before (not after) calling set_peerdstadr().
* Initialize offset in leap_file() - Coverity View 17.
* Use the correct stratum on KISS codes.
* Fuzz bits cleanup.
* Show more digits in some debug printf's.
* Use drift_file_sw internally to control writing the drift file.
* Implement the wander_threshold option for the driftfile config keyword.
* reformat ntp_control.c; do not use c++ // comments.
* [Bug 629] Undo bug #629 fixes as they cause more problems than were  being
  solved
* Changes from Dave Mills: in/out-bound data rates, leapsecond cleanup,
  driftfile write cleanup, packet buffer length checks, documentation updates.
* More assertion checks and malloc()->emalloc(), courtesy of Calysto.
* [Bug 864] Place ntpd service in maintenance mode if using SMF on Solaris
* [Bug 862] includefile nesting; preserve phonelist on reconfig.
* [Bug 604] ntpd regularly dies on linux/alpha.
* more leap second infrastructure fixes from Dave Mills.
* [Bug 858] recent leapfile changes broke non-OpenSSL builds.
* Use emalloc() instead of malloc() in refclock_datum.c (Calysto).
* Start using 'design by contract' assertions.
* [Bug 767] Fast sync to refclocks wanted.
* Allow null driftfile.
* Use YYERROR_VERBOSE for the new parser, and fix related BUILT_SOURCES.
* [Bug 629] changes to ensure broadcast works including on wildcard addresses
* [Bug 853] get_node() must return a pointer to maximally-aligned memory.
* Initial leap file fixes from Dave Mills.
* [Bug 858] Recent leapfile changes broke without OPENSSL.
* Use a char for DIR_SEP, not a string.
* [Bug 850] driftfile parsing changes.
* driftfile maintenance changes from Dave Mills.  Use clock_phi instead of
  stats_write_tolerance.
* [Bug 828] refid string not being parsed correctly.
* [Bug 846] Correct includefile parsing.
* [Bug 827] New parsing code does not handle "fudge" correctly.
* Enable debugging capability in the config parser.
* [Bug 839] Crypto password not read from ntp.conf.
* Have autogen produce writable output files.
* [Bug 825] Correct logconfig -/+ keyword processing.
* [Bug 828] Correct parsing of " delimited strings.
* Cleanup FILE * usage after fclose() in ntp_filegen.c.
* [Bug 843] Windows Completion port code was incorrectly merged from -stable.
* [Bug 840] do fudge configuration AFTER peers (thus refclocks) have been
  configured.
* [Bug 824] Added new parser modules to the Windows project file.
* [Bug 832] Add libisc/log.c headers to the distribution.
* [Bug 808] Only write the drift file if we are in state 4.
* Initial import of libisc/log.c and friends.
* [Bug 826] Fix redefinition of PI.
* [Bug 825] ntp_scanner.c needs to #include <config.h> .
* [Bug 824] New parser code has some build problems with the SIM code.
* [Bug 817] Use longnames for setting ntp variables on the command-line;
  Allowing '-v' with and without an arg to disambiguate usage is error-prone.
* [Bug 822] set progname once, early.
* [Bug 819] remove erroneous #if 0 in Windows completion port code.
* The new config code missed an #ifdef for building without refclocks.
* Distribute some files needed by the new config parsing code.
* [Bug 819] Timeout for WaitForMultipleObjects was 500ms instead of INFINITE
* Use autogen 5.9.1.
* Fix clktest command-line arg processing.'
* Audio documentation updates from Dave Mills.
* New config file parsing code, from Sachin Kamboj.
* fuzz bit cleanup from Dave Mills.
* replay cleanup from Dave Mills.
* [Bug 542] Tolerate missing directory separator at EO statsdir.
* [Bug 812] ntpd should drop supplementary groups.
* [Bug 815] Fix warning compiling 4.2.5p22 under Windows with VC6.
* [Bug 740] Fix kernel/daemon startup drift anomaly.
* refclock_wwv.c fixes from Dave Mills.
* [Bug 810] Fix ntp-keygen documentation.
* [Bug 787] Bug fixes for 64-bit time_t on Windows.
* [Bug 796] Clean up duplicate #defines in ntp_control.c.
* [Bug 569] Use the correct precision for the Leitch CSD-5300.
* [Bug 795] Moved declaration of variable to top of function.
* [Bug 798] ntpq [p typo crashes ntpq/ntpdc.
* [Bug 786] Fix refclock_bancomm.c on Solaris.
* [Bug 774] parsesolaris.c does not compile under the new Solaris.
* [Bug 782] Remove P() macros from Windows files.
* [Bug 778] ntpd fails to lock with drift=+500 when started with drift=-500.
* [Bug 592] Trimble Thunderbolt GPS support.
* IRIG, CHU, WWV, WWVB refclock improvements from Dave Mills.
* [Bug 757] Lose ULONG_CONST().
* [Bug 756] Require ANSI C (function prototypes).
* codec (audio) and ICOM changes from Dave Mills.

---

* [Bug 450] Windows only: Under original Windows NT we must not discard the
  wildcard socket to workaround a bug in NT's getsockname().
* [Bug 1038] Built-in getpass() function also prompts for password if
  not built with DEBUG.
* [Bug 841] Obsolete the "dynamic" keyword and make deferred binding
  to local interfaces the default.
  Emit a warning if that keyword is used for configuration.
* [Bug 959] Refclock on Windows not properly releasing recvbuffs.
* [Bug 993] Fix memory leak when fetching system messages.
* [Bug 987] Wake up the resolver thread/process when a new interface has
  become available.
* Correctly apply negative-sawtooth for oncore 12 channel receiver.
* Startup code for original LinuxPPS removed.  LinuxPPS now conforms to
  the PPSAPI.
* [Bug 1000] allow implicit receive buffer allocation for Windows.
  fixes startup for windows systems with many interfaces.
  reduces dropped packets on network bursts.
  additionally fix timer() starvation during high load.
* [Bug 990] drop minimum time restriction for interface update interval.
* [Bug 977] Fix mismatching #ifdefs for builds without IPv6.
* Update the copyright year.
* Build system cleanup (make autogen-generated files writable).
* [Bug 957] Windows only: Let command line parameters from the Windows SCM GUI
  override the standard parameters from the ImagePath registry key.
* Fixes for ntpdate:
* [Bug 532] nptdate timeout is too long if several servers are supplied.
* [Bug 698] timeBeginPeriod is called without timeEndPeriod in some NTP tools.
* [Bug 857] ntpdate debug mode adjusts system clock when it shouldn't.
* [Bug 908] ntpdate crashes sometimes.
* [Bug 982] ntpdate(and ntptimeset) buffer overrun if HAVE_POLL_H isn't set
  (dup of 908).
* [Bug 997] ntpdate buffer too small and unsafe.
* ntpdate.c: Under Windows check whether NTP port in use under same conditions
  as under other OSs.
* ntpdate.c: Fixed some typos and indents (tabs/spaces).

(4.2.4p4) Released by Harlan Stenn <stenn@ntp.org>

* [Bug 902] Fix problems with the -6 flag.
* Updated include/copyright.def (owner and year).
* [Bug 878] Avoid ntpdc use of refid value as unterminated string.
* [Bug 881] Corrected display of pll offset on 64bit systems.
* [Bug 886] Corrected sign handling on 64bit in ntpdc loopinfo command.
* [Bug 889] avoid malloc() interrupted by SIGIO risk
* ntpd/refclock_parse.c: cleanup shutdown while the file descriptor is still
  open.
* [Bug 885] use emalloc() to get a message at the end of the memory
  unsigned types cannot be less than 0
  default_ai_family is a short
  lose trailing , from enum list
  clarify ntp_restrict.c for easier automated analysis
* [Bug 884] don't access recv buffers after having them passed to the free
  list.
* [Bug 882] allow loopback interfaces to share addresses with other
  interfaces.

---
(4.2.4p3) Released by Harlan Stenn <stenn@ntp.org>

* [Bug 863] unable to stop ntpd on Windows as the handle reference for events
  changed

---
(4.2.4p2) Released by Harlan Stenn <stenn@ntp.org>

* [Bug 854] Broadcast address was not correctly set for interface addresses
* [Bug 829] reduce syslog noise, while there fix Enabled/Disable logging
  to reflect the actual configuration.
* [Bug 795] Moved declaration of variable to top of function.
* [Bug 789] Fix multicast client crypto authentication and make sure arriving
  multicast packets do not disturb the autokey dance.
* [Bug 785] improve handling of multicast interfaces
  (multicast routers still need to run a multicast routing software/daemon)
* ntpd/refclock_parse.c: cleanup shutdown while the file descriptor is still
  open.
* [Bug 885] use emalloc() to get a message at the end of the memory
  unsigned types cannot be less than 0
  default_ai_family is a short
  lose trailing , from enum list
* [Bug 884] don't access recv buffers after having them passed to the free list.
* [Bug 882] allow loopback interfaces to share addresses with other interfaces.
* [Bug 527] Don't write from source address length to wrong location
* Upgraded autogen and libopts.
* [Bug 811] ntpd should not read a .ntprc file.

---
(4.2.4p1) (skipped)

---
(4.2.4p0) Released by Harlan Stenn <stenn@ntp.org>

* [Bug 793] Update Hans Lambermont's email address in ntpsweep.
* [Bug 776] Remove unimplemented "rate" flag from ntpdate.
* [Bug 586] Avoid lookups if AI_NUMERICHOST is set.
* [Bug 770] Fix numeric parameters to ntp-keygen (Alain Guibert).
* [Bug 768] Fix io_setbclient() error message.
* [Bug 765] Use net_bind_service capability on linux.
* [Bug 760] The background resolver must be aware of the 'dynamic' keyword.
* [Bug 753] make union timestamp anonymous (Philip Prindeville).
* confopt.html: move description for "dynamic" keyword into the right section.
* pick the right type for the recv*() length argument.

---
(4.2.4) Released by Harlan Stenn <stenn@ntp.org>

* monopt.html fixes from Dave Mills.
* [Bug 452] Do not report kernel PLL/FLL flips.
* [Bug 746] Expert mouseCLOCK USB v2.0 support added.'
* driver8.html updates.
* [Bug 747] Drop <NOBR> tags from ntpdc.html.
* sntp now uses the returned precision to control decimal places.
* sntp -u will use an unprivileged port for its queries.
* [Bug 741] "burst" doesn't work with !unfit peers.
* [Bug 735] Fix a make/gmake VPATH issue on Solaris.
* [Bug 739] ntpd -x should not take an argument.
* [Bug 737] Some systems need help providing struct iovec.
* [Bug 717] Fix libopts compile problem.
* [Bug 728] parse documentation fixes.
* [Bug 734] setsockopt(..., IP_MULTICAST_IF, ...) fails on 64-bit platforms.
* [Bug 732] C-DEX JST2000 patch from Hideo Kuramatsu.
* [Bug 721] check for __ss_family and __ss_len separately.
* [Bug 666] ntpq opeers displays jitter rather than dispersion.
* [Bug 718] Use the recommended type for the saddrlen arg to getsockname().
* [Bug 715] Fix a multicast issue under Linux.
* [Bug 690] Fix a Windows DNS lookup buffer overflow.
* [Bug 670] Resolved a Windows issue with the dynamic interface rescan code.
* K&R C support is being deprecated.
* [Bug 714] ntpq -p should conflict with -i, not -c.
* WWV refclock improvements from Dave Mills.
* [Bug 708] Use thread affinity only for the clock interpolation thread.
* [Bug 706] ntpd can be running several times in parallel.
* [Bug 704] Documentation typos.
* [Bug 701] coverity: NULL dereference in ntp_peer.c
* [Bug 695] libopts does not protect against macro collisions.
* [Bug 693] __adjtimex is independent of ntp_{adj,get}time.
* [Bug 692] sys_limitrejected was not being incremented.
* [Bug 691] restrictions() assumption not always valid.
* [Bug 689] Deprecate HEATH GC-1001 II; the driver never worked.
* [Bug 688] Fix documentation typos.
* [Bug 686] Handle leap seconds better under Windows.
* [Bug 685] Use the Windows multimedia timer.
* [Bug 684] Only allow debug options if debugging is enabled.
* [Bug 683] Use the right version string.
* [Bug 680] Fix the generated version string on Windows.
* [Bug 678] Use the correct size for control messages.
* [Bug 677] Do not check uint_t in configure.ac.
* [Bug 676] Use the right value for msg_namelen.
* [Bug 675] Make sure ntpd builds without debugging.
* [Bug 672] Fix cross-platform structure padding/size differences.
* [Bug 660] New TIMESTAMP code fails tp build on Solaris Express.
* [Bug 659] libopts does not build under Windows.
* [Bug 658] HP-UX with cc needs -Wp,-H8166 in CFLAGS.
* [Bug 656] ntpdate doesn't work with multicast address.
* [Bug 638] STREAMS_TLI is deprecated - remove it.
* [Bug 635] Fix tOptions definition.
* [Bug 628] Fallback to ntp discipline not working for large offsets.
* [Bug 622] Dynamic interface tracking for ntpd.
* [Bug 603] Don't link with libelf if it's not needed.
* [Bug 523] ntpd service under Windows does't shut down properly.
* [Bug 500] sntp should always be built.
* [Bug 479] Fix the -P option.
* [Bug 421] Support the bc637PCI-U card.
* [Bug 342] Deprecate broken TRAK refclock driver.
* [Bug 340] Deprecate broken MSF EES refclock driver.
* [Bug 153] Don't do DNS lookups on address masks.
* [Bug 143] Fix interrupted system call on HP-UX.
* [Bug 42] Distribution tarballs should be signed.
* Support separate PPS devices for PARSE refclocks.
* [Bug 637, 51?] Dynamic interface scanning can now be done.
* Options processing now uses GNU AutoGen.

---
(4.2.2p4) Released by Harlan Stenn <stenn@ntp.org>

* [Bug 710] compat getnameinfo() has off-by-one error
* [Bug 690] Buffer overflow in Windows when doing DNS Lookups

---
(4.2.2p3) Released by Harlan Stenn <stenn@ntp.org>

* Make the ChangeLog file cleaner and easier to read
* [Bug 601] ntpq's decodeint uses an extra level of indirection
* [Bug 657] Different OSes need different sized args for IP_MULTICAST_LOOP
* release engineering/build changes
* Documentation fixes
* Get sntp working under AIX-5

---
(4.2.2p2) (broken)

* Get sntp working under AIX-5

---
(4.2.2p1)

* [Bug 661] Use environment variable to specify the base path to openssl.
* Resolve an ambiguity in the copyright notice
* Added some new documentation files
* URL cleanup in the documentation
* [Bug 657]: IP_MULTICAST_LOOP uses a u_char value/size
* quiet gcc4 complaints
* more Coverity fixes
* [Bug 614] manage file descriptors better
* [Bug 632] update kernel PPS offsets when PPS offset is re-configured
* [Bug 637] Ignore UP in*addr_any interfaces
* [Bug 633] Avoid writing files in srcdir
* release engineering/build changes

---
(4.2.2)

* SNTP
* Many bugfixes
* Implements the current "goal state" of NTPv4
* Autokey improvements
* Much better IPv6 support
* [Bug 360] ntpd loses handles with LAN connection disabled.
* [Bug 239] Fix intermittent autokey failure with multicast clients.
* Rewrite of the multicast code
* New version numbering scheme

---
(4.2.0)

* More stuff than I have time to document
* IPv6 support
* Bugfixes
* call-gap filtering
* wwv and chu refclock improvements
* OpenSSL integration

---
(4.1.2)

* clock state machine bugfix
* Lose the source port check on incoming packets
* (x)ntpdc compatibility patch
* Virtual IP improvements
* ntp_loopfilter fixes and improvements
* ntpdc improvements
* GOES refclock fix
* JJY driver
* Jupiter refclock fixes
* Neoclock4X refclock fixes
* AIX 5 port
* bsdi port fixes
* Cray unicos port upgrade
* HP MPE/iX port
* Win/NT port upgrade
* Dynix PTX port fixes
* Document conversion from CVS to BK
* readline support for ntpq

---
(4.1.0)

* CERT problem fixed (99k23)

* Huff-n-Puff filter
* Preparation for OpenSSL support
* Resolver changes/improvements are not backward compatible with mode 7
  requests (which are implementation-specific anyway)
* leap second stuff
* manycast should work now
* ntp-genkeys does new good things.
* scripts/ntp-close
* PPS cleanup and improvements
* readline support for ntpdc
* Crypto/authentication rewrite
* WINNT builds with MD5 by default
* WINNT no longer requires Perl for building with Visual C++ 6.0
* algorithmic improvements, bugfixes
* Solaris dosynctodr info update
* html/pic/* is *lots* smaller
* New/updated drivers: Forum Graphic GPS, WWV/H, Heath GC-100 II, HOPF
  serial and PCI, ONCORE, ulink331
* Rewrite of the audio drivers

---
(4.0.99)

* Driver updates: CHU, DCF, GPS/VME, Oncore, PCF, Ulink, WWVB, burst
  If you use the ONCORE driver with a HARDPPS kernel module,
  you *must* have a properly specified:
	pps <filename> [assert/clear] [hardpps]
  line in the /etc/ntp.conf file.
* PARSE cleanup
* PPS cleanup
* ntpd, ntpq, ntpdate cleanup and fixes
* NT port improvements
* AIX, BSDI, DEC OSF, FreeBSD, NetBSD, Reliant, SCO, Solaris port improvements

---
(4.0.98)

* Solaris kernel FLL bug is fixed in 106541-07
* Bug/lint cleanup
* PPS cleanup
* ReliantUNIX patches
* NetInfo support
* Ultralink driver
* Trimble OEM Ace-II support
* DCF77 power choices
* Oncore improvements

---
(4.0.97)

* NT patches
* AIX,SunOS,IRIX portability
* NeXT portability
* ntptimeset utility added
* cygwin portability patches

---
(4.0.96)

* -lnsl, -lsocket, -lgen configuration patches
* Y2K patches from AT&T
* Linux portability cruft

---
(4.0.95)

* NT port cleanup/replacement
* a few portability fixes
* VARITEXT Parse clock added

---
(4.0.94)

* PPS updates (including ntp.config options)
* Lose the old DES stuff in favor of the (optional) RSAREF stuff
* html cleanup/updates
* numerous drivers cleaned up
* numerous portability patches and code cleanup

---
(4.0.93)

* Oncore refclock needs PPS or one of two ioctls.
* Don't make ntptime under Linux.  It doesn't compile for too many folks.
* Autokey cleanup
* ReliantUnix patches
* html cleanup
* tickadj cleanup
* PARSE cleanup
* IRIX -n32 cleanup
* byte order cleanup
* ntptrace improvements and patches
* ntpdc improvements and patches
* PPS cleanup
* mx4200 cleanup
* New clock state machine
* SCO cleanup
* Skip alias interfaces

---
(4.0.92)

* chronolog and dumbclock refclocks
* SCO updates
* Cleanup/bugfixes
* Y2K patches
* Updated palisade driver
* Plug memory leak
* wharton kernel clock
* Oncore clock upgrades
* NMEA clock improvements
* PPS improvements
* AIX portability patches

---
(4.0.91)

* New ONCORE driver
* New MX4200 driver
* Palisade improvements
* config file bugfixes and problem reporting
* autoconf upgrade and cleanup
* HP-UX, IRIX lint cleanup
* AIX portability patches
* NT cleanup

---
(4.0.90)

* Nanoseconds
* New palisade driver
* New Oncore driver

---
(4.0.73)

* README.hackers added
* PARSE driver is working again
* Solaris 2.6 has nasty kernel bugs.  DO NOT enable pll!
* DES is out of the distribution.

---
(4.0.72)

* K&R C compiling should work again.
* IRIG patches.
* MX4200 driver patches.
* Jupiter driver added.
* Palisade driver added.  Needs work (ANSI, ntoh/hton, sizeof double, ???)<|MERGE_RESOLUTION|>--- conflicted
+++ resolved
@@ -1,14 +1,11 @@
-<<<<<<< HEAD
-(4.2.5p243-RC) 2009/11/11 Released by Harlan Stenn <stenn@ntp.org>
-* [Bug 1226] Fix deferred DNS lookups.
-* new crypto signature cleanup.
-=======
 * [Bug 1003] ntpdc unconfig command doesn't prompt for keyid.
 * [Bug 1376] Enable authenticated ntpq and ntpdc using newly-available
   digest types.
 * ntp-keygen, Autokey OpenSSL build vs. run version mismatch is now a
   non-fatal warning.
->>>>>>> 6fe5ea30
+(4.2.5p243-RC) 2009/11/11 Released by Harlan Stenn <stenn@ntp.org>
+* [Bug 1226] Fix deferred DNS lookups.
+* new crypto signature cleanup.
 (4.2.5p242-RC) 2009/11/10 Released by Harlan Stenn <stenn@ntp.org>
 * [Bug 1363] CID 92 clarify fallthrough case in clk_trimtsip.c
 * [Bug 1366] ioctl(TIOCSCTTY, 0) fails on NetBSD *[0-2].* > 3.99.7.
