<<<<<<< HEAD
* Bug 2539: doc and code tweaks for NMEA driver
* Add check for enable stats to ntpd/complete.conf.in
* Fix typo in html/confopt.html
=======
(4.2.7p416) 2014/01/31 Released by Harlan Stenn <stenn@ntp.org>
* Tweak the 'Modified' line on appropriate html pages.
* Note in the deprecation of ntpdc in its documentation.
* [Bug 2332] Be more careful about when we use 'libgcc_s'.
>>>>>>> 67d84395
(4.2.7p415) 2014/01/28 Released by Harlan Stenn <stenn@ntp.org>
* Fix the man page installation for the scripts/ files.
(4.2.7p414) 2014/01/28 Released by Harlan Stenn <stenn@ntp.org>
* [Bug 792] TrueTime TL-3 WWV refclock support.
* [Bug 898] Documentation fixes.
* [Bug 930] ntpdc docs refer to 'clockinfo', but mean 'clockstat'.
* [Bug 1002] ntp-keygen option and documentation updates: -p/--pvt-passwd
  is now -p/--password, and -q/--get-pvt-passwd is now -q/--export-passwd.
* [Bug 1349] statistics command not documented in HTML documentation.
  In html/monopt.html, add statistics id, definition, description, and
  correct typo.
  In html/scripts/monopt.txt, add statistics item, href, and comment.
  In ntpd/ntp.conf.def, under statistics correct four to eight kinds.
  In ntpd/complete.conf.in, add all eight kinds to statistics.
  In html/comdex.html, remove duplicate footer.
* [Bug 1734] Include man page for ntp.conf (fixed in 4.2.7p297).
* [Bug 2049] Clarify ntpdate's -d option behavior.
* [Bug 2366] ntpdc.html: burst/iburst only work on servers.
* [Bug 2493] ntptrace needs a man page (fixed in 4.2.7p402).
* [Bug 2545] Cleanup of scripts/monitoring/ntptrap.
(4.2.7p413) 2014/01/27 Released by Harlan Stenn <stenn@ntp.org>
* Require a version string for perl scripts that use autogen.
* html/ cleanup.
(4.2.7p412) 2014/01/20 Released by Harlan Stenn <stenn@ntp.org>
* [Bug 2540] bootstrap script needs to 'touch' files in finer-grained groups.
(4.2.7p411) 2014/01/12 Released by Harlan Stenn <stenn@ntp.org>
* [Bug 2532] Note in ntpdc docs that "enable pps" only works on older ntpd.
(4.2.7p410) 2014/01/08 Released by Harlan Stenn <stenn@ntp.org>
* [Bug 2332] Force reference to 'libgcc_s' when using GCC, because
  threading+restricted user+locked memory otherwise fails on Linux.
* [Bug 2530] Fix documentation for enable/disable mode7 and pps.
* Cleanup to the new scripts/*/Makefile.am files.
(4.2.7p409) 2014/01/04 Released by Harlan Stenn <stenn@ntp.org>
* [Bug 2060] Warn about restrictions with "kod" but not "limited".
(4.2.7p408) 2013/12/29 Released by Harlan Stenn <stenn@ntp.org>
* [Bug 2187] Update version number generation scripts.
(4.2.7p407) 2013/12/29 Released by Harlan Stenn <stenn@ntp.org>
* [Bug 2519] mktime.c does not compile on 64-bit Solaris but we do not
  need timegm() and the Solaris provides mktime().
* [Bug 2522] Revert Bug 2513 fix - it breaks backward compatibility.
(4.2.7p406) 2013/12/28 Released by Harlan Stenn <stenn@ntp.org>
* [Bug 2521] VPATH tweaks for perl -opts files.
(4.2.7p405) 2013/12/27 Released by Harlan Stenn <stenn@ntp.org>
* [Bug 2521] bootstrap script needs a tweak for perl -opts files.
* [Bug 2524] Add ntpsweep to sntp/loc/* files.
* [Bug 2526] Add "noinst" support to the sntp/loc/ framework.
(4.2.7p404) 2013/12/24 Released by Harlan Stenn <stenn@ntp.org>
* [Bug 135] AIX5: "Address already in use" for IPv6 wildcard.
(4.2.7p403) 2013/12/23 Released by Harlan Stenn <stenn@ntp.org>
* [Bug 2513] Remove any PIDFILE in finish().
* [Bug 2516] Enable clock_gettime() support for AIX 5+.
* [Bug 2517] Fix peer status errors in decode.html.
(4.2.7p402) 2013/12/23 Released by Harlan Stenn <stenn@ntp.org>
* Incorporate Oliver Kindernay's GSoC 2013 scripts/ cleanup.
(4.2.7p401) 2013/11/30 Released by Harlan Stenn <stenn@ntp.org>
* [Bug 2491] VS20xx compile fixes.
(4.2.7p400) 2013/11/29 Released by Harlan Stenn <stenn@ntp.org>
* [Bug 2491] VS2013 project files.
(4.2.7p399) 2013/11/28 Released by Harlan Stenn <stenn@ntp.org>
* [Bug 2326] More leapsecond file notification cleanup.
* [Bug 2506] make sure routing updates are always tracked
* [Bug 2514] secs/* #define usage cleanup.
(4.2.7p398) 2013/11/25 Released by Harlan Stenn <stenn@ntp.org>
* [Bug 2326] More leapsecond file notification cleanup.
* Improve sntp KoD data file fopen() error message.
(4.2.7p397) 2013/11/20 Released by Harlan Stenn <stenn@ntp.org>
* [Bug 2326] More leapsecond file notification cleanup.
(4.2.7p396) 2013/11/19 Released by Harlan Stenn <stenn@ntp.org>
* [Bug 2326] Improve stale leapsecond notifications.
(4.2.7p395) 2013/11/12 Released by Harlan Stenn <stenn@ntp.org>
* Upgrade to autogen-5.18.3pre5 and libopts-40.1.15.
(4.2.7p394) 2013/11/05 Released by Harlan Stenn <stenn@ntp.org>
* [Bug 1050] Change ONCORE log message for leap second announcement
  to avoid misunderstandings.
* [Bug 2499] Win32 user-space/loopback ppsapi provider drops samples.
* [Bug 2256] Improve configure's function searches in libraries.
(4.2.7p393) 2013/10/16 Released by Harlan Stenn <stenn@ntp.org>
* [Bug 2272] Use C99 integer types. ntp_calendar.h and ntp_types.h .
(4.2.7p392) 2013/10/15 Released by Harlan Stenn <stenn@ntp.org>
* [Bug 2375] Improve AIX compatibility.
* [Bug 2490] Fixed non-const initializer coming from [Bug 2250] fix.
(4.2.7p391) 2013/10/12 Released by Harlan Stenn <stenn@ntp.org>
* [Bug 2250] Rework of leap second handling machine.
* [Bug 2419] [rc-nmea] Improve clockstats reporting when receiver sends
  data without valid GPS fix.
(4.2.7p390) 2013/09/26 Released by Harlan Stenn <stenn@ntp.org>
* [Bug 2482] Cleanup of droproot and jail support for Solaris.
(4.2.7p389) 2013/09/24 Released by Harlan Stenn <stenn@ntp.org>
* [Bug 2473] revisited: NTPD exits after clock is stepped backwards
  Avoid possible unsigned underrun for startup condition when testing
  for clock backstep.
* [Bug 2481] ntpd aborts when both user and group are specified with -u.
* [Bug 2482] Add droproot and jail support for Solaris.
(4.2.7p388) 2013/09/19 Released by Harlan Stenn <stenn@ntp.org>
* [Bug 2473] NTPD exits after clock is stepped backwards externally
(4.2.7p387) 2013/09/16 Released by Harlan Stenn <stenn@ntp.org>
* [Bug 1642] ntpdsim can't find simnulate block in config file.
(4.2.7p386) 2013/09/01 Released by Harlan Stenn <stenn@ntp.org>
* [Bug 2472] (WinXP) Avoid self-termination of IO thread during exit().
(4.2.7p385) 2013/08/19 Released by Harlan Stenn <stenn@ntp.org>
* CID 975596: Copy/paste error: vallen should be siglen.
* CID 1009579: Check return status of X509_add_ext().
* [2085] Fix root distance and root dispersion calculations.
* [Bug 2426] Possibly uninitialized data in crypto_send() - CID 975596.
(4.2.7p384) 2013/08/18 Released by Harlan Stenn <stenn@ntp.org>
* [Bug 2450] --version has bogus short option.
(4.2.7p383) 2013/08/10 Released by Harlan Stenn <stenn@ntp.org>
* (no changes - force a rebuild for a new Coverity scan)
(4.2.7p382) 2013/08/08 Released by Harlan Stenn <stenn@ntp.org>
* [Bug 2454] Need way to set file descriptor limit - cleanup.
(4.2.7p381) 2013/08/07 Released by Harlan Stenn <stenn@ntp.org>
* [Bug 2451] rlimit command is missing from the table of contents in
  miscopt.html .
* [Bug 2452] provide io_handler/input_handler only on
  non HAVE_IO_COMPLETION_PORT platforms
* [Bug 2453] Need a way to avoid calling mlockall.
* [Bug 2454] Need way to set file descriptor limit.
* [Bug 2458] AM_CONFIG_HEADER is obsolete.
(4.2.7p380) 2013/08/03 Released by Harlan Stenn <stenn@ntp.org>
* CID 984511: Some systems have different printf needs for sizeof.
(4.2.7p379) 2013/08/02 Released by Harlan Stenn <stenn@ntp.org>
* CID 739724: Fix printf arg mismatch in a debug line.
* [Bug 2425] compile io_handler() in ntp_io.c unconditionally
* [Bug 2448] Fix checks for configure --with-stack-limit and --with-memlock
  values.
(4.2.7p378) 2013/08/01 Released by Harlan Stenn <stenn@ntp.org>
* [Bug 2425] move part of input handler code from ntpd.c to ntp_io.c
  and fix select()-only platforms calling input_handler directly.
* [Bug 2446] Quiet warnings from Oracle's Studio compiler.
* Upgrade to AutoGen-5.18.1pre3
* Upgrade to libopts-40.1.15.
(4.2.7p377) 2013/07/28 Released by Harlan Stenn <stenn@ntp.org>
* [Bug 2397] License/copyright cleanup.
* [Bug 2439] Fix check of EscapeCommFunction() in ports/winnt/libntp/termios.c.
(4.2.7p376) 2013/07/24 Released by Harlan Stenn <stenn@ntp.org>
* [Bug 2322] Oncore driver should send 0 PPS offset to GPS.
(4.2.7p375) 2013/07/22 Released by Harlan Stenn <stenn@ntp.org>
* [Bug 883] log warning arguments swapped in refclock_gpsvme.c.
* [Bug 2368] Correct bug in previous attempt.
* [Bug 2413] Fix "make check" with automake >= 1.13.
* [Bug 2434] Line-buffer (v. block-buffer) stdout.
(4.2.7p374) 2013/07/21 Released by Harlan Stenn <stenn@ntp.org>
* [Bug 2368] make check troubles in libevent.
* [Bug 2425] setup SIGIO/SIGPOLL for asyncio on the read side
  of a socketpair for the worker thread.
(4.2.7p373) 2013/07/20 Released by Harlan Stenn <stenn@ntp.org>
* [Bug 2427] configure fails to detect recvmsg() on Solaris.
(4.2.7p372) 2013/07/17 Released by Harlan Stenn <stenn@ntp.org>
* [Bug 1466] Oncore should set FLAG_PPS.
* [Bug 2375] AIX 7 doesn't like a libevent validation check.
* [Bug 2423] Log command-line args at LOG_INFO.
* [Bug 2428] do_unconf() should reset 'items' before the 2nd loop.
(4.2.7p371) 2013/07/07 Released by Harlan Stenn <stenn@ntp.org>
* CID 1042586: Check the return value of clock_gettime() in worker_sleep().
* Upgrade to libopts-39.0.14 from 5.17.5pre10.
(4.2.7p370) 2013/07/06 Released by Harlan Stenn <stenn@ntp.org>
* Remove \n's from syslog output strings.
(4.2.7p369) 2013/07/05 Released by Harlan Stenn <stenn@ntp.org>
* [Bug 2415] RES_LIMITED flags check should use &, not &&.
* Have NTP_LIBNTP check for time.h and clock_getres().
* Fix ntpsweep to use sntp instead of ntpdate, from Oliver Kindernay.
(4.2.7p368) 2013/05/01 Released by Harlan Stenn <stenn@ntp.org>
* [Bug 2145] ntpq dumps core when displaying sys_var_list and more.
(4.2.7p367) 2013/04/25 Released by Harlan Stenn <stenn@ntp.org>
* [Bug 1485] Sometimes ntpd crashes
* [Bug 2382] Implement LOGTOD using ldexp() instead of shifting.
(4.2.7p366) 2013/04/17 Released by Harlan Stenn <stenn@ntp.org>
* [Bug 1866] Disable some debugging output in refclock_oncore.
(4.2.7p365) 2013/04/16 Released by Harlan Stenn <stenn@ntp.org>
* [Bug 2149] Log an error message if /proc/net/if_inet6 cannot be opened.
(4.2.7p364) 2013/03/26 Released by Harlan Stenn <stenn@ntp.org>
* Bump sntp/include/autogen-version.def .
(4.2.7p363) 2013/03/26 Released by Harlan Stenn <stenn@ntp.org>
* [Bug 2357] sntp/libopts/usage.c sometimes needs -lintl.
* Upgrade to libopts from 5.17.3pre10.
(4.2.7p362) 2013/03/19 Released by Harlan Stenn <stenn@ntp.org>
* [Bug 2364] "sed -i" is not portable.
(4.2.7p361) 2013/03/17 Released by Harlan Stenn <stenn@ntp.org>
* [Bug 2357] sntp/libopts/usage.c sometimes needs -lintl.
* [Bug 2365] "make check" fails in libevent.
(4.2.7p360) 2013/03/15 Released by Harlan Stenn <stenn@ntp.org>
* Upgrade libevent (coverity fixes, etc.).
* EEXIST is OK for mkdir() in sntp/kod_management.c.
(4.2.7p359) 2013/03/03 Released by Harlan Stenn <stenn@ntp.org>
* [Bug 2359] Fix send_via_ntp_signd() prototype.
(4.2.7p358) 2013/02/27 Released by Harlan Stenn <stenn@ntp.org>
* Upgrade to autogen-5.17.3pre4 and libopts-38.0.13.
* [Bug 2357] sntp/libopts/usage.c on NetBSD needs -lintl.
(4.2.7p357) 2013/02/22 Released by Harlan Stenn <stenn@ntp.org>
* Upgrade to autogen-5.17.2pre and libopts-38.0.13.
(4.2.7p356) 2013/02/19 Released by Harlan Stenn <stenn@ntp.org>
* Added loc/debian.
(4.2.7p355) 2013/02/18 Released by Harlan Stenn <stenn@ntp.org>
* CID 739708: Check return status of fcntl() in refclock_arc.c.
* CID 739709: Check return status of fcntl() in refclock_datum.c.
* CID 739710: Check return status of mkdir() in sntp/kod_management.c.
* CID 739711: Ignore return status of remove() in ntp-keygen.c.
* CID 739723: Print sizeof as unsigned.
* CID 971094: Clean up time of check/time of use in check_leap_file().
(4.2.7p354) 2013/02/10 Released by Harlan Stenn <stenn@ntp.org>
* CID 97194: Check return from setsockopt().
* CID 739473,739532: Out-of-bounds access/illegal address computation.
* CID 739558: Double close.
* CID 739559: Double close.
* CID 739713: devmask/recmask copy/paste error.
* CID 739714: Fix code indentation level.
* CID 739715: Clean up sockaddr_dump().
(4.2.7p353) 2013/02/09 Released by Harlan Stenn <stenn@ntp.org>
* [Bug 2326] Check hourly for a new leapfile if the old one expired.
(4.2.7p352) 2013/01/28 Released by Harlan Stenn <stenn@ntp.org>
* [Bug 2326] Notice when a new leapfile has been installed.
(4.2.7p351) 2013/01/24 Released by Harlan Stenn <stenn@ntp.org>
* [Bug 2328] Don't apply small time adjustments on Windows versions
  which don't support this.
(4.2.7p350) 2013/01/21 Released by Harlan Stenn <stenn@ntp.org>
* Added sntp/loc/netbsd based on info from Christos Zoulas.
(4.2.7p349) 2013/01/20 Released by Harlan Stenn <stenn@ntp.org>
* [Bug 2321] Fixed Windows build, but autogen update still required.
(4.2.7p348) 2013/01/17 Released by Harlan Stenn <stenn@ntp.org>
* [Bug 2327] Rename sntp/ag-tpl/:Old to sntp/ag-tpl/Old.
* Cleanup to ntpsnmpd-opts.def.
* Cleanup to ntpq.texi.
* Documentation cleanup to the ntpd, ntpdc, ntpq and ntp-wait
  .def files.
* In ntp.conf.def, cleanup SEE ALSO, document 'rlimit' options.
* Add a reference to RFC5907 in the ntpsnmpd documentation.
(4.2.7p347) 2013/01/07 Released by Harlan Stenn <stenn@ntp.org>
* [Bug 2325] Re-enable mlockall() check under Linux post-1223 fix.
(4.2.7p346) 2013/01/06 Released by Harlan Stenn <stenn@ntp.org>
* [Bug 1223] reorganize inclusion of sys/resource.h.
(4.2.7p345) 2013/01/04 Released by Harlan Stenn <stenn@ntp.org>
* Update several .def files to use autogen-5.17 feature set.
(4.2.7p344) 2013/01/03 Released by Harlan Stenn <stenn@ntp.org>
* Refactor and enhance mdoc2texi.
* Make sure agtexi-file.tpl defines label-str.
* Cleanup to ntp.conf.def.
* Upgrade to autogen-5.17 and libopts-37.0.12.
(4.2.7p343) 2013/01/02 Released by Harlan Stenn <stenn@ntp.org>
* Update the copyright year.
(4.2.7p342) 2012/12/31 Released by Harlan Stenn <stenn@ntp.org>
* [Bug 2081 - Backward Incompatible] rawstats now logs everything.
(4.2.7p341) 2012/12/30 Released by Harlan Stenn <stenn@ntp.org>
(4.2.7p340) 2012/12/29 Released by Harlan Stenn <stenn@ntp.org>
* mdoc2texi fixes: trailing punctuation.
(4.2.7p339) 2012/12/26 Released by Harlan Stenn <stenn@ntp.org>
* mdoc2texi fixes: parseQuote, closing of list item tables.
* ntp-wait, ntpd, ntpdc, ntpq, ntpsnmpd autogen documentation updates.
(4.2.7p338) 2012/12/25 Released by Harlan Stenn <stenn@ntp.org>
* mdoc2texi fixes: Handle_ArCmFlIc, Handle_Fn, HandleQ.
* ntp-keygen autogen documentation updates.
* ntpq autogen docs.
(4.2.7p337) 2012/12/22 Released by Harlan Stenn <stenn@ntp.org>
* [Bug 1223] More final cleanup for rlimit changes.
(4.2.7p336) 2012/12/21 Released by Harlan Stenn <stenn@ntp.org>
* [Bug 1223] Final cleanup for rlimit changes.
(4.2.7p335) 2012/12/18 Released by Harlan Stenn <stenn@ntp.org>
* Update documentation templates and definitions.
* Create agtexi-file.tpl .
(4.2.7p334) 2012/12/10 Released by Harlan Stenn <stenn@ntp.org>
* [Bug 2114] Update tests for sntp's synch distance.
* Create ntp-keygen.{html,texi}.
(4.2.7p333) 2012/12/07 Released by Harlan Stenn <stenn@ntp.org>
* Autogen documentation cleanup.
(4.2.7p332) 2012/12/06 Released by Harlan Stenn <stenn@ntp.org>
* sntp documentation cleanup.
(4.2.7p331) 2012/12/03 Released by Harlan Stenn <stenn@ntp.org>
* [Bug 2114] Correctly calculate sntp's synch distance.
(4.2.7p330) 2012/12/03 Released by Harlan Stenn <stenn@ntp.org>
* autogen doc cleanup
(4.2.7p329) 2012/12/01 Released by Harlan Stenn <stenn@ntp.org>
* [Bug 2278] ACTS flag3 mismatch between code and driver18.html.
* Use an enum for the ACTS state table.
* html doc reconciliation with DLM's copy.
(4.2.7p328) 2012/11/30 Released by Harlan Stenn <stenn@ntp.org>
* html doc reconciliation with DLM's copy.
(4.2.7p327) 2012/11/29 Released by Harlan Stenn <stenn@ntp.org>
* [Bug 2024] Identify Events in the system status word in decode.html.'
* [Bug 2040] Provide a command-line option for the identity key bits.
* Create loc/darwin for Mac OSX
(4.2.7p326) 2012/11/21 Released by Harlan Stenn <stenn@ntp.org>
* [Bug 1214] 'proto: precision = ...' should be at INFO, not NOTICE.
* [Bug 2246] Clear sys_leap when voting says to disarm the leap.
(4.2.7p325) 2012/11/20 Released by Harlan Stenn <stenn@ntp.org>
* [Bug 2202] ntpq.html: there is no "acv" billboard.
* [Bug 2306] keep pps hack for Win32 even if user-mode/loopback
  PPS API is activated on a serial line.
(4.2.7p324) 2012/11/19 Released by Harlan Stenn <stenn@ntp.org>
* Reinstate doc fix to authentic.html from Mike T.
* [Bug 1223] cleanup for rlimit changes.
* [Bug 2098] Install DLM's HTML documentation.
* [Bug 2306] Added user-mode/loop-back PPS API provider for Win32
(4.2.7p323) 2012/11/18 Released by Harlan Stenn <stenn@ntp.org>
* html/ updates from Dave Mills.
(4.2.7p322) 2012/11/15 Released by Harlan Stenn <stenn@ntp.org>
* [Bug 1223] Allow configurable values for RLIMIT_STACK and
  RLIMIT_MEMLOCK.
* [Bug 1320] Log ntpd's initial command-line parameters. (updated fix)
* [Bug 2120] no sysexits.h under QNX.
* [Bug 2123] cleanup to html/leap.html.
(4.2.7p321) 2012/11/13 Released by Harlan Stenn <stenn@ntp.org>
* [Bug 1320] Log ntpd's initial command-line parameters.
(4.2.7p320) 2012/11/12 Released by Harlan Stenn <stenn@ntp.org>
* [Bug 969] Clarify ntpdate.html documentation about -u and ntpd.
* [Bug 1217] libisc/ifiter_sysctl.c:internal_current(): Ignore RTM
  messages with wrong version
(4.2.7p319) 2012/11/11 Released by Harlan Stenn <stenn@ntp.org>
* [Bug 2296] Fix compile problem with building with old OpenSSL.
(4.2.7p318) 2012/11/05 Released by Harlan Stenn <stenn@ntp.org>
* [Bug 2301] Remove spurious debug output from ntpq.
(4.2.7p317) 2012/11/05 Released by Harlan Stenn <stenn@ntp.org>
* [Bug 922] Allow interspersed -4 and -6 flags on the ntpq command line.
(4.2.7p316) 2012/10/27 Released by Harlan Stenn <stenn@ntp.org>
* [Bug 2296] Update fix for Bug 2294 to handle --without-crypto.
(4.2.7p315) 2012/10/26 Released by Harlan Stenn <stenn@ntp.org>
* [Bug 2294] ntpd crashes in FIPS mode.
(4.2.7p314) 2012/10/23 Released by Harlan Stenn <stenn@ntp.org>
* Document a tricky malloc() of dns_ctx in sntp.
(4.2.7p313) 2012/10/23 Released by Harlan Stenn <stenn@ntp.org>
* [Bug 2291] sntp should report why it cannot open file.kod.
* [Bug 2293] add support for SO_BINTIME, refine support for
  SO_TIMESTAMPNS (bug 1374)
(4.2.7p312) 2012/10/11 Released by Harlan Stenn <stenn@ntp.org>
* Clean up testing/debugging of fix for [Bug 938] from sntp/main.c .
(4.2.7p311) 2012/10/10 Released by Harlan Stenn <stenn@ntp.org>
* [Bug 938] The argument to the -D flag takes a number, not a string.
* [Bug 1013] ntpdate's HTML page claims wrong default version.
* [Bug 1374] Support SO_TIMESTAMPNS.
(4.2.7p310) 2012/10/09 Released by Harlan Stenn <stenn@ntp.org>
* [Bug 1374] Support SO_TIMESTAMPNS.
* [Bug 2266] Remove deprecated refclock_trak.c from Windows Makefile
  equivalents.
* [Bug 2274] Bring libopts/enum.c back to (old) ANSI C compliance.
(4.2.7p309) 2012/10/04 Released by Harlan Stenn <stenn@ntp.org>
* [Bug 2287] ntpdate returns 0 even if adjtime() call fails.
(4.2.7p308) 2012/09/29 Released by Harlan Stenn <stenn@ntp.org>
* CID 97198: Check return from ioctl() calls in refclock_acts.c.
(4.2.7p307) 2012/09/29 Released by Harlan Stenn <stenn@ntp.org>
* [Bug 1997] Fix sntp broadcast timeouts.
* [Bug 2234] Fix incorrect ntptrace html documentation.
* [Bug 2262] Install html docs in $htmldir.
* Fix typo in html/select.html.
(4.2.7p306) 2012/09/15 Released by Harlan Stenn <stenn@ntp.org>
* [Bug 752] ToS cleanup from Mike Tatarinov.
(4.2.7p305) 2012/09/15 Released by Harlan Stenn <stenn@ntp.org>
* [Bug 752] Use proper ToS network packet markings for IPv4 and IPv6.
* [Bug 1232] Convert SHM refclock to use struct timespec.
* [Bug 2258] Add syslog message about leap insertion.
* [Bug 2263] broadcast server doesn't work for host with
  OS_MISSES_SPECIFIC_ROUTE_UPDATES.
* [Bug 2271] Decode refclock types when built with --disable-all-clocks.
* [Bug 2276] clk_sel240x.c #define's _XOPEN_SOURCE, breaking QNX6.
* Updates to driver28.html.
(4.2.7p304) 2012/09/06 Released by Harlan Stenn <stenn@ntp.org>
* [Bug 2264] Cleanup SEL240X Refclock.
* In refclock_wwv.c rename SECOND to WWV_SEC and MINUTE to WWV_MIN.
(4.2.7p303) 2012/09/05 Released by Harlan Stenn <stenn@ntp.org>
* [Bug 1232] Add nanosecond support to SHM driver.
(4.2.7p302) 2012/09/05 Released by Harlan Stenn <stenn@ntp.org>
* [Bug 2160] Log warning about expired leapseconds file.
(4.2.7p301) 2012/09/03 Released by Harlan Stenn <stenn@ntp.org>
* [Bug 2164] Greater precision needed for ntpq offset report.
* Clean the man5_MANS in ntpd/ .
(4.2.7p300) 2012/09/03 Released by Harlan Stenn <stenn@ntp.org>
* [Bug 2262] Install sntp.html into htmldir.
* [Bug 2270] Install fails due to repeated man5 page names.
(4.2.7p299) 2012/09/01 Released by Harlan Stenn <stenn@ntp.org>
* More cleanup to the bootstrap script.
(4.2.7p298) 2012/09/01 Released by Harlan Stenn <stenn@ntp.org>
* Handle additional man page sections in the bootstrap script.
* Remove extraneous parens.
* Add a missing "%s" syslog format string.
(4.2.7p297) 2012/09/01 Released by Harlan Stenn <stenn@ntp.org>
* Fix mdoc2man.
* Distribute ntp.conf.def and ntp.keys.def.
(4.2.7p296) 2012/08/31 Released by Harlan Stenn <stenn@ntp.org>
* Begin support for autogen maintaining ntp.conf and ntp.keys docs.
* Upgrade to autogen-5.16.2 and libopts-36.5.11.
* Potential bugfix for agtexi-cmd.tpl.
(4.2.7p295) 2012/08/11 Released by Harlan Stenn <stenn@ntp.org>
* Look for syslog's facilitynames[].
(4.2.7p294) 2012/08/08 Released by Harlan Stenn <stenn@ntp.org>
* [Bug 2242] configure fails to detect getifaddrs function on Solaris.
* [Bug 2249] Bad operator for 'test' in 'make check' of libevent.
* [Bug 2252] palisade: formats nanosecs to a 6-char field.
* Attempt to resolve strict-aliasing violation in refclock_tsyncpci.c.
* Fix && -> & typo in refclock_palisade.c debug statements.
(4.2.7p293) 2012/08/04 Released by Harlan Stenn <stenn@ntp.org>
* [Bug 2247] (more) Get rid of the TRAK refclock - deprecated since 2006.
* Documentation cleanup from Mike T.
* Cleanup kclk_sel240x.o rules in libparse/Makefile.am.
(4.2.7p292) 2012/08/02 Released by Harlan Stenn <stenn@ntp.org>
* [Bug 1545] Note why we are logging the Version string.
* [Bug 1872] Remove legacy ppsclock fdpps, #ifdef PPS.
* [Bug 2075] Fix spelling of 'incompatible'.
* [Bug 2247] Get rid of the TRAK refclock - deprecated since 2006.
* Clean up an exit status in ntpq.c.
(4.2.7p291) 2012/07/31 Released by Harlan Stenn <stenn@ntp.org>
* [Bug 2241] MDNS registration should only happen if requested.
(4.2.7p290) 2012/07/20 Released by Harlan Stenn <stenn@ntp.org>
* [Bug 1454] Add parse clock support for the SEL-240x GPS products.
* CID 709185: refclock_chu.c will leak fd==0 (better fix)
(4.2.7p289) 2012/07/16 Released by Harlan Stenn <stenn@ntp.org>
* CID 97123: Future-proof possible change to refclock_nmea.c.
* CID 97377: ntp-keygen.c's followlink() might not NUL-terminate.
* CID 709185: refclock_chu.c will leak fd==0 (which should be impossible).
(4.2.7p288) 2012/07/03 Released by Harlan Stenn <stenn@ntp.org>
* CID 709173: Make sure a libisc function we do not use is called properly.
(4.2.7p287) 2012/07/03 Released by Harlan Stenn <stenn@ntp.org>
* Remove 1024 associations-per-server limit from ntpq.
* Remove blank line between ntpq mreadvar associations.
(4.2.7p286) 2012/06/28 Released by Harlan Stenn <stenn@ntp.org>
* CID 97193: check return from sscanf() in ntp_config.c.
* CID 709169: check return from open("/dev/null", 0) and friends.
* CID 709207: Initialize "quality" for ulink_receive.
(4.2.7p285) 2012/06/18 Released by Harlan Stenn <stenn@ntp.org>
* [Bug 2227] Enable mrulist access control via "restrict ... nomrulist".
* Automake-1.12 wants us to use AM_PROG_AR.
* Conditionalize msyslog messages about rejected mode 6 requests due to
  nomodify and nomrulist restrictions under "logconfig +sysinfo".
* Increment sys_restricted in a few rejection paths due to nomodify
  restrictions where previosuly overlooked.
(4.2.7p284) 2012/06/16 Released by Harlan Stenn <stenn@ntp.org>
* [Bug 2225] libevent configure hangs.
* Update bundled libevent to git master, post libevent 2.1.1-alpha.
(4.2.7p283) 2012/06/16 Released by Harlan Stenn <stenn@ntp.org>
* In sntp/m4/ntp_openssl.m4, Support multiple package names for the
  crypto library.  Add legacy support for -Wl,-rpath.
(4.2.7p282) 2012/06/15 Released by Harlan Stenn <stenn@ntp.org>
* tickadj may need to be linked with PTHREAD_LIBS.
(4.2.7p281) 2012/06/14 Released by Harlan Stenn <stenn@ntp.org>
* U_INT32_MAX cleanup in include/ntp_types.h .
* When linking, ntp_keygen and tickadj need $(LIBM).
(4.2.7p280) 2012/06/13 Released by Harlan Stenn <stenn@ntp.org>
* [Bug 2224] Use-after-free in routing socket code after dropping root.
(4.2.7p279) 2012/06/10 Released by Harlan Stenn <stenn@ntp.org>
* [Bug 2211] findbcastinter(): possibly undefined variable iface used.
* [Bug 2220] Incorrect check for maximum association id in ntpq.
(4.2.7p278) 2012/06/03 Released by Harlan Stenn <stenn@ntp.org>
* [Bug 2204] Build with --enable-getifaddrs=glibc fails.
* [Bug 2178] refclock_tsyncpci.c reach register fails to shift.
* [Bug 2191] dcfd -Y y2kcheck on CentOS 6.2 x86_64 breaks make check.
(4.2.7p277) 2012/05/25 Released by Harlan Stenn <stenn@ntp.org>
* [Bug 2193] Building timestruct tests with Clang 3.1 fails.
(4.2.7p276) 2012/05/15 Released by Harlan Stenn <stenn@ntp.org>
* [Bug 2179] Remove sntp/header.h.
(4.2.7p275) 2012/04/28 Released by Harlan Stenn <stenn@ntp.org>
* [Bug 1744] Remove obsolete ntpdate/ntptime* items.
(4.2.7p274) 2012/04/25 Released by Harlan Stenn <stenn@ntp.org>
* [Bug 2174] ntpd rejects source UDP ports less than 123 as bogus.
(4.2.7p273) 2012/04/19 Released by Harlan Stenn <stenn@ntp.org>
* [Bug 2141] handle_sigio() calls get_systime(), which must be
  reentrant when SIGIO is used.  Sanity checks relative to the prior
  get_systime() are disabled in ntpd on systems with signaled I/O, but
  active in sntp and ntpdate.
* Correct authnumfreekeys accounting broken in 4.2.7p262.
(4.2.7p272) 2012/04/14 Released by Harlan Stenn <stenn@ntp.org>
* LCRYPTO is gone - replace with VER_SUFFIX.
* Change the link order for ntpsntpd.
* Remove extra 'nlist' check from configure.ac.
(4.2.7p271) 2012/04/11 Released by Harlan Stenn <stenn@ntp.org>
* [Bug 1122] openssl detection via pkg-config fails when no additional
  -Idir flags are needed.
* Avoid overwriting user variable LDFLAGS with OpenSSL flags, instead
  they are added to LDFLAGS_NTP.
(4.2.7p270) 2012/03/26 Released by Harlan Stenn <stenn@ntp.org>
* Update driver45.html page.
(4.2.7p269) 2012/03/25 Released by Harlan Stenn <stenn@ntp.org>
* Clean up configure.ac.
* Cleanup configure.ac's TSYNC PCI section.
(4.2.7p268) 2012/03/24 Released by Harlan Stenn <stenn@ntp.org>
* Update driver45.html page.
(4.2.7p267) 2012/03/23 Released by Harlan Stenn <stenn@ntp.org>
* Initial cut at a basic driver45.html page.
(4.2.7p266) 2012/03/21 Released by Harlan Stenn <stenn@ntp.org>
* Add refclock_tsyncpci.c (driver 45) supporting Spectracom TSYNC timing
  boards.
(4.2.7p265) 2012/03/20 Released by Harlan Stenn <stenn@ntp.org>
* Treat zero counter as indication of precise system time in Windows
  PPSAPI helper function pps_ntp_timestamp_from_counter(), enabling
  PPSAPI providers to use the Windows 8 precise clock directly.
(4.2.7p264) 2012/03/14 Released by Harlan Stenn <stenn@ntp.org>
* [Bug 2160] Note if leapseconds file is past its prime.
* Use GetSystemTimePreciseAsFileTime() on Windows 8.
(4.2.7p263) 2012/03/13 Released by Harlan Stenn <stenn@ntp.org>
* [Bug 2156] clock instability with LOCAL driver, from Miroslav Lichvar.
* [Bug 2159] Windows ntpd using leapfile erroneous leap second 20120401.
(4.2.7p262) 2012/02/29 Released by Harlan Stenn <stenn@ntp.org>
* Improve ntpd scalability for servers with many trusted keys.
(4.2.7p261) 2012/02/27 Released by Harlan Stenn <stenn@ntp.org>
* [Bug 2048] add the clock variable timecode to SHM refclock.
(4.2.7p260) 2012/02/24 Released by Harlan Stenn <stenn@ntp.org>
* Fix the check-scm-rev invocation in several Makefile.am's.
(4.2.7p259) 2012/02/22 Released by Harlan Stenn <stenn@ntp.org>
* [Bug 2148] ntpd 4.2.7p258 segfault with 0x0100000 bit in NMEA mode.
* refclock_nmea.c merge cleanup thanks to Juergen Perlinger.
(4.2.7p258) 2012/02/21 Released by Harlan Stenn <stenn@ntp.org>
* [Bug 2140] Rework of Windows I/O completion port handling to avoid
  garbling serial input in UNIX line discipline emulation.
* [Bug 2143] NMEA driver: discard data if quality indication not good,
  add statistic counters (mode bit enabled) to clockstats file.
(4.2.7p257) 2012/02/17 Released by Harlan Stenn <stenn@ntp.org>
* [Bug 2135] defer calls to 'io_input' to main thread under Windows.
(4.2.7p256) 2012/02/08 Released by Harlan Stenn <stenn@ntp.org>
* [Bug 2131] Set the system variable settimeofday only after clock step.
* [Bug 2134] --enable-C99-snprintf does not force rpl_snprintf use.
(4.2.7p255) 2012/01/29 Released by Harlan Stenn <stenn@ntp.org>
* [Bug 603] Only link with nlist()-related libraries when needed:
  More cleanup.
(4.2.7p254) 2012/01/29 Released by Harlan Stenn <stenn@ntp.org>
* [Bug 603] Only link with nlist()-related libraries when needed.
(4.2.7p253) 2012/01/26 Released by Harlan Stenn <stenn@ntp.org>
* [Bug 2126] Compile error on Windows with libopts from Autogen 5.14.
* Update one of the license URLs.
(4.2.7p252) 2012/01/25 Released by Harlan Stenn <stenn@ntp.org>
* Upgrade to autogen-5.14 (and libopts-36.1.11).
(4.2.7p251) 2012/01/17 Released by Harlan Stenn <stenn@ntp.org>
* [Bug 2115] ntptrace should accept both rootdispersion and rootdisp.
(4.2.7p250) 2012/01/15 Released by Harlan Stenn <stenn@ntp.org>
* [Bug 2113] Warn about ignored extra args in ntpq.
* Update the copyright year.
(4.2.7p249) 2012/01/10 Released by Harlan Stenn <stenn@ntp.org>
* [Bug 2111] Remove minpoll delay before iburst for pool and
  manycastclient.
* Move refclock-specific scheduled timer code under #ifdef REFCLOCK
  and move "action" and "nextaction" data for same from struct peer to
  struct refclockproc.  These provide a way to schedule a callback some
  seconds in the future.
(4.2.7p248) 2012/01/08 Released by Harlan Stenn <stenn@ntp.org>
* [Bug 2109] "make clean check" is broken with gtest available.
* [Bug 2110] systime.c typo breaks build on microsecond clocks.
(4.2.7p247) 2012/01/07 Released by Harlan Stenn <stenn@ntp.org>
* Fix build break triggered by updating deps-ver and libntp/systime.c at
  the same time by explicitly depending systime_s.c on systime.c.
(4.2.7p246) 2012/01/06 Released by Harlan Stenn <stenn@ntp.org>
* [Bug 2104] ntpdc fault with oversize -c command.
* [Bug 2106] Fix warnings when using -Wformat-security.
* Refactor timespecops.h and timevalops.h into inline functions.
(4.2.7p245) 2011/12/31 Released by Harlan Stenn <stenn@ntp.org>
* [Bug 2100] conversion problem with timespec/timeval <--> l_fp fixed;
  added tests to expose the bug.
(4.2.7p244) 2011/12/25 Released by Harlan Stenn <stenn@ntp.org>
* Updates from 4.2.6p5.
(4.2.7p243) 2011/12/23 Released by Harlan Stenn <stenn@ntp.org>
* [Bug 2095] ntptrace now needs 'rv' instead of 'pstat', reported
  by Michael Tatarinov.
(4.2.7p242) 2011/12/21 Released by Harlan Stenn <stenn@ntp.org>
* Include missing html/icons/sitemap.png, reported by Michael Tatarinov.
* Documentation updates from Dave Mills.
(4.2.7p241) 2011/12/18 Released by Harlan Stenn <stenn@ntp.org>
* [Bug 2015] Overriding sys_tick should recalculate sys_precision.
* [Bug 2037] Fuzzed non-interpolated clock may decrease.
* [Bug 2068] "tos ceiling" default and cap changed to 15.
* Floor peer delay using system precision, as with jitter, reflecting
  inability to measure shorter intervals.
(4.2.7p240) 2011/12/15 Released by Harlan Stenn <stenn@ntp.org>
* [Bug 2092] clock_select() selection jitter miscalculated.
* [Bug 2093] Reintroduce smaller stratum factor to system peer metric.
(4.2.7p239) 2011/12/11 Released by Harlan Stenn <stenn@ntp.org>
* Documentation updates from Dave Mills.
(4.2.7p238) 2011/12/09 Released by Harlan Stenn <stenn@ntp.org>
* [Bug 2082] from 4.2.6p5-RC3: 3-char refid sent by ntpd 4.2.6p5-RC2
  ends with extra dot.
* [Bug 2085] from 4.2.6p5-RC3: clock_update() sys_rootdisp calculation
  omits root delay.
* [Bug 2086] from 4.2.6p5-RC3: get_systime() should not offset by
  sys_residual.
* [Bug 2087] from 4.2.6p5-RC3: sys_jitter calculation overweights
  sys.peer jitter.
* from 4.2.6p5-RC3: Ensure NULL peer->dstadr is not accessed in orphan
  parent selection.
(4.2.7p237) 2011/12/01 Released by Harlan Stenn <stenn@ntp.org>
* [Bug 2050] from 4.2.6p5-RC2: Orphan mode stratum counting to infinity.
* [Bug 2059] from 4.2.6p5-RC2: optional billboard column "server" does
  not honor -n.
* [Bug 2066] from 4.2.6p5-RC2: ntpq lopeers ipv6 "local" column overrun.
* [Bug 2068] from 4.2.6p5-RC2: ntpd sends nonprintable stratum 16 refid
  to ntpq.
* [Bug 2069] from 4.2.6p5-RC2: broadcastclient, multicastclient spin up
  duplicate ephemeral associations without broadcastdelay.
* [Bug 2072] from 4.2.6p5-RC2: Orphan parent selection metric needs
  ntohl().
* [Bug 2073] Correct ntpq billboard's MODE_PASSIVE t from 'u' to 'S'.
* from 4.2.6p5-RC2: Exclude not-yet-determined sys_refid from use in
  loopback TEST12 (from Dave Mills).
* from 4.2.6p5-RC2: Never send KoD rate limiting response to MODE_SERVER.
* Floor calculation of sys_rootdisp at sys_mindisp in clock_update (from
  Dave Mills).
* Restore 4.2.6 clock_combine() weighting to ntp-dev, reverting to pre-
  4.2.7p70 method while also avoiding divide-by-zero (from Dave Mills).
* Round l_fp traffic interval when converting to integer in rate limit
  and KoD calculation.
(4.2.7p236) 2011/11/16 Released by Harlan Stenn <stenn@ntp.org>
* Documentation updates from Dave Mills.
(4.2.7p235) 2011/11/16 Released by Harlan Stenn <stenn@ntp.org>
* [Bug 2052] Autokey CRYPTO_ASSOC host@group vallen needs checking.
(4.2.7p234) 2011/11/07 Released by Harlan Stenn <stenn@ntp.org>
* Clean up -libm entries regarding libntp.a
(4.2.7p233) 2011/11/06 Released by Harlan Stenn <stenn@ntp.org>
* Documentation updates from Dave Mills.
(4.2.7p232) 2011/11/05 Released by Harlan Stenn <stenn@ntp.org>
* Update the NEWS file so we note the default disable of mode 7 requests.
* Clean up some bitrotted code in libntp/socket.c.
(4.2.7p231) 2011/11/03 Released by Harlan Stenn <stenn@ntp.org>
* [Bug 1940] ignore auth key if hex decoding fails.
* Add ntpq reslist command to query access restrictions, similar to
  ntpdc's reslist.
(4.2.7p230) 2011/11/01 Released by Harlan Stenn <stenn@ntp.org>
* Disable mode 7 (ntpdc) query processing in ntpd by default.  ntpq is
  believed to provide all functionality ntpdc did, and uses a less-
  fragile protocol that's safer and easier to maintain.  If you do find
  some management via ntpdc is needed, you can use "enable mode7" in the
  ntpd configuration.
* Directly limit the number of datagrams in a mrulist response, rather
  than limiting the number of entries returned to indirectly limit the
  datagram count.
* Documentation updates from Dave Mills.
(4.2.7p229) 2011/10/26 Released by Harlan Stenn <stenn@ntp.org>
* [Bug 1995] fix wrong use of ZERO() macro in 'ntp_calendar.c'
(4.2.7p228) 2011/10/23 Released by Harlan Stenn <stenn@ntp.org>
* [Bug 1995] add compile time stamp based era unfolding for
  'step_systime()' and necessary support to 'ntp-calendar.c'.
(4.2.7p227) 2011/10/22 Released by Harlan Stenn <stenn@ntp.org>
* [Bug 2036] gcc 2.95.3 preprocessor can't nest #ifdef in macro args.
* A number of compiler warnings eliminated.
(4.2.7p226) 2011/10/21 Released by Harlan Stenn <stenn@ntp.org>
* [Bug 2035] ntpq -c mrulist sleeps 1 sec between queries, not 5 msec.
* Documentation updates from Dave Mills.
(4.2.7p225) 2011/10/15 Released by Harlan Stenn <stenn@ntp.org>
* Documentation updates from Dave Mills.
(4.2.7p224) 2011/10/14 Released by Harlan Stenn <stenn@ntp.org>
* ntpq mrulist shows intermediate counts every five seconds while
  retrieving list, and allows Ctrl-C interruption of the retrieval,
  showing the incomplete list as retrieved.  Reduce delay between
  successive mrulist retrieval queries from 30 to 5 msec.  Do not
  give up mrulist retrieval when a single query times out.
(4.2.7p223) 2011/10/12 Released by Harlan Stenn <stenn@ntp.org>
* Documentation updates from Dave Mills.
(4.2.7p222) 2011/10/11 Released by Harlan Stenn <stenn@ntp.org>
* [Bug 2029] "make check" clutters syslog.
* Log signal description along with number on ntpd exit.
(4.2.7p221) 2011/10/10 Released by Harlan Stenn <stenn@ntp.org>
* [Bug 2025] Switching between daemon and kernel loops can doubly-
  correct drift
* [Bug 2028] ntpd -n (nofork) redirects logging to stderr.
* Documentation updates from Dave Mills.
(4.2.7p220) 2011/10/05 Released by Harlan Stenn <stenn@ntp.org>
* [Bug 1945] mbg_gps166.h use of _TM_DEFINED conflicts with MS VC.
* [Bug 1946] parse_start uses open; does not work on Windows.
* [Bug 1947] Porting parse-based Wharton refclock driver to Windows.
* [Bug 2024] Remove unused system event code EVNT_CLKHOP.
(4.2.7p219) 2011/10/04 Released by Harlan Stenn <stenn@ntp.org>
* Documentation updates from Dave Mills.
(4.2.7p218) 2011/10/03 Released by Harlan Stenn <stenn@ntp.org>
* [Bug 2019] Allow selection of cipher for private key files.
* Documentation updates from Dave Mills.
* ntp-keygen private key cipher default now triple-key triple DES CBC.
* ntp-keygen -M is intended to ignore all other defaults and
  options, so do not attempt to open existing Autokey host certificate
  before generating symmetric keys and terminating.
* Restore IFF, MV, and GQ identity parameter filename convention to
  ntpkey_<scheme>par_<group/host> in ntpd, matching ntp-keygen.
* Change some error logging to syslog to ignore logconfig mask, such
  as reporting PPSAPI failure in NMEA and WWVB refclocks.
* ntp-keygen on Windows XP and later systems will now create links
  expected by ntpd.  They are hardlinks on Windows, soft on POSIX.
* Conditionalize NMEA serial open message under clockevent.
* Send all peer variables to trappers in report_event().
(4.2.7p217) 2011/09/29 Released by Harlan Stenn <stenn@ntp.org>
* [Bug 2020] ntp-keygen -s no longer sets host in cert file name.
* [Backward Incompatible] ntp-keygen -i option long name changed from
  misleading --issuer-name to --ident.
(4.2.7p216) 2011/09/27 Released by Harlan Stenn <stenn@ntp.org>
* sntp documentation tag cleanup.
* mdoc2man improvements.
(4.2.7p215) 2011/09/24 Released by Harlan Stenn <stenn@ntp.org>
* Use patched mdoc2man script, from Eric Feng.
* Sync with ntp-4.2.6p4 (a no-op).
(4.2.7p214) 2011/09/20 Released by Harlan Stenn <stenn@ntp.org>
* [Bug 1981] Initial offset convergence applies frequency correction 2x
  with kernel discipline.
* [Bug 2008] Initial offset convergence degraded with 500 PPM adjtime().
* [Bug 2009] EVNT_NSET adj_systime() mishandled by Windows ntpd.
(4.2.7p213) 2011/09/08 Released by Harlan Stenn <stenn@ntp.org>
* [Bug 1999] NMEA does not send PMOTG messages any more.
(4.2.7p212) 2011/09/07 Released by Harlan Stenn <stenn@ntp.org>
* [Bug 2003] from 4.2.6p4-RC3: ntpq_read_assoc_peervars() broken.
(4.2.7p211) 2011/09/01 Released by Harlan Stenn <stenn@ntp.org>
* Update libevent to git head (2.1 branch) as of 2.0.14-stable.
(4.2.7p210) 2011/08/31 Released by Harlan Stenn <stenn@ntp.org>
* Require -D4 or higher for ntpd SIGALRM debug trace from [Bug 2000].
(4.2.7p209) 2011/08/27 Released by Harlan Stenn <stenn@ntp.org>
* [Bug 2000] ntpd worker threads must block signals expected in main
  thread.
* [Bug 2001] add ntpq -c timerstats like ntpdc -c timerstats.
* [Bug 2001] from 4.2.6p4-RC3: ntpdc timerstats reports overruns as
  handled.
* Update sntp tests to track the change of root dispersion to
  synchronization distance.
(4.2.7p208) 2011/08/24 Released by Harlan Stenn <stenn@ntp.org>
* Fix the CLOCK_MONOTONIC TRACE() message.
(4.2.7p207) 2011/08/22 Released by Harlan Stenn <stenn@ntp.org>
* Restore the original CLOCK_MONOTONIC output format in sntp.
* Cleanups for ntp-wait-opts.def and ntp.keys.def .
(4.2.7p206) 2011/08/20 Released by Harlan Stenn <stenn@ntp.org>
* [Bug 1993] ntpd Windows port adj_systime() broken in 4.2.7p203.
* sntp documentation and behavior improvements suggested by
  Steven Sommars.
* Have sntp report synchronization distance instead of root dispersion.
* Clean up ntp-wait-opts.def .
(4.2.7p205) 2011/08/19 Released by Harlan Stenn <stenn@ntp.org>
* [Bug 1992] util/tg2 doesn't compile, needs libntp.
(4.2.7p204) 2011/08/16 Released by Harlan Stenn <stenn@ntp.org>
* Added support for Garmin's $PGRMF sentence to NMEA driver
* [Bug 1988] Better sntp send failed error message needed.
* [Bug 1989] sntp manual page sometimes refers to SNTP as a program.
* [Bug 1990] sntp output should include stratum.
(4.2.7p203) 2011/08/13 Released by Harlan Stenn <stenn@ntp.org>
* [Bug 1986] Require Visual C++ 2005 or later compilers in Windows port.
* Actually use long long for (u_)int64 by correcting spelling of
  SIZEOF_LONG_LONG in ntp_types.h.
* Force .exe minimum Windows version to 0x0400 to allow NT4 in
  vs2005/*.vcproj files.
* Fix make distcheck with --enable-libevent-regress problem with
  unwritable $srcdir.
* Correct init_logging()'s def_syslogmask type to u_int32 following
  change of ntp_syslogmask from u_long to u_int32 in p202.
(4.2.7p202) 2011/08/09 Released by Harlan Stenn <stenn@ntp.org>
* [Bug 1983] --without-sntp build breaks in sntp subdir.
* [Bug 1984] from 4.2.6p4-RC3: ntp/libisc fails to compile on OS X 10.7.
* [Bug 1985] from 4.2.6p4-RC3: "logconfig =allall" rejected.
(4.2.7p201) 2011/08/05 Released by Harlan Stenn <stenn@ntp.org>
* sntp: change -h/--headspace to -g/--gap, and change the default gap
  from 10 to 50ms
* [Backward Incompatible] from 4.2.6p4: sntp: -l/--filelog ->
  -l/--logfile, to be consistent with ntpd.
* Documentation updates from Dave Mills.
* From 4.2.6p4: libopts/file.c fix from Bruce Korb (arg-type=file).
(4.2.7p200) 2011/08/04 Released by Harlan Stenn <stenn@ntp.org>
* Sync with 4.2.6p4-RC2.
(4.2.7p199) 2011/07/29 Released by Harlan Stenn <stenn@ntp.org>
* Documentation updates from Dave Mills.
(4.2.7p198) 2011/07/28 Released by Harlan Stenn <stenn@ntp.org>
* remove old binsubdir stuff from SNTP, as NTP_LOCINFO does that now.
(4.2.7p197) 2011/07/28 Released by Harlan Stenn <stenn@ntp.org>
* [Bug 1975] from 4.2.6p4-RC2: libntp/mktime.c won't work with 64-bit
  time_t
* [Bug 1976] genLocInfo writes to srcdir break 'make distcheck'.
* [Bug 1977] Fix flag/description mismatches in ntp-keygen-opts.def.
* Do not force "legacy" when --with-locfile is not given, genLocInfo
  will find the correct default for the system.
* Fix warnings in ntp_request.c ([Bug 1973] oversight) and sntp/main.c
  (CID 159, apparent overrun due to union, actually correct).
* Update sntp/loc/solaris to conform to stock locations.
(4.2.7p196) 2011/07/27 Released by Harlan Stenn <stenn@ntp.org>
* DEFAULT INSTALLATION DIRECTORY CHANGES ON SOME OSes: to get the old
  behavior, pass --with-locfile=legacy to 'configure'
* [Bug 1972] from 4.2.6p4-RC2: checking for struct rtattr fails.
* [Bug 1973] Widen reference clock mode from 8 to 32 bits.
* Removed sntp/m4/ntp_bindir.m4 - no longer needed.
* Move loc/ to sntp/loc/ .
* Move scripts/cvo.sh to sntp/scripts/cvo.sh .
* Move scripts/genLocInfo to sntp/scripts/genLocInfo .
* Give NTP_LOCINFO an optional path-to argument.
* Remove hacks to get NTP_LOCINFO-related data to sntp/ .
* Move sntp/include/mansec2subst.sed to sntp/scripts/mansec2subst.sed .
* If no "more specific" loc file is found for redhat* or fedora*,
  look for a loc/redhat file.
* If no "more specific" loc file is found and uname says this is Linux,
  look for a loc/linux file.
* Improve the help text: --with-locfile=XXX .
* work around solaris /bin/sh issues for genLocInfo.
(4.2.7p195) 2011/07/25 Released by Harlan Stenn <stenn@ntp.org>
* Added loc/redhat.
(4.2.7p194) 2011/07/25 Released by Harlan Stenn <stenn@ntp.org>
* [Bug 1608] from 4.2.6p4-RC2: Parse Refclock driver should honor
  trusttime.
* Add support for installing programs and scripts to libexec.
* Added loc/solaris.
(4.2.7p193) 2011/07/24 Released by Harlan Stenn <stenn@ntp.org>
* [Bug 1970] from 4.2.6p4-RC2: UNLINK_EXPR_SLIST() causes crash if list
  is empty.
* Update libevent to 2.1 HEAD as of merge of 2.0.13-stable-dev.
* Match addr_eqprefix() sizeof and memcpy destination to make it clear
  to static analysis that there is no buffer overrun (CID 402).
(4.2.7p192) 2011/07/18 Released by Harlan Stenn <stenn@ntp.org>
* [Bug 1966] Broken FILES section for ntp.keys.def.
(4.2.7p191) 2011/07/17 Released by Harlan Stenn <stenn@ntp.org>
* [Bug 1948] Update man page section layout.
* [Bug 1963] add reset command for ntpq :config, similar to ntpdc's.
* [Bug 1964] --without-sntp should not build sntp.
(4.2.7p190) 2011/07/13 Released by Harlan Stenn <stenn@ntp.org>
* [Bug 1961] from 4.2.6p4: html2man update: distribute ntp-wait.html.
* Require autogen-5.12.
(4.2.7p189) 2011/07/11 Released by Harlan Stenn <stenn@ntp.org>
* [Bug 1134] from 4.2.6p4-RC1: ntpd fails binding to tentative IPv6
  addresses.
* [Bug 1790] from 4.2.6p4-RC1: Update config.guess and config.sub to
  detect AIX6.
(4.2.7p188) 2011/06/28 Released by Harlan Stenn <stenn@ntp.org>
* [Bug 1958] genLocInfo must export PATH.
* ntp-wait: some versions of ntpd spell "associd" differently.
(4.2.7p187) 2011/06/24 Released by Harlan Stenn <stenn@ntp.org>
* [Bug 1954] Fix typos in [s]bin_PROGRAMS in ntpd/Makefile.am.
* Implement --with-locfile=filename configure argument.  If filename is
  empty we'll look under loc/ for a good fit.  If the filename contains
  a / character, it will be treated as a "normal" pathname.  Otherwise,
  that explicit file will be searched for under loc/ .
(4.2.7p186) 2011/06/23 Released by Harlan Stenn <stenn@ntp.org>
* [Bug 1950] Control installation of event_rpcgen.py.
* Update .point-changed-filelist for the new man pages.
* Update the building of OS-specific programs.
* Finish conversion to genLocInfo.
* validate MANTAGFMT in genLocInfo.
* Documentation update from Dave Mills.
(4.2.7p185) 2011/06/21 Released by Harlan Stenn <stenn@ntp.org>
* ntp_locs.m4: handle the case where . is not in the PATH.
* More genLocInfo cleanup.
(4.2.7p184) 2011/06/20 Released by Harlan Stenn <stenn@ntp.org>
* Added ntp_locs.m4.
* genLocInfo improvements.
* Add the man page tag "flavor" to the loc.* files.
* Add/distribute genLocInfo.
(4.2.7p183) 2011/06/19 Released by Harlan Stenn <stenn@ntp.org>
* Update the autogen include list for scripts/Makefile.am.
* Added loc.freebsd (and distribute it).
* Added loc.legacy (and distribute it).
(4.2.7p182) 2011/06/15 Released by Harlan Stenn <stenn@ntp.org>
* [Bug 1304] Update sntp.html to reflect new implementation.
* Update .point-changed-filelist .
* ntpdc documentation fixes.
* Update ntp-wait autogen docs.
* Update the ntpd autogen docs.
* Update the ntpsnmpd autogen docs.
* Use autogen to produce ntp-keygen docs.
* Add "license name" to ntp.lic for autogen-5.11.10.
* Prepare for ntp.keys.5.
(4.2.7p181) 2011/06/07 Released by Harlan Stenn <stenn@ntp.org>
* [Bug 1938] addr_eqprefix() doesn't clear enough storage.
(4.2.7p180) 2011/06/06 Released by Harlan Stenn <stenn@ntp.org>
* Upgrade to libevent-2.0.12.
* More sntp.1 cleanups.
* Produce ntpq.1 with the new autogen macros.
* Remove the deprecated "detail" stanza from ntpdc-opts.def.
(4.2.7p179) 2011/06/03 Released by Harlan Stenn <stenn@ntp.org>
* Update cmd-doc.tlib to autogen-5.11.10pre5.
* Upgrade local autoopts templates to 5.11.10pre5.
(4.2.7p178) 2011/06/02 Released by Harlan Stenn <stenn@ntp.org>
* Update the std_def_list to include the ntp.lic file.
* Distribute the ntp.lic file.
* Add http://ntp.org/license to the ntp.lic file.
(4.2.7p177) 2011/06/01 Released by Harlan Stenn <stenn@ntp.org>
* Use the latest autogen's new copyright template code.
* Clean up the ntp.lic file.
(4.2.7p176) 2011/05/31 Released by Harlan Stenn <stenn@ntp.org>
* sntp documentation cleanup.
* autogen documentation template cleanup.
(4.2.7p175) 2011/05/30 Released by Harlan Stenn <stenn@ntp.org>
* [Bug 1936] Correctly set IPV6_MULTICAST_LOOP.
* cmd-doc.tlib cleanup from Bruce Korb.
* sntp documentation cleanup.
(4.2.7p174) 2011/05/28 Released by Harlan Stenn <stenn@ntp.org>
* ntpdc documentation cleanup.
* sntp documentation cleanup.
* Don't build libevent with openssl support.  Right now, libevent
  doesn't use pkg-config to find openssl's installation location.
(4.2.7p173) 2011/05/25 Released by Harlan Stenn <stenn@ntp.org>
* Typo in emalloc.c hides file and line number from emalloc() error msg.
* parsesolaris.c compile fails on SPARC Solaris with conflicting printf.
* ntp_util.c compile fails on AIX and OSF with conflicting statsdir.
(4.2.7p172) 2011/05/24 Released by Harlan Stenn <stenn@ntp.org>
* Remove hardcoded 1/960 s. fudge for <CR> transmission time at 9600 8n1
  from WWVB/Spectracom driver introduced in 4.2.7p169.
(4.2.7p171) 2011/05/23 Released by Harlan Stenn <stenn@ntp.org>
* Eliminate warnings about shadowing global "basename" on Linux.
* Use filegen_config() consistently when changing filegen options.
* mprintf() should go to stdout, not stderr.  DPRINTF() uses mprintf().
* Repair a few simulator problems (more remain).
* Documentation updates from Dave Mills.
(4.2.7p170) 2011/05/19 Released by Harlan Stenn <stenn@ntp.org>
* [Bug 1932] libevent/util_internal.h builtin_expect compile error with
  gcc 2.95.
* Use 64-bit scalars in LFPTOD() and DTOLFP() on more platforms by
  conditionalizing on HAVE_U_INT64 rather than UINT64_MAX.
(4.2.7p169) 2011/05/18 Released by Harlan Stenn <stenn@ntp.org>
* [Bug 1933] WWVB/Spectracom driver timestamps LFs, not CRs.
(4.2.7p168) 2011/05/16 Released by Harlan Stenn <stenn@ntp.org>
* Convert receive buffer queue from doubly-linked list to FIFO.
(4.2.7p167) 2011/05/14 Released by Harlan Stenn <stenn@ntp.org>
* [Bug 1927] io_closeclock() should purge pending recvbufs.
* [Bug 1931] cv always includes fudgetime1, never fudgetime2.
* Use acts_close() in acts_shutdown() to avoid leaving a stale lockfile
  if unpeered via runtime configuration while the modem is open.
* Correct acts_close() test of pp->io.fd to see if it is open.
* 4.2.7p164 documentation updates re: 'tos orphanwait' expanded scope.
(4.2.7p166) 2011/05/13 Released by Harlan Stenn <stenn@ntp.org>
* If we have local overrides for autogen template files, use them.
* Convert more of the sntp-opt.def documentation from man to mdoc.
(4.2.7p165) 2011/05/11 Released by Harlan Stenn <stenn@ntp.org>
* Convert snmp docs to mdoc format, which requires autogen 5.11.9.
* from 4.2.6p4-RC1: Require autogen 5.11.9.
(4.2.7p164) 2011/05/11 Released by Harlan Stenn <stenn@ntp.org>
* [Bug 988] Local clock eats up -g option, so ntpd stops with large
  initial time offset.
* [Bug 1921] LOCAL, ACTS drivers with "prefer" excluded from initial
  candidate list.
* [Bug 1922] "tos orphanwait" applied incorrectly at startup.
* [Bug 1923] orphan parent favored over LOCAL, ACTS drivers.
* [Bug 1924] Billboard tally codes sometimes do not match operation,
  variables.
* Change "pool DNS" messages from msyslog to debug trace output.
* Remove unused FLAG_SYSPEER from peer->status.
* Respect "tos orphanwait" at startup.  Previously there was an
  unconditional 300 s. startup orphanwait, though other values were
  respected for subsequent orphan wait periods after no_sys_peer events.
* Apply "tos orphanwait" (def. 300 seconds) to LOCAL and ACTS reference
  clock drivers, in addition to orphan parent operation.  LOCAL and ACTS
  are not selectable during the orphanwait delay at startup and after
  each no_sys_peer event.  This prevents a particular form of clock-
  hopping, such as using LOCAL briefly at startup before remote peers
  are selectable.  This fixes the issue reported in [Bug 988].
* Documentation updates from Dave Mills.
(4.2.7p163) 2011/05/08 Released by Harlan Stenn <stenn@ntp.org>
* [Bug 1911] missing curly brace in libntp/ntp_rfc2553.c
(4.2.7p162) 2011/05/03 Released by Harlan Stenn <stenn@ntp.org>
* [Bug 1910] Support the Tristate Ltd. TS-GPSclock-01.
(4.2.7p161) 2011/05/02 Released by Harlan Stenn <stenn@ntp.org>
* [Bug 1904] 4.2.7p160 Windows build broken (POSIX_SHELL).
* [Bug 1906] 4.2.7p160 - libtool: compile: cannot determine name of
  library object in ./libevent
* Share a single sntp/libevent/build-aux directory between all three
  configure scripts.
* Add missing --enable-local-libevent help to top-level configure.
(4.2.7p160) 2011/05/01 Released by Harlan Stenn <stenn@ntp.org>
* from 4.2.6p4-RC1: Upgrade to libopts 35.0.10 from AutoGen 5.11.9pre8.
* [Bug 1901] Simulator does not set progname.
(4.2.7p159) 2011/04/28 Released by Harlan Stenn <stenn@ntp.org>
* Fix a couple of unused variable warnings.
* cleanup in timespecops.c / timevalops.c
(4.2.7p158) 2011/04/24 Released by Harlan Stenn <stenn@ntp.org>
* Update libevent --disable-libevent-regress handling to work when
  building libevent using mingw.
(4.2.7p157) 2011/04/21 Released by Harlan Stenn <stenn@ntp.org>
* [Bug 1890] 4.2.7p156 segfault in duplicate freeaddrinfo().
(4.2.7p156) 2011/04/19 Released by Harlan Stenn <stenn@ntp.org>
* [Bug 1851] freeaddrinfo() called after getaddrinfo() fails.
(4.2.7p155) 2011/04/18 Released by Harlan Stenn <stenn@ntp.org>
* Fix leak in refclock_datum.c start failure path.
(4.2.7p154) 2011/04/17 Released by Harlan Stenn <stenn@ntp.org>
* [Bug 1887] DNS fails on 4.2.7p153 using threads.
(4.2.7p153) 2011/04/16 Released by Harlan Stenn <stenn@ntp.org>
* A few more Coverity Scan cleanups.
(4.2.7p152) 2011/04/15 Released by Harlan Stenn <stenn@ntp.org>
* Update embedded libevent to current 2.1 git HEAD.
(4.2.7p151) 2011/04/14 Released by Harlan Stenn <stenn@ntp.org>
* Detect vsnprintf() support for "%m" and disable our "%m" expansion.
* Add --enable-c99-sprintf to configure args for -noopenssl variety of
  flock-build to avoid regressions in (v)snprintf() replacement.
* More msnprintf() unit tests.
* Coverity Scan error checking fixes.
* Log failure to fetch time from HOPF_P hardware.
* Check HOPF_S sscanf() conversion count before converted values.
(4.2.7p150) 2011/04/13 Released by Harlan Stenn <stenn@ntp.org>
* Remove never-used, incomplete ports/winnt/ntpd/refclock_trimbledc.[ch]
* On systems without C99-compliant (v)snprintf(), use C99-snprintf
  replacements (http://www.jhweiss.de/software/snprintf.html)
* Remove remaining sprintf() calls except refclock_ripencc.c (which is
  kept out of --enable-all-clocks as a result), upstream libs which use
  sprintf() only after careful buffer sizing.
(4.2.7p149) 2011/04/11 Released by Harlan Stenn <stenn@ntp.org>
* [Bug 1881] describe the {+,-,s} characters in configure --help output.
(4.2.7p148) 2011/04/09 Released by Harlan Stenn <stenn@ntp.org>
* Use _mkgmtime() as timegm() in the Windows port, rather than
  libntp/mktime.c's timegm().  Fixed [Bug 1875] on Windows using the old
  asn2ntp() code from before 4.2.7p147.
* ntp_crypto.c string buffer safety.
* Remove use of MAXFILENAME in mode 7 (ntpdc) on-wire structs.
* Change ntpd MAXFILENAME from 128 to 256 to match ntp-keygen.
* Buffer safety and sign extension fixes (thanks Coverity Scan).
(4.2.7p147) 2011/04/07 Released by Harlan Stenn <stenn@ntp.org>
* [Bug 1875] 'asn2ntp()' rewritten with 'caltontp()'; 'timegm()'
  substitute likely to crash with 64bit time_t.
(4.2.7p146) 2011/04/05 Released by Harlan Stenn <stenn@ntp.org>
* String buffer safety cleanup, converting to strlcpy() and strlcat().
* Use utmpname() before pututline() so repeated steps do not
  accidentally record into wtmp where utmp was intended.
* Use setutent() before each pututline() including first.
(4.2.7p145) 2011/04/04 Released by Harlan Stenn <stenn@ntp.org>
* [Bug 1840] ntp_lists.h FIFO macros buggy.
(4.2.7p144) 2011/04/03 Released by Harlan Stenn <stenn@ntp.org>
* [Bug 1874] ntpq -c "rv 0 sys_var_list" empty.
(4.2.7p143) 2011/03/31 Released by Harlan Stenn <stenn@ntp.org>
* [Bug 1732] ntpd ties up CPU on disconnected USB refclock.
* [Bug 1861] tickadj build failure using uClibc.
* [Bug 1862] in6addr_any test in configure fooled by arm gcc 4.1.3 -O2.
* Remove kernel line discipline driver code for clk and chu, deprecate
  related LDISC_ flags, and remove associated ntpd code to decode the
  timestamps, remove clktest line discipline test program.
* Remove "signal_no_reset: signal 17 had flags 4000000" logging, as it
  indicates no problem and is interpreted as an error.  Previously some
  bits had been ignored one-by-one, but Linux SA_RESTORER definition is
  unavailable to user headers.
(4.2.7p142) 2011/03/21 Released by Harlan Stenn <stenn@ntp.org>
* [Bug 1844] ntpd 4.2.7p131 NetBSD, --gc-sections links bad executable.
* Fix "make distcheck" break in libevent/sample caused by typo.
(4.2.7p141) 2011/03/20 Released by Harlan Stenn <stenn@ntp.org>
* Add "ntpq -c iostats" similar to "ntpdc -c iostats".
* Compare entire timestamp to reject duplicates in refclock_pps().
(4.2.7p140) 2011/03/17 Released by Harlan Stenn <stenn@ntp.org>
* [Bug 1848] ntpd 4.2.7p139 --disable-thread-support does not compile.
* Add --disable-thread-support to one flock-build variation.
* One more lock-while-init in lib/isc/task.c to quiet lock analysis.
(4.2.7p139) 2011/03/16 Released by Harlan Stenn <stenn@ntp.org>
* [Bug 1848] make check ntpd --saveconfigquit clutters syslog.
(4.2.7p138) 2011/03/08 Released by Harlan Stenn <stenn@ntp.org>
* [Bug 1846] MacOSX: debug symbol not found by propdelay or tickadj.
(4.2.7p137) 2011/03/07 Released by Harlan Stenn <stenn@ntp.org>
* Use TRACE() instead of DPRINTF() for libntp and utilities, which
  use the "debug" variable regardless of #ifdef DEBUG.
* Declare debug in libntp instead of each program.  Expose extern
  declaration to utilities, libntp, and DEBUG ntpd.
* Lock under-construction task, taskmgr objects to satisfy Coverity's
  mostly-correct assumptions about which variables are protected by
  which locks.
(4.2.7p136) 2011/03/02 Released by Harlan Stenn <stenn@ntp.org>
* [Bug 1839] 4.2.7p135 still installs libevent ev*.h headers.
(4.2.7p135) 2011/03/02 Released by Harlan Stenn <stenn@ntp.org>
* libevent: When building on systems with CLOCK_MONOTONIC available,
  separate the internal timeline (possibly counting since system boot)
  from the gettimeofday() timeline in event_base cached timevals.  Adds
  new event_base_tv_cached() to retrieve cached callback round start
  time on the internal timeline, and changes
  event_based_gettimeofday_cached() to always return times using the
  namesake timeline.  This preserves the benefit of using the never-
  stepped monotonic clock for event timeouts while providing clients
  with times consistently using gettimeofday().
* Correct event_base_gettimeofday_cached() workaround code in
  sntp to work with corrected libevent.
* Remove sntp l_fp_output() test now that it uses prettydate().
* [Bug 1839] 4.2.7p131 installs libevent ev*.h headers.
* Ensure CONFIG_SHELL is not empty before relying on it for #! scripts.
(4.2.7p134) 2011/02/24 Released by Harlan Stenn <stenn@ntp.org>
* [Bug 1837] Build fails on Win7 due to regedit requiring privilege.
* Provide fallback definitions for GetAdaptersAddresses() for Windows
  build environments lacking iphlpapi.h.
* Rename file containing 1.xxxx ChangeSet revision from version to
  scm-rev to avoid invoking GNU make implicit rules attempting to
  compile version.c into version.  Problem was with sntp/version.o
  during make distcheck after fix for spurious sntp rebuilds.
* Add INC_ALIGNED_PTR() macro to align pointers like malloc().
(4.2.7p133) 2011/02/23 Released by Harlan Stenn <stenn@ntp.org>
* [Bug 1834] ntpdate 4.2.7p131 aborts with assertion failure.
* Move sntp last in top-level Makefile.am SUBDIRS so that the libevent
  tearoff (if required) and sntp are compiled after the rest.
* Use a single set of Automake options for each package in configure.ac
  AM_INIT, remove Makefile.am AUTOMAKE_OPTIONS= lines.
* Correct spurious sntp rebuilds triggered by a make misperception
  sntp/version was out-of-date relative to phony target FRC.version.
* Do not cache paths to perl, test, or pkg-config, searching the PATH
  at configure time is worth it to pick up tool updates.
(4.2.7p132) 2011/02/22 Released by Harlan Stenn <stenn@ntp.org>
* [Bug 1832] ntpdate doesn't allow timeout > 2s.
* [Bug 1833] The checking sem_timedwait() fails without -pthread.
* ElectricFence was suffering bitrot - remove it.  valgrind works well.
* Enable all relevant automake warnings.
* Correct Solaris 2.1x PTHREAD_ONCE_INIT extra braces test to avoid
  triggering warnings due to excess braces.
* Remove libevent-cfg from sntp/Makefile.am.
* Provide bug report and URL options to Autoconf.
* Avoid relying on remake rules for routine build/flock-build for
  libevent as for the top-level and sntp subproject.
(4.2.7p131) 2011/02/21 Released by Harlan Stenn <stenn@ntp.org>
* [Bug 1087] -v/--normalverbose conflicts with -v/--version in sntp.
* [Bug 1088] sntp should (only) report the time difference without -s/-a.
* older autoconf sometimes dislikes [].
* Move "can't write KoD file" warning from sntp shutdown to startup.
* refclock_acts.c cleanup from Dave Mills.
* Convert sntp to libevent event-driven socket programming.  Instead of
  blocking name resolution and querying one NTP server at a time,
  resolve server names and send NTP queries without blocking.  Add
  sntp command-line options to adjust timing and optionally wait for all
  servers to respond instead of exiting after the first.
* Import libevent 2.0.10-stable plus local patches as a tearoff, used
  only if the target system lacks an installed libevent 2.0.9 or later.
* Move blocking worker and resolver to libntp from ntpd.
* Use threads rather than forked child processes for blocking worker
  when possible.  Override with configure --disable-thread-support.
* Move init_logging(), change_logfile(), and setup_logfile() from ntpd
  to libntp, use them in sntp.
* Test --without-sntp in flock-build script's -no-refclocks variety.
* Avoid invoking config.status twice in a row in build script.
* Move more m4sh tests needed by libntp to shared .m4 files.
* Split up ntp_libntp.m4 into smaller, more specific subsets.
* Enable gcc -Wcast-align, fix many instances of warnings when casting
  a pointer to a more-strictly-aligned underlying type.
(4.2.7p130) 2011/02/12 Released by Harlan Stenn <stenn@ntp.org>
* [Bug 1811] Update the download location in WHERE-TO-START.
(4.2.7p129) 2011/02/09 Released by Harlan Stenn <stenn@ntp.org>
* Add missing "break;" to ntp_control.c ctl_putsys() for caliberrs, used
  by ntpq -c kerninfo introduced in 4.2.7p104.
* Fix leak in ntp_control.c read_mru_list().
(4.2.7p128) 2011/01/30 Released by Harlan Stenn <stenn@ntp.org>
* [Bug 1799] ntpq mrv crash.
* [Bug 1801] ntpq mreadvar requires prior association caching.
(4.2.7p127) 2011/01/28 Released by Harlan Stenn <stenn@ntp.org>
* [Bug 1797] Restore stale timestamp check from the RANGEGATE cleanup.
(4.2.7p126) 2011/01/27 Released by Harlan Stenn <stenn@ntp.org>
* Fix unexposed fencepost error in format_time_fraction().
* Add more unit tests for timeval_tostr() and timespec_tostr().
(4.2.7p125) 2011/01/26 Released by Harlan Stenn <stenn@ntp.org>
* [Bug 1794] ntpq -c rv missing clk_wander information.
* [Bug 1795] ntpq readvar does not display last variable.
(4.2.7p124) 2011/01/25 Released by Harlan Stenn <stenn@ntp.org>
* sntp/Makefile.am needs any passed-in CFLAGS.
(4.2.7p123) 2011/01/24 Released by Harlan Stenn <stenn@ntp.org>
* [Bug 1788] tvtots.c tables inaccurate
(4.2.7p122) 2011/01/22 Released by Harlan Stenn <stenn@ntp.org>
* ACTS refclock cleanup from Dave Mills.
* Avoid shadowing the "group" global variable.
(4.2.7p121) 2011/01/21 Released by Harlan Stenn <stenn@ntp.org>
* [Bug 1786] Remove extra semicolon from ntp_proto.c .
(4.2.7p120) 2011/01/20 Released by Harlan Stenn <stenn@ntp.org>
* Change new timeval and timespec to string routines to use snprintf()
  rather than hand-crafted conversion, avoid signed int overflow there.
* Add configure support for SIZEOF_LONG_LONG to enable portable use of
  snprintf() with time_t.
* Grow ntpd/work_thread.c arrays as needed.
* Add DEBUG_* variants of ntp_assert.h macros which compile away using
  ./configure --disable-debugging.
* Fix tvalops.cpp unit test failures for 32-bit builds.
* Return to a single autoreconf invocation in ./bootstrap script.
* Fix warnings seen on FreeBSD 9.
* crypto group changes from Dave Mills.
* Lose the RANGEGATE check in PPS, from Dave Mills.
* ACTS refclock cleanup from Dave Mills.
* Documentation updates from Dave Mills.
* NMEA driver documentation update from Juergen Perlinger.
(4.2.7p119) 2011/01/18 Released by Harlan Stenn <stenn@ntp.org>
* added timespecops.{c,h} and tievalops.{c.h} to libntp and include
  added tspecops.cpp to tests/libntp
* Correct msyslog.c build break on Solaris 2.9 from #ifdef/#if mixup.
(4.2.7p118) 2011/01/15 Released by Harlan Stenn <stenn@ntp.org>
* Simplify the built-sources stuff in sntp/ .
* Fix check for -lipv6 on HP-UX 11.
(4.2.7p117) 2011/01/13 Released by Harlan Stenn <stenn@ntp.org>
* Add configure --without-sntp option to disable building sntp and
  sntp/tests.  withsntp=no in the environment changes the default.
* Build infrastructure cleanup:
  Move m4 directory to sntp/m4.
  Share a single set of genver output between sntp and the top level.
  Share a single set of autogen included .defs in sntp/include.
  Share a single set of build-aux scripts (e.g. config.guess, missing).
  Add ntp_libntp.m4 and ntp_ipv6.m4 to reduce configure.ac duplication.
  Warn and exit build/flock-build if bootstrap needs to be run.
(4.2.7p116) 2011/01/10 Released by Harlan Stenn <stenn@ntp.org>
* refclock_nmea.c refactoring by Juergen Perlinger.
(4.2.7p115) 2011/01/09 Released by Harlan Stenn <stenn@ntp.org>
* [Bug 1780] Windows ntpd 4.2.7p114 crashes in ioctl().
* [Bug 1781] longlong undefined in sntp handle_pkt() on Debian amd64.
(4.2.7p114) 2011/01/08 Released by Harlan Stenn <stenn@ntp.org>
* Fix for openssl pkg-config detection eval failure.
* Add erealloc_zero(), refactor estrdup(), emalloc(), emalloc_zero() to
  separate tracking callsite file/line from using debug MS C runtime,
  and to reduce code duplication.
(4.2.7p113) 2011/01/07 Released by Harlan Stenn <stenn@ntp.org>
* [Bug 1776] sntp mishandles -t/--timeout and -a/--authentication.
* Default to silent make rules, override with make V=1 or ./configure
  --disable-silent-rules.
* Correct --with-openssl-incdir defaulting with pkg-config.
* Correct ./build on systems without gtest available.
* Begin moving some of the low-level socket stuff to libntp.
(4.2.7p112) 2011/01/06 Released by Harlan Stenn <stenn@ntp.org>
* [Bug 1773] openssl not detected during ./configure.
* [Bug 1774] Segfaults if cryptostats enabled and built without OpenSSL.
* Use make V=0 in build script to increase signal/noise ratio.
(4.2.7p111) 2011/01/05 Released by Harlan Stenn <stenn@ntp.org>
* [Bug 1772] refclock_open() return value check wrong for ACTS.
* Default --with-openssl-libdir and --with-openssl-incdir to the values
  from pkg-config, falling back on our usual search paths if pkg-config
  is not available or does not have openssl.pc on PKG_CONFIG_PATH.
* Change refclock_open() to return -1 on failure like open().
* Update all refclock_open() callers to check for fd <= 0 indicating
  failure, so they work with older and newer refclock_open() and can
  easily backport.
* Initialize refclockproc.rio.fd to -1, harmonize refclock shutdown
  entrypoints to avoid crashing, particularly if refclock_open() fails.
* Enable tickadj-like taming of wildly off-spec Windows clock using
  NTPD_TICKADJ_PPM env. var. specifying baseline slew.
(4.2.7p110) 2011/01/04 Released by Harlan Stenn <stenn@ntp.org>
* [Bug 1771] algorithmic error in 'clocktime()' fixed.
* Unit tests extended for hard-coded system time.
* make V=0 and configure --enable-silent-rules supported.
* setvar modemsetup = ATE0... overrides ACTS driver default.
* Preserve last timecode in ACTS driver (ntpq -ccv).
* Tolerate previous ATE1 state when sending ACTS setup.
* Enable raw tty line discipline in Windows port.
* Allow tty open/close/open to succeed on Windows port.
* Enable ACTS and CHU reference clock drivers on Windows.
(4.2.7p109) 2011/01/02 Released by Harlan Stenn <stenn@ntp.org>
* Remove nearly all strcpy() and most strcat() from NTP distribution.
  One major pocket remains in ntp_crypto.c.  libopts & libisc also have
  (safe) uses of strcpy() and strcat() remaining.
* Documentation updates from Dave Mills.
(4.2.7p108) 2011/01/01 Released by Harlan Stenn <stenn@ntp.org>
* [Bug 1764] Move Palisade modem control logic to configure.ac.
* [Bug 1768] TIOCFLUSH undefined in linux for refclock_acts.
* Autokey multiple identity group improvements from Dave Mills.
* from 4.2.6p3: Update the copyright year.
(4.2.7p107) 2010/12/31 Released by Harlan Stenn <stenn@ntp.org>
* [Bug 1764] Palisade driver doesn't build on Linux.
* [Bug 1766] Oncore clock has offset/high jitter at startup.
* Move ntp_control.h variable IDs to ntp_control.c, remove their use by
  ntpq.  They are implementation details private to ntpd.  [Bug 597] was
  caused by ntpq's reliance on these IDs it need not know about.
* refclock_acts.c updates from Dave Mills.
(4.2.7p106) 2010/12/30 Released by Harlan Stenn <stenn@ntp.org>
* from 4.2.6p3: Update genCommitLog for the bk-5 release.
(4.2.7p105) 2010/12/29 Released by Harlan Stenn <stenn@ntp.org>
(4.2.7p104) 2010/12/28 Released by Harlan Stenn <stenn@ntp.org>
* from 4.2.6p3: Create and use scripts/check--help when generating
  .texi files.
* from 4.2.6p3: Update bk triggers for the bk-5 release.
* Support for multiple Autokey identity groups from Dave Mills.
* Documentation updates from Dave Mills.
* Add ntpq kerninfo, authinfo, and sysinfo commands similar to ntpdc's.
(4.2.7p103) 2010/12/24 Released by Harlan Stenn <stenn@ntp.org>
* Add ntpq pstats command similar to ntpdc's.
* Remove ntpq pstatus command, rv/readvar does the same and more.
* Documentation updates from Dave Mills.
(4.2.7p102) 2010/12/23 Released by Harlan Stenn <stenn@ntp.org>
* Allow ntpq &1 associd use without preceding association-fetching.
* Documentation updates from Dave Mills.
(4.2.7p101) 2010/12/22 Released by Harlan Stenn <stenn@ntp.org>
* from 4.2.6p3-RC12: Upgrade to libopts 34.0.9 from AutoGen 5.11.6pre7.
* from 4.2.6p3-RC12: Relax minimum Automake version to 1.10 with updated
  libopts.m4.
(4.2.7p100) 2010/12/21 Released by Harlan Stenn <stenn@ntp.org>
* [Bug 1743] from 4.2.6p3-RC12: Display timezone offset when showing
  time for sntp in the local timezone (documentation updates).
(4.2.7p99) 2010/12/21 Released by Harlan Stenn <stenn@ntp.org>
* Add unit tests for msnprintf().
(4.2.7p98) 2010/12/20 Released by Harlan Stenn <stenn@ntp.org>
* [Bug 1761] clockstuff/clktest-opts.h omitted from tarball.
* [Bug 1762] from 4.2.6p3-RC12: manycastclient responses interfere.
* Documentation updates from Dave Mills.
(4.2.7p97) 2010/12/19 Released by Harlan Stenn <stenn@ntp.org>
* [Bug 1458] from 4.2.6p3-RC12: Can not compile NTP on FreeBSD 4.7.
* [Bug 1760] from 4.2.6p3-RC12: ntpd Windows interpolation cannot be
  disabled.
* from 4.2.6p3-RC12: Upgrade to libopts 34.0.9 from AutoGen 5.11.6pre5.
* Documentation updates from Dave Mills.
(4.2.7p96) 2010/12/18 Released by Harlan Stenn <stenn@ntp.org>
* [Bug 1758] from 4.2.6p3-RC12: setsockopt IPV6_MULTICAST_IF with wrong
  ifindex.
* Documentation updates from Dave Mills.
(4.2.7p95) 2010/12/17 Released by Harlan Stenn <stenn@ntp.org>
* [Bug 1753] 4.2.7p94 faults on startup in newpeer(), strdup(NULL).
* [Bug 1754] from 4.2.6p3-RC12: --version output should be more verbose.
* [Bug 1757] from 4.2.6p3-RC12: oncore snprintf("%m") doesn't expand %m.
* from 4.2.6p3-RC12: Suppress ntp-keygen OpenSSL version display for
  --help, --version, display both build and runtime OpenSSL versions
  when they differ.
* from 4.2.6p3-RC12: Upgrade to libopts 33.5.8 from AutoGen 5.11.6pre3.
* Documentation updates from Dave Mills.
(4.2.7p94) 2010/12/15 Released by Harlan Stenn <stenn@ntp.org>
* [Bug 1751] from 4.2.6p3-RC12: Support for Atari FreeMiNT OS.
* Documentation updates from Dave Mills.
(4.2.7p93) 2010/12/13 Released by Harlan Stenn <stenn@ntp.org>
* [Bug 1510] from 4.2.6p3-RC12: Add modes 20/21 for driver 8 to support
  RAWDCF @ 75 baud.
* [Bug 1741] from 4.2.6p3-RC12: Enable multicast reception on each
  address (Windows).
* from 4.2.6p3-RC12: Other manycastclient repairs:
  Separate handling of scope ID embedded in many in6_addr from ifindex
  used for IPv6 multicasting ioctls.
  Add INT_PRIVACY endpt bit flag for IPv6 RFC 4941 privacy addresses.
  Enable outbound multicast from only one address per interface in the
  same subnet, and in that case prefer embedded MAC address modified
  EUI-64 IPv6 addresses first, then static, and last RFC 4941 privacy
  addresses.
  Use setsockopt(IP[V6]_MULTICAST_IF) before each send to multicast to
  select the local source address, using the correct socket is not
  enough.
* "server ... ident <groupname>" changes from Dave Mills.
* Documentation updates from Dave Mills.
(4.2.7p92) 2010/12/08 Released by Harlan Stenn <stenn@ntp.org>
* [Bug 1743] from 4.2.6p3-RC12: Display timezone offset when showing
  time for sntp in the local timezone.
(4.2.7p91) 2010/12/07 Released by Harlan Stenn <stenn@ntp.org>
* [Bug 1732] ntpd ties up CPU on disconnected USB device.
* [Bug 1742] form 4.2.6p3-RC12: Fix a typo in an error message in the
  "build" script.
(4.2.7p90) 2010/12/06 Released by Harlan Stenn <stenn@ntp.org>
* [Bug 1738] Windows ntpd has wrong net adapter name.
* [Bug 1740] ntpdc -c reslist packet count wrongly treated as signed.
(4.2.7p89) 2010/12/04 Released by Harlan Stenn <stenn@ntp.org>
* [Bug 1736] tos int, bool options broken in 4.2.7p66.
* from 4.2.6p3-RC12: Clean up the SNTP documentation.
(4.2.7p88) 2010/12/02 Released by Harlan Stenn <stenn@ntp.org>
* [Bug 1735] 'clocktime()' aborts ntpd on bogus input
(4.2.7p87) 2010/12/01 Released by Harlan Stenn <stenn@ntp.org>
* from 4.2.6p3-RC12: Clean up m4 quoting in configure.ac, *.m4 files,
  resolving intermittent AC_LANG_PROGRAM possibly undefined errors.
(4.2.7p86) 2010/11/29 Released by Harlan Stenn <stenn@ntp.org>
* Documentation updates from Dave Mills.
(4.2.7p85) 2010/11/24 Released by Harlan Stenn <stenn@ntp.org>
* Documentation updates from Dave Mills.
(4.2.7p84) 2010/11/22 Released by Harlan Stenn <stenn@ntp.org>
* [Bug 1618] Unreachable code in jjy_start().
* [Bug 1725] from 4.2.6p3-RC11: ntpd sends multicast from only one
  address.
* from 4.2.6p3-RC11: Upgrade libopts to 33.3.8.
* from 4.2.6p3-RC11: Bump minimum Automake version to 1.11, required for
  AM_COND_IF use in LIBOPTS_CHECK.
* An almost complete rebuild of the initial loopfilter configuration
  process, including the code that determines the interval between
  frequency file updates, from Dave Mills.
* Documentation updates from Dave Mills.
* Add ntp-keygen -l/--lifetime to control certificate expiry.
* JJY driver improvements for Tristate JJY01/02, including changes
  to its clockstats format.
* Add "nonvolatile" ntp.conf directive to control how often the
  driftfile is written.
(4.2.7p83) 2010/11/17 Released by Harlan Stenn <stenn@ntp.org>
* [Bug 1727] ntp-keygen PLEN, ILEN undeclared --without-crypto.
* Remove top-level libopts, use sntp/libopts.
* from 4.2.6p3-RC11: Remove log_msg() and debug_msg() from sntp in favor
  of msyslog().
* Documentation updates from Dave Mills.
(4.2.7p82) 2010/11/16 Released by Harlan Stenn <stenn@ntp.org>
* [Bug 1728] from 4.2.6p3-RC11: In ntp_openssl.m4, don't add
  -I/usr/include or -L/usr/lib to CPPFLAGS or LDFLAGS.
(4.2.7p81) 2010/11/14 Released by Harlan Stenn <stenn@ntp.org>
* [Bug 1681] from 4.2.6p3-RC10: More sntp logging cleanup.
* [Bug 1683] from 4.2.6p3-RC10: Non-localhost on loopback exempted from
  nic rules.
* [Bug 1719] Cleanup for ntp-keygen and fix -V crash, from Dave Mills.
(4.2.7p80) 2010/11/10 Released by Harlan Stenn <stenn@ntp.org>
* [Bug 1574] from 4.2.6p3-RC9: sntp doesn't set tv_usec correctly.
* [Bug 1681] from 4.2.6p3-RC9: sntp logging cleanup.
* [Bug 1683] from 4.2.6p3-RC9: Interface binding does not seem to work
  as intended.
* [Bug 1708] make check fails with googletest 1.4.0.
* [Bug 1709] from 4.2.6p3-RC9: ntpdate ignores replies with equal
  receive and transmit timestamps.
* [Bug 1715] sntp utilitiesTest.IPv6Address failed.
* [Bug 1718] Improve gtest checks in configure.ac.
(4.2.7p79) 2010/11/07 Released by Harlan Stenn <stenn@ntp.org>
* Correct frequency estimate with no drift file, from David Mills.
(4.2.7p78) 2010/11/04 Released by Harlan Stenn <stenn@ntp.org>
* [Bug 1697] filegen implementation should be improved.
* Refactor calendar functions in terms of new common code.
* Documentation updates from Dave Mills.
(4.2.7p77) 2010/11/03 Released by Harlan Stenn <stenn@ntp.org>
* [Bug 1692] packageinfo.sh needs to be "sourced" using ./ .
* [Bug 1695] ntpdate takes longer than necessary.
(4.2.7p76) 2010/11/02 Released by Harlan Stenn <stenn@ntp.org>
* [Bug 1690] Unit tests fails to build on some systems.
* [Bug 1691] Use first NMEA sentence each second.
* Put the sntp tests under sntp/ .
* ... and only build/run them if we have gtest.
* Documentation updates from Dave Mills.
(4.2.7p75) 2010/10/30 Released by Harlan Stenn <stenn@ntp.org>
* Documentation updates from Dave Mills.
* Include Linus Karlsson's GSoC 2010 testing code.
(4.2.7p74) 2010/10/29 Released by Harlan Stenn <stenn@ntp.org>
* [Bug 1685] from 4.2.6p3-RC8: NMEA driver mode byte confusion.
* from 4.2.6p3-RC8: First cut at using scripts/checkChangeLog.
* Documentation updates from Dave Mills.
(4.2.7p73) 2010/10/27 Released by Harlan Stenn <stenn@ntp.org>
* [Bug 1680] Fix alignment of clock_select() arrays.
* refinements to new startup behavior from David Mills.
* For the bootstrap script, touch .html files last.
* Add 'make check' test case that would have caught [Bug 1678].
(4.2.7p72) 2010/10/26 Released by Harlan Stenn <stenn@ntp.org>
* [Bug 1679] Fix test for -lsocket.
* Clean up missing ;; entries in configure.ac.
(4.2.7p71) 2010/10/25 Released by Harlan Stenn <stenn@ntp.org>
* [Bug 1676] from 4.2.6p3-RC7: NMEA: $GPGLL did not work after fix
  for Bug 1571.
* [Bug 1678] "restrict source" treated as "restrict default".
* from 4.2.6p3-RC7: Added scripts/checkChangeLog.
(4.2.7p70) 2010/10/24 Released by Harlan Stenn <stenn@ntp.org>
* [Bug 1571] from 4.2.6p3-RC6: NMEA does not relate data to PPS edge.
* [Bug 1572] from 4.2.p63-RC6: NMEA time adjustment for GPZDG buggy.
* [Bug 1675] from 4.2.6p3-RC6: Prohibit includefile remote config.
* Enable generating ntpd/ntp_keyword.h after keyword-gen.c changes on
  Windows as well as POSIX platforms.
* Fix from Dave Mills for a rare singularity in clock_combine().
(4.2.7p69) 2010/10/23 Released by Harlan Stenn <stenn@ntp.org>
* [Bug 1671] Automatic delay calibration is sometimes inaccurate.
(4.2.7p68) 2010/10/22 Released by Harlan Stenn <stenn@ntp.org>
* [Bug 1669] from 4.2.6p3-RC5: NTP fails to compile on IBM AIX 5.3.
* [Bug 1670] Fix peer->bias and broadcastdelay.
* Documentation updates from Dave Mills.
* Documentation EOL cleanup.
(4.2.7p67) 2010/10/21 Released by Harlan Stenn <stenn@ntp.org>
* [Bug 1649] from 4.2.6p3-RC5: Require NMEA checksum if $GPRMC or
  previously seen.
(4.2.7p66) 2010/10/19 Released by Harlan Stenn <stenn@ntp.org>
* [Bug 1277] Provide and use O(1) FIFOs, esp. in the config tree code.
* Remove unused 'bias' configuration keyword.
(4.2.7p65) 2010/10/16 Released by Harlan Stenn <stenn@ntp.org>
* [Bug 1584] from 4.2.6p3-RC4: wrong SNMP type for precision,
  resolution.
* Remove 'calldelay' and 'sign' remnants from parser, ntp_config.c.
(4.2.7p64) 2010/10/15 Released by Harlan Stenn <stenn@ntp.org>
* [Bug 1584] from 4.2.6p3-RC3: ntpsnmpd OID must be mib-2.197.
* [Bug 1659] from 4.2.6p3-RC4: Need CLOCK_TRUETIME not CLOCK_TRUE.
* [Bug 1663] ntpdsim should not open net sockets.
* [Bug 1665] from 4.2.6p3-RC4: is_anycast() u_int32_t should be u_int32.
* from 4.2.6p3: ntpsnmpd, libntpq warning cleanup.
* Remove 'calldelay' and 'sign' keywords (Dave Mills).
* Documentation updates from Dave Mills.
(4.2.7p63) 2010/10/13 Released by Harlan Stenn <stenn@ntp.org>
* [Bug 1080] from 4.2.6p3-RC3: ntpd on ipv6 routers very chatty.
* Documentation nit cleanup.
* Documentation updates from Dave Mills.
(4.2.7p62) 2010/10/12 Released by Harlan Stenn <stenn@ntp.org>
* [Bug 750] from 4.2.6p3-RC3: Non-existing device causes coredump with
  RIPE-NCC driver.
* [Bug 1567] from 4.2.6p3-RC3: Support Arbiter 1093C Satellite Clock on
  Windows.
* [Bug 1581] from 4.2.6p3-RC3: printf format string mismatch leftover.
* [Bug 1659] from 4.2.6p3-RC3: Support Truetime Satellite Clocks on
  Windows.
* [Bug 1660] from 4.2.6p3-RC3: On some systems, test is in /usr/bin, not
  /bin.
* [Bug 1661] from 4.2.6p3-RC3: Re-indent refclock_ripencc.c.
* Lose peer_count from ntp_peer.c and ntp_proto.c (Dave Mills).
* Documentation updates from Dave Mills.
(4.2.7p61) 2010/10/06 Released by Harlan Stenn <stenn@ntp.org>
* Documentation and code cleanup from Dave Mills. No more NTP_MAXASSOC.
(4.2.7p60) 2010/10/04 Released by Harlan Stenn <stenn@ntp.org>
* Documentation updates from Dave Mills.
(4.2.7p59) 2010/10/02 Released by Harlan Stenn <stenn@ntp.org>
* Documentation updates from Dave Mills.
* Variable name cleanup from Dave Mills.
* [Bug 1657] darwin needs res_9_init, not res_init.
(4.2.7p58) 2010/09/30 Released by Harlan Stenn <stenn@ntp.org>
* Clock select bugfix from Dave Mills.
* [Bug 1554] peer may stay selected as system peer after becoming
  unreachable.
* [Bug 1644] from 4.2.6p3-RC3: cvo.sh should use lsb_release to identify
  linux distros.
* [Bug 1646] ntpd crashes with relative path to logfile.
(4.2.7p57) 2010/09/27 Released by Harlan Stenn <stenn@ntp.org>
* Documentation updates from Dave Mills.
(4.2.7p56) 2010/09/25 Released by Harlan Stenn <stenn@ntp.org>
* Clock combining algorithm improvements from Dave Mills.
* Documentation updates from Dave Mills.
* [Bug 1642] ntpdsim can't find simulate block in config file.
* [Bug 1643] from 4.2.6p3-RC3: Range-check the decoding of the RIPE-NCC
  status codes.
(4.2.7p55) 2010/09/22 Released by Harlan Stenn <stenn@ntp.org>
* Documentation updates from Dave Mills.
* [Bug 1636] from 4.2.6p3-RC2: segfault after denied remote config.
(4.2.7p54) 2010/09/21 Released by Harlan Stenn <stenn@ntp.org>
* More Initial convergence improvements from Dave Mills.
* Documentation updates from Dave Mills.
* [Bug 1635] from 4.2.6p3-RC2: "filegen ... enable" is not default.
(4.2.7p53) 2010/09/20 Released by Harlan Stenn <stenn@ntp.org>
* Documentation updates from Dave Mills.
* More Initial convergence improvements from Dave Mills.
(4.2.7p52) 2010/09/19 Released by Harlan Stenn <stenn@ntp.org>
* Initial convergence improvements from Dave Mills.
(4.2.7p51) 2010/09/18 Released by Harlan Stenn <stenn@ntp.org>
* [Bug 1344] from 4.2.6p3-RC1: ntpd on Windows exits without logging
  cause.
* [Bug 1629] 4.2.7p50 configure.ac changes invalidate config.cache.
* [Bug 1630] 4.2.7p50 cannot bootstrap on Autoconf 2.61.
(4.2.7p50) 2010/09/16 Released by Harlan Stenn <stenn@ntp.org>
* Cleanup NTP_LIB_M.
* [Bug 1628] Clean up -lxnet/-lsocket usage for (open)solaris.
(4.2.7p49) 2010/09/13 Released by Harlan Stenn <stenn@ntp.org>
* Documentation updates from Dave Mills.
(4.2.7p48) 2010/09/12 Released by Harlan Stenn <stenn@ntp.org>
* Documentation updates from Dave Mills.
(4.2.7p47) 2010/09/11 Released by Harlan Stenn <stenn@ntp.org>
* Documentation updates from Dave Mills.
* [Bug 1588] finish configure --disable-autokey implementation.
* [Bug 1616] refclock_acts.c: if (pp->leap == 2) is always false.
* [Bug 1620] [Backward Incompatible] "discard minimum" value should be in
  seconds, not log2 seconds.
(4.2.7p46) 2010/09/10 Released by Harlan Stenn <stenn@ntp.org>
* Use AC_SEARCH_LIBS instead of AC_CHECK_LIB for NTP_LIB_M.
(4.2.7p45) 2010/09/05 Released by Harlan Stenn <stenn@ntp.org>
* [Bug 1578] Consistently use -lm when needed.
(4.2.7p44) 2010/08/27 Released by Harlan Stenn <stenn@ntp.org>
* [Bug 1573] from 4.2.6p3-beta1: Miscalculation of offset in sntp.
(4.2.7p43) 2010/08/26 Released by Harlan Stenn <stenn@ntp.org>
* [Bug 1602] Refactor some of the sntp/ directory to facililtate testing.
(4.2.7p42) 2010/08/18 Released by Harlan Stenn <stenn@ntp.org>
* [Bug 1593] ntpd abort in free() with logconfig syntax error.
* [Bug 1595] from 4.2.6p3-beta1: empty last line in key file causes
  duplicate key to be added
* [Bug 1597] from 4.2.6p3-beta1: packet processing ignores RATE KoD packets,
  Because of a bug in string comparison.
(4.2.7p41) 2010/07/28 Released by Harlan Stenn <stenn@ntp.org>
* [Bug 1581] from 4.2.6p3-beta1: ntp_intres.c size_t printf format
  string mismatch.
* [Bug 1586] ntpd 4.2.7p40 doesn't write to syslog after fork on QNX.
* Avoid race with parallel builds using same source directory in
  scripts/genver by using build directory for temporary files.
* orphanwait documentation updates.
(4.2.7p40) 2010/07/12 Released by Harlan Stenn <stenn@ntp.org>
* [Bug 1395] ease ntpdate elimination with ntpd -w/--wait-sync
* [Bug 1396] allow servers on ntpd command line like ntpdate
(4.2.7p39) 2010/07/09 Released by Harlan Stenn <stenn@ntp.org>
* Fix typo in driver28.html.
* [Bug 1581] from 4.2.6p2: size_t printf format string mismatches, IRIG
  string buffers undersized.  Mostly backported from earlier ntp-dev
  fixes by Juergen Perlinger.
(4.2.7p38) 2010/06/20 Released by Harlan Stenn <stenn@ntp.org>
* [Bug 1570] backported to 4.2.6p2-RC7.
* [Bug 1575] from 4.2.6p2-RC7: use 'snprintf' with LIB_BUFLENGTH in
  inttoa.c, tvtoa.c and utvtoa.c
* [Bug 1576] backported to 4.2.6p2-RC7.
* Typo fix in a comment in ntp_proto.c.
(4.2.7p37) 2010/06/19 Released by Harlan Stenn <stenn@ntp.org>
* [Bug 1576] sys/sysctl.h depends on sys/param.h on OpenBSD.
(4.2.7p36) 2010/06/15 Released by Harlan Stenn <stenn@ntp.org>
* [Bug 1560] Initial support for orphanwait, from Dave Mills.
* clock_filter()/reachability fixes from Dave Mills.
(4.2.7p35) 2010/06/12 Released by Harlan Stenn <stenn@ntp.org>
* Rewrite of multiprecision macros in 'ntp_fp.h' from J. Perlinger
  <perlinger@ntp.org>
* [Bug 715] from 4.2.6p2-RC6: libisc Linux IPv6 interface iteration
  drops multicast flags.
(4.2.7p34) 2010/06/05 Released by Harlan Stenn <stenn@ntp.org>
* [Bug 1570] serial clock drivers get outdated input from kernel tty
  line buffer after startup
(4.2.7p33) 2010/06/04 Released by Harlan Stenn <stenn@ntp.org>
* [Bug 1561] from 4.2.6p2-RC5: ntpq, ntpdc "passwd" prompts for MD5
  password w/SHA1.
* [Bug 1565] from 4.2.6p2-RC5: sntp/crypto.c compile fails on MacOS over
  vsnprintf().
* from 4.2.6p2-RC5: Windows port: do not exit in
  ntp_timestamp_from_counter() without first logging the reason.
(4.2.7p32) 2010/05/19 Released by Harlan Stenn <stenn@ntp.org>
* Copyright file cleanup from Dave Mills.
* [Bug 1555] from 4.2.6p2-RC4: sntp illegal C (mixed code and
  declarations).
* [Bug 1558] pool prototype associations have 0.0.0.0 for remote addr.
* configure.ac: add --disable-autokey, #define AUTOKEY to enable future
  support for building without Autokey, but with OpenSSL for its digest
  algorithms (hash functions).  Code must be modified to use #ifdef
  AUTOKEY instead of #ifdef OPENSSL where appropriate to complete this.
* include/ntp_crypto.h: make assumption AUTOKEY implies OPENSSL explicit.
(4.2.7p31) 2010/05/11 Released by Harlan Stenn <stenn@ntp.org>
* [Bug 1325] from 4.2.6p2-RC3: unreachable code sntp recv_bcst_data().
* [Bug 1459] from 4.2.6p2-RC3: sntp MD5 authentication does not work
  with ntpd.
* [Bug 1552] from 4.2.6p2-RC3: update and complete broadcast and crypto
  features in sntp.
* [Bug 1553] from 4.2.6p2-RC3: sntp/configure.ac OpenSSL support.
* from 4.2.6p2-RC3: Escape unprintable characters in a refid in ntpq -p
  billboard.
* from 4.2.6p2-RC3: Simplify hash client code by providing OpenSSL
  EVP_*() API when built without OpenSSL.  (already in 4.2.7)
* from 4.2.6p2-RC3: Do not depend on ASCII in sntp.
(4.2.7p30) 2010/05/06 Released by Harlan Stenn <stenn@ntp.org>
* [Bug 1526] ntpd DNS pipe read EINTR with no network at startup.
* Update the ChangeLog entries when merging items from -stable.
(4.2.7p29) 2010/05/04 Released by Harlan Stenn <stenn@ntp.org>
* [Bug 1542] ntpd mrulist response may have incorrect last.older.
* [Bug 1543] ntpq mrulist must refresh nonce when retrying.
* [Bug 1544] ntpq mrulist sscanf timestamp format mismatch on 64-bit.
* Windows compiling hints/winnt.html update from G. Sunil Tej.
(4.2.7p28) 2010/05/03 Released by Harlan Stenn <stenn@ntp.org>
* [Bug 1512] from 4.2.6p2-RC3: ntpsnmpd should connect to net-snmpd
  via a unix-domain socket by default.
  Provide a command-line 'socket name' option.
* [Bug 1538] from 4.2.6p2-RC3: update refclock_nmea.c's call to
  getprotobyname().
* [Bug 1541] from 4.2.6p2-RC3: Fix wrong keyword for "maxclock".
(4.2.7p27) 2010/04/27 Released by Harlan Stenn <stenn@ntp.org>
(4.2.7p26) 2010/04/24 Released by Harlan Stenn <stenn@ntp.org>
* [Bug 1465] from 4.2.6p2-RC2: Make sure time from TS2100 is not
  invalid (backport from -dev).
* [Bug 1528] from 4.2.6p2-RC2: Fix EDITLINE_LIBS link order for ntpq
  and ntpdc.
* [Bug 1531] Require nonce with mrulist requests.
* [Bug 1532] Remove ntpd support for ntpdc's monlist in favor of ntpq's
  mrulist.
* [Bug 1534] from 4.2.6p2-RC2: conflicts with VC++ 2010 errno.h.
* [Bug 1535] from 4.2.6p2-RC2: "restrict -4 default" and "restrict
  -6 default" ignored.
(4.2.7p25) 2010/04/20 Released by Harlan Stenn <stenn@ntp.org>
* [Bug 1528] from 4.2.6p2-RC2: Remove --with-arlib from br-flock.
* [Bug 1503] [Bug 1504] [Bug 1518] [Bug 1522] from 4.2.6p2-RC2:
  all of which were fixed in 4.2.7 previously.
(4.2.7p24) 2010/04/13 Released by Harlan Stenn <stenn@ntp.org>
* [Bug 1390] Control PPS on the Oncore M12.
* [Bug 1518] Windows ntpd should lock to one processor more
  conservatively.
* [Bug 1520] '%u' formats for size_t gives warnings with 64-bit builds.
* [Bug 1522] Enable range syntax "trustedkey (301 ... 399)".
* Documentation updates for 4.2.7p22 changes and additions, updating
  ntpdc.html, ntpq.html, accopt.html, confopt.html, manyopt.html,
  miscopt.html, and miscopt.txt.
* accopt.html: non-ntpport doc changes from Dave Mills.
* Modify full MRU list preemption when full to match "discard monitor"
  documentation, by removing exception for count == 1.
(4.2.7p23) 2010/04/04 Released by Harlan Stenn <stenn@ntp.org>
* [Bug 1516] unpeer by IP address fails, DNS name works.
* [Bug 1517] ntpq and ntpdc should verify reverse DNS before use.
  ntpq and ntpdc now use the following format for showing purported
  DNS names from IP address "reverse" DNS lookups when the DNS name
  does not exist or does not include the original IP address among
  the results: "192.168.1.2 (fake.dns.local)".
(4.2.7p22) 2010/04/02 Released by Harlan Stenn <stenn@ntp.org>
* [Bug 1432] Don't set inheritable flag for linux capabilities.
* [Bug 1465] Make sure time from TS2100 is not invalid.
* [Bug 1483] AI_NUMERICSERV undefined in 4.2.7p20.
* [Bug 1497] fudge is broken by getnetnum() change.
* [Bug 1503] Auto-enabling of monitor for "restrict ... limited" wrong.
* [Bug 1504] ntpdate tickles ntpd "discard minimum 1" rate limit if
  "restrict ... limited" is used.
* ntpdate: stop querying source after KoD packet response, log it.
* ntpdate: rate limit each server to 2s between packets.
* From J. N. Perlinger: avoid pointer wraparound warnings in dolfptoa(),
  printf format mismatches with 64-bit size_t.
* Broadcast client (ephemeral) associations should be demobilized only
  if they are not heard from for 10 consecutive polls, regardless of
  surviving the clock selection.  Fix from David Mills.
* Add "ntpq -c ifstats" similar to "ntpdc -c ifstats".
* Add "ntpq -c sysstats" similar to "ntpdc -c sysstats".
* Add "ntpq -c monstats" to show monlist knobs and stats.
* Add "ntpq -c mrulist" similar to "ntpdc -c monlist" but not
  limited to 600 rows, and with filtering and sorting options:
  ntpq -c "mrulist mincount=2 laddr=192.168.1.2 sort=-avgint"
  ntpq -c "mrulist sort=addr"
  ntpq -c "mrulist mincount=2 sort=count"
  ntpq -c "mrulist sort=-lstint"
* Modify internal representation of MRU list to use l_fp fixed-point
  NTP timestamps instead of seconds since startup.  This increases the
  resolution and substantially improves accuracy of sorts involving
  timestamps, at the cost of flushing all MRU entries when the clock is
  stepped, to ensure the timestamps can be compared with the current
  get_systime() results.
* Add ntp.conf "mru" directive to configure MRU parameters, such as
  "mru mindepth 600 maxage 64 maxdepth 5000 maxmem 1024" or
  "mru initalloc 0 initmem 16 incalloc 99 incmem 4".  Several pairs are
  equivalent with one in units of MRU entries and its twin in units of
  kilobytes of memory, so the last one used in ntp.conf controls:
  maxdepth/maxmem, initalloc/initmem, incalloc/incmem.  With the above
  values, ntpd will preallocate 16kB worth of MRU entries, allocating
  4kB worth each time more are needed, with a hard limit of 1MB of MRU
  entries.  Until there are more than 600 entries none would be reused.
  Then only entries for addresses last seen 64 seconds or longer ago are
  reused.
* Limit "ntpdc -c monlist" response in ntpd to 600 entries, the previous
  overall limit on the MRU list depth which was driven by the monlist
  implementation limit of one request with a single multipacket
  response.
* New "pool" directive implementation modeled on manycastclient.
* Do not abort on non-ASCII characters in ntp.conf, ignore them.
* ntpq: increase response reassembly limit from 24 to 32 packets, add
  discussion in comment regarding results with even larger MAXFRAGS.
* ntpq: handle "passwd MYPASSWORD" (without prompting) as with ntpdc.
* ntpdc: do not examine argument to "passwd" if not supplied.
* configure: remove check for pointer type used with qsort(), we
  require ANSI C which mandates void *.
* Reset sys_kodsent to 0 in proto_clr_stats().
* Add sptoa()/sockporttoa() similar to stoa()/socktoa() adding :port.
* Use memcpy() instead of memmove() when buffers can not overlap.
* Remove sockaddr_storage from our sockaddr_u union of sockaddr,
  sockaddr_in, and sockaddr_in6, shaving about 100 bytes from its size
  and substantially decreasing MRU entry memory consumption.
* Extend ntpq readvar (alias rv) to allow fetching up to three named
  variables in one operation:  ntpq -c "rv 0 version offset frequency".
* ntpq: use srchost variable to show .POOL. prototype associations'
  hostname instead of address 0.0.0.0.
* "restrict source ..." configures override restrictions for time
  sources, allows tight default restrictions to be used with the pool
  directive (where server addresses are not known in advance).
* Ignore "preempt" modifier on manycastclient and pool prototype
  associations.  The resulting associations are preemptible, but the
  prototype must not be.
* Maintain and use linked list of associations (struct peer) in ntpd,
  avoiding walking 128 hash table entries to iterate over peers.
* Remove more workarounds unneeded since we require ISO C90 AKA ANSI C:
  - remove fallback implementations for memmove(), memset, strstr().
  - do not test for atexit() or memcpy().
* Collapse a bunch of code duplication in ntpd/ntp_restrict.c added with
  support for IPv6.
* Correct some corner case failures in automatically enabling the MRU
  list if any "restrict ... limited" is in effect, and in disabling MRU
  maintenance. (ntp_monitor.c, ntp_restrict.c)
* Reverse the internal sort order of the address restriction lists, but
  preserve the same behavior.  This allows removal of special-case code
  related to the default restrictions and more straightforward lookups
  of restrictions for a given address (now, stop on first match).
* Move ntp_restrict.c MRU doubly-linked list maintenance code into
  ntp_lists.h macros, allowing more duplicated source excision.
* Repair ntpdate.c to no longer test HAVE_TIMER_SETTIME.
* Do not reference peer_node/unpeer_node after freeing when built with
  --disable-saveconfig and using DNS.
(4.2.7p21) 2010/03/31 Released by Harlan Stenn <stenn@ntp.org>
* [Bug 2399] Reset sys_kodsent in proto_clr_stats().
* [Bug 1514] from 4.2.6p1-RC6: Typo in ntp_proto.c: fabs(foo < .4)
  should be fabs(foo) < .4.
* [Bug 1464] from 4.2.6p1-RC6: synchronization source wrong for
  refclocks ARCRON_MSF (27) and SHM (28).
* From 4.2.6p1-RC6: Correct Windows port's refclock_open() to
  return 0 on failure not -1.
* From 4.2.6p1-RC6: Correct CHU, dumbclock, and WWVB drivers to
  check for 0 returned from refclock_open() on failure.
* From 4.2.6p1-RC6: Correct "SIMUL=4 ./flock-build -1" to
  prioritize -1/--one.
* [Bug 1306] constant conditionals in audio_gain().
(4.2.7p20) 2010/02/13 Released by Harlan Stenn <stenn@ntp.org>
* [Bug 1483] hostname in ntp.conf "restrict" parameter rejected.
* Use all addresses for each restrict by hostname.
* Use async DNS to resolve trap directive hostnames.
(4.2.7p19) 2010/02/09 Released by Harlan Stenn <stenn@ntp.org>
* [Bug 1338] Update the association type codes in ntpq.html.
* [Bug 1478] from 4.2.6p1-RC5: linking fails: EVP_MD_pkey_type.
* [Bug 1479] from 4.2.6p1-RC5: not finding readline headers.
* [Bug 1484] from 4.2.6p1-RC5: ushort is not defined in QNX6.
(4.2.7p18) 2010/02/07 Released by Harlan Stenn <stenn@ntp.org>
* [Bug 1480] from 4.2.6p1-RC5: snprintf() cleanup caused
  unterminated refclock IDs.
* Stop using getaddrinfo() to convert numeric address strings to on-wire
  addresses in favor of is_ip_address() alone.
(4.2.7p17) 2010/02/05 Released by Harlan Stenn <stenn@ntp.org>
* [Bug 1477] from 4.2.6p1-RC5: First non-gmake make in clone
  w/VPATH can't make COPYRIGHT.
* Attempts to cure CID 108 CID 118 CID 119 TAINTED_SCALAR warnings.
* Broaden ylwrap workaround VPATH_HACK to all non-GNU make.
(4.2.7p16) 2010/02/04 Released by Harlan Stenn <stenn@ntp.org>
* [Bug 1474] from 4.2.6p1-RC4: ntp_keygen LCRYPTO after libntp.a.
* Include 4.2.6p1-RC4: Remove arlib.
(4.2.7p15) 2010/02/03 Released by Harlan Stenn <stenn@ntp.org>
* [Bug 1455] from 4.2.6p1: ntpd does not try /etc/ntp.audio.
* Include 4.2.6p1: Convert many sprintf() calls to snprintf(), also
  strcpy(), strcat().
* Include 4.2.6p1: Fix widely cut-n-pasted bug in refclock shutdown
  after failed start.
* Include 4.2.6p1: Remove some dead code checking for emalloc()
  returning NULL.
(4.2.7p14) 2010/02/02 Released by Harlan Stenn <stenn@ntp.org>
* [Bug 1338] ntpq displays incorrect association type codes.
* [Bug 1469] u_int32, int32 changes broke HP-UX 10.20 build.
* [Bug 1470] from 4.2.6p1: "make distdir" compiles keyword-gen.
* [Bug 1471] CID 120 CID 121 CID 122 is_ip_address() uninit family.
* [Bug 1472] CID 116 CID 117 minor warnings in new DNS code.
* [Bug 1473] from 4.2.6p1: "make distcheck" version.m4 error.
(4.2.7p13) 2010/01/31 Released by Harlan Stenn <stenn@ntp.org>
* [Bug 1467] from 4.2.6p1: Fix bogus rebuild of sntp/sntp.html.
(4.2.7p12) 2010/01/30 Released by Harlan Stenn <stenn@ntp.org>
* [Bug 1468] 'make install' broken for root on default NFS mount.
(4.2.7p11) 2010/01/28 Released by Harlan Stenn <stenn@ntp.org>
* [Bug 47] Debugging and logging do not work after a fork.
* [Bug 1010] getaddrinfo() could block and thus should not be called by
  the main thread/process.
* New async DNS resolver in ntpd allows nonblocking queries anytime,
  instead of only once at startup.
(4.2.7p10) 2010/01/24 Released by Harlan Stenn <stenn@ntp.org>
* [Bug 1140] from 4.2.6p1-RC5: Clean up debug.html, decode.html,
  and ntpq.html.
* Include 4.2.6p1-RC3: Use TZ=UTC instead of TZ= when calling date in
  scripts/mkver.in .
* [Bug 1448] from 4.2.6p1-RC3: Some macros not correctly conditionally
  or absolutely defined on Windows.
* [Bug 1449] from 4.2.6p1-RC3: ntpsim.h in ntp_config.c should be used
  conditionally.
* [Bug 1450] from 4.2.6p1-RC3: Option to exclude warnings not
  unconditionally defined on Windows.
(4.2.7p9) 2010/01/13 Released by Harlan Stenn <stenn@ntp.org>
(4.2.7p8) 2010/01/12 Released by Harlan Stenn <stenn@ntp.org>
* [Bug 702] ntpd service logic should use libopts to examine cmdline.
* [Bug 1451] from 4.2.6p1-RC3: sntp leaks KoD entry updating.
* [Bug 1453] from 4.2.6p1-RC3: Use $CC in config.cache filename.
(4.2.7p7) 2009/12/30 Released by Harlan Stenn <stenn@ntp.org>
* [Bug 620] ntpdc getresponse() esize != *rsize s/b size != *rsize.
* [Bug 1446] 4.2.7p6 requires autogen, missing ntpd.1, *.texi, *.menu.
(4.2.7p6) 2009/12/28 Released by Harlan Stenn <stenn@ntp.org>
* [Bug 1443] Remove unnecessary dependencies on ntp_io.h
* [Bug 1442] Move Windows functions into libntp files
* [Bug 1127] from 4.2.6p1-RC3: Check the return of X590_verify().
* [Bug 1439] from 4.2.6p1-RC3: .texi gen after binary is linked.
* [Bug 1440] from 4.2.6p1-RC3: Update configure.ac to support kfreebsd.
* [Bug 1445] from 4.2.6p1-RC3: IRIX does not have -lcap or support
  linux capabilities.
(4.2.7p5) 2009/12/25 Released by Harlan Stenn <stenn@ntp.org>
* Include 4.2.6p1-RC2
(4.2.7p4) 2009/12/24 Released by Harlan Stenn <stenn@ntp.org>
* [Bug 1429] ntpd -4 option does not reliably force IPv4 resolution.
* [Bug 1431] System headers must come before ntp headers in ntp_intres.c .
(4.2.7p3) 2009/12/22 Released by Harlan Stenn <stenn@ntp.org>
* [Bug 1426] scripts/VersionName needs . on the search path.
* [Bug 1427] quote missing in ./build - shows up on NetBSD.
* [Bug 1428] Use AC_HEADER_RESOLV to fix breaks from resolv.h
(4.2.7p2) 2009/12/20 Released by Harlan Stenn <stenn@ntp.org>
* [Bug 1419] ntpdate, ntpdc, sntp, ntpd ignore configure --bindir.
* [Bug 1421] add util/tg2, a clone of tg that works on Linux, NetBSD, and
  FreeBSD
(4.2.7p1) 2009/12/15 Released by Harlan Stenn <stenn@ntp.org>
* [Bug 1348] ntpd Windows port should wait for sendto() completion.
* [Bug 1413] test OpenSSL headers regarding -Wno-strict-prototypes.
* [Bug 1418] building ntpd/ntpdc/ntpq statically with ssl fails.
(4.2.7p0) 2009/12/13 Released by Harlan Stenn <stenn@ntp.org>
* [Bug 1412] m4/os_cflags.m4 caches results that depend on $CC.
* [Bug 1414] Enable "make distcheck" success with BSD make.
(4.2.7) 2009/12/09 Released by Harlan Stenn <stenn@ntp.org>
* [Bug 1407] configure.ac: recent GNU Make -v does not include "version".
---
(4.2.6p5) 2011/12/24 Released by Harlan Stenn <stenn@ntp.org>

No changes from 4.2.6p5-RC3.

---
(4.2.6p5-RC3) 2011/12/08 Released by Harlan Stenn <stenn@ntp.org>

* [Bug 2082] 3-char refid sent by ntpd 4.2.6p5-RC2 ends with extra dot.
* [Bug 2085] clock_update() sys_rootdisp calculation omits root delay.
* [Bug 2086] get_systime() should not offset by sys_residual.
* [Bug 2087] sys_jitter calculation overweights sys.peer jitter.
* Ensure NULL peer->dstadr is not accessed in orphan parent selection.

---
(4.2.6p5-RC2) 2011/11/30 Released by Harlan Stenn <stenn@ntp.org>

* [Bug 2050] Orphan mode stratum counting to infinity.
* [Bug 2059] optional billboard column "server" does not honor -n.
* [Bug 2066] ntpq lopeers ipv6 "local" column overrun.
* [Bug 2068] ntpd sends nonprintable stratum 16 refid to ntpq.
* [Bug 2069] broadcastclient, multicastclient spin up duplicate
  ephemeral associations without broadcastdelay.
* [Bug 2072] Orphan parent selection metric needs ntohl().
* Exclude not-yet-determined sys_refid from use in loopback TEST12
  (from David Mills).
* Never send KoD rate limiting response to MODE_SERVER response.

---
(4.2.6p5-RC1) 2011/10/18 Released by Harlan Stenn <stenn@ntp.org>

* [Bug 2034] Listening address configuration with prefix misapplied.

---
(4.2.6p4) 2011/09/22 Released by Harlan Stenn <stenn@ntp.org>

* [Bug 1984] ntp/libisc fails to compile on OS X 10.7 (Lion).
* [Bug 1985] "logconfig =allall" rejected.
* [Bug 2001] ntpdc timerstats reports overruns as handled.
* [Bug 2003] libntpq ntpq_read_assoc_peervars() broken.
* [Backward Incompatible] sntp: -l/--filelog -> -l/--logfile, to be
  consistent with ntpd.
* libopts/file.c fix from Bruce Korb (arg-type=file).

---
(4.2.6p4-RC2) 2011/08/04 Released by Harlan Stenn <stenn@ntp.org>

* [Bug 1608] Parse Refclock driver should honor trusttime.
* [Bug 1961] html2man update: distribute ntp-wait.html.
* [Bug 1970] UNLINK_EXPR_SLIST() causes crash if list is empty.
* [Bug 1972] checking for struct rtattr fails.
* [Bug 1975] libntp/mktime.c won't work with 64-bit time_t
* [Bug 1978] [Bug 1134] fix in 4.2.6p4-RC1 doesn't build on older Linux.
* Backport several fixes for Coverity warnings from ntp-dev.
* Backport if_nametoindex() check for hpux.

---
(4.2.6p4-RC1) 2011/07/10 Released by Harlan Stenn <stenn@ntp.org>

* [Bug 1134] ntpd fails binding to tentative IPv6 addresses.
* [Bug 1790] Update config.guess and config.sub to detect AIX6.
* [Bug 1961] html2man needs an update.
* Update the NEWS file.

---
(4.2.6p4-beta2) 2011/05/25 Released by Harlan Stenn <stenn@ntp.org>

* [Bug 1695] ntpdate takes longer than necessary.
* [Bug 1832] ntpdate doesn't allow timeout > 2s.
* [Bug 1933] WWVB/Spectracom driver timestamps LFs, not CRs.
* Backport utility routines from ntp-dev: mprintf(), emalloc_zero().

---
(4.2.6p4-beta1) 2011/05/16 Released by Harlan Stenn <stenn@ntp.org>

* [Bug 1554] peer may stay selected as system peer after becoming
  unreachable.
* [Bug 1921] LOCAL, ACTS drivers with "prefer" excluded from initial
  candidate list.
* [Bug 1923] orphan parent favored over LOCAL, ACTS drivers.
* [Bug 1924] Billboard tally codes sometimes do not match operation,
  variables.
* Enable tickadj-like taming of wildly off-spec Windows clock using
  NTPD_TICKADJ_PPM env. var. specifying baseline slew.
* Upgrade to AutoGen 5.11.9 (and require it).
* Upgrade to libopts 35.0.10 from AutoGen 5.11.9pre8.

---
(4.2.6p3) 2011/01/03 Released by Harlan Stenn <stenn@ntp.org>

* [Bug 1764] Palisade driver doesn't build on Linux
* Create and use scripts/check--help when generating .texi files.
* Update bk triggers for the bk-5 release.
* Update genCommitLog for the bk-5 release.
* Update the copyright year.

---
(4.2.6p3-RC12) 2010/12/25 Released by Harlan Stenn <stenn@ntp.org>

* [Bug 1458] Can not compile NTP on FreeBSD 4.7.
* [Bug 1510] Add modes 20/21 for driver 8 to support RAWDCF @ 75 baud.
* [Bug 1618] Unreachable code in jjy_start(). (backport from ntp-dev)
* [Bug 1719] ntp-keygen -V crash. (backport)
* [Bug 1740] ntpdc treats many counters as signed. (backport)
* [Bug 1741] Enable multicast reception on each address (Windows).
* [Bug 1742] Fix a typo in an error message in the "build" script.
* [Bug 1743] Display timezone offset when showing time for sntp in the
local timezone.
* [Bug 1751] Support for Atari FreeMiNT OS.
* [Bug 1754] --version output should be more verbose.
* [Bug 1757] oncore snprintf("%m") doesn't expand %m.
* [Bug 1758] setsockopt IPV6_MULTICAST_IF with wrong ifindex.
* [Bug 1760] ntpd Windows interpolation cannot be disabled.
* [Bug 1762] manycastclient solicitation responses interfere.
* Upgrade to libopts 34.0.9 from AutoGen 5.11.6pre7.
* Relax minimum Automake version to 1.10 with updated libopts.m4.
* Suppress ntp-keygen OpenSSL version display for --help, --version,
display both build and runtime OpenSSL versions when they differ.
* Clean up m4 quoting in configure.ac, *.m4 files, resolving
  intermittent AC_LANG_PROGRAM possibly undefined errors.
* Clean up the SNTP documentation.
* Other manycastclient repairs:
  Separate handling of scope ID embedded in many in6_addr from ifindex
  used for IPv6 multicasting ioctls.
  Add INT_PRIVACY endpt bit flag for IPv6 RFC 4941 privacy addresses.
  Enable outbound multicast from only one address per interface in the
  same subnet, and in that case prefer embedded MAC address modified
  EUI-64 IPv6 addresses first, then static, and last RFC 4941 privacy
  addresses.
  Use setsockopt(IP[V6]_MULTICAST_IF) before each send to multicast to
  select the local source address, using the correct socket is not
  enough.

---
(4.2.6p3-RC11) 2010/11/28 Released by Harlan Stenn <stenn@ntp.org>

* [Bug 1725] ntpd sends multicast from only one address.
* [Bug 1728] In ntp_openssl.m4, don't add -I/usr/include or -L/usr/lib
  to CPPFLAGS or LDFLAGS.
* [Bug 1733] IRIX doesn't have 'head' (affects scripts/checkChangeLog).
* Remove log_msg() and debug_msg() from sntp in favor of msyslog().
* Use a single copy of libopts/, in sntp/.
* Upgrade libopts to 33.3.8.
* Bump minimum Automake version to 1.11, required for AM_COND_IF
  use in LIBOPTS_CHECK.
* Improvements to the 'build' script.

---
(4.2.6p3-RC10) 2010/11/14 Released by Harlan Stenn <stenn@ntp.org>

* [Bug 1681] More sntp logging cleanup.
* [Bug 1683] Non-localhost on loopback exempted from nic rules.

---
(4.2.6p3-RC9) 2010/11/10 Released by Harlan Stenn <stenn@ntp.org>

* [Bug 1574] sntp:set_time doesn't set tv_usec correctly.
* [Bug 1681] sntp logging cleanup.
* [Bug 1683] Interface binding does not seem to work as intended.
* [Bug 1691] Use first NMEA sentence each second.
* [Bug 1692] packageinfo.sh needs to be "sourced" using ./ .
* [Bug 1709] ntpdate ignores replies with equal receive and transmit
  timestamps.
* Backport sntp from -dev

---
(4.2.6p3-RC8) 2010/10/29 Released by Harlan Stenn <stenn@ntp.org>

* [Bug 1685] NMEA driver mode byte confusion.
* First cut at using scripts/checkChangeLog.

---
(4.2.6p3-RC7) 2010/10/25 Released by Harlan Stenn <stenn@ntp.org>

* [Bug 1676] NMEA: $GPGLL did not work after fix for Bug 1571.
* Added scripts/checkChangeLog.

---
(4.2.6p3-RC6) 2010/10/24 Released by Harlan Stenn <stenn@ntp.org>

* [Bug 1571] NMEA does not relate data to PPS edge.
* [Bug 1572] NMEA time adjustment for GPZDG buggy.
* [Bug 1675] Prohibit includefile remote config.

---
(4.2.6p3-RC5) 2010/10/22 Released by Harlan Stenn <stenn@ntp.org>

* [Bug 1649] Require NMEA checksum if $GPRMC or previously seen.
* [Bug 1669] NTP 4.2.6p2 fails to compile on IBM AIX 5.3.

---
(4.2.6p3-RC4) 2010/10/16 Released by Harlan Stenn <stenn@ntp.org>

* [Bug 1584] wrong SNMP type for precision, resolution.
* [Bug 1659] Need CLOCK_TRUETIME not CLOCK_TRUE.
* [Bug 1665] is_anycast() u_int32_t should be u_int32.
* ntpsnmpd, libntpq warning cleanup.

---
(4.2.6p3-RC3) 2010/10/14 Released by Harlan Stenn <stenn@ntp.org>

* [Bug 750] Non-existing device causes coredump with RIPE-NCC driver.
* [Bug 1080] ntpd on ipv6 routers very chatty.
* [Bug 1567] Support Arbiter 1093C Satellite Clock on Windows.
* [Bug 1581] printf format string mismatch leftover.
* [Bug 1584] ntpsnmpd OID must be mib-2.197.
* [Bug 1643] Range-check the decoding of the RIPE-NCC status codes.
* [Bug 1644] cvo.sh should use lsb_release to identify linux distros.
* [Bug 1659] Support Truetime Satellite Clocks on Windows.
* [Bug 1660] On some systems, test is in /usr/bin, not /bin.
* [Bug 1661] Re-indent refclock_ripencc.c.

---
(4.2.6p3-RC2) 2010/09/25 Released by Harlan Stenn <stenn@ntp.org>

* [Bug 1635] "filegen ... enable" is not default.
* [Bug 1636] yyparse() segfault after denied filegen remote config.

---
(4.2.6p3-RC1) 2010/09/18 Released by Harlan Stenn <stenn@ntp.org>

* [Bug 1344] ntpd on Windows exits without logging cause.

---
(4.2.6p3-beta1) 2010/09/11 Released by Harlan Stenn <stenn@ntp.org>

* [Bug 1573] Miscalculation of offset in sntp.
* [Bug 1595] empty last line in key file causes duplicate key to be added
* [Bug 1597] packet processing ignores RATE KoD packets, because of
  a bug in string comparison.
* [Bug 1581] ntp_intres.c size_t printf format string mismatch.

---
(4.2.6p2) 2010/07/09 Released by Harlan Stenn <stenn@ntp.org>

* [Bug 1581] size_t printf format string mismatches, IRIG string buffers
  undersized.  Mostly backported from earlier ntp-dev fixes by Juergen
  Perlinger.

---
(4.2.6p2-RC7) 2010/06/19 Released by Harlan Stenn <stenn@ntp.org>

* [Bug 1570] serial clock drivers get outdated input from kernel tty
  line buffer after startup
* [Bug 1575] use 'snprintf' with LIB_BUFLENGTH in inttoa.c, tvtoa.c and
  utvtoa.c
* [Bug 1576] sys/sysctl.h depends on sys/param.h on OpenBSD.

---
(4.2.6p2-RC6) 2010/06/12 Released by Harlan Stenn <stenn@ntp.org>

* [Bug 715] libisc Linux IPv6 interface iteration drops multicast flags.

---
(4.2.6p2-RC5) 2010/06/03 Released by Harlan Stenn <stenn@ntp.org>

* [Bug 1561] ntpq, ntpdc "passwd" prompts for MD5 password w/SHA1.
* [Bug 1565] sntp/crypto.c compile fails on MacOS over vsnprintf().
* Windows port: do not exit in ntp_timestamp_from_counter() without
  first logging the reason.
* Support "passwd blah" syntax in ntpq.

---
(4.2.6p2-RC4) 2010/05/19 Released by Harlan Stenn <stenn@ntp.org>

* [Bug 1555] 4.2.6p2-RC3 sntp illegal C (mixed code and declarations).

---
(4.2.6p2-RC3) 2010/05/11 Released by Harlan Stenn <stenn@ntp.org>

* [Bug 1325] unreachable code in sntp recv_bcst_data().
* [Bug 1459] sntp MD5 authentication does not work with ntpd.
* [Bug 1512] ntpsnmpd should connect to net-snmpd via a unix-domain
  socket by default.  Provide a command-line 'socket name' option.
* [Bug 1538] update refclock_nmea.c's call to getprotobyname().
* [Bug 1541] Fix wrong keyword for "maxclock".
* [Bug 1552] update and complete broadcast and crypto features in sntp.
* [Bug 1553] sntp/configure.ac OpenSSL support.
* Escape unprintable characters in a refid in ntpq -p billboard.
* Simplify hash client code by providing OpenSSL EVP_*() API when built
  without OpenSSL.  (from ntp-dev)
* Do not depend on ASCII values for ('A' - '0'), ('a' - '0') in sntp.
* Windows compiling hints/winnt.html update from G. Sunil Tej.

---
(4.2.6p2-RC2) 2010/04/27 Released by Harlan Stenn <stenn@ntp.org>

* [Bug 1465] Make sure time from TS2100 is not invalid (backport from
  ntp-dev).
* [Bug 1528] Fix EDITLINE_LIBS link order for ntpq and ntpdc.
* [Bug 1534] win32/include/isc/net.h conflicts with VC++ 2010 errno.h.
* [Bug 1535] "restrict -4 default" and "restrict -6 default" ignored.
* Remove --with-arlib from br-flock.

---
(4.2.6p2-RC1) 2010/04/18 Released by Harlan Stenn <stenn@ntp.org>

* [Bug 1503] Auto-enabling of monitor for "restrict ... limited" wrong.
* [Bug 1504] ntpdate tickles ntpd "discard minimum 1" rate limit if
  "restrict ... limited" is used.
* [Bug 1518] Windows ntpd should lock to one processor more
  conservatively.
* [Bug 1522] Enable range syntax "trustedkey (301 ... 399)".
* Update html/authopt.html controlkey, requestkey, and trustedkey docs.

---
(4.2.6p1) 2010/04/09 Released by Harlan Stenn <stenn@ntp.org>
(4.2.6p1-RC6) 2010/03/31 Released by Harlan Stenn <stenn@ntp.org>

* [Bug 1514] Typo in ntp_proto.c: fabs(foo < .4) should be fabs(foo) < .4.
* [Bug 1464] synchronization source wrong for refclocks ARCRON_MSF (27)
  and SHM (28).
* Correct Windows port's refclock_open() to return 0 on failure not -1.
* Correct CHU, dumbclock, and WWVB drivers to check for 0 returned from
  refclock_open() on failure.
* Correct "SIMUL=4 ./flock-build -1" to prioritize -1/--one.

---
(4.2.6p1-RC5) 2010/02/09 Released by Harlan Stenn <stenn@ntp.org>

* [Bug 1140] Clean up debug.html, decode.html, and ntpq.html.
* [Bug 1438] Remove dead code from sntp/networking.c.
* [Bug 1477] 1st non-gmake make in clone w/VPATH can't make COPYRIGHT.
* [Bug 1478] linking fails with undefined reference EVP_MD_pkey_type.
* [Bug 1479] Compilation fails because of not finding readline headers.
* [Bug 1480] snprintf() cleanup caused unterminated refclock IDs.
* [Bug 1484] ushort is not defined in QNX6.

---
(4.2.6p1-RC4) 2010/02/04 Released by Harlan Stenn <stenn@ntp.org>

* [Bug 1455] ntpd does not try /etc/ntp.audio as documented.
* [Bug 1467] Fix bogus rebuild of sntp/sntp.html
* [Bug 1470] "make distdir" in $srcdir builds keyword-gen, libntp.a.
* [Bug 1473] "make distcheck" before build can't make sntp/version.m4.
* [Bug 1474] ntp_keygen needs LCRYPTO after libntp.a.
* Convert many sprintf() calls to snprintf(), also strcpy(), strcat().
* Fix widely cut-n-pasted bug in refclock shutdown after failed start.
* Remove some dead code checking for emalloc() returning NULL.
* Remove arlib.

---
(4.2.6p1-RC3) 2010/01/24 Released by Harlan Stenn <stenn@ntp.org>

* Use TZ=UTC instead of TZ= when calling date in scripts/mkver.in .
* [Bug 1448] Some macros not correctly conditionally or absolutely defined
  on Windows.
* [Bug 1449] ntpsim.h in ntp_config.c should be used conditionally.
* [Bug 1450] Option to exclude warnings not unconditionally defined on Windows.
* [Bug 1127] Properly check the return of X590_verify() - missed one.
* [Bug 1439] .texi generation must wait until after binary is linked.
* [Bug 1440] Update configure.ac to support kfreebsd.
* [Bug 1445] IRIX does not have -lcap or support linux capabilities.
* [Bug 1451] CID 115: sntp leaks KoD entry when updating existing.
* [Bug 1453] Use $CC in config.cache filename in ./build script.

---
(4.2.6p1-RC2) 2009/12/25 Released by Harlan Stenn <stenn@ntp.org>

* [Bug 1411] Fix status messages in refclock_oncore.c.
* [Bug 1416] MAXDNAME undefined on Solaris 2.6.
* [Bug 1419] ntpdate, ntpdc, sntp, ntpd ignore configure --bindir.
* [Bug 1424] Fix check for rtattr (rtnetlink.h).
* [Bug 1425] unpeer by association ID sets up for duplicate free().
* [Bug 1426] scripts/VersionName needs . on the search path.
* [Bug 1427] quote missing in ./build - shows up on NetBSD.
* [Bug 1428] Use AC_HEADER_RESOLV to fix breaks from resolv.h
* [Bug 1429] ntpd -4 option does not reliably force IPv4 resolution.
* [Bug 1431] System headers must come before ntp headers in ntp_intres.c .
* [Bug 1434] HP-UX 11 ip_mreq undeclared, _HPUX_SOURCE helps some.
* [Bug 1435] sntp: Test for -lresolv using the same tests as in ntp.

---
(4.2.6p1-RC1) 2009/12/20 Released by Harlan Stenn <stenn@ntp.org>

* [Bug 1409] Put refclock_neoclock4x.c under the NTP COPYRIGHT notice.
  This should allow debian and other distros to add this refclock driver
  in further distro releases.
  Detect R2 hardware releases.
* [Bug 1412] m4/os_cflags.m4 caches results that depend on $CC.
* [Bug 1413] test OpenSSL headers regarding -Wno-strict-prototypes.
* [Bug 1414] Enable "make distcheck" success with BSD make.
* [Bug 1415] Fix Mac OS X link problem.
* [Bug 1418] building ntpd/ntpdc/ntpq statically with ssl fails.
* Build infrastructure updates to enable beta releases of ntp-stable.

---
(4.2.6) 2009/12/09 Released by Harlan Stenn <stenn@ntp.org>
* [Sec 1331] from4.2.4p8: DoS with mode 7 packets - CVE-2009-3563.
* [Bug 508] Fixed leap second handling for Windows.
(4.2.5p250-RC) 2009/11/30 Released by Harlan Stenn <stenn@ntp.org>
* sntp documentation updates.
* [Bug 761] internal resolver does not seem to honor -4/-6 qualifiers
* [Bug 1386] Deferred DNS doesn't work on NetBSD
* [Bug 1391] avoid invoking autogen twice for .c and .h files.
* [Bug 1397] shmget() refclock_shm failing because of file mode.
* Pass no_needed to ntp_intres as first part of fixing [Bug 975].
* Add ./configure --enable-force-defer-DNS to help debugging.
(4.2.5p249-RC) 2009/11/28 Released by Harlan Stenn <stenn@ntp.org>
* [Bug 1400] An empty KOD DB file causes sntp to coredump.
* sntp: documentation cleanup.
* sntp: clean up some error messages.
* sntp: Use the precision to control how many offset digits are shown.
* sntp: Show root dispersion.
* Cleanup from the automake/autoconf upgrades.
(4.2.5p248-RC) 2009/11/26 Released by Harlan Stenn <stenn@ntp.org>
* Prepare for the generation of sntp.html.
* Documentation changes from Dave Mills.
* [Bug 1387] Storage leak in ntp_intres (minor).
* [Bug 1389] buffer overflow in refclock_oncore.c
* [Bug 1391] .texi usage text from installed, not built binaries.
* [Bug 1392] intres retries duplicate assocations endlessly.
* Correct *-opts.h dependency so default 'get' action isn't used.
(4.2.5p247-RC) 2009/11/20 Released by Harlan Stenn <stenn@ntp.org>
* [Bug 1142] nodebug builds shed no light on -d, -D option failure.
* [Bug 1179] point out the problem with -i/--jaildir and -u/--user when
  they are disabled by configure.
* [Bug 1308] support systems that lack fork().
* [Bug 1343] sntp doesn't link on Solaris 7, needs -lresolv.
(4.2.5p246-RC) 2009/11/17 Released by Harlan Stenn <stenn@ntp.org>
* Upgrade to autogen-5.10
* [Bug 1378] Unnecessary resetting of peers during interface update.
* [Bug 1382] p245 configure --disable-dependency-tracking won't build.
* [Bug 1384] ntpq :config core dumped with a blank password.
(4.2.5p245-RC) 2009/11/14 Released by Harlan Stenn <stenn@ntp.org>
* Cleanup from Dave Mills.
* [Bug 1343] sntp illegal C does not compile on Solaris 7.
* [Bug 1381] Version .deps generated include file dependencies to allow
  known dependency-breaking changes to force .deps to be cleaned,
  triggered by changing the contents of deps-ver and/or sntp/deps-ver.
(4.2.5p244-RC) 2009/11/12 Released by Harlan Stenn <stenn@ntp.org>
* keygen.html updates from Dave Mills.
* [Bug 1003] ntpdc unconfig command doesn't prompt for keyid.
* [Bug 1376] Enable authenticated ntpq and ntpdc using newly-available
  digest types.
* ntp-keygen, Autokey OpenSSL build vs. run version mismatch is now a
  non-fatal warning.
(4.2.5p243-RC) 2009/11/11 Released by Harlan Stenn <stenn@ntp.org>
* [Bug 1226] Fix deferred DNS lookups.
* new crypto signature cleanup.
(4.2.5p242-RC) 2009/11/10 Released by Harlan Stenn <stenn@ntp.org>
* [Bug 1363] CID 92 clarify fallthrough case in clk_trimtsip.c
* [Bug 1366] ioctl(TIOCSCTTY, 0) fails on NetBSD *[0-2].* > 3.99.7.
* [Bug 1368] typos in libntp --without-crypto case
* [Bug 1371] deferred DNS lookup failing with INFO_ERR_AUTH.
* CID 87 dead code in ntpq.c atoascii().
* Fix authenticated ntpdc, broken in p240.
* Stub out isc/mem.h, shaving 47k from a MIPS ntpd binary.
* Shrink keyword scanner FSM entries from 64 to 32 bits apiece.
* Documention updates from Dave Mills.
* authkeys.c cleanup from Dave Mills.
(4.2.5p241-RC) 2009/11/07 Released by Harlan Stenn <stenn@ntp.org>
* html/authopt.html update from Dave Mills.
* Remove unused file from sntp/Makefile.am's distribution list.
* new crypto signature cleanup.
(4.2.5p240-RC) 2009/11/05 Released by Harlan Stenn <stenn@ntp.org>
* [Bug 1364] clock_gettime() not detected, need -lrt on Debian 5.0.3.
* Provide all of OpenSSL's signature methods for ntp.keys (FIPS 140-2).
(4.2.5p239-RC) 2009/10/30 Released by Harlan Stenn <stenn@ntp.org>
* [Bug 1357] bogus assert from refclock_shm.
* [Bug 1359] Debug message cleanup.
* CID 101: more pointer/array cleanup.
* [Bug 1356] core dump from refclock_nmea when can't open /dev/gpsU.
* [Bug 1358] AIX 4.3 sntp/networking.c IPV6_JOIN_GROUP undeclared.
* CID 101: pointer/array cleanup.
(4.2.5p238-RC) 2009/10/27 Released by Harlan Stenn <stenn@ntp.org>
* Changes from Dave Mills.
* driver4.html updates from Dave Mills.
* [Bug 1252] PPSAPI cleanup on ntpd/refclock_wwvb.c.
* [Bug 1354] libtool error building after bootstrap with Autoconf 2.64.
* Allow NTP_VPATH_HACK configure test to handle newer gmake versions.
* CIDs 94-99 make it more clearly impossible for sock_hash() to return
  a negative number.
* CID 105, 106 ensure ntpdc arrays are not overrun even if callers
  misbehave.
* CID 113 use va_end() in refclock_true.c true_debug().
* Get rid of configure tests for __ss_family and __ss_len when the more
  common ss_family and ss_len are present.
(4.2.5p237-RC) 2009/10/26 Released by Harlan Stenn <stenn@ntp.org>
* [Bug 610] NMEA support for using PPSAPI on a different device.
* [Bug 1238] use only fudge time2 to offset NMEA serial timestamp.
* [Bug 1355] ntp-dev won't compile on OpenBSD 4.6.
(4.2.5p236-RC) 2009/10/22 Released by Harlan Stenn <stenn@ntp.org>
* Cleanup from Dave Mills.
* [Bug 1343] ntpd/ntp_io.c close_fd() does not compile on Solaris 7.
* [Bug 1353] ntpq "rv 0 settimeofday" always shows UNKNOWN on unix.
* Do not attempt to execute built binaries from ntpd/Makefile when
  cross-compiling (keyword-gen and ntpd --saveconfigquit).
* sntp/main.c: Remove duplicate global adr_buf[] (also defined in
  networking.c) which Piotr Grudzinski identified breaking his build.
* Correct in6addr_any test in configure.ac to attempt link too.
(4.2.5p235-RC) 2009/10/18 Released by Harlan Stenn <stenn@ntp.org>
* [Bug 1343] lib/isc build breaks on systems without IPv6 headers.
(4.2.5p234-RC) 2009/10/16 Released by Harlan Stenn <stenn@ntp.org>
* [Bug 1339] redux, use unmodified lib/isc/win32/strerror.c and
  move #define strerror... to a header not used by lib/isc code.
* [Bug 1345] illegal 'grep' option prevents compilation.
* [Bug 1346] keyword scanner broken where char defaults to unsigned.
* [Bug 1347] ntpd/complete.conf missing multicastclient test case.
(4.2.5p233-RC) 2009/10/15 Released by Harlan Stenn <stenn@ntp.org>
* [Bug 1337] cast setsockopt() v4 address pointer to void *.
* [Bug 1342] ignore|drop one IPv6 address on an interface blocks all
  addresses on that interface.
* Documentation cleanup and updates.
(4.2.5p232-RC) 2009/10/14 Released by Harlan Stenn <stenn@ntp.org>
* [Bug 1302] OpenSSL under Windows needs applink support.
* [Bug 1337] fix incorrect args to setsockopt(fd, IP_MULTICAST_IF,...).
* [Bug 1339] Fix Windows-only ntp_strerror() infinite recursion.
* [Bug 1341] NMEA driver requires working PPSAPI #ifdef HAVE_PPSAPI.
* Construct ntpd keyword scanner finite state machine at compile time
  rather than at runtime, shrink entries from 40+ to 8 bytes.
* Update documentation for ntpq --old-rv, saveconfig, saveconfigdir,
  ntpd -I -L and -M, and interface/nic rules. (From Dave Hart)
* [Bug 1337] fix incorrect args to setsockopt(fd, IP_MULTICAST_IF,...)
(4.2.5p231-RC) 2009/10/10 Released by Harlan Stenn <stenn@ntp.org>
* [Bug 1335] Broadcast client degraded by wildcard default change.
(4.2.5p230-RC) 2009/10/09 Released by Harlan Stenn <stenn@ntp.org>
* Start the 4.2.6 Release Candidate cycle.
* Broadcast and transit phase cleanup from Dave Mills.
(4.2.5p229) 2009/10/07 Released by Harlan Stenn <stenn@ntp.org>
* [Bug 1334] ntpsnmpd undefined reference to `ntpqOptions'.
* Change ntpsnmpd/Makefile.am include file order to fix FreeBSD build.
(4.2.5p228) 2009/10/06 Released by Harlan Stenn <stenn@ntp.org>
* Reclaim syntax tree memory after application in ntpd built with
  configure --disable-saveconfig.
* [Bug 1135] ntpq uses sizeof(u_long) where sizeof(u_int32) is meant.
* [Bug 1333] ntpd --interface precedence over --novirtualips lost.
(4.2.5p227) 2009/10/05 Released by Harlan Stenn <stenn@ntp.org>
* [Bug 1135] :config fails with "Server disallowed request"
* [Bug 1330] disallow interface/nic rules when --novirtualips or
  --interface are used.
* [Bug 1332] ntpq -c 'rv 0 variablename' returns extra stuff.
* Add test of ntpd --saveconfigquit fidelity using new complete.conf.
* Documentation updates from Dave Hart/Dave Mills.
(4.2.5p226) 2009/10/04 Released by Harlan Stenn <stenn@ntp.org>
* [Bug 1318] Allow multiple -g options on ntpd command line.
* [Bug 1327] ntpq, ntpdc, ntp-keygen -d & -D should work with configure
  --disable-debugging.
* Add ntpd --saveconfigquit <filename> option for future build-time
  testing of saveconfig fidelity.
* Clockhop and autokey cleanup from Dave Mills.
* Documentation updates from Dave Mills.
(4.2.5p225) 2009/09/30 Released by Harlan Stenn <stenn@ntp.org>
* authopt documentation changes from Dave Mills/Dave Hart.
* [Bug 1324] support bracketed IPv6 numeric addresses for restrict.
(4.2.5p224) 2009/09/29 Released by Harlan Stenn <stenn@ntp.org>
* Clockhop and documentation fixes from Dave Mills.
* Remove "tos maxhop" ntp.conf knob.
(4.2.5p223) 2009/09/28 Released by Harlan Stenn <stenn@ntp.org>
* [Bug 1321] build doesn't work if . isn't on $PATH.
* [Bug 1323] Implement "revoke #" to match documentation, deprecate
  "crypto revoke #".
(4.2.5p222) 2009/09/27 Released by Harlan Stenn <stenn@ntp.org>
* Update libisc code using bind-9.6.1-P1.tar.gz, rearrange our copy to
  mirror the upstream layout (lib/isc/...), and merge in NTP-local
  modifications to libisc.  There is a new procedure to ease future
  libisc merges using a separate "upstream" bk repo.  That will enable
  normal bk pull automerge to handle carrying forward any local changes
  and should enable us to take updated libisc snapshots more often.
* Updated build and flock-build scripts.  flock-build --one is a way
  to perform a flock-build compatible solitary build, handy for a repo
  clone's first build on a machine with autoconf, automake, etc.
* Compiling ntp_parser.y using BSD make correctly places ntp_parser.h
  in the top-level ntpd directory instead of A.*/ntpd.
* bootstrap script updated to remove potentially stale .deps dirs.
* Remove unneeded Makefile.am files from the lib/isc/include tree.
(4.2.5p221) 2009/09/26 Released by Harlan Stenn <stenn@ntp.org>
* [Bug 1316] segfault if refclock_nmea can't open file.
* [Bug 1317] Distribute cvo.sh.
(4.2.5p220) 2009/09/25 Released by Harlan Stenn <stenn@ntp.org>
* Rearrange libisc code to match the upstream layout in BIND.  This is
  step one of two, changing the layout but keeping our existing libisc.
(4.2.5p219) 2009/09/24 Released by Harlan Stenn <stenn@ntp.org>
* [Bug 1315] "interface ignore 0.0.0.0" is ignored.
* add implicit "nic ignore all" rule before any rules from ntp.conf, so
  "nic listen eth0" alone means the same as "-I eth0".
* add wildcard match class for interface/nic rules.
* fix mistaken carryover of prefixlen from one rule to the next.
* Ensure IPv6 localhost address ::1 is included in libisc's Windows IPv6
  address enumeration, allowing ntpq and ntpdc's hardcoding to 127.0.0.1
  on Windows to end.
(4.2.5p218) 2009/09/21 Released by Harlan Stenn <stenn@ntp.org>
* [Bug 1314] saveconfig emits -4 and -6 on when not given.
* correct parsing and processing of setvar directive.
* highlight location of ntpq :config syntax errors with ^.
* clarify (former) NO_ARG, SINGLE_ARG, MULTIPLE_ARG renaming to
  FOLLBY_TOKEN, FOLLBY_STRING, FOLLBY_STRINGS_TO_EOC.
* parser, saveconfig cleanup to store T_ identifiers in syntax tree.
(4.2.5p217) 2009/09/20 Released by Harlan Stenn <stenn@ntp.org>
* [Bug 1300] reject remote configuration of dangerous items.
(4.2.5p216) 2009/09/19 Released by Harlan Stenn <stenn@ntp.org>
* [Bug 1312] ntpq/ntpdc MD5 passwords truncated to 8 chars on Suns.
* CID 10 missing free(up); in refclock_palisade.c error return, again.
* CID 83 added assertion to demonstrate config_nic_rules() does not
  call strchr(NULL, '/').
(4.2.5p215) 2009/09/18 Released by Harlan Stenn <stenn@ntp.org>
* [Bug 1292] Workaround last VC6 unsigned __int64 kink.
(4.2.5p214) 2009/09/17 Released by Harlan Stenn <stenn@ntp.org>
* [Bug 1303] remove top-level "autokey" directive.
* use "nic listen 192.168.0.0/16" instead of
  "nic listen 192.168.0.0 prefixlen 16".
(4.2.5p213) 2009/09/16 Released by Harlan Stenn <stenn@ntp.org>
* [Bug 1310] fix Thunderbolt mode in refclock_palisade.c
(4.2.5p212) 2009/09/15 Released by Harlan Stenn <stenn@ntp.org>
* [Bug 983] add interface [listen | ignore | drop] ... directive.
* [Bug 1243] MD5auth_setkey zero-fills key from first zero octet.
* [Bug 1295] leftover fix, do not crash on exit in free_config_trap()
  when "trap 1.2.3.4" is used without any further options.
* [Bug 1311] 4.2.5p211 doesn't build in no-debug mode.
* document interface (alias nic) and unpeer.
* Correct syntax error line & column numbers.
* CID 79: kod_init_kod_db() fails to fclose(db_s) in two error paths.
* CID 80: attempt to quiet Coverity false positive re: leaking "reason"
  in main().
* Documentation updates from Dave Mills.
* CID 81: savedconfig leaked in save_config().
* Make the code agree with the spec and the book (Dave Mills).
(4.2.5p211) 2009/09/14 Released by Harlan Stenn <stenn@ntp.org>
* [Bug 663] respect ntpq -c and -p order on command line.
* [Bug 1292] more VC6 unsigned __int64 workarounds.
* [Bug 1296] Added Support for Trimble Acutime Gold.
(4.2.5p210) 2009/09/06 Released by Harlan Stenn <stenn@ntp.org>
* [Bug 1294] Use OPENSSL_INC and OPENSSL_LIB macros for Windows
  and remove unnecessary reference to applink.c for Windows
* [Bug 1295] trap directive options are not optional.
* [Bug 1297] yylex() must always set yylval before returning.
(4.2.5p209) 2009/09/01 Released by Harlan Stenn <stenn@ntp.org>
* [Bug 1290] Fix to use GETTIMEOFDAY macro
* [Bug 1289] Update project files for VC6, VS2003, VS2005, VS 2008
(4.2.5p208) 2009/08/30 Released by Harlan Stenn <stenn@ntp.org>
* [Bug 1293] make configuration dumper ready for release, specifically:
* rename ntpq dumpcfg command to "saveconfig".
* require authentication for saveconfig.
* "restrict ... nomodify" prevents saveconfig and :config.
* "saveconfig ." shorthand to save to startup configuration file.
* support strftime() substitution in saveconfig arg to timestamp
  the output filename, for example "saveconfig %Y%m%d-%H%M%S.conf".
* display saveconfig response message from ntpd in ntpq.
* save output filename in "savedconfig" variable, fetched with ntpq -c
  "rv 0 savedconfig".
* document saveconfig in html/ntpq.html.
* add ./configure --disable-saveconfig to build a smaller ntpd.
* log saveconfig failures and successes to syslog.
(4.2.5p207) 2009/08/29 Released by Harlan Stenn <stenn@ntp.org>
* [Bug 1292] Minor Windows source tweaks for VC6-era SDK headers.
(4.2.5p206) 2009/08/26 Released by Harlan Stenn <stenn@ntp.org>
* accopt.html typo fixes from Dave Mills.
* [Bug 1283] default to remembering KoD in sntp.
* clean up numerous sntp/kod_management.c bugs.
* use all addresses resolved from each DNS name in sntp.
(4.2.5p205) 2009/08/18 Released by Harlan Stenn <stenn@ntp.org>
* accopt.html typo fixes from Dave Mills.
* [Bug 1285] Log ntpq :config/config-from-file events.
* [Bug 1286] dumpcfg omits statsdir, mangles filegen.
(4.2.5p204) 2009/08/17 Released by Harlan Stenn <stenn@ntp.org>
* [Bug 1284] infinite loop in ntpd dumping more than one trustedkey
(4.2.5p203) 2009/08/16 Released by Harlan Stenn <stenn@ntp.org>
* Add ntpq -c dumpcfg, Google Summer of Code project of Max Kuehn
(4.2.5p202) 2009/08/14 Released by Harlan Stenn <stenn@ntp.org>
* install the binary and man page for sntp.
(4.2.5p201) 2009/08/13 Released by Harlan Stenn <stenn@ntp.org>
* sntp: out with the old, in with the new.
(4.2.5p200) 2009/08/12 Released by Harlan Stenn <stenn@ntp.org>
* [Bug 1281] Build ntpd on Windows without big SDK download, burn,
  and install by checking in essentially unchanging messages.mc build
  products to avoid requiring mc.exe, which is not included with VC++
  2008 EE.
(4.2.5p199) 2009/08/09 Released by Harlan Stenn <stenn@ntp.org>
* [Bug 1279] Cleanup for warnings from Veracode static analysis.
(4.2.5p198) 2009/08/03 Released by Harlan Stenn <stenn@ntp.org>
* Upgrade to autogen-5.9.9-pre5.
(4.2.5p197) 2009/07/30 Released by Harlan Stenn <stenn@ntp.org>
* The build script now has . at the end of PATH for config.guess.
(4.2.5p196) 2009/07/29 Released by Harlan Stenn <stenn@ntp.org>
* [Bug 1272] gsoc_sntp IPv6 build problems under HP-UX 10.
* [Bug 1273] CID 10: Palisade leaks unit struct in error path.
* [Bug 1274] CID 67: ensure resolve_hosts() output count and pointers
  are consistent.
* [Bug 1275] CID 45: CID 46: old sntp uses uninitialized guesses[0],
  precs[0].
* [Bug 1276] CID 52: crypto_xmit() may call crypto_alice[23]()
  with NULL peer.
(4.2.5p195) 2009/07/27 Released by Harlan Stenn <stenn@ntp.org>
* cvo.sh: Add support for CentOS, Fedora, Slackware, SuSE, and QNX.
(4.2.5p194) 2009/07/26 Released by Harlan Stenn <stenn@ntp.org>
* Documentation updates from Dave Mills.
* Use scripts/cvo.sh in the build script to get better subdir names.
(4.2.5p193) 2009/07/25 Released by Harlan Stenn <stenn@ntp.org>
* [Bug 1261] CID 34: simulate_server() rbuf.msg_flags uninitialized.
* [Bug 1262] CID 35: xpkt.mac uninitialized in simulate_server().
* [Bug 1263] CID 37: CID 38: CID 40: CID 43: multiple refclocks
  uninitialized tm_zone (arc, chronolog, dumbclock, pcf).
* [Bug 1264] CID 64: gsoc_sntp on_wire() frees wrong ptr receiving KoD.
* [Bug 1265] CID 65: CID 66: gsoc_sntp on_wire() leaks x_pkt, r_pkt.
* [Bug 1266] CID 39: datum_pts_start() uninitialized arg.c_ospeed.
* [Bug 1267] CID 44: old sntp handle_saving() writes stack garbage to
  file when clearing.
* [Bug 1268] CID 63: resolve_hosts() leaks error message buffer.
* [Bug 1269] CID 74: use assertion to ensure move_fd() does not return
  negative descriptors.
* [Bug 1270] CID 70: gsoc_sntp recv_bcst_data mdevadr.ipv6mr_interface
  uninitialized.
(4.2.5p192) 2009/07/24 Released by Harlan Stenn <stenn@ntp.org>
* [Bug 965] CID 42: ss_family uninitialized.
* [Bug 1250] CID 53: kod_init_kod_db() overruns kod_db malloc'd buffer.
* [Bug 1251] CID 68: search_entry() mishandles dst argument.
* [Bug 1252] CID 32: Quiet Coverity warning with assertion.
* [Bug 1253] CID 50: gsoc_sntp/crypto.c auth_init() always returns a
  list with one entry.
* [Bug 1254] CID 56: tv_to_str() leaks a struct tm each call.
* [Bug 1255] CID 55: pkt_output() leaks a copy of each packet.
* [Bug 1256] CID 51: Coverity doesn't recognize our assertion macros as
  terminal.
* [Bug 1257] CID 57: gsoc_sntp auth_init() fails to fclose(keyfile).
* [Bug 1258] CID 54: gsoc_sntp resolve_hosts() needs simplification.
* [Bug 1259] CID 59: gsoc_sntp recv_bcast_data() fails to free(rdata)
  on error paths.
* [Bug 1260] CID 60: gsoc_sntp recvpkt() fails to free(rdata).
* Updated to AutoGen-5.9.9pre2.
(4.2.5p191) 2009/07/21 Released by Harlan Stenn <stenn@ntp.org>
* Updated to AutoGen-5.9.9pre1.
(4.2.5p190) 2009/07/20 Released by Harlan Stenn <stenn@ntp.org>
* Updated to AutoGen-5.9.8.
* [Bug 1248] RES_MSSNTP typo in ntp_proto.c.
* [Bug 1246] use a common template for singly-linked lists, convert most
  doubly-linked lists to singly-linked.
* Log warning about signd blocking when restrict mssntp used.
(4.2.5p189) 2009/07/16 Released by Harlan Stenn <stenn@ntp.org>
* Documentation cleanup from Dave Mills.
(4.2.5p188) 2009/07/15 Released by Harlan Stenn <stenn@ntp.org>
* [Bug 1245] Broken xmt time sent in fast_xmit() of 4.2.5p187.
(4.2.5p187) 2009/07/11 Released by Harlan Stenn <stenn@ntp.org>
* [Bug 1042] multicast listeners IPv4+6 ignore new interfaces.
* [Bug 1237] Windows serial code treat CR and LF both as line
  terminators.
* [Bug 1238] use fudge time2 for serial timecode offset in NMEA driver.
* [Bug 1242] Remove --enable-wintime, symmetric workaround is now
  always enabled.
* [Bug 1244] NTP_INSIST(fd != maxactivefd) failure in intres child
* Added restrict keyword "mssntp" for Samba4 DC operation, by Dave Mills.
(4.2.5p186) 2009/07/08 Released by Harlan Stenn <stenn@ntp.org>
* ntp_proto.c cleanup from Dave Mills.
(4.2.5p185) 2009/07/01 Released by Harlan Stenn <stenn@ntp.org>
* Documentation updates from Dave Mills.
* [Bug 1234] convert NMEA driver to use common PPSAPI code.
* timepps-Solaris.h pps_handle_t changed from pointer to scalar
* Spectracom refclock added to Windows port of ntpd
* [Bug 1236] Declaration order fixed.
* Bracket private ONCORE debug statements with #if 0 rather than #ifdef
  DEBUG
* Delete ONCORE debug statement that is now handled elsewhere.
(4.2.5p184) 2009/06/24 Released by Harlan Stenn <stenn@ntp.org>
* [Bug 1233] atom refclock fudge time1 sign flipped in 4.2.5p164.
(4.2.5p183) 2009/06/23 Released by Harlan Stenn <stenn@ntp.org>
* [Bug 1196] setsockopt(SO_EXCLUSIVEADDRUSE) can fail on Windows 2000
  and earlier with WSAINVAL, do not log a complaint in that case.
* [Bug 1210] ONCORE driver terminates ntpd without logging a reason.
* [Bug 1218] Correct comment in refclock_oncore on /etc/ntp.oncore*
  configuration file search order.
* Change ONCORE driver to log using msyslog as well as to any
  clockstats file.
* [Bug 1231] ntpsnmpd build fails after sockaddr union changes.
(4.2.5p182) 2009/06/18 Released by Harlan Stenn <stenn@ntp.org>
* Add missing header dependencies to the ntpdc layout verification.
* prefer.html updates from Dave Mills.
* [Bug 1205] Add ntpd --usepcc and --pccfreq options on Windows
* [Bug 1215] unpeer by association ID
* [Bug 1225] Broadcast address miscalculated on Windows 4.2.5p180
* [Bug 1229] autokey segfaults in cert_install().
* Use a union for structs sockaddr, sockaddr_storage, sockaddr_in, and
  sockaddr_in6 to remove casts and enable type checking.  Collapse
  some previously separate IPv4/IPv6 paths into a single codepath.
(4.2.5p181) 2009/06/06 Released by Harlan Stenn <stenn@ntp.org>
* [Bug 1206] Required compiler changes for Windows
* [Bug 1084] PPSAPI for ntpd on Windows with DLL backends
* [Bug 1204] Unix-style refclock device paths on Windows
* [Bug 1205] partial fix, disable RDTSC use by default on Windows
* [Bug 1208] decodenetnum() buffer overrun on [ with no ]
* [Bug 1211] keysdir free()d twice #ifdef DEBUG
* Enable ONCORE, ARCRON refclocks on Windows (untested)
(4.2.5p180) 2009/05/29 Released by Harlan Stenn <stenn@ntp.org>
* [Bug 1200] Enable IPv6 in Windows port
* Lose FLAG_FIXPOLL, from Dave Mills.
(4.2.5p179) 2009/05/23 Released by Harlan Stenn <stenn@ntp.org>
* [Bug 1041] xmt -> aorg timestamp cleanup from Dave Mills,
  reported by Dave Hart.
* [Bug 1193] Compile error: conflicting types for emalloc.
* [Bug 1196] VC6 winsock2.h does not define SO_EXCLUSIVEADDRUSE.
* Leap/expire cleanup from Dave Mills.
(4.2.5p178) 2009/05/21 Released by Harlan Stenn <stenn@ntp.org>
* Provide erealloc() and estrdup(), a la emalloc().
* Improve ntp.conf's parser error messages.
* [Bug 320] "restrict default ignore" does not affect IPv6.
* [Bug 1192] "restrict -6 ..." reports a syntax error.
(4.2.5p177) 2009/05/18 Released by Harlan Stenn <stenn@ntp.org>
* Include 4.2.4p7
* [Bug 1174] nmea_shutdown assumes that nmea has a unit assigned
* [Bug 1190] NMEA refclock fudge flag4 1 obscures position in timecode
* Update NMEA refclock documentation in html/drivers/driver20.html
(4.2.5p176) 2009/05/13 Released by Harlan Stenn <stenn@ntp.org>
* [Bug 1154] mDNS registration should be done later, repeatedly and only
  if asked for. (second try for fix)
(4.2.5p175) 2009/05/12 Released by Harlan Stenn <stenn@ntp.org>
* Include 4.2.4p7-RC7
* [Bug 1180] ntpd won't start with more than ~1000 interfaces
* [Bug 1182] Documentation typos and missing bits.
* [Bug 1183] COM port support should extend past COM3
* [Bug 1184] ntpd is deaf when restricted to second IP on the same net
* Clean up configure.ac NTP_CACHEVERSION interface, display cache
  version when clearing.  Fixes a regression.
(4.2.5p174) 2009/05/09 Released by Harlan Stenn <stenn@ntp.org>
* Stale leapsecond file fixes from Dave Mills.
(4.2.5p173) 2009/05/08 Released by Harlan Stenn <stenn@ntp.org>
* Include 4.2.4p7-RC6
(4.2.5p172) 2009/05/06 Released by Harlan Stenn <stenn@ntp.org>
* [Bug 1175] Instability in PLL daemon mode.
* [Bug 1176] refclock_parse.c does not compile without PPSAPI.
(4.2.5p171) 2009/05/04 Released by Harlan Stenn <stenn@ntp.org>
* Autokey documentation cleanup from Dave Mills.
* [Bug 1171] line editing libs found without headers (Solaris 11)
* [Bug 1173] NMEA refclock fails with Solaris PPSAPI
* Fix problem linking msntp on Solaris when sntp subdir is configured
  before parent caused by different gethostent library search order.
* Do not clear config.cache when it is  empty.
(4.2.5p170) 2009/05/02 Released by Harlan Stenn <stenn@ntp.org>
* [Bug 1152] adjust PARSE to new refclock_pps logic
* Include 4.2.4p7-RC5
* loopfilter FLL/PLL crossover cleanup from Dave Mills.
* Documentation updates from Dave Mills.
* ntp-keygen cleanup from Dave Mills.
* crypto API cleanup from Dave Mills.
* Add NTP_CACHEVERSION mechanism to ignore incompatible config.cache
* Enable gcc -Wstrict-overflow for gsoc_sntp as well
(4.2.5p169) 2009/04/30 Released by Harlan Stenn <stenn@ntp.org>
* [Bug 1171] Note that we never look for -lreadline by default.
* [Bug 1090] Fix bogus leap seconds in refclock_hpgps.
(4.2.5p168) 2009/04/29 Released by Harlan Stenn <stenn@ntp.org>
* Include 4.2.4p7-RC4
* [Bug 1169] quiet compiler warnings
* Re-enable gcc -Wstrict-prototypes when not building with OpenSSL
* Enable gcc -Wstrict-overflow
* ntpq/ntpdc emit newline after accepting password on Windows
* Updates from Dave Mills:
* ntp-keygen.c: Updates.
* Fix the error return and syslog function ID in refclock_{param,ppsapi}.
* Make sure syspoll is within the peer's minpoll/maxpoll bounds.
* ntp_crypto.c: Use sign_siglen, not len. sign key filename cleanup.
* Bump NTP_MAXEXTEN from 1024 to 2048, update values for some field lengths.
* m4/ntp_lineeditlibs.m4: fix warnings from newer Autoconf
* [Bug 1166] Remove truncation of position (blanking) code in refclock_nmea.c
(4.2.5p167) 2009/04/26 Released by Harlan Stenn <stenn@ntp.org>
* Crypto cleanup from Dave Mills.
(4.2.5p166) 2009/04/25 Released by Harlan Stenn <stenn@ntp.org>
* [Bug 1165] Clean up small memory leaks in the  config file parser
* Correct logconfig keyword declaration to MULTIPLE_ARG
* Enable filename and line number leak reporting on Windows when built
  DEBUG for all the typical C runtime allocators such as calloc,
  malloc, and strdup.  Previously only emalloc calls were covered.
* Add DEBUG-only code to free dynamically allocated memory that would
  otherwise remain allocated at ntpd exit, to allow less forgivable
  leaks to stand out in leaks reported after exit.
* Ensure termination of strings in ports/winnt/libisc/isc_strerror.c
  and quiet compiler warnings.
* [Bug 1057] ntpdc unconfig failure
* [Bug 1161] unpeer AKA unconfig command for ntpq :config
* PPS and crypto cleanup in ntp_proto.c from Dave Mills.
(4.2.5p165) 2009/04/23 Released by Harlan Stenn <stenn@ntp.org>
* WWVB refclock cleanup from Dave Mills.
* Code cleanup: requested_key -> request_key.
* [Bug 833] ignore whitespace at end of remote configuration lines
* [Bug 1033] ntpdc/ntpq crash prompting for keyid on Windows
* [Bug 1028] Support for W32Time authentication via Samba.
* quiet ntp_parser.c malloc redeclaration warning
* Mitigation and PPS/PPSAPI cleanup from Dave Mills.
* Documentation updates from Dave Mills.
* timepps-Solaris.h patches from Dave Hart.
(4.2.5p164) 2009/04/22 Released by Harlan Stenn <stenn@ntp.org>
* Include 4.2.4p7-RC3
* PPS/PPSAPI cleanup from Dave Mills.
* Documentation updates from Dave Mills.
* [Bug 1125] C runtime per-thread initialization on Windows
* [Bug 1152] temporarily disable refclock_parse, refclock_true until
  maintainers can repair build break from pps_sample()
* [Bug 1153] refclock_nmea should not mix UTC with GPS time
* [Bug 1159] ntpq overlap diagnostic message test buggy
(4.2.5p163) 2009/04/10 Released by Harlan Stenn <stenn@ntp.org>
(4.2.5p162) 2009/04/09 Released by Harlan Stenn <stenn@ntp.org>
* Documentation updates from Dave Mills.
* Mitigation and PPS cleanup from Dave Mills.
* Include 4.2.4p7-RC2
* [Bug 216] New interpolation scheme for Windows eliminates 1ms jitter
* remove a bunch of #ifdef SYS_WINNT from portable code
* 64-bit time_t cleanup for building on newer Windows compilers
* Only set CMOS clock during ntpd exit on Windows if the computer is
  shutting down or restarting.
* [Bug 1148] NMEA reference clock improvements
* remove deleted gsoc_sntp/utilities.o from repository so that .o build
  products can be cleaned up without corrupting the repository.
(4.2.5p161) 2009/03/31 Released by Harlan Stenn <stenn@ntp.org>
* Documentation updates from Dave Mills.
(4.2.5p160) 2009/03/30 Released by Harlan Stenn <stenn@ntp.org>
* [Bug 1141] refclock_report missing braces cause spurious "peer event:
  clock clk_unspec" log entries
* Include 4.2.4p7-RC1
(4.2.5p159) 2009/03/28 Released by Harlan Stenn <stenn@ntp.org>
* "bias" changes from Dave Mills.
(4.2.5p158) 2009/01/30 Released by Harlan Stenn <stenn@ntp.org>
* Fix [CID 72], a typo introduced at the latest fix to prettydate.c.
(4.2.5p157) 2009/01/26 Released by Harlan Stenn <stenn@ntp.org>
* Cleanup/fixes for ntp_proto.c and ntp_crypto.c from Dave Mills.
(4.2.5p156) 2009/01/19 Released by Harlan Stenn <stenn@ntp.org>
* [Bug 1118] Fixed sign extension for 32 bit time_t in caljulian() and prettydate().
  Fixed some compiler warnings about missing prototypes.
  Fixed some other simple compiler warnings.
* [Bug 1119] [CID 52] Avoid a possible null-dereference in ntp_crypto.c.
* [Bug 1120] [CID 51] INSIST that peer is non-null before we dereference it.
* [Bug 1121] [CID 47] double fclose() in ntp-keygen.c.
(4.2.5p155) 2009/01/18 Released by Harlan Stenn <stenn@ntp.org>
* Documentation updates from Dave Mills.
* CHU frequency updates.
* Design assertion fixes for ntp_crypto.c from Dave Mills.
(4.2.5p154) 2009/01/13 Released by Harlan Stenn <stenn@ntp.org>
* [Bug 992] support interface event change on Linux from
  Miroslav Lichvar.
(4.2.5p153) 2009/01/09 Released by Harlan Stenn <stenn@ntp.org>
* Renamed gsoc_sntp/:fetch-stubs to gsoc_sntp/fetch-stubs to avoid
  file name problems under Windows.
  Removed German umlaut from log msg for 4.2.5p142.
(4.2.5p152) 2009/01/08 Released by Harlan Stenn <stenn@ntp.org>
* Include 4.2.4p6: 2009/01/08 Released by Harlan Stenn <stenn@ntp.org>
(4.2.5p151) 2008/12/23 Released by Harlan Stenn <stenn@ntp.org>
* Stats file logging cleanup from Dave Mills.
(4.2.5p150) 2008/12/15 Released by Harlan Stenn <stenn@ntp.org>
* [Bug 1099] Fixed wrong behaviour in sntp's crypto.c.
* [Bug 1103] Fix 64-bit issues in the new calendar code.
(4.2.5p149) 2008/12/05 Released by Harlan Stenn <stenn@ntp.org>
* Fixed mismatches in data types and OID definitions in ntpSnmpSubAgent.c
* added a premliminary MIB file to ntpsnmpd (ntpv4-mib.mib)
(4.2.5p148) 2008/12/04 Released by Harlan Stenn <stenn@ntp.org>
* [Bug 1070] Fix use of ntpq_parsestring() in ntpsnmpd.
(4.2.5p147) 2008/11/27 Released by Harlan Stenn <stenn@ntp.org>
* Update gsoc_sntp's GCC warning code.
(4.2.5p146) 2008/11/26 Released by Harlan Stenn <stenn@ntp.org>
* Update Solaris CFLAGS for gsoc_sntp.
(4.2.5p145) 2008/11/20 Released by Harlan Stenn <stenn@ntp.org>
* Deal with time.h for sntp under linux.
* Provide rpl_malloc() for sntp for systems that need it.
* Handle ss_len and socklen type for sntp.
* Fixes to the sntp configure.ac script.
* Provide INET6_ADDRSTRLEN if it is missing.
* [Bug 1095] overflow in caljulian.c.
(4.2.5p144) 2008/11/19 Released by Harlan Stenn <stenn@ntp.org>
* Use int32, not int32_t.
* Avoid the sched*() functions under OSF - link problems.
(4.2.5p143) 2008/11/17 Released by Harlan Stenn <stenn@ntp.org>
* sntp cleanup and fixes.
(4.2.5p142) 2008/11/16 Released by Harlan Stenn <stenn@ntp.org>
* Imported GSoC SNTP code from Johannes Maximilian Kuehn.
(4.2.5p141) 2008/11/13 Released by Harlan Stenn <stenn@ntp.org>
* New caltontp.c and calyearstart.c from Juergen Perlinger.
(4.2.5p140) 2008/11/12 Released by Harlan Stenn <stenn@ntp.org>
* Cleanup lint from the ntp_scanner files.
* [Bug 1011] gmtime() returns NULL on windows where it would not under Unix.
* Updated caljulian.c and prettydate.c from Juergen Perlinger.
(4.2.5p139) 2008/11/11 Released by Harlan Stenn <stenn@ntp.org>
* Typo fix to driver20.html.
(4.2.5p138) 2008/11/10 Released by Harlan Stenn <stenn@ntp.org>
* [Bug 474] --disable-ipv6 is broken.
* IPv6 interfaces were being looked for twice.
* SHM driver grabs more samples, add clockstats
* decode.html and driver20.html updates from Dave Mills.
(4.2.5p137) 2008/11/01 Released by Harlan Stenn <stenn@ntp.org>
* [Bug 1069] #undef netsnmp's PACKAGE_* macros.
* [Bug 1068] Older versions of netsnmp do not have netsnmp_daemonize().
(4.2.5p136) 2008/10/27 Released by Harlan Stenn <stenn@ntp.org>
* [Bug 1078] statsdir configuration parsing is broken.
(4.2.5p135) 2008/09/23 Released by Harlan Stenn <stenn@ntp.org>
* [Bug 1072] clock_update should not allow updates older than sys_epoch.
(4.2.5p134) 2008/09/17 Released by Harlan Stenn <stenn@ntp.org>
* Clean up build process for ntpsnmpd.
(4.2.5p133) 2008/09/16 Released by Harlan Stenn <stenn@ntp.org>
* Add options processing to ntpsnmpd.
* [Bug 1062] Check net-snmp headers before deciding to build ntpsnmpd.
* Clean up the libntpq.a build.
* Regenerate ntp_parser.[ch] from ntp_parser.y
(4.2.5p132) 2008/09/15 Released by Harlan Stenn <stenn@ntp.org>
* [Bug 1067] Multicast DNS service registration must come after the fork
  on Solaris.
* [Bug 1066] Error messages should log as errors.
(4.2.5p131) 2008/09/14 Released by Harlan Stenn <stenn@ntp.org>
* [Bug 1065] Re-enable support for the timingstats file.
(4.2.5p130) 2008/09/13 Released by Harlan Stenn <stenn@ntp.org>
* [Bug 1064] Implement --with-net-snmp-config=progname
* [Bug 1063] ntpSnmpSubagentObject.h is missing from the distribution.
(4.2.5p129) 2008/09/11 Released by Harlan Stenn <stenn@ntp.org>
* Quiet some libntpq-related warnings.
(4.2.5p128) 2008/09/08 Released by Harlan Stenn <stenn@ntp.org>
* Import Heiko Gerstung's GSoC2008 NTP MIB daemon.
(4.2.5p127) 2008/09/01 Released by Harlan Stenn <stenn@ntp.org>
* Regenerate ntpd/ntp_parser.c
(4.2.5p126) 2008/08/31 Released by Harlan Stenn <stenn@ntp.org>
* Stop libtool-1.5 from looking for C++ or Fortran.
* [BUG 610] Documentation update for NMEA reference clock driver.
* [Bug 828] Fix IPv4/IPv6 address parsing.
* Changes from Dave Mills:
  Documentation updates.
  Fix a corner case where a frequency update was reported but not set.
  When LEAP_NOTINSYNC->LEAP_NOWARNING, call crypto_update() if we have
  crypto_flags.
(4.2.5p125) 2008/08/18 Released by Harlan Stenn <stenn@ntp.org>
* [Bug 1052] Add linuxPPS support to ONCORE driver.
(4.2.5p124) 2008/08/17 Released by Harlan Stenn <stenn@ntp.org>
* Documentation updates from Dave Mills.
* Include 4.2.4p5: 2008/08/17 Released by Harlan Stenn <stenn@ntp.org>
* [Bug 861] leap info was not being transmitted.
* [Bug 1046] refnumtoa.c is using the wrong header file.
* [Bug 1047] enable/disable options processing fix.
* header file cleanup.
* [Bug 1037] buffer in subroutine was 1 byte short.
* configure.ac: cleanup, add option for wintime, and lay the groundwork
  for the changes needed for bug 1028.
* Fixes from Dave Mills: 'bias' and 'interleave' work.  Separate
  phase and frequency discipline (for long poll intervals).  Update
  TAI function to match current leapsecond processing.
* Documentation updates from Dave Mills.
* [Bug 1037] Use all 16 of the MD5 passwords generated by ntp-keygen.
* Fixed the incorrect edge parameter being passed to time_pps_kcbind in
  NMEA refclock driver.
* [Bug 399] NMEA refclock driver does not honor time1 offset if flag3 set.
* [Bug 985] Modifications to NMEA reference clock driver to support Accord
  GPS Clock.
* poll time updates from Dave Mills.
* local refclock documentation updates from Dave Mills.
* [Bug 1022] Fix compilation problems with yesterday's commit.
* Updates and cleanup from Dave Mills:
  I've now spent eleven months of a sabbatical year - 7 days a week, 6-10
  hours most days - working on NTP. I have carefully reviewed every major
  algorithm, examined its original design and evolution from that design.
  I've trimmed off dead code and briar patches and did zillions of tests
  contrived to expose evil vulnerabilities. The development article is in
  rather good shape and should be ready for prime time.

  1. The protostats statistics files have been very useful in exposing
  little twitches and turns when something hiccups, like a broken PPS
  signal. Most of what used to be syslog messages are now repackaged as
  protostats messages with optional syslog as well. These can also be sent
  as traps which might be handy to tiggle a beeper or celltext. These, the
  sysstats files and cryptostats files reveal the ambient health of a busy
  server, monitor traffic and error counts and spot crypto attacks.

  2. Close inspection of the clock discipline behavior at long poll
  intervals (36 h) showed it not doing as well as it should. I redesigned
  the FLL loop to improve nominal accuracy from  several tens of
  milliseconds to something less than ten milliseconds.

  3. Autokey (again). The enhanced error checking was becoming a major
  pain. I found a way to toss out gobs of ugly fat code and replace the
  function with a much simpler and more comprehensive scheme. It resists
  bait-and-switch attacks and quickly detect cases when the protocol is
  not correctly synchronized.

  4. The interface code for the kernel PPS signal was not in sync with the
  kernel code itself. Some error checks were duplicated and some
  ineffective. I found none of the PPS-capable drivers, including the atom
  driver, do anything when the prefer peer fails; the kernel PPS signal
  remains in control. The atom driver now disables the kernel PPS when the
  prefer peer comes bum. This is important when the prefer peer is not a
  reference clock but a remote NTP server.

  5. The flake restrict bit turned out to be really interesting,
  especially with symmtric modes and of those especially those using
  Autokey. Small changes in the recovery procedures when packets are lost
  now avoid almost all scenarios which previously required protocol resets.

  6. I've always been a little uncomfortable when using the clock filter
  with long poll intervals because the samples become less and less
  correlated as the sample age exceeds the Allan intercept. Various
  schemes have been used over the years to cope with this fact. The latest
  one and the one that works the best is to use a modified sort metric
  where the delay is used when the age of the sample is less than the
  intercept and the sum of delay and dispersion above that. The net result
  is that, at small poll intervals the algorithm operates as a minimum
  filter, while at larger poll intervals it morphs to FIFO. Left
  unmodified, a sample could be used when twelve days old. This along with
  the FLL modifications has made a dramatic improvement at large poll
  intervals.

- [Backward Incompatible] The 'state' variable is no longer reported or
  available via ntpq output.  The following system status bit names
  have been changed:
  - sync_alarm -> leap_alarm
  - sync_atomic -> sync_pps
  - sync_lf_clock -> sync_lf_radio
  - sync_hf_clock -> sync_hf_radio
  - sync_uhf_clock -> sync_uhf_radio
  - sync_local_proto -> sync_local
  - sync_udp/time -> sync_other
  Other names have been changed as well.  See the change history for
  libntp/statestr.c for more details.
  Other backward-incompatible changes in ntpq include:
  - assID -> associd
  - rootdispersion -> rootdisp
  - pkt_head -> pkt_neader
  See the change history for other details.

* Updates and cleanup from Dave Mills.
* [Bug 995] Remove spurious ; from ntp-keygen.c.
* More cleanup and changes from Dave Mills.
* [Bug 980] Direct help to stdout.
---
(4.2.4p8) 2009/12/08 Released by Harlan Stenn <stenn@ntp.org>

* [Sec 1331] DoS with mode 7 packets - CVE-2009-3563.

---
(4.2.4p7) 2009/05/18 Released by Harlan Stenn <stenn@ntp.org>

* [Sec 1151] Remote exploit if autokey is enabled - CVE-2009-1252.
* [Bug 1187] Update the copyright date.
* [Bug 1191] ntpd fails on Win2000 - "Address already in use" after fix
  for [Sec 1149].

---
(4.2.4p7-RC7) 2009/05/12 Released by Harlan Stenn <stenn@ntp.org>

* ntp.isc.org -> ntp.org cleanup.
* [Bug 1178] Use prior FORCE_DNSRETRY behavior as needed at runtime,
  add configure --enable-ignore-dns-errors to be even more stubborn

---
(4.2.4p7-RC6) 2009/05/08 Released by Harlan Stenn <stenn@ntp.org>

* [Bug 784] Make --enable-linuxcaps the default when available
* [Bug 1179] error messages for -u/--user and -i lacking droproot
* Updated JJY reference clock driver from Takao Abe
* [Bug 1071] Log a message and exit before trying to use FD_SET with a
  descriptor larger than FD_SETSIZE, which will corrupt memory
* On corruption of the iface list head in add_interface, log and exit

---
(4.2.4p7-RC5) 2009/05/02 Released by Harlan Stenn <stenn@ntp.org>

* [Bug 1172] 4.2.4p7-RC{3,4} fail to build on linux.
* flock-build script unportable 'set -m' use removed

---
(4.2.4p7-RC4) 2009/04/29 Released by Harlan Stenn <stenn@ntp.org>

* [Bug 1167] use gcc -Winit-self only if it is understood

---
(4.2.4p7-RC3) 2009/04/22 Released by Harlan Stenn <stenn@ntp.org>

* [Bug 787] Bug fixes for 64-bit time_t on Windows
* [Bug 813] Conditional naming of Event
* [Bug 1147] System errors should be logged to msyslog()
* [Bug 1155] Fix compile problem on Windows with VS2005
* [Bug 1156] lock_thread_to_processor() should be declared in header
* [Bug 1157] quiet OpenSSL warnings, clean up configure.ac
* [Bug 1158] support for aix6.1
* [Bug 1160] MacOS X is like BSD regarding F_SETOWN

---
(4.2.4p7-RC2) 2009/04/09 Released by Harlan Stenn <stenn@ntp.org>

* [Sec 1144] limited buffer overflow in ntpq.  CVE-2009-0159
* [Sec 1149] use SO_EXCLUSIVEADDRUSE on Windows

---
(4.2.4p7-RC1) 2009/03/30 Released by Harlan Stenn <stenn@ntp.org>

* [Bug 1131] UDP sockets should not use SIGPOLL on Solaris.
* build system email address cleanup
* [Bug 774] parsesolaris.c does not compile under the new Solaris
* [Bug 873] Windows serial refclock proper TTY line discipline emulation
* [Bug 1014] Enable building with VC9 (in Visual Studio 2008,
  Visual C++ 2008, or SDK)
* [Bug 1117] Deferred interface binding under Windows works only correctly
  if FORCE_DNSRETRY is defined
* [BUG 1124] Lock QueryPerformanceCounter() client threads to same CPU
* DPRINTF macro made safer, always evaluates to a statement and will not
  misassociate an else which follows the macro.

---
(4.2.4p6) 2009/01/08 Released by Harlan Stenn <stenn@ntp.org>

* [Bug 1113] Fixed build errors with recent versions of openSSL.
* [Sec 1111] Fix incorrect check of EVP_VerifyFinal()'s return value.
* Update the copyright year.

---
(4.2.4p5) 2008/08/17 Released by Harlan Stenn <stenn@ntp.org>

* [BUG 1051] Month off by one in leap second message written to clockstats
  file fixed.
* [Bug 450] Windows only: Under original Windows NT we must not discard the
  wildcard socket to workaround a bug in NT's getsockname().
* [Bug 1038] Built-in getpass() function also prompts for password if
  not built with DEBUG.
* [Bug 841] Obsolete the "dynamic" keyword and make deferred binding
  to local interfaces the default.
  Emit a warning if that keyword is used for configuration.
* [Bug 959] Refclock on Windows not properly releasing recvbuffs.
* [Bug 993] Fix memory leak when fetching system messages.
* much cleanup, fixes, and changes from Dave Mills.
* ntp_control.c: LEAPTAB is a filestamp, not an unsigned.  From Dave Mills.
* ntp_config.c: ntp_minpoll fixes from Dave Mills.
* ntp-keygen updates from Dave Mills.
* refresh epoch, throttle, and leap cleanup from Dave Mills.
* Documentation cleanup from Dave Mills.
* [Bug 918] Only use a native md5.h if MD5Init() is available.
* [Bug 979] Provide ntptimeval if it is not otherwise present.
* [Bug 634] Re-instantiate syslog() and logfiles after the daemon fork.
* [Bug 952] Use md5 code with a friendlier license.
* [Bug 977] Fix mismatching #ifdefs for builds without IPv6.
* [Bug 830] Fix the checking order of the interface options.
* Clean up the logfile/syslog setup.
* [Bug 970] Lose obsolete -g flag to ntp-keygen.
* The -e flag to ntp-keygen can write GQ keys now, too.
* ntp_proto.c: sys_survivors and hpoll cleanup from Dave Mills.
* ntp_loopfilter.c: sys_poll cleanup from Dave Mills.
* refclock_wwv.c: maximum-likelihood digit and DSYNC fixes from Dave Mills.
* [Bug 967] preemptable associations are lost forever on a step.
* ntp_config.c: [CID 48] missing "else" clause.
* [Bug 833] ntpq config keyword is quote-mark unfriendly.
* Rename the ntpq "config" keyword to ":config".
* Dave Mills shifted some orphan processing.
* Fix typos in the [Bug 963] patch.
* bootstrap: squawk if genver fails.  Use -f with cp in case Dave does a chown.
* Remove obsolete simulator command-line options.
* ntp_request.c: [CID 36] zero sin_zero.
* [Bug 963] get_systime() is too noisy.
* [Bug 960] spurious syslog:crypto_setup:spurious crypto command
* [Bug 964] Change *-*-linux* to *-*-*linux* to allow for uclinux.
* Changes from Dave Mills:
  - ntp_util.c: cleanup.
  - ntp_timer.c: watch the non-burst packet rate.
  - ntp_request.c: cleanup.
  - ntp_restrict.c: RES_LIMITED cleanup.
  - ntp_proto.c: RES_LIMITED, rate bucktes, counters, overall cleanup.
  - ntp_peer.c: disallow peer_unconfig().
  - ntp_monitor.c: RES_LIMITED cleanup.
  - ntp_loopfilter.c: poll interval cleanup.
  - ntp_crypto.c: volley -> retry.  Cleanup TAI leap message.
  - ntp_config: average and minimum are ^2 values.
  - ntpdc: unknownversion is really "declined", not "bad version".
  - Packet retry cleanup.
* [Bug 961] refclock_tpro.c:tpro_poll() calls refclock_receive() twice.
* [Bug 957] Windows only: Let command line parameters from the Windows SCM GUI
  override the standard parameters from the ImagePath registry key.
* Added HAVE_INT32_T to the Windows config.h to avoid duplicate definitions.
* Work around a VPATH difference in FreeBSD's 'make' command.
* Update bugreport URL.
* Update -I documentation.
* [Bug 713] Fix bug reporting information.
* A bug in the application of the negative-sawtooth for 12 channel receivers.
* The removal of unneeded startup code used for the original LinuxPPS, it now
  conforms to the PPSAPI and does not need special code.
* ntp-keygen.c: Coverity fixes [CID 33,47].
* Volley cleanup from Dave Mills.
* Fuzz cleanup from Dave Mills.
* [Bug 861] Leap second cleanups from Dave Mills.
* ntpsim.c: add missing protypes and fix [CID 34], a nit.
* Upgraded bison at UDel.
* Update br-flock and flock-build machine lists.
* [Bug 752] QoS: add parse/config handling code.
* Fix the #include order in tickadj.c for picky machines.
* [Bug 752] QoS: On some systems, netinet/ip.h needs netinet/ip_systm.h.
* [Bug 752] Update the QoS tagging (code only - configuration to follow).
* Orphan mode and other protocol cleanup from Dave Mills.
* Documentation cleanup from Dave Mills.
* [Bug 940] ntp-keygen uses -v.  Disallow it as a shortcut for --version.
* more cleanup to ntp_lineeditlibs.m4.
* Documentation updates from Dave Mills.
* -ledit cleanup for ntpdc and ntpq.
* Association and other cleanup from Dave Mills.
* NTP_UNREACH changes from Dave Mills.
* Fix the readline history test.
* [Bug 931] Require -lreadline to be asked for explicitly.
* [Bug 764] When looking for -lreadline support, also try using -lncurses.
* [Bug 909] Fix int32_t errors for ntohl().
* [Bug 376/214] Enhancements to support multiple if names and IP addresses.
* [Bug 929] int32_t is undefined on Windows.  Casting wrong.
* [Bug 928] readlink missing braces.
* [Bug 788] Update macros to support VS 2005.
* ntpd/ntp_timer.c: add missing sys_tai parameter for debug printf
* [Bug 917] config parse leaves files open
* [Bug 912] detect conflicting enable/disable configuration on interfaces
  sharing an IP address
* [Bug 771] compare scopeid if available for IPv6 addresses
* Lose obsolete crypto subcommands (Dave Mills).
* WWV is an HF source, not an LF source (Dave Mills).
* [Bug 899] Only show -i/--jaildir -u/--user options if we HAVE_DROPROOT.
* [Bug 916] 'cryptosw' is undefined if built without OpenSSL.
* [Bug 891] 'restrict' config file keyword does not work (partial fix).
* [Bug 890] the crypto command seems to be required now.
* [Bug 915] ntpd cores during processing of x509 certificates.
* Crypto lint cleanup from Dave Mills.
* [Bug 897] Check RAND_status() - we may not need a .rnd file.
* Crypto cleanup from Dave Mills.
* [Bug 911] Fix error message in cmd_args.c.
* [Bug 895] Log assertion failures via syslog(), not stderr.
* Documentation updates from Dave Mills.
* Crypto cleanup from Dave Mills.
* [Bug 905] ntp_crypto.c fails to compile without -DDEBUG.
* Avoid double peer stats logging.
* ntp-keygen cleanup from Dave Mills.
* libopts needs to be built after ElectricFence.
* [Bug 894] Initialize keysdir before calling crypto_setup().
* Calysto cleanup for ntpq.
* ntp-keygen -i takes an arg.
* Cleanup and fixes from Dave Mills.
* [Bug 887] Fix error in ntp_types.h (for sizeof int != 4).
* Bug 880 bug fixes for Windows build
* Improve Calysto support.
* The "revoke" parameter is a crypto command.
* The driftfile wander threshold is a real number.
* [Bug 850] Fix the wander threshold parameter on the driftfile command.
* ntp_io.c: Dead code cleanup - Coverity View 19.
* Leap file related cleanup from Dave Mills.
* ntp_peer.c: Set peer->srcadr before (not after) calling set_peerdstadr().
* Initialize offset in leap_file() - Coverity View 17.
* Use the correct stratum on KISS codes.
* Fuzz bits cleanup.
* Show more digits in some debug printf's.
* Use drift_file_sw internally to control writing the drift file.
* Implement the wander_threshold option for the driftfile config keyword.
* reformat ntp_control.c; do not use c++ // comments.
* [Bug 629] Undo bug #629 fixes as they cause more problems than were  being
  solved
* Changes from Dave Mills: in/out-bound data rates, leapsecond cleanup,
  driftfile write cleanup, packet buffer length checks, documentation updates.
* More assertion checks and malloc()->emalloc(), courtesy of Calysto.
* [Bug 864] Place ntpd service in maintenance mode if using SMF on Solaris
* [Bug 862] includefile nesting; preserve phonelist on reconfig.
* [Bug 604] ntpd regularly dies on linux/alpha.
* more leap second infrastructure fixes from Dave Mills.
* [Bug 858] recent leapfile changes broke non-OpenSSL builds.
* Use emalloc() instead of malloc() in refclock_datum.c (Calysto).
* Start using 'design by contract' assertions.
* [Bug 767] Fast sync to refclocks wanted.
* Allow null driftfile.
* Use YYERROR_VERBOSE for the new parser, and fix related BUILT_SOURCES.
* [Bug 629] changes to ensure broadcast works including on wildcard addresses
* [Bug 853] get_node() must return a pointer to maximally-aligned memory.
* Initial leap file fixes from Dave Mills.
* [Bug 858] Recent leapfile changes broke without OPENSSL.
* Use a char for DIR_SEP, not a string.
* [Bug 850] driftfile parsing changes.
* driftfile maintenance changes from Dave Mills.  Use clock_phi instead of
  stats_write_tolerance.
* [Bug 828] refid string not being parsed correctly.
* [Bug 846] Correct includefile parsing.
* [Bug 827] New parsing code does not handle "fudge" correctly.
* Enable debugging capability in the config parser.
* [Bug 839] Crypto password not read from ntp.conf.
* Have autogen produce writable output files.
* [Bug 825] Correct logconfig -/+ keyword processing.
* [Bug 828] Correct parsing of " delimited strings.
* Cleanup FILE * usage after fclose() in ntp_filegen.c.
* [Bug 843] Windows Completion port code was incorrectly merged from -stable.
* [Bug 840] do fudge configuration AFTER peers (thus refclocks) have been
  configured.
* [Bug 824] Added new parser modules to the Windows project file.
* [Bug 832] Add libisc/log.c headers to the distribution.
* [Bug 808] Only write the drift file if we are in state 4.
* Initial import of libisc/log.c and friends.
* [Bug 826] Fix redefinition of PI.
* [Bug 825] ntp_scanner.c needs to #include <config.h> .
* [Bug 824] New parser code has some build problems with the SIM code.
* [Bug 817] Use longnames for setting ntp variables on the command-line;
  Allowing '-v' with and without an arg to disambiguate usage is error-prone.
* [Bug 822] set progname once, early.
* [Bug 819] remove erroneous #if 0 in Windows completion port code.
* The new config code missed an #ifdef for building without refclocks.
* Distribute some files needed by the new config parsing code.
* [Bug 819] Timeout for WaitForMultipleObjects was 500ms instead of INFINITE
* Use autogen 5.9.1.
* Fix clktest command-line arg processing.'
* Audio documentation updates from Dave Mills.
* New config file parsing code, from Sachin Kamboj.
* fuzz bit cleanup from Dave Mills.
* replay cleanup from Dave Mills.
* [Bug 542] Tolerate missing directory separator at EO statsdir.
* [Bug 812] ntpd should drop supplementary groups.
* [Bug 815] Fix warning compiling 4.2.5p22 under Windows with VC6.
* [Bug 740] Fix kernel/daemon startup drift anomaly.
* refclock_wwv.c fixes from Dave Mills.
* [Bug 810] Fix ntp-keygen documentation.
* [Bug 787] Bug fixes for 64-bit time_t on Windows.
* [Bug 796] Clean up duplicate #defines in ntp_control.c.
* [Bug 569] Use the correct precision for the Leitch CSD-5300.
* [Bug 795] Moved declaration of variable to top of function.
* [Bug 798] ntpq [p typo crashes ntpq/ntpdc.
* [Bug 786] Fix refclock_bancomm.c on Solaris.
* [Bug 774] parsesolaris.c does not compile under the new Solaris.
* [Bug 782] Remove P() macros from Windows files.
* [Bug 778] ntpd fails to lock with drift=+500 when started with drift=-500.
* [Bug 592] Trimble Thunderbolt GPS support.
* IRIG, CHU, WWV, WWVB refclock improvements from Dave Mills.
* [Bug 757] Lose ULONG_CONST().
* [Bug 756] Require ANSI C (function prototypes).
* codec (audio) and ICOM changes from Dave Mills.

---

* [Bug 450] Windows only: Under original Windows NT we must not discard the
  wildcard socket to workaround a bug in NT's getsockname().
* [Bug 1038] Built-in getpass() function also prompts for password if
  not built with DEBUG.
* [Bug 841] Obsolete the "dynamic" keyword and make deferred binding
  to local interfaces the default.
  Emit a warning if that keyword is used for configuration.
* [Bug 959] Refclock on Windows not properly releasing recvbuffs.
* [Bug 993] Fix memory leak when fetching system messages.
* [Bug 987] Wake up the resolver thread/process when a new interface has
  become available.
* Correctly apply negative-sawtooth for oncore 12 channel receiver.
* Startup code for original LinuxPPS removed.  LinuxPPS now conforms to
  the PPSAPI.
* [Bug 1000] allow implicit receive buffer allocation for Windows.
  fixes startup for windows systems with many interfaces.
  reduces dropped packets on network bursts.
  additionally fix timer() starvation during high load.
* [Bug 990] drop minimum time restriction for interface update interval.
* [Bug 977] Fix mismatching #ifdefs for builds without IPv6.
* Update the copyright year.
* Build system cleanup (make autogen-generated files writable).
* [Bug 957] Windows only: Let command line parameters from the Windows SCM GUI
  override the standard parameters from the ImagePath registry key.
* Fixes for ntpdate:
* [Bug 532] nptdate timeout is too long if several servers are supplied.
* [Bug 698] timeBeginPeriod is called without timeEndPeriod in some NTP tools.
* [Bug 857] ntpdate debug mode adjusts system clock when it shouldn't.
* [Bug 908] ntpdate crashes sometimes.
* [Bug 982] ntpdate(and ntptimeset) buffer overrun if HAVE_POLL_H isn't set
  (dup of 908).
* [Bug 997] ntpdate buffer too small and unsafe.
* ntpdate.c: Under Windows check whether NTP port in use under same conditions
  as under other OSs.
* ntpdate.c: Fixed some typos and indents (tabs/spaces).

(4.2.4p4) Released by Harlan Stenn <stenn@ntp.org>

* [Bug 902] Fix problems with the -6 flag.
* Updated include/copyright.def (owner and year).
* [Bug 878] Avoid ntpdc use of refid value as unterminated string.
* [Bug 881] Corrected display of pll offset on 64bit systems.
* [Bug 886] Corrected sign handling on 64bit in ntpdc loopinfo command.
* [Bug 889] avoid malloc() interrupted by SIGIO risk
* ntpd/refclock_parse.c: cleanup shutdown while the file descriptor is still
  open.
* [Bug 885] use emalloc() to get a message at the end of the memory
  unsigned types cannot be less than 0
  default_ai_family is a short
  lose trailing , from enum list
  clarify ntp_restrict.c for easier automated analysis
* [Bug 884] don't access recv buffers after having them passed to the free
  list.
* [Bug 882] allow loopback interfaces to share addresses with other
  interfaces.

---
(4.2.4p3) Released by Harlan Stenn <stenn@ntp.org>

* [Bug 863] unable to stop ntpd on Windows as the handle reference for events
  changed

---
(4.2.4p2) Released by Harlan Stenn <stenn@ntp.org>

* [Bug 854] Broadcast address was not correctly set for interface addresses
* [Bug 829] reduce syslog noise, while there fix Enabled/Disable logging
  to reflect the actual configuration.
* [Bug 795] Moved declaration of variable to top of function.
* [Bug 789] Fix multicast client crypto authentication and make sure arriving
  multicast packets do not disturb the autokey dance.
* [Bug 785] improve handling of multicast interfaces
  (multicast routers still need to run a multicast routing software/daemon)
* ntpd/refclock_parse.c: cleanup shutdown while the file descriptor is still
  open.
* [Bug 885] use emalloc() to get a message at the end of the memory
  unsigned types cannot be less than 0
  default_ai_family is a short
  lose trailing , from enum list
* [Bug 884] don't access recv buffers after having them passed to the free list.
* [Bug 882] allow loopback interfaces to share addresses with other interfaces.
* [Bug 527] Don't write from source address length to wrong location
* Upgraded autogen and libopts.
* [Bug 811] ntpd should not read a .ntprc file.

---
(4.2.4p1) (skipped)

---
(4.2.4p0) Released by Harlan Stenn <stenn@ntp.org>

* [Bug 793] Update Hans Lambermont's email address in ntpsweep.
* [Bug 776] Remove unimplemented "rate" flag from ntpdate.
* [Bug 586] Avoid lookups if AI_NUMERICHOST is set.
* [Bug 770] Fix numeric parameters to ntp-keygen (Alain Guibert).
* [Bug 768] Fix io_setbclient() error message.
* [Bug 765] Use net_bind_service capability on linux.
* [Bug 760] The background resolver must be aware of the 'dynamic' keyword.
* [Bug 753] make union timestamp anonymous (Philip Prindeville).
* confopt.html: move description for "dynamic" keyword into the right section.
* pick the right type for the recv*() length argument.

---
(4.2.4) Released by Harlan Stenn <stenn@ntp.org>

* monopt.html fixes from Dave Mills.
* [Bug 452] Do not report kernel PLL/FLL flips.
* [Bug 746] Expert mouseCLOCK USB v2.0 support added.'
* driver8.html updates.
* [Bug 747] Drop <NOBR> tags from ntpdc.html.
* sntp now uses the returned precision to control decimal places.
* sntp -u will use an unprivileged port for its queries.
* [Bug 741] "burst" doesn't work with !unfit peers.
* [Bug 735] Fix a make/gmake VPATH issue on Solaris.
* [Bug 739] ntpd -x should not take an argument.
* [Bug 737] Some systems need help providing struct iovec.
* [Bug 717] Fix libopts compile problem.
* [Bug 728] parse documentation fixes.
* [Bug 734] setsockopt(..., IP_MULTICAST_IF, ...) fails on 64-bit platforms.
* [Bug 732] C-DEX JST2000 patch from Hideo Kuramatsu.
* [Bug 721] check for __ss_family and __ss_len separately.
* [Bug 666] ntpq opeers displays jitter rather than dispersion.
* [Bug 718] Use the recommended type for the saddrlen arg to getsockname().
* [Bug 715] Fix a multicast issue under Linux.
* [Bug 690] Fix a Windows DNS lookup buffer overflow.
* [Bug 670] Resolved a Windows issue with the dynamic interface rescan code.
* K&R C support is being deprecated.
* [Bug 714] ntpq -p should conflict with -i, not -c.
* WWV refclock improvements from Dave Mills.
* [Bug 708] Use thread affinity only for the clock interpolation thread.
* [Bug 706] ntpd can be running several times in parallel.
* [Bug 704] Documentation typos.
* [Bug 701] coverity: NULL dereference in ntp_peer.c
* [Bug 695] libopts does not protect against macro collisions.
* [Bug 693] __adjtimex is independent of ntp_{adj,get}time.
* [Bug 692] sys_limitrejected was not being incremented.
* [Bug 691] restrictions() assumption not always valid.
* [Bug 689] Deprecate HEATH GC-1001 II; the driver never worked.
* [Bug 688] Fix documentation typos.
* [Bug 686] Handle leap seconds better under Windows.
* [Bug 685] Use the Windows multimedia timer.
* [Bug 684] Only allow debug options if debugging is enabled.
* [Bug 683] Use the right version string.
* [Bug 680] Fix the generated version string on Windows.
* [Bug 678] Use the correct size for control messages.
* [Bug 677] Do not check uint_t in configure.ac.
* [Bug 676] Use the right value for msg_namelen.
* [Bug 675] Make sure ntpd builds without debugging.
* [Bug 672] Fix cross-platform structure padding/size differences.
* [Bug 660] New TIMESTAMP code fails tp build on Solaris Express.
* [Bug 659] libopts does not build under Windows.
* [Bug 658] HP-UX with cc needs -Wp,-H8166 in CFLAGS.
* [Bug 656] ntpdate doesn't work with multicast address.
* [Bug 638] STREAMS_TLI is deprecated - remove it.
* [Bug 635] Fix tOptions definition.
* [Bug 628] Fallback to ntp discipline not working for large offsets.
* [Bug 622] Dynamic interface tracking for ntpd.
* [Bug 603] Don't link with libelf if it's not needed.
* [Bug 523] ntpd service under Windows does't shut down properly.
* [Bug 500] sntp should always be built.
* [Bug 479] Fix the -P option.
* [Bug 421] Support the bc637PCI-U card.
* [Bug 342] Deprecate broken TRAK refclock driver.
* [Bug 340] Deprecate broken MSF EES refclock driver.
* [Bug 153] Don't do DNS lookups on address masks.
* [Bug 143] Fix interrupted system call on HP-UX.
* [Bug 42] Distribution tarballs should be signed.
* Support separate PPS devices for PARSE refclocks.
* [Bug 637, 51?] Dynamic interface scanning can now be done.
* Options processing now uses GNU AutoGen.

---
(4.2.2p4) Released by Harlan Stenn <stenn@ntp.org>

* [Bug 710] compat getnameinfo() has off-by-one error
* [Bug 690] Buffer overflow in Windows when doing DNS Lookups

---
(4.2.2p3) Released by Harlan Stenn <stenn@ntp.org>

* Make the ChangeLog file cleaner and easier to read
* [Bug 601] ntpq's decodeint uses an extra level of indirection
* [Bug 657] Different OSes need different sized args for IP_MULTICAST_LOOP
* release engineering/build changes
* Documentation fixes
* Get sntp working under AIX-5

---
(4.2.2p2) (broken)

* Get sntp working under AIX-5

---
(4.2.2p1)

* [Bug 661] Use environment variable to specify the base path to openssl.
* Resolve an ambiguity in the copyright notice
* Added some new documentation files
* URL cleanup in the documentation
* [Bug 657]: IP_MULTICAST_LOOP uses a u_char value/size
* quiet gcc4 complaints
* more Coverity fixes
* [Bug 614] manage file descriptors better
* [Bug 632] update kernel PPS offsets when PPS offset is re-configured
* [Bug 637] Ignore UP in*addr_any interfaces
* [Bug 633] Avoid writing files in srcdir
* release engineering/build changes

---
(4.2.2)

* SNTP
* Many bugfixes
* Implements the current "goal state" of NTPv4
* Autokey improvements
* Much better IPv6 support
* [Bug 360] ntpd loses handles with LAN connection disabled.
* [Bug 239] Fix intermittent autokey failure with multicast clients.
* Rewrite of the multicast code
* New version numbering scheme

---
(4.2.0)

* More stuff than I have time to document
* IPv6 support
* Bugfixes
* call-gap filtering
* wwv and chu refclock improvements
* OpenSSL integration

---
(4.1.2)

* clock state machine bugfix
* Lose the source port check on incoming packets
* (x)ntpdc compatibility patch
* Virtual IP improvements
* ntp_loopfilter fixes and improvements
* ntpdc improvements
* GOES refclock fix
* JJY driver
* Jupiter refclock fixes
* Neoclock4X refclock fixes
* AIX 5 port
* bsdi port fixes
* Cray unicos port upgrade
* HP MPE/iX port
* Win/NT port upgrade
* Dynix PTX port fixes
* Document conversion from CVS to BK
* readline support for ntpq

---
(4.1.0)

* CERT problem fixed (99k23)

* Huff-n-Puff filter
* Preparation for OpenSSL support
* Resolver changes/improvements are not backward compatible with mode 7
  requests (which are implementation-specific anyway)
* leap second stuff
* manycast should work now
* ntp-genkeys does new good things.
* scripts/ntp-close
* PPS cleanup and improvements
* readline support for ntpdc
* Crypto/authentication rewrite
* WINNT builds with MD5 by default
* WINNT no longer requires Perl for building with Visual C++ 6.0
* algorithmic improvements, bugfixes
* Solaris dosynctodr info update
* html/pic/* is *lots* smaller
* New/updated drivers: Forum Graphic GPS, WWV/H, Heath GC-100 II, HOPF
  serial and PCI, ONCORE, ulink331
* Rewrite of the audio drivers

---
(4.0.99)

* Driver updates: CHU, DCF, GPS/VME, Oncore, PCF, Ulink, WWVB, burst
  If you use the ONCORE driver with a HARDPPS kernel module,
  you *must* have a properly specified:
	pps <filename> [assert/clear] [hardpps]
  line in the /etc/ntp.conf file.
* PARSE cleanup
* PPS cleanup
* ntpd, ntpq, ntpdate cleanup and fixes
* NT port improvements
* AIX, BSDI, DEC OSF, FreeBSD, NetBSD, Reliant, SCO, Solaris port improvements

---
(4.0.98)

* Solaris kernel FLL bug is fixed in 106541-07
* Bug/lint cleanup
* PPS cleanup
* ReliantUNIX patches
* NetInfo support
* Ultralink driver
* Trimble OEM Ace-II support
* DCF77 power choices
* Oncore improvements

---
(4.0.97)

* NT patches
* AIX,SunOS,IRIX portability
* NeXT portability
* ntptimeset utility added
* cygwin portability patches

---
(4.0.96)

* -lnsl, -lsocket, -lgen configuration patches
* Y2K patches from AT&T
* Linux portability cruft

---
(4.0.95)

* NT port cleanup/replacement
* a few portability fixes
* VARITEXT Parse clock added

---
(4.0.94)

* PPS updates (including ntp.config options)
* Lose the old DES stuff in favor of the (optional) RSAREF stuff
* html cleanup/updates
* numerous drivers cleaned up
* numerous portability patches and code cleanup

---
(4.0.93)

* Oncore refclock needs PPS or one of two ioctls.
* Don't make ntptime under Linux.  It doesn't compile for too many folks.
* Autokey cleanup
* ReliantUnix patches
* html cleanup
* tickadj cleanup
* PARSE cleanup
* IRIX -n32 cleanup
* byte order cleanup
* ntptrace improvements and patches
* ntpdc improvements and patches
* PPS cleanup
* mx4200 cleanup
* New clock state machine
* SCO cleanup
* Skip alias interfaces

---
(4.0.92)

* chronolog and dumbclock refclocks
* SCO updates
* Cleanup/bugfixes
* Y2K patches
* Updated palisade driver
* Plug memory leak
* wharton kernel clock
* Oncore clock upgrades
* NMEA clock improvements
* PPS improvements
* AIX portability patches

---
(4.0.91)

* New ONCORE driver
* New MX4200 driver
* Palisade improvements
* config file bugfixes and problem reporting
* autoconf upgrade and cleanup
* HP-UX, IRIX lint cleanup
* AIX portability patches
* NT cleanup

---
(4.0.90)

* Nanoseconds
* New palisade driver
* New Oncore driver

---
(4.0.73)

* README.hackers added
* PARSE driver is working again
* Solaris 2.6 has nasty kernel bugs.  DO NOT enable pll!
* DES is out of the distribution.

---
(4.0.72)

* K&R C compiling should work again.
* IRIG patches.
* MX4200 driver patches.
* Jupiter driver added.
* Palisade driver added.  Needs work (ANSI, ntoh/hton, sizeof double, ???)<|MERGE_RESOLUTION|>--- conflicted
+++ resolved
@@ -1,13 +1,10 @@
-<<<<<<< HEAD
 * Bug 2539: doc and code tweaks for NMEA driver
 * Add check for enable stats to ntpd/complete.conf.in
 * Fix typo in html/confopt.html
-=======
 (4.2.7p416) 2014/01/31 Released by Harlan Stenn <stenn@ntp.org>
 * Tweak the 'Modified' line on appropriate html pages.
 * Note in the deprecation of ntpdc in its documentation.
 * [Bug 2332] Be more careful about when we use 'libgcc_s'.
->>>>>>> 67d84395
 (4.2.7p415) 2014/01/28 Released by Harlan Stenn <stenn@ntp.org>
 * Fix the man page installation for the scripts/ files.
 (4.2.7p414) 2014/01/28 Released by Harlan Stenn <stenn@ntp.org>
