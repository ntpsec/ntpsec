--- conflicted
+++ resolved
@@ -1,4 +1,4 @@
-<<<<<<< HEAD
+* Include (4.2.6p2-RC2) [Bug 1528], Remove --with-arlib from br-flock.
 * Include (4.2.6p2-RC1) - [Bug 1503] [Bug 1504] [Bug 1518] [Bug 1522],
   all of which were fixed in 4.2.7 previously. 
 (4.2.7p24) 2010/04/13 Released by Harlan Stenn <stenn@ntp.org>
@@ -216,12 +216,12 @@
 * [Bug 1414] Enable "make distcheck" success with BSD make.
 (4.2.7) 2009/12/09 Released by Harlan Stenn <stenn@ntp.org>
 * [Bug 1407] configure.ac: recent GNU Make -v does not include "version".
-=======
+---
+
 * [Bug 1465] Make sure time from TS2100 is not invalid (backport from -dev).
 * [Bug 1528] Fix EDITLINE_LIBS link order for ntpq and ntpdc.
 * Remove --with-arlib from br-flock.
 
->>>>>>> 5821d3a7
 ---
 (4.2.6p2-RC1) 2010/04/18 Released by Harlan Stenn <stenn@ntp.org>
 
