--- conflicted
+++ resolved
@@ -4,11 +4,8 @@
 * [Bug 2187] Update version number generation scripts.
 * [Bug 2617] Fix sntp Usage documentation section.
 * [Sec 2672] Code cleanup: On some OSes ::1 can be spoofed...
-<<<<<<< HEAD
 * Copyright update.
-=======
 * Fix the package name.
->>>>>>> 66f386e0
 ---
 (4.2.8p1-beta5) 2015/01/07 Released by Harlan Stenn <stenn@ntp.org>
 
