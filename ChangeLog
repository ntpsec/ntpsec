--- conflicted
+++ resolved
@@ -1,9 +1,6 @@
-<<<<<<< HEAD
 * [Bug 1644] from 4.2.6p3: cvo.sh doesn't handle some unstable/testing
   linux distros.
-=======
 (4.2.7p57) 2010/09/27 Released by Harlan Stenn <stenn@ntp.org>
->>>>>>> cdd0afa8
 * Documentation updates from Dave Mills.
 (4.2.7p56) 2010/09/25 Released by Harlan Stenn <stenn@ntp.org>
 * Clock combining algorithm improvements from Dave Mills.
