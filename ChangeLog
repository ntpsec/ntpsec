<<<<<<< HEAD
* [Bug 1343] ntpd/ntp_io.c close_fd() does not compile on Solaris 7.
* Do not attempt to execute built binaries from ntpd/Makefile when
  cross-compiling (keyword-gen and ntpd --saveconfigquit).
* sntp/main.c: Remove duplicate global adr_buf[] (also defined in
  networking.c) which Piotr Grudzinski identified breaking his build.
* Correct in6addr_any test in configure.ac to attempt link too.
=======
* [Bug 1353] ntpq "rv 0 settimeofday" always shows UNKNOWN on unix.
>>>>>>> 498820a1
(4.2.5p235-RC) 2009/10/18 Released by Harlan Stenn <stenn@ntp.org>
* [Bug 1343] lib/isc build breaks on systems without IPv6 headers.
(4.2.5p234-RC) 2009/10/16 Released by Harlan Stenn <stenn@ntp.org>
* [Bug 1339] redux, use unmodified lib/isc/win32/strerror.c and
  move #define strerror... to a header not used by lib/isc code.
* [Bug 1345] illegal 'grep' option prevents compilation.
* [Bug 1346] keyword scanner broken where char defaults to unsigned.
* [Bug 1347] ntpd/complete.conf missing multicastclient test case.
(4.2.5p233-RC) 2009/10/15 Released by Harlan Stenn <stenn@ntp.org>
* [Bug 1337] cast setsockopt() v4 address pointer to void *.
* [Bug 1342] ignore|drop one IPv6 address on an interface blocks all
  addresses on that interface.
* Documentation cleanup and updates.
(4.2.5p232-RC) 2009/10/14 Released by Harlan Stenn <stenn@ntp.org>
* [Bug 1302] OpenSSL under Windows needs applink support.
* [Bug 1337] fix incorrect args to setsockopt(fd, IP_MULTICAST_IF,...).
* [Bug 1339] Fix Windows-only ntp_strerror() infinite recursion.
* [Bug 1341] NMEA driver requires working PPSAPI #ifdef HAVE_PPSAPI.
* Construct ntpd keyword scanner finite state machine at compile time
  rather than at runtime, shrink entries from 40+ to 8 bytes.
* Update documentation for ntpq --old-rv, saveconfig, saveconfigdir,
  ntpd -I -L and -M, and interface/nic rules. (From Dave Hart)
* [Bug 1337] fix incorrect args to setsockopt(fd, IP_MULTICAST_IF,...)
(4.2.5p231-RC) 2009/10/10 Released by Harlan Stenn <stenn@ntp.org>
* [Bug 1335] Broadcast client degraded by wildcard default change.
(4.2.5p230-RC) 2009/10/09 Released by Harlan Stenn <stenn@ntp.org>
* Start the 4.2.6 Release Candidate cycle.
* Broadcast and transit phase cleanup from Dave Mills.
(4.2.5p229) 2009/10/07 Released by Harlan Stenn <stenn@ntp.org>
* [Bug 1334] ntpsnmpd undefined reference to `ntpqOptions'.
* Change ntpsnmpd/Makefile.am include file order to fix FreeBSD build.
(4.2.5p228) 2009/10/06 Released by Harlan Stenn <stenn@ntp.org>
* Reclaim syntax tree memory after application in ntpd built with
  configure --disable-saveconfig.
* [Bug 1135] ntpq uses sizeof(u_long) where sizeof(u_int32) is meant.
* [Bug 1333] ntpd --interface precedence over --novirtualips lost.
(4.2.5p227) 2009/10/05 Released by Harlan Stenn <stenn@ntp.org>
* [Bug 1135] :config fails with "Server disallowed request"
* [Bug 1330] disallow interface/nic rules when --novirtualips or
  --interface are used.
* [Bug 1332] ntpq -c 'rv 0 variablename' returns extra stuff.
* Add test of ntpd --saveconfigquit fidelity using new complete.conf.
* Documentation updates from Dave Hart/Dave Mills.
(4.2.5p226) 2009/10/04 Released by Harlan Stenn <stenn@ntp.org>
* [Bug 1318] Allow multiple -g options on ntpd command line.
* [Bug 1327] ntpq, ntpdc, ntp-keygen -d & -D should work with configure
  --disable-debugging.
* Add ntpd --saveconfigquit <filename> option for future build-time
  testing of saveconfig fidelity.
* Clockhop and autokey cleanup from Dave Mills.
* Documentation updates from Dave Mills.
(4.2.5p225) 2009/09/30 Released by Harlan Stenn <stenn@ntp.org>
* authopt documentation changes from Dave Mills/Dave Hart.
* [Bug 1324] support bracketed IPv6 numeric addresses for restrict.
(4.2.5p224) 2009/09/29 Released by Harlan Stenn <stenn@ntp.org>
* Clockhop and documentation fixes from Dave Mills.
* Remove "tos maxhop" ntp.conf knob.
(4.2.5p223) 2009/09/28 Released by Harlan Stenn <stenn@ntp.org>
* [Bug 1321] build doesn't work if . isn't on $PATH.
* [Bug 1323] Implement "revoke #" to match documentation, deprecate
  "crypto revoke #".
(4.2.5p222) 2009/09/27 Released by Harlan Stenn <stenn@ntp.org>
* Update libisc code using bind-9.6.1-P1.tar.gz, rearrange our copy to
  mirror the upstream layout (lib/isc/...), and merge in NTP-local
  modifications to libisc.  There is a new procedure to ease future
  libisc merges using a separate "upstream" bk repo.  That will enable
  normal bk pull automerge to handle carrying forward any local changes
  and should enable us to take updated libisc snapshots more often.
* Updated build and flock-build scripts.  flock-build --one is a way
  to perform a flock-build compatible solitary build, handy for a repo
  clone's first build on a machine with autoconf, automake, etc.
* Compiling ntp_parser.y using BSD make correctly places ntp_parser.h
  in the top-level ntpd directory instead of A.*/ntpd.
* bootstrap script updated to remove potentially stale .deps dirs.
* Remove unneeded Makefile.am files from the lib/isc/include tree.
(4.2.5p221) 2009/09/26 Released by Harlan Stenn <stenn@ntp.org>
* [Bug 1316] segfault if refclock_nmea can't open file.
* [Bug 1317] Distribute cvo.sh.
(4.2.5p220) 2009/09/25 Released by Harlan Stenn <stenn@ntp.org>
* Rearrange libisc code to match the upstream layout in BIND.  This is
  step one of two, changing the layout but keeping our existing libisc.
(4.2.5p219) 2009/09/24 Released by Harlan Stenn <stenn@ntp.org>
* [Bug 1315] "interface ignore 0.0.0.0" is ignored.
* add implicit "nic ignore all" rule before any rules from ntp.conf, so
  "nic listen eth0" alone means the same as "-I eth0".
* add wildcard match class for interface/nic rules.
* fix mistaken carryover of prefixlen from one rule to the next.
* Ensure IPv6 localhost address ::1 is included in libisc's Windows IPv6
  address enumeration, allowing ntpq and ntpdc's hardcoding to 127.0.0.1 
  on Windows to end.
(4.2.5p218) 2009/09/21 Released by Harlan Stenn <stenn@ntp.org>
* [Bug 1314] saveconfig emits -4 and -6 on when not given.
* correct parsing and processing of setvar directive.
* highlight location of ntpq :config syntax errors with ^.
* clarify (former) NO_ARG, SINGLE_ARG, MULTIPLE_ARG renaming to
  FOLLBY_TOKEN, FOLLBY_STRING, FOLLBY_STRINGS_TO_EOC.
* parser, saveconfig cleanup to store T_ identifiers in syntax tree.
(4.2.5p217) 2009/09/20 Released by Harlan Stenn <stenn@ntp.org>
* [Bug 1300] reject remote configuration of dangerous items.
(4.2.5p216) 2009/09/19 Released by Harlan Stenn <stenn@ntp.org>
* [Bug 1312] ntpq/ntpdc MD5 passwords truncated to 8 chars on Suns.
* CID 10 missing free(up); in refclock_palisade.c error return, again.
* CID 83 added assertion to demonstrate config_nic_rules() does not
  call strchr(NULL, '/').
(4.2.5p215) 2009/09/18 Released by Harlan Stenn <stenn@ntp.org>
* [Bug 1292] Workaround last VC6 unsigned __int64 kink.
(4.2.5p214) 2009/09/17 Released by Harlan Stenn <stenn@ntp.org>
* [Bug 1303] remove top-level "autokey" directive.
* use "nic listen 192.168.0.0/16" instead of
  "nic listen 192.168.0.0 prefixlen 16".
(4.2.5p213) 2009/09/16 Released by Harlan Stenn <stenn@ntp.org>
* [Bug 1310] fix Thunderbolt mode in refclock_palisade.c
(4.2.5p212) 2009/09/15 Released by Harlan Stenn <stenn@ntp.org>
* [Bug 983] add interface [listen | ignore | drop] ... directive.
* [Bug 1243] MD5auth_setkey zero-fills key from first zero octet.
* [Bug 1295] leftover fix, do not crash on exit in free_config_trap()
  when "trap 1.2.3.4" is used without any further options.
* [Bug 1311] 4.2.5p211 doesn't build in no-debug mode.
* document interface (alias nic) and unpeer.
* Correct syntax error line & column numbers.
* CID 79: kod_init_kod_db() fails to fclose(db_s) in two error paths.
* CID 80: attempt to quiet Coverity false positive re: leaking "reason"
  in main().
* Documentation updates from Dave Mills.
* CID 81: savedconfig leaked in save_config().
* Make the code agree with the spec and the book (Dave Mills).
(4.2.5p211) 2009/09/14 Released by Harlan Stenn <stenn@ntp.org>
* [Bug 663] respect ntpq -c and -p order on command line.
* [Bug 1292] more VC6 unsigned __int64 workarounds.
* [Bug 1296] Added Support for Trimble Acutime Gold.
(4.2.5p210) 2009/09/06 Released by Harlan Stenn <stenn@ntp.org>
* [Bug 1294] Use OPENSSL_INC and OPENSSL_LIB macros for Windows
  and remove unnecessary reference to applink.c for Windows
* [Bug 1295] trap directive options are not optional.
* [Bug 1297] yylex() must always set yylval before returning.
(4.2.5p209) 2009/09/01 Released by Harlan Stenn <stenn@ntp.org>
* [Bug 1290] Fix to use GETTIMEOFDAY macro
* [Bug 1289] Update project files for VC6, VS2003, VS2005, VS 2008
(4.2.5p208) 2009/08/30 Released by Harlan Stenn <stenn@ntp.org>
* [Bug 1293] make configuration dumper ready for release, specifically:
* rename ntpq dumpcfg command to "saveconfig".
* require authentication for saveconfig.
* "restrict ... nomodify" prevents saveconfig and :config.
* "saveconfig ." shorthand to save to startup configuration file.
* support strftime() substitution in saveconfig arg to timestamp
  the output filename, for example "saveconfig %Y%m%d-%H%M%S.conf".
* display saveconfig response message from ntpd in ntpq.
* save output filename in "savedconfig" variable, fetched with ntpq -c
  "rv 0 savedconfig".
* document saveconfig in html/ntpq.html.
* add ./configure --disable-saveconfig to build a smaller ntpd.
* log saveconfig failures and successes to syslog.
(4.2.5p207) 2009/08/29 Released by Harlan Stenn <stenn@ntp.org>
* [Bug 1292] Minor Windows source tweaks for VC6-era SDK headers.
(4.2.5p206) 2009/08/26 Released by Harlan Stenn <stenn@ntp.org>
* accopt.html typo fixes from Dave Mills.
* [Bug 1283] default to remembering KoD in sntp.
* clean up numerous sntp/kod_management.c bugs.
* use all addresses resolved from each DNS name in sntp.
(4.2.5p205) 2009/08/18 Released by Harlan Stenn <stenn@ntp.org>
* accopt.html typo fixes from Dave Mills.
* [Bug 1285] Log ntpq :config/config-from-file events.
* [Bug 1286] dumpcfg omits statsdir, mangles filegen.
(4.2.5p204) 2009/08/17 Released by Harlan Stenn <stenn@ntp.org>
* [Bug 1284] infinite loop in ntpd dumping more than one trustedkey
(4.2.5p203) 2009/08/16 Released by Harlan Stenn <stenn@ntp.org>
* Add ntpq -c dumpcfg, Google Summer of Code project of Max Kuehn
(4.2.5p202) 2009/08/14 Released by Harlan Stenn <stenn@ntp.org>
* install the binary and man page for sntp.
(4.2.5p201) 2009/08/13 Released by Harlan Stenn <stenn@ntp.org>
* sntp: out with the old, in with the new.
(4.2.5p200) 2009/08/12 Released by Harlan Stenn <stenn@ntp.org>
* [Bug 1281] Build ntpd on Windows without big SDK download, burn,
  and install by checking in essentially unchanging messages.mc build
  products to avoid requiring mc.exe, which is not included with VC++
  2008 EE.
(4.2.5p199) 2009/08/09 Released by Harlan Stenn <stenn@ntp.org>
* [Bug 1279] Cleanup for warnings from Veracode static analysis.
(4.2.5p198) 2009/08/03 Released by Harlan Stenn <stenn@ntp.org>
* Upgrade to autogen-5.9.9-pre5.
(4.2.5p197) 2009/07/30 Released by Harlan Stenn <stenn@ntp.org>
* The build script now has . at the end of PATH for config.guess.
(4.2.5p196) 2009/07/29 Released by Harlan Stenn <stenn@ntp.org>
* [Bug 1272] gsoc_sntp IPv6 build problems under HP-UX 10.
* [Bug 1273] CID 10: Palisade leaks unit struct in error path.
* [Bug 1274] CID 67: ensure resolve_hosts() output count and pointers
  are consistent.
* [Bug 1275] CID 45: CID 46: old sntp uses uninitialized guesses[0],
  precs[0].
* [Bug 1276] CID 52: crypto_xmit() may call crypto_alice[23]()
  with NULL peer.
(4.2.5p195) 2009/07/27 Released by Harlan Stenn <stenn@ntp.org>
* cvo.sh: Add support for CentOS, Fedora, Slackware, SuSE, and QNX.
(4.2.5p194) 2009/07/26 Released by Harlan Stenn <stenn@ntp.org>
* Documentation updates from Dave Mills.
* Use scripts/cvo.sh in the build script to get better subdir names.
(4.2.5p193) 2009/07/25 Released by Harlan Stenn <stenn@ntp.org>
* [Bug 1261] CID 34: simulate_server() rbuf.msg_flags uninitialized.
* [Bug 1262] CID 35: xpkt.mac uninitialized in simulate_server().
* [Bug 1263] CID 37: CID 38: CID 40: CID 43: multiple refclocks 
  uninitialized tm_zone (arc, chronolog, dumbclock, pcf).
* [Bug 1264] CID 64: gsoc_sntp on_wire() frees wrong ptr receiving KoD.
* [Bug 1265] CID 65: CID 66: gsoc_sntp on_wire() leaks x_pkt, r_pkt.
* [Bug 1266] CID 39: datum_pts_start() uninitialized arg.c_ospeed.
* [Bug 1267] CID 44: old sntp handle_saving() writes stack garbage to
  file when clearing.
* [Bug 1268] CID 63: resolve_hosts() leaks error message buffer.
* [Bug 1269] CID 74: use assertion to ensure move_fd() does not return
  negative descriptors.
* [Bug 1270] CID 70: gsoc_sntp recv_bcst_data mdevadr.ipv6mr_interface
  uninitialized.
(4.2.5p192) 2009/07/24 Released by Harlan Stenn <stenn@ntp.org>
* [Bug 965] CID 42: ss_family uninitialized.
* [Bug 1250] CID 53: kod_init_kod_db() overruns kod_db malloc'd buffer.
* [Bug 1251] CID 68: search_entry() mishandles dst argument.
* [Bug 1252] CID 32: Quiet Coverity warning with assertion.
* [Bug 1253] CID 50: gsoc_sntp/crypto.c auth_init() always returns a 
  list with one entry.
* [Bug 1254] CID 56: tv_to_str() leaks a struct tm each call.
* [Bug 1255] CID 55: pkt_output() leaks a copy of each packet.
* [Bug 1256] CID 51: Coverity doesn't recognize our assertion macros as
  terminal.
* [Bug 1257] CID 57: gsoc_sntp auth_init() fails to fclose(keyfile).
* [Bug 1258] CID 54: gsoc_sntp resolve_hosts() needs simplification.
* [Bug 1259] CID 59: gsoc_sntp recv_bcast_data() fails to free(rdata)
  on error paths.
* [Bug 1260] CID 60: gsoc_sntp recvpkt() fails to free(rdata).
* Updated to AutoGen-5.9.9pre2.
(4.2.5p191) 2009/07/21 Released by Harlan Stenn <stenn@ntp.org>
* Updated to AutoGen-5.9.9pre1.
(4.2.5p190) 2009/07/20 Released by Harlan Stenn <stenn@ntp.org>
* Updated to AutoGen-5.9.8.
* [Bug 1248] RES_MSSNTP typo in ntp_proto.c.
* [Bug 1246] use a common template for singly-linked lists, convert most
  doubly-linked lists to singly-linked.
* Log warning about signd blocking when restrict mssntp used.
(4.2.5p189) 2009/07/16 Released by Harlan Stenn <stenn@ntp.org>
* Documentation cleanup from Dave Mills.
(4.2.5p188) 2009/07/15 Released by Harlan Stenn <stenn@ntp.org>
* [Bug 1245] Broken xmt time sent in fast_xmit() of 4.2.5p187.
(4.2.5p187) 2009/07/11 Released by Harlan Stenn <stenn@ntp.org>
* [Bug 1042] multicast listeners IPv4+6 ignore new interfaces.
* [Bug 1237] Windows serial code treat CR and LF both as line
  terminators.
* [Bug 1238] use fudge time2 for serial timecode offset in NMEA driver.
* [Bug 1242] Remove --enable-wintime, symmetric workaround is now
  always enabled.
* [Bug 1244] NTP_INSIST(fd != maxactivefd) failure in intres child
* Added restrict keyword "mssntp" for Samba4 DC operation, by Dave Mills.
(4.2.5p186) 2009/07/08 Released by Harlan Stenn <stenn@ntp.org>
* ntp_proto.c cleanup from Dave Mills.
(4.2.5p185) 2009/07/01 Released by Harlan Stenn <stenn@ntp.org>
* Documentation updates from Dave Mills.
* [Bug 1234] convert NMEA driver to use common PPSAPI code.
* timepps-Solaris.h pps_handle_t changed from pointer to scalar
* Spectracom refclock added to Windows port of ntpd
* [Bug 1236] Declaration order fixed.
* Bracket private ONCORE debug statements with #if 0 rather than #ifdef
  DEBUG
* Delete ONCORE debug statement that is now handled elsewhere.
(4.2.5p184) 2009/06/24 Released by Harlan Stenn <stenn@ntp.org>
* [Bug 1233] atom refclock fudge time1 sign flipped in 4.2.5p164.
(4.2.5p183) 2009/06/23 Released by Harlan Stenn <stenn@ntp.org>
* [Bug 1196] setsockopt(SO_EXCLUSIVEADDRUSE) can fail on Windows 2000
  and earlier with WSAINVAL, do not log a complaint in that case.
* [Bug 1210] ONCORE driver terminates ntpd without logging a reason.
* [Bug 1218] Correct comment in refclock_oncore on /etc/ntp.oncore*
  configuration file search order.
* Change ONCORE driver to log using msyslog as well as to any
  clockstats file.
* [Bug 1231] ntpsnmpd build fails after sockaddr union changes.
(4.2.5p182) 2009/06/18 Released by Harlan Stenn <stenn@ntp.org>
* Add missing header dependencies to the ntpdc layout verification.
* prefer.html updates from Dave Mills.
* [Bug 1205] Add ntpd --usepcc and --pccfreq options on Windows
* [Bug 1215] unpeer by association ID
* [Bug 1225] Broadcast address miscalculated on Windows 4.2.5p180
* [Bug 1229] autokey segfaults in cert_install().
* Use a union for structs sockaddr, sockaddr_storage, sockaddr_in, and
  sockaddr_in6 to remove casts and enable type checking.  Collapse
  some previously separate IPv4/IPv6 paths into a single codepath.
(4.2.5p181) 2009/06/06 Released by Harlan Stenn <stenn@ntp.org>
* [Bug 1206] Required compiler changes for Windows
* [Bug 1084] PPSAPI for ntpd on Windows with DLL backends
* [Bug 1204] Unix-style refclock device paths on Windows
* [Bug 1205] partial fix, disable RDTSC use by default on Windows
* [Bug 1208] decodenetnum() buffer overrun on [ with no ]
* [Bug 1211] keysdir free()d twice #ifdef DEBUG
* Enable ONCORE, ARCRON refclocks on Windows (untested)
(4.2.5p180) 2009/05/29 Released by Harlan Stenn <stenn@ntp.org>
* [Bug 1200] Enable IPv6 in Windows port
* Lose FLAG_FIXPOLL, from Dave Mills.
(4.2.5p179) 2009/05/23 Released by Harlan Stenn <stenn@ntp.org>
* [Bug 1041] xmt -> aorg timestamp cleanup from Dave Mills,
  reported by Dave Hart.
* [Bug 1193] Compile error: conflicting types for emalloc.
* [Bug 1196] VC6 winsock2.h does not define SO_EXCLUSIVEADDRUSE.
* Leap/expire cleanup from Dave Mills.
(4.2.5p178) 2009/05/21 Released by Harlan Stenn <stenn@ntp.org>
* Provide erealloc() and estrdup(), a la emalloc().
* Improve ntp.conf's parser error messages.
* [Bug 320] "restrict default ignore" does not affect IPv6.
* [Bug 1192] "restrict -6 ..." reports a syntax error.
(4.2.5p177) 2009/05/18 Released by Harlan Stenn <stenn@ntp.org>
* Include (4.2.4p7)
* [Bug 1174] nmea_shutdown assumes that nmea has a unit assigned
* [Bug 1190] NMEA refclock fudge flag4 1 obscures position in timecode
* Update NMEA refclock documentation in html/drivers/driver20.html
(4.2.5p176) 2009/05/13 Released by Harlan Stenn <stenn@ntp.org>
* [Bug 1154] mDNS registration should be done later, repeatedly and only
  if asked for. (second try for fix)
(4.2.5p175) 2009/05/12 Released by Harlan Stenn <stenn@ntp.org>
* Include (4.2.4p7-RC7)
* [Bug 1180] ntpd won't start with more than ~1000 interfaces
* [Bug 1182] Documentation typos and missing bits.
* [Bug 1183] COM port support should extend past COM3
* [Bug 1184] ntpd is deaf when restricted to second IP on the same net
* Clean up configure.ac NTP_CACHEVERSION interface, display cache
  version when clearing.  Fixes a regression.
(4.2.5p174) 2009/05/09 Released by Harlan Stenn <stenn@ntp.org>
* Stale leapsecond file fixes from Dave Mills.
(4.2.5p173) 2009/05/08 Released by Harlan Stenn <stenn@ntp.org>
* Include (4.2.4p7-RC6)
(4.2.5p172) 2009/05/06 Released by Harlan Stenn <stenn@ntp.org>
* [Bug 1175] Instability in PLL daemon mode.
* [Bug 1176] refclock_parse.c does not compile without PPSAPI.
(4.2.5p171) 2009/05/04 Released by Harlan Stenn <stenn@ntp.org>
* Autokey documentation cleanup from Dave Mills.
* [Bug 1171] line editing libs found without headers (Solaris 11)
* [Bug 1173] NMEA refclock fails with Solaris PPSAPI
* Fix problem linking msntp on Solaris when sntp subdir is configured
  before parent caused by different gethostent library search order.
* Do not clear config.cache when it is  empty.
(4.2.5p170) 2009/05/02 Released by Harlan Stenn <stenn@ntp.org>
* [Bug 1152] adjust PARSE to new refclock_pps logic
* Include (4.2.4p7-RC5)
* loopfilter FLL/PLL crossover cleanup from Dave Mills.
* Documentation updates from Dave Mills.
* ntp-keygen cleanup from Dave Mills.
* crypto API cleanup from Dave Mills.
* Add NTP_CACHEVERSION mechanism to ignore incompatible config.cache
* Enable gcc -Wstrict-overflow for gsoc_sntp as well
(4.2.5p169) 2009/04/30 Released by Harlan Stenn <stenn@ntp.org>
* [Bug 1171] Note that we never look for -lreadline by default.
* [Bug 1090] Fix bogus leap seconds in refclock_hpgps.
(4.2.5p168) 2009/04/29 Released by Harlan Stenn <stenn@ntp.org>
* Include (4.2.4p7-RC4)
* [Bug 1169] quiet compiler warnings
* Re-enable gcc -Wstrict-prototypes when not building with OpenSSL
* Enable gcc -Wstrict-overflow
* ntpq/ntpdc emit newline after accepting password on Windows
* Updates from Dave Mills:
* ntp-keygen.c: Updates.
* Fix the error return and syslog function ID in refclock_{param,ppsapi}.
* Make sure syspoll is within the peer's minpoll/maxpoll bounds.
* ntp_crypto.c: Use sign_siglen, not len. sign key filename cleanup.
* Bump NTP_MAXEXTEN from 1024 to 2048, update values for some field lengths.
* m4/ntp_lineeditlibs.m4: fix warnings from newer Autoconf
* [Bug 1166] Remove truncation of position (blanking) code in refclock_nmea.c
(4.2.5p167) 2009/04/26 Released by Harlan Stenn <stenn@ntp.org>
* Crypto cleanup from Dave Mills.
(4.2.5p166) 2009/04/25 Released by Harlan Stenn <stenn@ntp.org>
* [Bug 1165] Clean up small memory leaks in the  config file parser
* Correct logconfig keyword declaration to MULTIPLE_ARG
* Enable filename and line number leak reporting on Windows when built
  DEBUG for all the typical C runtime allocators such as calloc,
  malloc, and strdup.  Previously only emalloc calls were covered.
* Add DEBUG-only code to free dynamically allocated memory that would
  otherwise remain allocated at ntpd exit, to allow less forgivable
  leaks to stand out in leaks reported after exit.
* Ensure termination of strings in ports/winnt/libisc/isc_strerror.c
  and quiet compiler warnings.
* [Bug 1057] ntpdc unconfig failure
* [Bug 1161] unpeer AKA unconfig command for ntpq :config
* PPS and crypto cleanup in ntp_proto.c from Dave Mills.
(4.2.5p165) 2009/04/23 Released by Harlan Stenn <stenn@ntp.org>
* WWVB refclock cleanup from Dave Mills.
* Code cleanup: requested_key -> request_key.
* [Bug 833] ignore whitespace at end of remote configuration lines
* [Bug 1033] ntpdc/ntpq crash prompting for keyid on Windows
* [Bug 1028] Support for W32Time authentication via Samba.
* quiet ntp_parser.c malloc redeclaration warning
* Mitigation and PPS/PPSAPI cleanup from Dave Mills.
* Documentation updates from Dave Mills.
* timepps-Solaris.h patches from Dave Hart.
(4.2.5p164) 2009/04/22 Released by Harlan Stenn <stenn@ntp.org>
* Include (4.2.4p7-RC3)
* PPS/PPSAPI cleanup from Dave Mills.
* Documentation updates from Dave Mills.
* [Bug 1125] C runtime per-thread initialization on Windows
* [Bug 1152] temporarily disable refclock_parse, refclock_true until
  maintainers can repair build break from pps_sample()
* [Bug 1153] refclock_nmea should not mix UTC with GPS time
* [Bug 1159] ntpq overlap diagnostic message test buggy
(4.2.5p163) 2009/04/10 Released by Harlan Stenn <stenn@ntp.org>
(4.2.5p162) 2009/04/09 Released by Harlan Stenn <stenn@ntp.org>
* Documentation updates from Dave Mills.
* Mitigation and PPS cleanup from Dave Mills.
* Include (4.2.4p7-RC2)
* [Bug 216] New interpolation scheme for Windows eliminates 1ms jitter
* remove a bunch of #ifdef SYS_WINNT from portable code
* 64-bit time_t cleanup for building on newer Windows compilers
* Only set CMOS clock during ntpd exit on Windows if the computer is
  shutting down or restarting.
* [Bug 1148] NMEA reference clock improvements
* remove deleted gsoc_sntp/utilities.o from repository so that .o build
  products can be cleaned up without corrupting the repository.
(4.2.5p161) 2009/03/31 Released by Harlan Stenn <stenn@ntp.org>
* Documentation updates from Dave Mills.
(4.2.5p160) 2009/03/30 Released by Harlan Stenn <stenn@ntp.org>
* [Bug 1141] refclock_report missing braces cause spurious "peer event:
  clock clk_unspec" log entries
* Include (4.2.4p7-RC1)
(4.2.5p159) 2009/03/28 Released by Harlan Stenn <stenn@ntp.org>
* "bias" changes from Dave Mills.
(4.2.5p158) 2009/01/30 Released by Harlan Stenn <stenn@ntp.org>
* Fix [CID 72], a typo introduced at the latest fix to prettydate.c.
(4.2.5p157) 2009/01/26 Released by Harlan Stenn <stenn@ntp.org>
* Cleanup/fixes for ntp_proto.c and ntp_crypto.c from Dave Mills.
(4.2.5p156) 2009/01/19 Released by Harlan Stenn <stenn@ntp.org>
* [Bug 1118] Fixed sign extension for 32 bit time_t in caljulian() and prettydate().
  Fixed some compiler warnings about missing prototypes.
  Fixed some other simple compiler warnings.
* [Bug 1119] [CID 52] Avoid a possible null-dereference in ntp_crypto.c.
* [Bug 1120] [CID 51] INSIST that peer is non-null before we dereference it.
* [Bug 1121] [CID 47] double fclose() in ntp-keygen.c.
(4.2.5p155) 2009/01/18 Released by Harlan Stenn <stenn@ntp.org>
* Documentation updates from Dave Mills.
* CHU frequency updates.
* Design assertion fixes for ntp_crypto.c from Dave Mills.
(4.2.5p154) 2009/01/13 Released by Harlan Stenn <stenn@ntp.org>
* [Bug 992] support interface event change on Linux from
  Miroslav Lichvar.
(4.2.5p153) 2009/01/09 Released by Harlan Stenn <stenn@ntp.org>
* Renamed gsoc_sntp/:fetch-stubs to gsoc_sntp/fetch-stubs to avoid
  file name problems under Windows.
  Removed German umlaut from log msg for 4.2.5p142.
(4.2.5p152) 2009/01/08 Released by Harlan Stenn <stenn@ntp.org>
* Include (4.2.4p6) 2009/01/08 Released by Harlan Stenn <stenn@ntp.org>
(4.2.5p151) 2008/12/23 Released by Harlan Stenn <stenn@ntp.org>
* Stats file logging cleanup from Dave Mills.
(4.2.5p150) 2008/12/15 Released by Harlan Stenn <stenn@ntp.org>
* [Bug 1099] Fixed wrong behaviour in sntp's crypto.c.
* [Bug 1103] Fix 64-bit issues in the new calendar code.
(4.2.5p149) 2008/12/05 Released by Harlan Stenn <stenn@ntp.org>
* Fixed mismatches in data types and OID definitions in ntpSnmpSubAgent.c
* added a premliminary MIB file to ntpsnmpd (ntpv4-mib.mib)
(4.2.5p148) 2008/12/04 Released by Harlan Stenn <stenn@ntp.org>
* [Bug 1070] Fix use of ntpq_parsestring() in ntpsnmpd.
(4.2.5p147) 2008/11/27 Released by Harlan Stenn <stenn@ntp.org>
* Update gsoc_sntp's GCC warning code.
(4.2.5p146) 2008/11/26 Released by Harlan Stenn <stenn@ntp.org>
* Update Solaris CFLAGS for gsoc_sntp.
(4.2.5p145) 2008/11/20 Released by Harlan Stenn <stenn@ntp.org>
* Deal with time.h for sntp under linux.
* Provide rpl_malloc() for sntp for systems that need it.
* Handle ss_len and socklen type for sntp.
* Fixes to the sntp configure.ac script.
* Provide INET6_ADDRSTRLEN if it is missing.
* [Bug 1095] overflow in caljulian.c.
(4.2.5p144) 2008/11/19 Released by Harlan Stenn <stenn@ntp.org>
* Use int32, not int32_t.
* Avoid the sched*() functions under OSF - link problems.
(4.2.5p143) 2008/11/17 Released by Harlan Stenn <stenn@ntp.org>
* sntp cleanup and fixes.
(4.2.5p142) 2008/11/16 Released by Harlan Stenn <stenn@ntp.org>
* Imported GSoC SNTP code from Johannes Maximilian Kuehn.
(4.2.5p141) 2008/11/13 Released by Harlan Stenn <stenn@ntp.org>
* New caltontp.c and calyearstart.c from Juergen Perlinger.
(4.2.5p140) 2008/11/12 Released by Harlan Stenn <stenn@ntp.org>
* Cleanup lint from the ntp_scanner files.
* [Bug 1011] gmtime() returns NULL on windows where it would not under Unix.
* Updated caljulian.c and prettydate.c from Juergen Perlinger.
(4.2.5p139) 2008/11/11 Released by Harlan Stenn <stenn@ntp.org>
* Typo fix to driver20.html.
(4.2.5p138) 2008/11/10 Released by Harlan Stenn <stenn@ntp.org>
* [Bug 474] --disable-ipv6 is broken.
* IPv6 interfaces were being looked for twice.
* SHM driver grabs more samples, add clockstats
* decode.html and driver20.html updates from Dave Mills.
(4.2.5p137) 2008/11/01 Released by Harlan Stenn <stenn@ntp.org>
* [Bug 1069] #undef netsnmp's PACKAGE_* macros.
* [Bug 1068] Older versions of netsnmp do not have netsnmp_daemonize().
(4.2.5p136) 2008/10/27 Released by Harlan Stenn <stenn@ntp.org>
* [Bug 1078] statsdir configuration parsing is broken.
(4.2.5p135) 2008/09/23 Released by Harlan Stenn <stenn@ntp.org>
* [Bug 1072] clock_update should not allow updates older than sys_epoch.
(4.2.5p134) 2008/09/17 Released by Harlan Stenn <stenn@ntp.org>
* Clean up build process for ntpsnmpd.
(4.2.5p133) 2008/09/16 Released by Harlan Stenn <stenn@ntp.org>
* Add options processing to ntpsnmpd.
* [Bug 1062] Check net-snmp headers before deciding to build ntpsnmpd.
* Clean up the libntpq.a build.
* Regenerate ntp_parser.[ch] from ntp_parser.y
(4.2.5p132) 2008/09/15 Released by Harlan Stenn <stenn@ntp.org>
* [Bug 1067] Multicast DNS service registration must come after the fork
  on Solaris.
* [Bug 1066] Error messages should log as errors.
(4.2.5p131) 2008/09/14 Released by Harlan Stenn <stenn@ntp.org>
* [Bug 1065] Re-enable support for the timingstats file.
(4.2.5p130) 2008/09/13 Released by Harlan Stenn <stenn@ntp.org>
* [Bug 1064] Implement --with-net-snmp-config=progname
* [Bug 1063] ntpSnmpSubagentObject.h is missing from the distribution.
(4.2.5p129) 2008/09/11 Released by Harlan Stenn <stenn@ntp.org>
* Quiet some libntpq-related warnings.
(4.2.5p128) 2008/09/08 Released by Harlan Stenn <stenn@ntp.org>
* Import Heiko Gerstung's GSoC2008 NTP MIB daemon.
(4.2.5p127) 2008/09/01 Released by Harlan Stenn <stenn@ntp.org>
* Regenerate ntpd/ntp_parser.c
(4.2.5p126) 2008/08/31 Released by Harlan Stenn <stenn@ntp.org>
* Stop libtool-1.5 from looking for C++ or Fortran.
* [BUG 610] Documentation update for NMEA reference clock driver.
* [Bug 828] Fix IPv4/IPv6 address parsing.
* Changes from Dave Mills:
  Documentation updates.
  Fix a corner case where a frequency update was reported but not set.
  When LEAP_NOTINSYNC->LEAP_NOWARNING, call crypto_update() if we have
  crypto_flags.
(4.2.5p125) 2008/08/18 Released by Harlan Stenn <stenn@ntp.org>
* [Bug 1052] Add linuxPPS support to ONCORE driver.
(4.2.5p124) 2008/08/17 Released by Harlan Stenn <stenn@ntp.org>
* Documentation updates from Dave Mills.
* Include (4.2.4p5) 2008/08/17 Released by Harlan Stenn <stenn@ntp.org>
* [Bug 861] leap info was not being transmitted.
* [Bug 1046] refnumtoa.c is using the wrong header file.
* [Bug 1047] enable/disable options processing fix.
* header file cleanup.
* [Bug 1037] buffer in subroutine was 1 byte short.
* configure.ac: cleanup, add option for wintime, and lay the groundwork
  for the changes needed for bug 1028.
* Fixes from Dave Mills: 'bias' and 'interleave' work.  Separate
  phase and frequency discipline (for long poll intervals).  Update
  TAI function to match current leapsecond processing.
* Documentation updates from Dave Mills.
* [Bug 1037] Use all 16 of the MD5 passwords generated by ntp-keygen.
* Fixed the incorrect edge parameter being passed to time_pps_kcbind in
  NMEA refclock driver.
* [Bug 399] NMEA refclock driver does not honor time1 offset if flag3 set.
* [Bug 985] Modifications to NMEA reference clock driver to support Accord
  GPS Clock.
* poll time updates from Dave Mills.
* local refclock documentation updates from Dave Mills.
* [Bug 1022] Fix compilation problems with yesterday's commit.
* Updates and cleanup from Dave Mills:
  I've now spent eleven months of a sabbatical year - 7 days a week, 6-10
  hours most days - working on NTP. I have carefully reviewed every major
  algorithm, examined its original design and evolution from that design.
  I've trimmed off dead code and briar patches and did zillions of tests
  contrived to expose evil vulnerabilities. The development article is in
  rather good shape and should be ready for prime time.

  1. The protostats statistics files have been very useful in exposing
  little twitches and turns when something hiccups, like a broken PPS
  signal. Most of what used to be syslog messages are now repackaged as
  protostats messages with optional syslog as well. These can also be sent
  as traps which might be handy to tiggle a beeper or celltext. These, the
  sysstats files and cryptostats files reveal the ambient health of a busy
  server, monitor traffic and error counts and spot crypto attacks.

  2. Close inspection of the clock discipline behavior at long poll
  intervals (36 h) showed it not doing as well as it should. I redesigned
  the FLL loop to improve nominal accuracy from  several tens of
  milliseconds to something less than ten milliseconds.

  3. Autokey (again). The enhanced error checking was becoming a major
  pain. I found a way to toss out gobs of ugly fat code and replace the
  function with a much simpler and more comprehensive scheme. It resists
  bait-and-switch attacks and quickly detect cases when the protocol is
  not correctly synchronized.

  4. The interface code for the kernel PPS signal was not in sync with the
  kernel code itself. Some error checks were duplicated and some
  ineffective. I found none of the PPS-capable drivers, including the atom
  driver, do anything when the prefer peer fails; the kernel PPS signal
  remains in control. The atom driver now disables the kernel PPS when the
  prefer peer comes bum. This is important when the prefer peer is not a
  reference clock but a remote NTP server.

  5. The flake restrict bit turned out to be really interesting,
  especially with symmtric modes and of those especially those using
  Autokey. Small changes in the recovery procedures when packets are lost
  now avoid almost all scenarios which previously required protocol resets.

  6. I've always been a little uncomfortable when using the clock filter
  with long poll intervals because the samples become less and less
  correlated as the sample age exceeds the Allan intercept. Various
  schemes have been used over the years to cope with this fact. The latest
  one and the one that works the best is to use a modified sort metric
  where the delay is used when the age of the sample is less than the
  intercept and the sum of delay and dispersion above that. The net result
  is that, at small poll intervals the algorithm operates as a minimum
  filter, while at larger poll intervals it morphs to FIFO. Left
  unmodified, a sample could be used when twelve days old. This along with
  the FLL modifications has made a dramatic improvement at large poll
  intervals.

- [Backward Incompatible] The 'state' variable is no longer reported or
  available via ntpq output.  The following system status bit names
  have been changed:
  - sync_alarm -> leap_alarm
  - sync_atomic -> sync_pps
  - sync_lf_clock -> sync_lf_radio
  - sync_hf_clock -> sync_hf_radio
  - sync_uhf_clock -> sync_uhf_radio
  - sync_local_proto -> sync_local
  - sync_udp/time -> sync_other
  Other names have been changed as well.  See the change history for
  libntp/statestr.c for more details.
  Other backward-incompatible changes in ntpq include:
  - assID -> associd
  - rootdispersion -> rootdisp
  - pkt_head -> pkt_neader
  See the change history for other details.

* Updates and cleanup from Dave Mills.
* [Bug 995] Remove spurious ; from ntp-keygen.c.
* More cleanup and changes from Dave Mills.
* [Bug 980] Direct help to stdout.

---
(4.2.4p7) 2009/05/18 Released by Harlan Stenn <stenn@ntp.org>

* [Sec 1151] Remote exploit if autokey is enabled - CVE-2009-1252.
* [Bug 1187] Update the copyright date.
* [Bug 1191] ntpd fails on Win2000 - "Address already in use" after fix
  for [Sec 1149].

---
(4.2.4p7-RC7) 2009/05/12 Released by Harlan Stenn <stenn@ntp.org>

* ntp.isc.org -> ntp.org cleanup.
* [Bug 1178] Use prior FORCE_DNSRETRY behavior as needed at runtime,
  add configure --enable-ignore-dns-errors to be even more stubborn

---
(4.2.4p7-RC6) 2009/05/08 Released by Harlan Stenn <stenn@ntp.org>

* [Bug 784] Make --enable-linuxcaps the default when available
* [Bug 1179] error messages for -u/--user and -i lacking droproot
* Updated JJY reference clock driver from Takao Abe
* [Bug 1071] Log a message and exit before trying to use FD_SET with a
  descriptor larger than FD_SETSIZE, which will corrupt memory
* On corruption of the iface list head in add_interface, log and exit

---
(4.2.4p7-RC5) 2009/05/02 Released by Harlan Stenn <stenn@ntp.org>

* [Bug 1172] 4.2.4p7-RC{3,4} fail to build on linux.
* flock-build script unportable 'set -m' use removed

---
(4.2.4p7-RC4) 2009/04/29 Released by Harlan Stenn <stenn@ntp.org>

* [Bug 1167] use gcc -Winit-self only if it is understood

---
(4.2.4p7-RC3) 2009/04/22 Released by Harlan Stenn <stenn@ntp.org>

* [Bug 787] Bug fixes for 64-bit time_t on Windows
* [Bug 813] Conditional naming of Event
* [Bug 1147] System errors should be logged to msyslog()
* [Bug 1155] Fix compile problem on Windows with VS2005
* [Bug 1156] lock_thread_to_processor() should be declared in header
* [Bug 1157] quiet OpenSSL warnings, clean up configure.ac
* [Bug 1158] support for aix6.1
* [Bug 1160] MacOS X is like BSD regarding F_SETOWN

---
(4.2.4p7-RC2) 2009/04/09 Released by Harlan Stenn <stenn@ntp.org>

* [Sec 1144] limited buffer overflow in ntpq.  CVE-2009-0159
* [Sec 1149] use SO_EXCLUSIVEADDRUSE on Windows

---
(4.2.4p7-RC1) 2009/03/30 Released by Harlan Stenn <stenn@ntp.org>

* [Bug 1131] UDP sockets should not use SIGPOLL on Solaris.
* build system email address cleanup
* [Bug 774] parsesolaris.c does not compile under the new Solaris
* [Bug 873] Windows serial refclock proper TTY line discipline emulation
* [Bug 1014] Enable building with VC9 (in Visual Studio 2008,
  Visual C++ 2008, or SDK)
* [Bug 1117] Deferred interface binding under Windows works only correctly
  if FORCE_DNSRETRY is defined
* [BUG 1124] Lock QueryPerformanceCounter() client threads to same CPU
* DPRINTF macro made safer, always evaluates to a statement and will not
  misassociate an else which follows the macro.

---
(4.2.4p6) 2009/01/08 Released by Harlan Stenn <stenn@ntp.org>

* [Bug 1113] Fixed build errors with recent versions of openSSL. 
* [Sec 1111] Fix incorrect check of EVP_VerifyFinal()'s return value.
* Update the copyright year.

---
(4.2.4p5) 2008/08/17 Released by Harlan Stenn <stenn@ntp.org>

* [BUG 1051] Month off by one in leap second message written to clockstats
  file fixed.
* [Bug 450] Windows only: Under original Windows NT we must not discard the
  wildcard socket to workaround a bug in NT's getsockname().
* [Bug 1038] Built-in getpass() function also prompts for password if
  not built with DEBUG.
* [Bug 841] Obsolete the "dynamic" keyword and make deferred binding
  to local interfaces the default.
  Emit a warning if that keyword is used for configuration.
* [Bug 959] Refclock on Windows not properly releasing recvbuffs.
* [Bug 993] Fix memory leak when fetching system messages.
* much cleanup, fixes, and changes from Dave Mills.
* ntp_control.c: LEAPTAB is a filestamp, not an unsigned.  From Dave Mills.
* ntp_config.c: ntp_minpoll fixes from Dave Mills.
* ntp-keygen updates from Dave Mills.
* refresh epoch, throttle, and leap cleanup from Dave Mills.
* Documentation cleanup from Dave Mills.
* [Bug 918] Only use a native md5.h if MD5Init() is available.
* [Bug 979] Provide ntptimeval if it is not otherwise present.
* [Bug 634] Re-instantiate syslog() and logfiles after the daemon fork.
* [Bug 952] Use md5 code with a friendlier license.
* [Bug 977] Fix mismatching #ifdefs for builds without IPv6.
* [Bug 830] Fix the checking order of the interface options.
* Clean up the logfile/syslog setup.
* [Bug 970] Lose obsolete -g flag to ntp-keygen.
* The -e flag to ntp-keygen can write GQ keys now, too.
* ntp_proto.c: sys_survivors and hpoll cleanup from Dave Mills.
* ntp_loopfilter.c: sys_poll cleanup from Dave Mills.
* refclock_wwv.c: maximum-likelihood digit and DSYNC fixes from Dave Mills.
* [Bug 967] preemptable associations are lost forever on a step.
* ntp_config.c: [CID 48] missing "else" clause.
* [Bug 833] ntpq config keyword is quote-mark unfriendly.
* Rename the ntpq "config" keyword to ":config".
* Dave Mills shifted some orphan processing.
* Fix typos in the [Bug 963] patch.
* bootstrap: squawk if genver fails.  Use -f with cp in case Dave does a chown.
* Remove obsolete simulator command-line options.
* ntp_request.c: [CID 36] zero sin_zero.
* [Bug 963] get_systime() is too noisy.
* [Bug 960] spurious syslog:crypto_setup:spurious crypto command
* [Bug 964] Change *-*-linux* to *-*-*linux* to allow for uclinux.
* Changes from Dave Mills:
  - ntp_util.c: cleanup.
  - ntp_timer.c: watch the non-burst packet rate.
  - ntp_request.c: cleanup.
  - ntp_restrict.c: RES_LIMITED cleanup.
  - ntp_proto.c: RES_LIMITED, rate bucktes, counters, overall cleanup.
  - ntp_peer.c: disallow peer_unconfig().
  - ntp_monitor.c: RES_LIMITED cleanup.
  - ntp_loopfilter.c: poll interval cleanup.
  - ntp_crypto.c: volley -> retry.  Cleanup TAI leap message.
  - ntp_config: average and minimum are ^2 values.
  - ntpdc: unknownversion is really "declined", not "bad version".
  - Packet retry cleanup.
* [Bug 961] refclock_tpro.c:tpro_poll() calls refclock_receive() twice.
* [Bug 957] Windows only: Let command line parameters from the Windows SCM GUI
  override the standard parameters from the ImagePath registry key.
* Added HAVE_INT32_T to the Windows config.h to avoid duplicate definitions.
* Work around a VPATH difference in FreeBSD's 'make' command.
* Update bugreport URL.
* Update -I documentation.
* [Bug 713] Fix bug reporting information.
* A bug in the application of the negative-sawtooth for 12 channel receivers. 
* The removal of unneeded startup code used for the original LinuxPPS, it now
  conforms to the PPSAPI and does not need special code.  
* ntp-keygen.c: Coverity fixes [CID 33,47].
* Volley cleanup from Dave Mills.
* Fuzz cleanup from Dave Mills.
* [Bug 861] Leap second cleanups from Dave Mills.
* ntpsim.c: add missing protypes and fix [CID 34], a nit.
* Upgraded bison at UDel.
* Update br-flock and flock-build machine lists.
* [Bug 752] QoS: add parse/config handling code. 
* Fix the #include order in tickadj.c for picky machines.
* [Bug 752] QoS: On some systems, netinet/ip.h needs netinet/ip_systm.h.
* [Bug 752] Update the QoS tagging (code only - configuration to follow).
* Orphan mode and other protocol cleanup from Dave Mills.
* Documentation cleanup from Dave Mills.
* [Bug 940] ntp-keygen uses -v.  Disallow it as a shortcut for --version.
* more cleanup to ntp_lineeditlibs.m4.
* Documentation updates from Dave Mills.
* -ledit cleanup for ntpdc and ntpq.
* Association and other cleanup from Dave Mills.
* NTP_UNREACH changes from Dave Mills.
* Fix the readline history test.
* [Bug 931] Require -lreadline to be asked for explicitly.
* [Bug 764] When looking for -lreadline support, also try using -lncurses.
* [Bug 909] Fix int32_t errors for ntohl().
* [Bug 376/214] Enhancements to support multiple if names and IP addresses.
* [Bug 929] int32_t is undefined on Windows.  Casting wrong.
* [Bug 928] readlink missing braces.
* [Bug 788] Update macros to support VS 2005.
* ntpd/ntp_timer.c: add missing sys_tai parameter for debug printf
* [Bug 917] config parse leaves files open
* [Bug 912] detect conflicting enable/disable configuration on interfaces
  sharing an IP address
* [Bug 771] compare scopeid if available for IPv6 addresses
* Lose obsolete crypto subcommands (Dave Mills).
* WWV is an HF source, not an LF source (Dave Mills).
* [Bug 899] Only show -i/--jaildir -u/--user options if we HAVE_DROPROOT.
* [Bug 916] 'cryptosw' is undefined if built without OpenSSL.
* [Bug 891] 'restrict' config file keyword does not work (partial fix).
* [Bug 890] the crypto command seems to be required now.
* [Bug 915] ntpd cores during processing of x509 certificates.
* Crypto lint cleanup from Dave Mills.
* [Bug 897] Check RAND_status() - we may not need a .rnd file.
* Crypto cleanup from Dave Mills.
* [Bug 911] Fix error message in cmd_args.c.
* [Bug 895] Log assertion failures via syslog(), not stderr.
* Documentation updates from Dave Mills.
* Crypto cleanup from Dave Mills.
* [Bug 905] ntp_crypto.c fails to compile without -DDEBUG.
* Avoid double peer stats logging.
* ntp-keygen cleanup from Dave Mills.
* libopts needs to be built after ElectricFence.
* [Bug 894] Initialize keysdir before calling crypto_setup().
* Calysto cleanup for ntpq.
* ntp-keygen -i takes an arg.
* Cleanup and fixes from Dave Mills.
* [Bug 887] Fix error in ntp_types.h (for sizeof int != 4).
* Bug 880 bug fixes for Windows build
* Improve Calysto support.
* The "revoke" parameter is a crypto command.
* The driftfile wander threshold is a real number.
* [Bug 850] Fix the wander threshold parameter on the driftfile command.
* ntp_io.c: Dead code cleanup - Coverity View 19.
* Leap file related cleanup from Dave Mills.
* ntp_peer.c: Set peer->srcadr before (not after) calling set_peerdstadr().
* Initialize offset in leap_file() - Coverity View 17.
* Use the correct stratum on KISS codes.
* Fuzz bits cleanup.
* Show more digits in some debug printf's.
* Use drift_file_sw internally to control writing the drift file.
* Implement the wander_threshold option for the driftfile config keyword.
* reformat ntp_control.c; do not use c++ // comments.
* [Bug 629] Undo bug #629 fixes as they cause more problems than were  being
  solved
* Changes from Dave Mills: in/out-bound data rates, leapsecond cleanup,
  driftfile write cleanup, packet buffer length checks, documentation updates.
* More assertion checks and malloc()->emalloc(), courtesy of Calysto.
* [Bug 864] Place ntpd service in maintenance mode if using SMF on Solaris
* [Bug 862] includefile nesting; preserve phonelist on reconfig.
* [Bug 604] ntpd regularly dies on linux/alpha.
* more leap second infrastructure fixes from Dave Mills.
* [Bug 858] recent leapfile changes broke non-OpenSSL builds.
* Use emalloc() instead of malloc() in refclock_datum.c (Calysto).
* Start using 'design by contract' assertions.
* [Bug 767] Fast sync to refclocks wanted.
* Allow null driftfile.
* Use YYERROR_VERBOSE for the new parser, and fix related BUILT_SOURCES.
* [Bug 629] changes to ensure broadcast works including on wildcard addresses
* [Bug 853] get_node() must return a pointer to maximally-aligned memory.
* Initial leap file fixes from Dave Mills.
* [Bug 858] Recent leapfile changes broke without OPENSSL.
* Use a char for DIR_SEP, not a string.
* [Bug 850] driftfile parsing changes.
* driftfile maintenance changes from Dave Mills.  Use clock_phi instead of
  stats_write_tolerance.
* [Bug 828] refid string not being parsed correctly.
* [Bug 846] Correct includefile parsing.
* [Bug 827] New parsing code does not handle "fudge" correctly.
* Enable debugging capability in the config parser.
* [Bug 839] Crypto password not read from ntp.conf.
* Have autogen produce writable output files.
* [Bug 825] Correct logconfig -/+ keyword processing.
* [Bug 828] Correct parsing of " delimited strings.
* Cleanup FILE * usage after fclose() in ntp_filegen.c.
* [Bug 843] Windows Completion port code was incorrectly merged from -stable.
* [Bug 840] do fudge configuration AFTER peers (thus refclocks) have been
  configured.
* [Bug 824] Added new parser modules to the Windows project file.
* [Bug 832] Add libisc/log.c headers to the distribution.
* [Bug 808] Only write the drift file if we are in state 4.
* Initial import of libisc/log.c and friends.
* [Bug 826] Fix redefinition of PI.
* [Bug 825] ntp_scanner.c needs to #include <config.h> .
* [Bug 824] New parser code has some build problems with the SIM code.
* [Bug 817] Use longnames for setting ntp variables on the command-line;
  Allowing '-v' with and without an arg to disambiguate usage is error-prone.
* [Bug 822] set progname once, early.
* [Bug 819] remove erroneous #if 0 in Windows completion port code.
* The new config code missed an #ifdef for building without refclocks.
* Distribute some files needed by the new config parsing code.
* [Bug 819] Timeout for WaitForMultipleObjects was 500ms instead of INFINITE
* Use autogen 5.9.1.
* Fix clktest command-line arg processing.'
* Audio documentation updates from Dave Mills.
* New config file parsing code, from Sachin Kamboj.
* fuzz bit cleanup from Dave Mills.
* replay cleanup from Dave Mills.
* [Bug 542] Tolerate missing directory separator at EO statsdir.
* [Bug 812] ntpd should drop supplementary groups.
* [Bug 815] Fix warning compiling 4.2.5p22 under Windows with VC6.
* [Bug 740] Fix kernel/daemon startup drift anomaly.
* refclock_wwv.c fixes from Dave Mills.
* [Bug 810] Fix ntp-keygen documentation.
* [Bug 787] Bug fixes for 64-bit time_t on Windows.
* [Bug 796] Clean up duplicate #defines in ntp_control.c.
* [Bug 569] Use the correct precision for the Leitch CSD-5300.
* [Bug 795] Moved declaration of variable to top of function.
* [Bug 798] ntpq [p typo crashes ntpq/ntpdc.
* [Bug 786] Fix refclock_bancomm.c on Solaris.
* [Bug 774] parsesolaris.c does not compile under the new Solaris.
* [Bug 782] Remove P() macros from Windows files.
* [Bug 778] ntpd fails to lock with drift=+500 when started with drift=-500.
* [Bug 592] Trimble Thunderbolt GPS support.
* IRIG, CHU, WWV, WWVB refclock improvements from Dave Mills.
* [Bug 757] Lose ULONG_CONST().
* [Bug 756] Require ANSI C (function prototypes).
* codec (audio) and ICOM changes from Dave Mills.

---

* [Bug 450] Windows only: Under original Windows NT we must not discard the
  wildcard socket to workaround a bug in NT's getsockname().
* [Bug 1038] Built-in getpass() function also prompts for password if
  not built with DEBUG.
* [Bug 841] Obsolete the "dynamic" keyword and make deferred binding
  to local interfaces the default.
  Emit a warning if that keyword is used for configuration.
* [Bug 959] Refclock on Windows not properly releasing recvbuffs.
* [Bug 993] Fix memory leak when fetching system messages.
* [Bug 987] Wake up the resolver thread/process when a new interface has
  become available.
* Correctly apply negative-sawtooth for oncore 12 channel receiver.
* Startup code for original LinuxPPS removed.  LinuxPPS now conforms to
  the PPSAPI.
* [Bug 1000] allow implicit receive buffer allocation for Windows.
  fixes startup for windows systems with many interfaces.
  reduces dropped packets on network bursts.
  additionally fix timer() starvation during high load.
* [Bug 990] drop minimum time restriction for interface update interval.
* [Bug 977] Fix mismatching #ifdefs for builds without IPv6.
* Update the copyright year.
* Build system cleanup (make autogen-generated files writable).
* [Bug 957] Windows only: Let command line parameters from the Windows SCM GUI
  override the standard parameters from the ImagePath registry key.
* Fixes for ntpdate:
* [Bug 532] nptdate timeout is too long if several servers are supplied.
* [Bug 698] timeBeginPeriod is called without timeEndPeriod in some NTP tools.
* [Bug 857] ntpdate debug mode adjusts system clock when it shouldn't.
* [Bug 908] ntpdate crashes sometimes.
* [Bug 982] ntpdate(and ntptimeset) buffer overrun if HAVE_POLL_H isn't set
  (dup of 908).
* [Bug 997] ntpdate buffer too small and unsafe.
* ntpdate.c: Under Windows check whether NTP port in use under same conditions
  as under other OSs.
* ntpdate.c: Fixed some typos and indents (tabs/spaces).

(4.2.4p4) Released by Harlan Stenn <stenn@ntp.org>

* [Bug 902] Fix problems with the -6 flag.
* Updated include/copyright.def (owner and year).
* [Bug 878] Avoid ntpdc use of refid value as unterminated string.
* [Bug 881] Corrected display of pll offset on 64bit systems.
* [Bug 886] Corrected sign handling on 64bit in ntpdc loopinfo command.
* [Bug 889] avoid malloc() interrupted by SIGIO risk
* ntpd/refclock_parse.c: cleanup shutdown while the file descriptor is still
  open.
* [Bug 885] use emalloc() to get a message at the end of the memory
  unsigned types cannot be less than 0
  default_ai_family is a short
  lose trailing , from enum list
  clarify ntp_restrict.c for easier automated analysis
* [Bug 884] don't access recv buffers after having them passed to the free
  list.
* [Bug 882] allow loopback interfaces to share addresses with other
  interfaces.

---
(4.2.4p3) Released by Harlan Stenn <stenn@ntp.org>

* [Bug 863] unable to stop ntpd on Windows as the handle reference for events
  changed

---
(4.2.4p2) Released by Harlan Stenn <stenn@ntp.org>

* [Bug 854] Broadcast address was not correctly set for interface addresses
* [Bug 829] reduce syslog noise, while there fix Enabled/Disable logging
  to reflect the actual configuration.
* [Bug 795] Moved declaration of variable to top of function.
* [Bug 789] Fix multicast client crypto authentication and make sure arriving
  multicast packets do not disturb the autokey dance.
* [Bug 785] improve handling of multicast interfaces
  (multicast routers still need to run a multicast routing software/daemon)
* ntpd/refclock_parse.c: cleanup shutdown while the file descriptor is still
  open.
* [Bug 885] use emalloc() to get a message at the end of the memory
  unsigned types cannot be less than 0
  default_ai_family is a short
  lose trailing , from enum list
* [Bug 884] don't access recv buffers after having them passed to the free list.
* [Bug 882] allow loopback interfaces to share addresses with other interfaces.
* [Bug 527] Don't write from source address length to wrong location
* Upgraded autogen and libopts.
* [Bug 811] ntpd should not read a .ntprc file.

---
(4.2.4p1) (skipped)

---
(4.2.4p0) Released by Harlan Stenn <stenn@ntp.org>

* [Bug 793] Update Hans Lambermont's email address in ntpsweep.
* [Bug 776] Remove unimplemented "rate" flag from ntpdate.
* [Bug 586] Avoid lookups if AI_NUMERICHOST is set.
* [Bug 770] Fix numeric parameters to ntp-keygen (Alain Guibert).
* [Bug 768] Fix io_setbclient() error message.
* [Bug 765] Use net_bind_service capability on linux.
* [Bug 760] The background resolver must be aware of the 'dynamic' keyword.
* [Bug 753] make union timestamp anonymous (Philip Prindeville).
* confopt.html: move description for "dynamic" keyword into the right section.
* pick the right type for the recv*() length argument.

---
(4.2.4) Released by Harlan Stenn <stenn@ntp.org>

* monopt.html fixes from Dave Mills.
* [Bug 452] Do not report kernel PLL/FLL flips.
* [Bug 746] Expert mouseCLOCK USB v2.0 support added.'
* driver8.html updates.
* [Bug 747] Drop <NOBR> tags from ntpdc.html.
* sntp now uses the returned precision to control decimal places.
* sntp -u will use an unprivileged port for its queries.
* [Bug 741] "burst" doesn't work with !unfit peers.
* [Bug 735] Fix a make/gmake VPATH issue on Solaris.
* [Bug 739] ntpd -x should not take an argument.
* [Bug 737] Some systems need help providing struct iovec.
* [Bug 717] Fix libopts compile problem.
* [Bug 728] parse documentation fixes.
* [Bug 734] setsockopt(..., IP_MULTICAST_IF, ...) fails on 64-bit platforms.
* [Bug 732] C-DEX JST2000 patch from Hideo Kuramatsu.
* [Bug 721] check for __ss_family and __ss_len separately.
* [Bug 666] ntpq opeers displays jitter rather than dispersion.
* [Bug 718] Use the recommended type for the saddrlen arg to getsockname().
* [Bug 715] Fix a multicast issue under Linux.
* [Bug 690] Fix a Windows DNS lookup buffer overflow.
* [Bug 670] Resolved a Windows issue with the dynamic interface rescan code.
* K&R C support is being deprecated.
* [Bug 714] ntpq -p should conflict with -i, not -c.
* WWV refclock improvements from Dave Mills.
* [Bug 708] Use thread affinity only for the clock interpolation thread.
* [Bug 706] ntpd can be running several times in parallel.
* [Bug 704] Documentation typos.
* [Bug 701] coverity: NULL dereference in ntp_peer.c
* [Bug 695] libopts does not protect against macro collisions.
* [Bug 693] __adjtimex is independent of ntp_{adj,get}time.
* [Bug 692] sys_limitrejected was not being incremented.
* [Bug 691] restrictions() assumption not always valid.
* [Bug 689] Deprecate HEATH GC-1001 II; the driver never worked.
* [Bug 688] Fix documentation typos.
* [Bug 686] Handle leap seconds better under Windows.
* [Bug 685] Use the Windows multimedia timer.
* [Bug 684] Only allow debug options if debugging is enabled.
* [Bug 683] Use the right version string.
* [Bug 680] Fix the generated version string on Windows.
* [Bug 678] Use the correct size for control messages.
* [Bug 677] Do not check uint_t in configure.ac.
* [Bug 676] Use the right value for msg_namelen.
* [Bug 675] Make sure ntpd builds without debugging.
* [Bug 672] Fix cross-platform structure padding/size differences.
* [Bug 660] New TIMESTAMP code fails tp build on Solaris Express.
* [Bug 659] libopts does not build under Windows.
* [Bug 658] HP-UX with cc needs -Wp,-H8166 in CFLAGS.
* [Bug 656] ntpdate doesn't work with multicast address.
* [Bug 638] STREAMS_TLI is deprecated - remove it.
* [Bug 635] Fix tOptions definition.
* [Bug 628] Fallback to ntp discipline not working for large offsets.
* [Bug 622] Dynamic interface tracking for ntpd.
* [Bug 603] Don't link with libelf if it's not needed.
* [Bug 523] ntpd service under Windows does't shut down properly.
* [Bug 500] sntp should always be built.
* [Bug 479] Fix the -P option.
* [Bug 421] Support the bc637PCI-U card.
* [Bug 342] Deprecate broken TRAK refclock driver.
* [Bug 340] Deprecate broken MSF EES refclock driver.
* [Bug 153] Don't do DNS lookups on address masks.
* [Bug 143] Fix interrupted system call on HP-UX.
* [Bug 42] Distribution tarballs should be signed.
* Support separate PPS devices for PARSE refclocks.
* [Bug 637, 51?] Dynamic interface scanning can now be done.
* Options processing now uses GNU AutoGen.

---
(4.2.2p4) Released by Harlan Stenn <stenn@ntp.org>

* [Bug 710] compat getnameinfo() has off-by-one error
* [Bug 690] Buffer overflow in Windows when doing DNS Lookups

---
(4.2.2p3) Released by Harlan Stenn <stenn@ntp.org>

* Make the ChangeLog file cleaner and easier to read
* [Bug 601] ntpq's decodeint uses an extra level of indirection
* [Bug 657] Different OSes need different sized args for IP_MULTICAST_LOOP
* release engineering/build changes
* Documentation fixes
* Get sntp working under AIX-5

---
(4.2.2p2) (broken)

* Get sntp working under AIX-5

---
(4.2.2p1)

* [Bug 661] Use environment variable to specify the base path to openssl.
* Resolve an ambiguity in the copyright notice
* Added some new documentation files
* URL cleanup in the documentation
* [Bug 657]: IP_MULTICAST_LOOP uses a u_char value/size
* quiet gcc4 complaints
* more Coverity fixes
* [Bug 614] manage file descriptors better
* [Bug 632] update kernel PPS offsets when PPS offset is re-configured
* [Bug 637] Ignore UP in*addr_any interfaces
* [Bug 633] Avoid writing files in srcdir
* release engineering/build changes

---
(4.2.2)

* SNTP
* Many bugfixes
* Implements the current "goal state" of NTPv4
* Autokey improvements
* Much better IPv6 support
* [Bug 360] ntpd loses handles with LAN connection disabled.
* [Bug 239] Fix intermittent autokey failure with multicast clients.
* Rewrite of the multicast code
* New version numbering scheme

---
(4.2.0)

* More stuff than I have time to document
* IPv6 support
* Bugfixes
* call-gap filtering
* wwv and chu refclock improvements
* OpenSSL integration

---
(4.1.2)

* clock state machine bugfix
* Lose the source port check on incoming packets
* (x)ntpdc compatibility patch
* Virtual IP improvements
* ntp_loopfilter fixes and improvements
* ntpdc improvements
* GOES refclock fix
* JJY driver
* Jupiter refclock fixes
* Neoclock4X refclock fixes
* AIX 5 port
* bsdi port fixes
* Cray unicos port upgrade
* HP MPE/iX port
* Win/NT port upgrade
* Dynix PTX port fixes
* Document conversion from CVS to BK
* readline support for ntpq

---
(4.1.0)

* CERT problem fixed (99k23)

* Huff-n-Puff filter
* Preparation for OpenSSL support
* Resolver changes/improvements are not backward compatible with mode 7
  requests (which are implementation-specific anyway)
* leap second stuff
* manycast should work now
* ntp-genkeys does new good things.
* scripts/ntp-close
* PPS cleanup and improvements
* readline support for ntpdc
* Crypto/authentication rewrite
* WINNT builds with MD5 by default
* WINNT no longer requires Perl for building with Visual C++ 6.0
* algorithmic improvements, bugfixes
* Solaris dosynctodr info update
* html/pic/* is *lots* smaller
* New/updated drivers: Forum Graphic GPS, WWV/H, Heath GC-100 II, HOPF
  serial and PCI, ONCORE, ulink331
* Rewrite of the audio drivers

---
(4.0.99)

* Driver updates: CHU, DCF, GPS/VME, Oncore, PCF, Ulink, WWVB, burst
  If you use the ONCORE driver with a HARDPPS kernel module,
  you *must* have a properly specified:
	pps <filename> [assert/clear] [hardpps]
  line in the /etc/ntp.conf file.
* PARSE cleanup
* PPS cleanup
* ntpd, ntpq, ntpdate cleanup and fixes
* NT port improvements
* AIX, BSDI, DEC OSF, FreeBSD, NetBSD, Reliant, SCO, Solaris port improvements

---
(4.0.98)

* Solaris kernel FLL bug is fixed in 106541-07
* Bug/lint cleanup
* PPS cleanup
* ReliantUNIX patches
* NetInfo support
* Ultralink driver
* Trimble OEM Ace-II support
* DCF77 power choices
* Oncore improvements

---
(4.0.97)

* NT patches
* AIX,SunOS,IRIX portability
* NeXT portability
* ntptimeset utility added
* cygwin portability patches

---
(4.0.96)

* -lnsl, -lsocket, -lgen configuration patches
* Y2K patches from AT&T
* Linux portability cruft

---
(4.0.95)

* NT port cleanup/replacement
* a few portability fixes
* VARITEXT Parse clock added

---
(4.0.94)

* PPS updates (including ntp.config options)
* Lose the old DES stuff in favor of the (optional) RSAREF stuff
* html cleanup/updates
* numerous drivers cleaned up
* numerous portability patches and code cleanup

---
(4.0.93)

* Oncore refclock needs PPS or one of two ioctls.
* Don't make ntptime under Linux.  It doesn't compile for too many folks.
* Autokey cleanup
* ReliantUnix patches
* html cleanup
* tickadj cleanup
* PARSE cleanup
* IRIX -n32 cleanup
* byte order cleanup
* ntptrace improvements and patches
* ntpdc improvements and patches
* PPS cleanup
* mx4200 cleanup
* New clock state machine
* SCO cleanup
* Skip alias interfaces

---
(4.0.92)

* chronolog and dumbclock refclocks
* SCO updates
* Cleanup/bugfixes
* Y2K patches
* Updated palisade driver
* Plug memory leak
* wharton kernel clock
* Oncore clock upgrades
* NMEA clock improvements
* PPS improvements
* AIX portability patches

---
(4.0.91)

* New ONCORE driver
* New MX4200 driver
* Palisade improvements
* config file bugfixes and problem reporting
* autoconf upgrade and cleanup
* HP-UX, IRIX lint cleanup
* AIX portability patches
* NT cleanup

---
(4.0.90)

* Nanoseconds
* New palisade driver
* New Oncore driver

---
(4.0.73)

* README.hackers added
* PARSE driver is working again
* Solaris 2.6 has nasty kernel bugs.  DO NOT enable pll!
* DES is out of the distribution.

---
(4.0.72)

* K&R C compiling should work again.
* IRIG patches.
* MX4200 driver patches.
* Jupiter driver added.
* Palisade driver added.  Needs work (ANSI, ntoh/hton, sizeof double, ???)<|MERGE_RESOLUTION|>--- conflicted
+++ resolved
@@ -1,13 +1,10 @@
-<<<<<<< HEAD
 * [Bug 1343] ntpd/ntp_io.c close_fd() does not compile on Solaris 7.
+* [Bug 1353] ntpq "rv 0 settimeofday" always shows UNKNOWN on unix.
 * Do not attempt to execute built binaries from ntpd/Makefile when
   cross-compiling (keyword-gen and ntpd --saveconfigquit).
 * sntp/main.c: Remove duplicate global adr_buf[] (also defined in
   networking.c) which Piotr Grudzinski identified breaking his build.
 * Correct in6addr_any test in configure.ac to attempt link too.
-=======
-* [Bug 1353] ntpq "rv 0 settimeofday" always shows UNKNOWN on unix.
->>>>>>> 498820a1
 (4.2.5p235-RC) 2009/10/18 Released by Harlan Stenn <stenn@ntp.org>
 * [Bug 1343] lib/isc build breaks on systems without IPv6 headers.
 (4.2.5p234-RC) 2009/10/16 Released by Harlan Stenn <stenn@ntp.org>
