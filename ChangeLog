--- conflicted
+++ resolved
@@ -1,20 +1,15 @@
 ---
 
-<<<<<<< HEAD
 * [Bug 1503] Auto-enabling of monitor for "restrict ... limited" wrong.
 * [Bug 1504] ntpdate tickles ntpd "discard minimum 1" rate limit if
   "restrict ... limited" is used.
 * [Bug 1518] Windows ntpd should lock to one processor more
   conservatively.
-
----
-(4.2.6p1) 2010/04/09 Released by Harlan Stenn <stenn@ntp.org>
-=======
 * [Bug 1522] Enable range syntax "trustedkey (301 ... 399)".
 * Update html/authopt.html controlkey, requestkey, and trustedkey docs.
 
 ---
->>>>>>> a3598948
+(4.2.6p1) 2010/04/09 Released by Harlan Stenn <stenn@ntp.org>
 (4.2.6p1-RC6) 2010/03/31 Released by Harlan Stenn <stenn@ntp.org>
 
 * [Bug 1514] Typo in ntp_proto.c: fabs(foo < .4) should be fabs(foo) < .4.
