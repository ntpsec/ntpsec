(4.3.20) 2015/04/26 Released by Harlan Stenn <stenn@ntp.org>
Below are from 4.2.8p3:
* CID 1295478: Quiet a pedantic potential error from the fix for Bug 2776.
* CID 1269537: Clean up a line of dead code in getShmTime().
* ntpq.c cleanup.
* Improve the ntpq documentation around the controlkey keyid.
* autogen-5.18.5.
(4.3.19) 2015/04/25 Released by Harlan Stenn <stenn@ntp.org>
Below are from 4.2.8p3:
* [Bug 2804] Fix regression in previous fix.
(4.3.18) 2015/04/24 Released by Harlan Stenn <stenn@ntp.org>
Below are from 4.2.8p3:
* [Bug 2776] Improve ntpq's 'help keytype'.
* [Bug 2800] refclock_true.c true_debug() can't open debug log because
  of incompatible open/fdopen parameters.
* [Bug 2804] install-local-data assumes GNU 'find' semantics.
(4.3.17) 2015/04/23 Released by Harlan Stenn <stenn@ntp.org>
Below are from 4.2.8p3:
* [Bug 2776] Improve ntpq's 'help keytype' on pre-OpenSSL 1.0.
(4.3.16) 2015/04/22 Released by Harlan Stenn <stenn@ntp.org>
Below are from 4.2.8p3:
* [Bug 2776] Improve ntpq's 'help keytype'.
* [Bug 2794] Clean up kernel clock status reports.
(4.3.15) 2015/04/20 Released by Harlan Stenn <stenn@ntp.org>
Below are from 4.2.8p3:
* [Bug 2804] install-local-data assumes GNU 'find' semantics.
* [Bug 2808] GPSD_JSON driver enhancements, step 1.
  Various improvements, see http://bugs.ntp.org/2808 for details.
  Changed libjsmn to a more recent version.
* [Bug 2810] refclock_shm.c memory barrier code needs tweaks for QNX.
(4.3.14) 2015/04/07 Released by Harlan Stenn <stenn@ntp.org>
Below are from 4.2.8p2:
* [Sec 2779] ntpd accepts unauthenticated packets with symmetric key crypto.
* [Sec 2781] Authentication doesn't protect symmetric associations against
  DoS attacks.
(4.3.13) 2015/04/03 Released by Harlan Stenn <stenn@ntp.org>
Below are from 4.2.8p2:
* [Bug 2763] Fix for different thresholds for forward and backward steps.
(4.3.12) 2015/04/02 Released by Harlan Stenn <stenn@ntp.org>
* [Bug 2795] fixed some minor warnings.
Below are from 4.2.8p2:
* [Bug 2788] New flag -G (force_step_once).
* [Bug 2592] FLAG_TSTAMP_PPS cleanup for refclock_parse.c.
* [Bug 2794] Clean up kernel clock status reports.
* [Bug 2795] Cannot build without OpenSLL (on Win32).
  Provided a Win32 specific wrapper around libevent/arc4random.c.
* [Bug 2796] ntp-keygen crashes in 'getclock()' on Win32.
* [Bug 2797] ntp-keygen trapped in endless loop for MD5 keys
  on big-endian machines.
* [Bug 2798] sntp should decode and display the leap indicator.
* Simple cleanup to html/build.html
(4.3.11) 2015/03/29 Released by Harlan Stenn <stenn@ntp.org>
Below are from 4.2.8p2:
* [Bug 2346] "graceful termination" signals do not do peer cleanup.
* [Bug 2769] cleannup for update-leap
(4.3.10) 2015/03/22 Released by Harlan Stenn <stenn@ntp.org>
Below are from 4.2.8p2:
* [Bug 1787] DCF77's formerly "antenna" bit is "call bit" since 2003.
* [Bug 2769] New script: update-leap
* [Bug 2777] Fixed loops and decoding of Meinberg GPS satellite info.
  Removed non-ASCII characters from some copyright comments.
  Removed trailing whitespace.
  Updated definitions for Meinberg clocks from current Meinberg header files.
  Now use C99 fixed-width types and avoid non-ASCII characters in comments.
  Account for updated definitions pulled from Meinberg header files.
  Updated comments on Meinberg GPS receivers which are not only called GPS16x.
  Replaced some constant numbers by defines from ntp_calendar.h
  Modified creation of parse-specific variables for Meinberg devices
  in gps16x_message().
  Reworked mk_utcinfo() to avoid printing of ambiguous leap second dates.
  Modified mbg_tm_str() which now expexts an additional parameter controlling
  if the time status shall be printed.
* [Bug 2789] Quiet compiler warnings from libevent.
* [Bug 2790] If ntpd sets the Windows MM timer highest resolution
  pause briefly before measuring system clock precision to yield
  correct results.
* Comment from Juergen Perlinger in ntp_calendar.c to make the code clearer.
* Use predefined function types for parse driver functions
  used to set up function pointers.
  Account for changed prototype of parse_inp_fnc_t functions.
  Cast parse conversion results to appropriate types to avoid
  compiler warnings.
  Let ioctl() for Windows accept a (void *) to avoid compiler warnings
  when called with pointers to different types.
(4.3.9) 2015/03/16 Released by Harlan Stenn <stenn@ntp.org>
Below are from 4.2.8p2:
* [Bug 2763] Allow different thresholds for forward and backward steps.
(4.3.8) 2015/03/10 Released by Harlan Stenn <stenn@ntp.org>
* [Bug 2752] Update for mkver.bat for Windows from David Taylor.
  Account for release numbering scheme for 4.3.x and later.
Below are from 4.2.8p2:
* [Bug 2774] Unreasonably verbose printout - leap pending/warning
(4.3.7) 2015/03/07 Released by Harlan Stenn <stenn@ntp.org>
* [Bug 2784] Fix for 2782 uses clock_gettime() instead of time().
(4.3.6) 2015/03/06 Released by Harlan Stenn <stenn@ntp.org>
Below are from 4.2.8p2:
* [Bug 2782] Refactor refclock_shm.c, add memory barrier protection.
(4.3.5) 2015/03/05 Released by Harlan Stenn <stenn@ntp.org>
Below are from 4.2.8p2:
* [Bug 2783] Quiet autoconf warnings about missing AC_LANG_SOURCE.
(4.3.4) 2015/03/04 Released by Harlan Stenn <stenn@ntp.org>
Below are from 4.2.8p2:
* [Bug 2773] Early leap announcement from Palisade/Thunderbolt
* [Bug 2775] ntp-keygen.c fails to compile under Windows.
(4.3.3) 2015/02/28 Released by Harlan Stenn <stenn@ntp.org>
Below are from 4.2.8p2:
* [Bug 2751] jitter.h has stale copies of l_fp macros.
* [Bug 2756] ntpd hangs in startup with gcc 3.3.5 on ARM.
* [Bug 2757] Quiet compiler warnings.
* [Bug 2759] Expose nonvolatile/clk_wander_threshold to ntpq.
* [Bug 2766] ntp-keygen output files should not be world-readable.
* [Bug 2767] ntp-keygen -M should symlink to ntp.keys.
* [Bug 2771] nonvolatile value is documented in wrong units.
(4.3.2) 2015/02/25 Released by Harlan Stenn <stenn@ntp.org>
(4.3.1) 2015/02/21 Released by Harlan Stenn <stenn@ntp.org>
Below are from 4.2.8p2:
* [Bug 1960] setsockopt IPV6_MULTICAST_IF: Invalid argument.
* [Bug 2728] See if C99-style structure initialization works.
* [Bug 2749] ntp/lib/NTP/Util.pm needs update for ntpq -w, IPv6, .POOL. .
* [Bug 2751] jitter.h has stale copies of l_fp macros.
* [Bug 2757] Quiet compiler warnings.
(4.3.0) 2015/02/11 Released by Harlan Stenn <stenn@ntp.org>
From 4.2.8p2:
* [Bug 2747] Upgrade libevent to 2.1.5-beta.

ntp-4.3 begins.
---

* [Bug 2776] Improve ntpq's 'help keytype'.
* [Bug 2782] Refactor refclock_shm.c, add memory barrier protection.
* CID 1295478: Quiet a pedantic potential error from the fix for Bug 2776.
* CID 1269537: Clean up a line of dead code in getShmTime().
* [Bug 2794] Clean up kernel clock status reports.
* [Bug 2800] refclock_true.c true_debug() can't open debug log because
  of incompatible open/fdopen parameters.
* [Bug 2804] install-local-data assumes GNU 'find' semantics.
* [Bug 2808] GPSD_JSON driver enhancements, step 1.
  Various improvements, see http://bugs.ntp.org/2808 for details.
  Changed libjsmn to a more recent version.
<<<<<<< HEAD
* [Bug 2810] refclock_shm.c memory barrier code needs tweaks for QNX.
=======
* [Bug 2813] HP-UX needs -D__STDC_VERSION__=199901L and limits.h.
>>>>>>> 40c6bbc0
* Improve the ntpq documentation around the controlkey keyid.
* ntpq.c cleanup.
* autogen-5.18.5
---
(4.2.8p2) 2015/04/07 Released by Harlan Stenn <stenn@ntp.org>
(4.2.8p2-RC3) 2015/04/03 Released by Harlan Stenn <stenn@ntp.org>

* [Bug 2763] Fix for different thresholds for forward and backward steps.
---
(4.2.8p2-RC2) 2015/04/03 Released by Harlan Stenn <stenn@ntp.org>

* [Bug 2592] FLAG_TSTAMP_PPS cleanup for refclock_parse.c.
* [Bug 2769] New script: update-leap
* [Bug 2769] cleannup for update-leap
* [Bug 2788] New flag -G (force_step_once).
* [Bug 2794] Clean up kernel clock status reports.
* [Bug 2795] Cannot build without OpenSLL (on Win32).
  Provided a Win32 specific wrapper around libevent/arc4random.c.
  fixed some minor warnings.
* [Bug 2796] ntp-keygen crashes in 'getclock()' on Win32.
* [Bug 2797] ntp-keygen trapped in endless loop for MD5 keys
  on big-endian machines.
* [Bug 2798] sntp should decode and display the leap indicator.
* Simple cleanup to html/build.html
---
(4.2.8p2-RC1) 2015/03/30 Released by Harlan Stenn <stenn@ntp.org>

* [Bug 2794] Don't let reports on normal kernel status changes
  look like errors.
* [Bug 2788] New flag -G (force_step_once).
* [Bug 2592] Account for PPS sources which can provide an accurate
  absolute time stamp, and status information.
  Fixed indention and removed trailing whitespace.
* [Bug 1787] DCF77's formerly "antenna" bit is "call bit" since 2003.
* [Bug 1960] setsockopt IPV6_MULTICAST_IF: Invalid argument.
* [Bug 2346] "graceful termination" signals do not do peer cleanup.
* [Bug 2728] See if C99-style structure initialization works.
* [Bug 2747] Upgrade libevent to 2.1.5-beta.
* [Bug 2749] ntp/lib/NTP/Util.pm needs update for ntpq -w, IPv6, .POOL. .
* [Bug 2751] jitter.h has stale copies of l_fp macros.
* [Bug 2756] ntpd hangs in startup with gcc 3.3.5 on ARM.
* [Bug 2757] Quiet compiler warnings.
* [Bug 2759] Expose nonvolatile/clk_wander_threshold to ntpq.
* [Bug 2763] Allow different thresholds for forward and backward steps.
* [Bug 2766] ntp-keygen output files should not be world-readable.
* [Bug 2767] ntp-keygen -M should symlink to ntp.keys.
* [Bug 2771] nonvolatile value is documented in wrong units.
* [Bug 2773] Early leap announcement from Palisade/Thunderbolt
* [Bug 2774] Unreasonably verbose printout - leap pending/warning
* [Bug 2775] ntp-keygen.c fails to compile under Windows.
* [Bug 2777] Fixed loops and decoding of Meinberg GPS satellite info.
  Removed non-ASCII characters from some copyright comments.
  Removed trailing whitespace.
  Updated definitions for Meinberg clocks from current Meinberg header files.
  Now use C99 fixed-width types and avoid non-ASCII characters in comments.
  Account for updated definitions pulled from Meinberg header files.
  Updated comments on Meinberg GPS receivers which are not only called GPS16x.
  Replaced some constant numbers by defines from ntp_calendar.h
  Modified creation of parse-specific variables for Meinberg devices
  in gps16x_message().
  Reworked mk_utcinfo() to avoid printing of ambiguous leap second dates.
  Modified mbg_tm_str() which now expexts an additional parameter controlling
  if the time status shall be printed.
* [Sec 2779] ntpd accepts unauthenticated packets with symmetric key crypto.
* [Sec 2781] Authentication doesn't protect symmetric associations against
  DoS attacks.
* [Bug 2783] Quiet autoconf warnings about missing AC_LANG_SOURCE.
* [Bug 2784] Fix for 2782 uses clock_gettime() instead of get_ostime().
* [Bug 2789] Quiet compiler warnings from libevent.
* [Bug 2790] If ntpd sets the Windows MM timer highest resolution
  pause briefly before measuring system clock precision to yield
  correct results.
* Comment from Juergen Perlinger in ntp_calendar.c to make the code clearer.
* Use predefined function types for parse driver functions
  used to set up function pointers.
  Account for changed prototype of parse_inp_fnc_t functions.
  Cast parse conversion results to appropriate types to avoid
  compiler warnings.
  Let ioctl() for Windows accept a (void *) to avoid compiler warnings
  when called with pointers to different types.
---
(4.2.8p1) 2015/02/04 Released by Harlan Stenn <stenn@ntp.org>

* Update the NEWS file.
* [Sec 2671] vallen in extension fields are not validated.
---
(4.2.8p1-RC2) 2015/01/29 Released by Harlan Stenn <stenn@ntp.org>

* [Bug 2627] shm refclock allows only two units with owner-only access
  rework: reverted sense of mode bit (so default reflects previous
  behaviour) and updated ducumentation.
* [Bug 2732] - Leap second not handled correctly on Windows 8
  use 'GetTickCount()' to get the true elapsed time of slew
  (This should work for all versions of Windows >= W2K)
* [Bug 2738] Missing buffer initialization in refclock_parse.c::parsestate().
* [Bug 2739] Parse driver with PPS enabled occasionally evaluates
  PPS timestamp with wrong sign.
  Removed some German umlauts.
* [Bug 2740] Removed some obsolete code from the parse driver.
* [Bug 2741] Incorrect buffer check in refclock_parse.c::parsestatus().
---
(4.2.8p1-RC1) 2015/01/24 Released by Harlan Stenn <stenn@ntp.org>

* Start the RC for 4.2.8p1.
* [Bug 2187] Update version number generation scripts.
* [Bug 2617] Fix sntp Usage documentation section.
* [Sec 2672] Code cleanup: On some OSes ::1 can be spoofed...
* [Bug 2736] Show error message if we cannot open the config file.
* Copyright update.
* Fix the package name.
---
(4.2.8p1-beta5) 2015/01/07 Released by Harlan Stenn <stenn@ntp.org>

* [Bug 2695] Windows build: __func__ not supported under Windows.
* [Bug 2728] Work around C99-style structure initialization code
  for older compilers, specifically Visual Studio prior to VS2013.
---
(4.2.8p1-beta4) 2015/01/04 Released by Harlan Stenn <stenn@ntp.org>

* [Bug 1084] PPSAPI for ntpd on Windows with DLL backends
* [Bug 2695] Build problem on Windows (sys/socket.h).
* [Bug 2715] mdnstries option for ntp.conf from NetBSD.
* Fix a regression introduced to timepps-Solaris.h as part of:
  [Bug 1206] Required compiler changes for Windows
  (4.2.5p181) 2009/06/06
---
(4.2.8p1-beta3) 2015/01/02 Released by Harlan Stenn <stenn@ntp.org>

* [Bug 2627] shm refclock allows only two units with owner-only access
  Use mode bit 0 to select public access for units >= 2 (units 0 & 1 are
  always private.
* [Bug 2681] Fix display of certificate EOValidity dates on 32-bit systems.
* [Bug 2695] 4.2.8 does not build on Windows.
* [bug 2700] mrulist stopped working in 4.2.8.
* [Bug 2706] libparse/info_trimble.c build dependencies are broken.
* [Bug 2713] variable type/cast, parameter name, general cleanup from NetBSD.
* [Bug 2714] libevent may need to be built independently of any build of sntp.
* [Bug 2715] mdnstries option for ntp.conf from NetBSD.
---
(4.2.8p1-beta2) 2014/12/27 Released by Harlan Stenn <stenn@ntp.org>

* [Bug 2674] Install sntp in sbin on NetBSD.
* [Bug 2693] ntp-keygen doesn't build without OpenSSL and sntp.
* [Bug 2707] Avoid a C90 extension in libjsmn/jsmn.c.
* [Bug 2709] see if we have a C99 compiler (not yet required).
---
(4.2.8p1-beta1) 2014/12/23 Released by Harlan Stenn <stenn@ntp.org>

* [Sec 2672] On some OSes ::1 can be spoofed, bypassing source IP ACLs.
* [Bug 2693] ntp-keygen doesn't build without OpenSSL.
* [Bug 2697] IN6_IS_ADDR_LOOPBACK build problems on some OSes.
* [Bug 2699] HAVE_SYS_SELECT_H is misspelled in refclock_gpsdjson.c.
---
(4.2.8) 2014/12/19 Released by Harlan Stenn <stenn@ntp.org>

* [Sec 730] Increase RSA_generate_key modulus.
* [Sec 2666] Use cryptographic random numbers for md5 key generation.
* [Sec 2667] buffer overflow in crypto_recv().
* [Sec 2668] buffer overflow in ctl_putdata().
* [Sec 2669] buffer overflow in configure().
* [Sec 2670] Missing return; from error clause.
* [Sec 2671] vallen in extension fields are not validated.
* [Sec 2672] On some OSes ::1 can be spoofed, bypassing source IP ACLs.
* [Bug 2691] Wrong variable name in refclock_ripencc.c.
(4.2.7p486-RC) 2014/12/18 Released by Harlan Stenn <stenn@ntp.org>
* [Bug 2687] RefClock 26/hpgps doesn't work at default line speed
(4.2.7p485-RC) 2014/12/12 Released by Harlan Stenn <stenn@ntp.org>
* [Bug 2686] refclock_gpsdjson needs strtoll(), which is not always present.
(4.2.7p484-RC) 2014/12/11 Released by Harlan Stenn <stenn@ntp.org>
(4.2.7p483) 2014/12/08 Released by Harlan Stenn <stenn@ntp.org>
* [Bug 2685] Better document the KOD file for sntp.
(4.2.7p482) 2014/12/02 Released by Harlan Stenn <stenn@ntp.org>
* [Bug 2641] sntp is installed in the wrong location in Solaris.
* [Bug 2678] nmea_control() now checks 'refclock_params()' result.
(4.2.7p481) 2014/11/22 Released by Harlan Stenn <stenn@ntp.org>
* [Bug 2314] Only enable PPS if kernel consumer binding succeeds.
* [Bug 2314] Kernel PPS binding EOPNOTSUPP is a failure condition.
* Rename pps_enable to hardpps_enable.
(4.2.7p480) 2014/11/21 Released by Harlan Stenn <stenn@ntp.org>
* [Bug 2677] PATH_MAX isn't #define'd under Windows.
  Regression from the patch fixing Bug 2639.
(4.2.7p479) 2014/11/15 Released by Harlan Stenn <stenn@ntp.org>
* [Bug 2651] Certificates with ASN timestamps w/ 4-digit years mis-parsed.
(4.2.7p478) 2014/11/14 Released by Harlan Stenn <stenn@ntp.org>
* [Sec 2630] buffer overrun in ntpq tokenize().
* [Bug 2639] Check return value of ntp_adjtime().
* [Bug 2650] includefile processing broken.
* [Bug 2661] ntpq crashes with mreadvar.
(4.2.7p477) 2014/11/13 Released by Harlan Stenn <stenn@ntp.org>
* [Bug 2657] Document that "restrict nopeer" intereferes with "pool".
(4.2.7p476) 2014/10/08 Released by Harlan Stenn <stenn@ntp.org>
* [Bug 2503] SHT utility outdated
(4.2.7p475) 2014/09/11 Released by Harlan Stenn <stenn@ntp.org>
* [Bug 2654] refclock_true.c doesn't identify the Mk III.
(4.2.7p474) 2014/09/10 Released by Harlan Stenn <stenn@ntp.org>
* [Bug 2536] ntpd sandboxing support (libseccomp2) cleanup.
* [Bug 2649] Clean up html/ page installation.
(4.2.7p473) 2014/09/06 Released by Harlan Stenn <stenn@ntp.org>
* [Bug 2649] Clean up html/ page installation.
(4.2.7p472) 2014/09/06 Released by Harlan Stenn <stenn@ntp.org>
* [Bug 2556] mrulist is missing from the generated ntpq man page.
(4.2.7p471) 2014/09/05 Released by Harlan Stenn <stenn@ntp.org>
* [Bug 2649] "make install" leaves wrong owner for files in html/.
* [Bug 2652] Windows hates directory names that contain a :.
(4.2.7p470) 2014/09/02 Released by Harlan Stenn <stenn@ntp.org>
* [Bug 2502] Autogen text replacement errors.
* autogen-5.18.5pre1
* html/ cleanups from Hal Murray.
(4.2.7p469) 2014/09/01 Released by Harlan Stenn <stenn@ntp.org>
* [Bug 2536] ntpd sandboxing support (libseccomp2) cleanup.
(4.2.7p468) 2014/08/31 Released by Harlan Stenn <stenn@ntp.org>
* [Bug 2556] ntpq man page cleanup.
* autogen-5.18.4
(4.2.7p467) 2014/08/28 Released by Harlan Stenn <stenn@ntp.org>
* [Bug 2639] Check return value of ntp_adjtime().
* [Bug 2640] STA_NANO can result in invalid ntv.constant.
(4.2.7p466) 2014/08/27 Released by Harlan Stenn <stenn@ntp.org>
* [Bug 2536] ntpd sandboxing support (libseccomp2) cleanup.
(4.2.7p465) 2014/08/23 Released by Harlan Stenn <stenn@ntp.org>
* [Bug 2538] NTP programs print exit code in help/usage text.
* [Bug 2595] Man page quirks: ntpdate references in ntpd.
* [Bug 2613] www.ntp.org/bugs.html tells folks to email doc bugs to DLM.
* [Bug 2636] Clutter in syslog if gpsd not running
   - found (hopefully) last cause for clutter in protocol version
   - log GPSD revision and release numbers with protocol version
(4.2.7p464) 2014/08/22 Released by Harlan Stenn <stenn@ntp.org>
* [Bug 2636] Fix coverity warning from previous patch.
(4.2.7p463) 2014/08/21 Released by Harlan Stenn <stenn@ntp.org>
* [Bug 2636] Clutter in syslog if gpsd not running
   - make driver work with GPSD protocol version 3.9
   - use exponential back-off for connection problems
   - implement rate-limit for syslog entries
(4.2.7p462) 2014/08/16 Released by Harlan Stenn <stenn@ntp.org>
* [Bug 2622] Synchronisation problem using SHM [...]
  Add 'control' function -- fudge values not available during start.
(4.2.7p461) 2014/08/14 Released by Harlan Stenn <stenn@ntp.org>
* [Bug 1128] ntpq truncates "remote" host information.
* More autogen-5.18.4pre14 cleanup.
(4.2.7p460) 2014/08/13 Released by Harlan Stenn <stenn@ntp.org>
* More autogen-5.18.4pre14 cleanup.
(4.2.7p459) 2014/08/12 Released by Harlan Stenn <stenn@ntp.org>
* [Bug 2630] Limit the ntpq command buffer to 512 bytes.
* FlexeLint cleanups.
* Try bison-3.0.2 instead of bison-2.5.
(4.2.7p458) 2014/08/11 Released by Harlan Stenn <stenn@ntp.org>
* [Bug 2633] Provide stdnoreturn.h for windows port.
(4.2.7p457) 2014/08/09 Released by Harlan Stenn <stenn@ntp.org>
* [Bug 2622] Synchronisation problem using SHM when time difference is
  more than four hours: Change SHM driver so TOY restricted API is not
  used any more. (Plus some minor cleanup in logic and flow control)
* Pass the configration source into the parser as argument rather
  than through a global variable.
* Fix nits in the ntpq man page.
* autogen-5.18.4pre14
(4.2.7p456) 2014/08/07 Released by Harlan Stenn <stenn@ntp.org>
* CID 739722: Change the way the extention and MAC fields are processed.
(4.2.7p455) 2014/08/03 Released by Harlan Stenn <stenn@ntp.org>
* [Bug 2565] ntpd sometimes logs unexpected getifaddrs() errors.
* CID 739722: Clean up the definition of the exten field of struct pkt.
(4.2.7p454) 2014/07/30 Released by Harlan Stenn <stenn@ntp.org>
* [Bug 2628] 'mon_getmoremem()' relies on undefined behaviour
(4.2.7p453) 2014/07/19 Released by Harlan Stenn <stenn@ntp.org>
* [Bug 2597] leap file loose ends (follow-up)
  - uniform expiration check messages for config and timer triggered
    leap file loads
  - timer triggered loads log messages only once per day
(4.2.7p452) 2014/07/18 Released by Harlan Stenn <stenn@ntp.org>
* Make all of the html/ .html files use the same format for "Last update".
(4.2.7p451) 2014/07/17 Released by Harlan Stenn <stenn@ntp.org>
* Fix the "Last update" entries in the html/ subtree.
(4.2.7p450) 2014/07/16 Released by Harlan Stenn <stenn@ntp.org>
* Distribute the scripts needed for the fix for Bug 2547.
(4.2.7p449) 2014/07/16 Released by Harlan Stenn <stenn@ntp.org>
* [Bug 2547] Automate update of "Last Update" datestamps in .html files.
* [Bug 2623] Missing {} in refclock_oncore.c.
* Quiet warnings from ntp_calendar.h: avoid using argument names.
* Fix typos in decode.html and debug.html .
(4.2.7p448) 2014/07/15 Released by Harlan Stenn <stenn@ntp.org>
* [Bug 2621] Avoid use of indeterminate address after 'free()'
  (minor C standard conformance issue)
* Quiet warnings from ntp_calendar.h: avoid using argument names.
(4.2.7p447) 2014/07/05 Released by Harlan Stenn <stenn@ntp.org>
* [Bug 2620] Use version.pm for checking version numbers in NTP::Util.
* [Bug 2624] Fix signed compare on 'l_fp'.
(4.2.7p446) 2014/06/28 Released by Harlan Stenn <stenn@ntp.org>
* [Bug 2597] leap file processing -- loose ends.
* [Bug 2614] use 'unsigned long' consistently in ntp_random.c
  to avoid possibly undefined behaviour in signed int overflow
* [Bug 2619] Save a signed int copy of the return value of i2d_DSA_SIG().
  Provide missing msyslog() message in crypto_alice().
* Fix a variable lifetime issue.
* Allow for version suffix in libevent in ntp_libevent.m4.
(4.2.7p445) 2014/06/12 Released by Harlan Stenn <stenn@ntp.org>
* [Bug 2556] mrulist isn't mentioned in the ntpq man page.
(4.2.7p444) 2014/05/19 Released by Harlan Stenn <stenn@ntp.org>
* [Bug 2597] leap file processing -- loose ends
  fixed coverity issues
(4.2.7p443) 2014/05/10 Released by Harlan Stenn <stenn@ntp.org>
* [Bug 2594] Update the year in sntp/include/copyright.def.
(4.2.7p442) 2014/05/09 Released by Harlan Stenn <stenn@ntp.org>
* [Bug 2589] Update VS2013 project files for libntp.
* [Bug 2600] Fix "Undisicplined Local Clock" driver1.html page.
(4.2.7p441) 2014/05/04 Released by Harlan Stenn <stenn@ntp.org>
* [Bug 2597] leap file processing -- loose ends
  log daily warning when leap info less than 28 days to expiration or
  already expired; nag hourly on last day before expiration; log when
  leapfile name is invalid
(4.2.7p440) 2014/04/09 Released by Harlan Stenn <stenn@ntp.org>
* [Bug 2536] ntpd sandboxing support (libseccomp2) cleanup.
* [Bug 2570] cleanup: fix log format for successful leapfile load
(4.2.7p439) 2014/04/03 Released by Harlan Stenn <stenn@ntp.org>
* [Bug 2589] fix VS2009 compile problem.
(4.2.7p438) 2014/04/01 Released by Harlan Stenn <stenn@ntp.org>
* [Bug 2546] Windows build documentation updates.
(4.2.7p437) 2014/03/31 Released by Harlan Stenn <stenn@ntp.org>
* [Bug 2537] ntpd truncates symmetric keys to 20 bytes.
* [Bug 2546] Documentation updates.
(4.2.7p436) 2014/03/31 Released by Harlan Stenn <stenn@ntp.org>
* Update to libopts-40.2.15, and autogen-5.18.3pre18.
* [Bug 2311] Add more tags to mdoc2xxx.
* [Bug 2502] Assorted text replacement errors in 4.2.7p345
* [Bug 2538] ntp programs print exit code as part of the "usage" text.
(4.2.7p435) 2014/03/29 Released by Harlan Stenn <stenn@ntp.org>
* [Bug 2570] cleanup: reduced logging noise, moved some functions
  into libntp.
(4.2.7p434) 2014/03/21 Released by Harlan Stenn <stenn@ntp.org>
* [Bug 2577] Update VS2013 solution and project files.
(4.2.7p433) 2014/03/10 Released by Harlan Stenn <stenn@ntp.org>
* Clean up last-update timestamps of html/*.html files.
* [Bug 2546] Documentation updates.
(4.2.7p432) 2014/03/09 Released by Harlan Stenn <stenn@ntp.org>
* CID 711660: Do a non-NULL pointer assertion check a bit earlier.
(4.2.7p431) 2014/03/05 Released by Harlan Stenn <stenn@ntp.org>
* [Bug 2572] cross-compiling fails for --with-yielding-select.
(4.2.7p430) 2014/03/04 Released by Harlan Stenn <stenn@ntp.org>
* Upgrade to libevent-2.1.3-alpha-dev.
* [Bug 2572] cross-compiling fails for --with-yielding-select.
(4.2.7p429) 2014/03/03 Released by Harlan Stenn <stenn@ntp.org>
* CID 1165098: Remove logically dead code from refclock_true.c.
* CID 1189401: Use INSIST() instead of a belt-and-suspenders pointer check.
* In ntp_dir_sep.m4, we care about $host_os, not $target_os.
* [Bug 2170] Use AC_PREPROC_IFELSE instead of AC_EGREP_CPP.
* [Bug 2540] bootstrap script needs to 'touch' files in finer-grained groups.
* [Bug 2570] refuse to load leapsec file with bad/missing SHA1 hash
  -- change reading the hash line code: NIST omits leading zeros.
* [Bug 2576] refclock_gpsdjson.c doesn't compile if CLOCK_GPSDJSON is
  not enabled at configure time.
(4.2.7p428) 2014/03/03 Released by Harlan Stenn <stenn@ntp.org>
* [Bug 2570] refuse to load leapsec file with bad/missing SHA1 hash
* [Bug 2562] Distribute the code in libjsmn/ .
(4.2.7p427) 2014/03/02 Released by Harlan Stenn <stenn@ntp.org>
* [Bug 2562] GPSD_JSON: fix solaris issues (asprintf(), isfinite())
* [Bug 2562] first release of the GPSD client clock (type 46)
(4.2.7p426) 2014/02/28 Released by Harlan Stenn <stenn@ntp.org>
* [Bug 2113] Warn about ignored extra args in ntpq.
* [Bug 2540] bootstrap script needs to 'touch' files in finer-grained groups.
* [Bug 2561] Allow wildcards in the target of the "interface" command.
* [Bug 2572] cross-compiling fails for --with-yielding_select.
(4.2.7p425) 2014/02/26 Released by Harlan Stenn <stenn@ntp.org>
* Copyright file update.
(4.2.7p424) 2014/02/24 Released by Harlan Stenn <stenn@ntp.org>
* [Bug 2541] ntpd terminates itself with SIGHUP unexpectedly.
(4.2.7p423) 2014/02/23 Released by Harlan Stenn <stenn@ntp.org>
* [Bug 2565] Handle EINTR on getifaddrs().
(4.2.7p422) 2014/02/17 Released by Harlan Stenn <stenn@ntp.org>
* [Bug 2536] ntpd sandboxing support (libseccomp2).
(4.2.7p421) 2014/02/10 Released by Harlan Stenn <stenn@ntp.org>
* [Bug 898] More documentation fixes.
* [Bug 2555] Autogen mdoc man pages all stamped with SunOS 5.10.
* calc_tickadj/Makefile.am man/mdoc page build cleanup.
(4.2.7p420) 2014/02/09 Released by Harlan Stenn <stenn@ntp.org>
* [Bug 492] Clearly document ntpdate's pending deprecation.
* [Bug 1186] ntpd fails with link local IPv6 addresses.
* [Sec 2542] Strengthen the mrulist nonce.
(4.2.7p419) 2014/02/08 Released by Harlan Stenn <stenn@ntp.org>
* [Bug 2466] Wrap NMEA timestamps in 1024 week cycles.
(4.2.7p418) 2014/02/05 Released by Harlan Stenn <stenn@ntp.org>
* [Bug 2551] --disable-local-libevent breaks the build.
(4.2.7p417) 2014/02/02 Released by Harlan Stenn <stenn@ntp.org>
* [Bug 2539] doc and code tweaks for NMEA driver.
* Add check for enable stats to ntpd/complete.conf.in
* Fix typo in html/confopt.html
(4.2.7p416) 2014/01/31 Released by Harlan Stenn <stenn@ntp.org>
* Tweak the 'Modified' line on appropriate html pages.
* Note in the deprecation of ntpdc in its documentation.
* [Bug 2332] Be more careful about when we use 'libgcc_s'.
(4.2.7p415) 2014/01/28 Released by Harlan Stenn <stenn@ntp.org>
* Fix the man page installation for the scripts/ files.
(4.2.7p414) 2014/01/28 Released by Harlan Stenn <stenn@ntp.org>
* [Bug 792] TrueTime TL-3 WWV refclock support.
* [Bug 898] Documentation fixes.
* [Bug 930] ntpdc docs refer to 'clockinfo', but mean 'clockstat'.
* [Bug 1002] ntp-keygen option and documentation updates: -p/--pvt-passwd
  is now -p/--password, and -q/--get-pvt-passwd is now -q/--export-passwd.
* [Bug 1349] statistics command not documented in HTML documentation.
  In html/monopt.html, add statistics id, definition, description, and
  correct typo.
  In html/scripts/monopt.txt, add statistics item, href, and comment.
  In ntpd/ntp.conf.def, under statistics correct four to eight kinds.
  In ntpd/complete.conf.in, add all eight kinds to statistics.
  In html/comdex.html, remove duplicate footer.
* [Bug 1734] Include man page for ntp.conf (fixed in 4.2.7p297).
* [Bug 2049] Clarify ntpdate's -d option behavior.
* [Bug 2366] ntpdc.html: burst/iburst only work on servers.
* [Bug 2493] ntptrace needs a man page (fixed in 4.2.7p402).
* [Bug 2545] Cleanup of scripts/monitoring/ntptrap.
(4.2.7p413) 2014/01/27 Released by Harlan Stenn <stenn@ntp.org>
* Require a version string for perl scripts that use autogen.
* html/ cleanup.
(4.2.7p412) 2014/01/20 Released by Harlan Stenn <stenn@ntp.org>
* [Bug 2540] bootstrap script needs to 'touch' files in finer-grained groups.
(4.2.7p411) 2014/01/12 Released by Harlan Stenn <stenn@ntp.org>
* [Bug 2532] Note in ntpdc docs that "enable pps" only works on older ntpd.
(4.2.7p410) 2014/01/08 Released by Harlan Stenn <stenn@ntp.org>
* [Bug 2332] Force reference to 'libgcc_s' when using GCC, because
  threading+restricted user+locked memory otherwise fails on Linux.
* [Bug 2530] Fix documentation for enable/disable mode7 and pps.
* Cleanup to the new scripts/*/Makefile.am files.
(4.2.7p409) 2014/01/04 Released by Harlan Stenn <stenn@ntp.org>
* [Bug 2060] Warn about restrictions with "kod" but not "limited".
(4.2.7p408) 2013/12/29 Released by Harlan Stenn <stenn@ntp.org>
* [Bug 2187] Update version number generation scripts.
(4.2.7p407) 2013/12/29 Released by Harlan Stenn <stenn@ntp.org>
* [Bug 2519] mktime.c does not compile on 64-bit Solaris but we do not
  need timegm() and the Solaris provides mktime().
* [Bug 2522] Revert Bug 2513 fix - it breaks backward compatibility.
(4.2.7p406) 2013/12/28 Released by Harlan Stenn <stenn@ntp.org>
* [Bug 2521] VPATH tweaks for perl -opts files.
(4.2.7p405) 2013/12/27 Released by Harlan Stenn <stenn@ntp.org>
* [Bug 2521] bootstrap script needs a tweak for perl -opts files.
* [Bug 2524] Add ntpsweep to sntp/loc/* files.
* [Bug 2526] Add "noinst" support to the sntp/loc/ framework.
(4.2.7p404) 2013/12/24 Released by Harlan Stenn <stenn@ntp.org>
* [Bug 135] AIX5: "Address already in use" for IPv6 wildcard.
(4.2.7p403) 2013/12/23 Released by Harlan Stenn <stenn@ntp.org>
* [Bug 2513] Remove any PIDFILE in finish().
* [Bug 2516] Enable clock_gettime() support for AIX 5+.
* [Bug 2517] Fix peer status errors in decode.html.
(4.2.7p402) 2013/12/23 Released by Harlan Stenn <stenn@ntp.org>
* Incorporate Oliver Kindernay's GSoC 2013 scripts/ cleanup.
(4.2.7p401) 2013/11/30 Released by Harlan Stenn <stenn@ntp.org>
* [Bug 2491] VS20xx compile fixes.
(4.2.7p400) 2013/11/29 Released by Harlan Stenn <stenn@ntp.org>
* [Bug 2491] VS2013 project files.
(4.2.7p399) 2013/11/28 Released by Harlan Stenn <stenn@ntp.org>
* [Bug 2326] More leapsecond file notification cleanup.
* [Bug 2506] make sure routing updates are always tracked
* [Bug 2514] secs/* #define usage cleanup.
(4.2.7p398) 2013/11/25 Released by Harlan Stenn <stenn@ntp.org>
* [Bug 2326] More leapsecond file notification cleanup.
* Improve sntp KoD data file fopen() error message.
(4.2.7p397) 2013/11/20 Released by Harlan Stenn <stenn@ntp.org>
* [Bug 2326] More leapsecond file notification cleanup.
(4.2.7p396) 2013/11/19 Released by Harlan Stenn <stenn@ntp.org>
* [Bug 2326] Improve stale leapsecond notifications.
(4.2.7p395) 2013/11/12 Released by Harlan Stenn <stenn@ntp.org>
* Upgrade to autogen-5.18.3pre5 and libopts-40.1.15.
(4.2.7p394) 2013/11/05 Released by Harlan Stenn <stenn@ntp.org>
* [Bug 1050] Change ONCORE log message for leap second announcement
  to avoid misunderstandings.
* [Bug 2499] Win32 user-space/loopback ppsapi provider drops samples.
* [Bug 2256] Improve configure's function searches in libraries.
(4.2.7p393) 2013/10/16 Released by Harlan Stenn <stenn@ntp.org>
* [Bug 2272] Use C99 integer types. ntp_calendar.h and ntp_types.h .
(4.2.7p392) 2013/10/15 Released by Harlan Stenn <stenn@ntp.org>
* [Bug 2375] Improve AIX compatibility.
* [Bug 2490] Fixed non-const initializer coming from [Bug 2250] fix.
(4.2.7p391) 2013/10/12 Released by Harlan Stenn <stenn@ntp.org>
* [Bug 2250] Rework of leap second handling machine.
* [Bug 2419] [rc-nmea] Improve clockstats reporting when receiver sends
  data without valid GPS fix.
(4.2.7p390) 2013/09/26 Released by Harlan Stenn <stenn@ntp.org>
* [Bug 2482] Cleanup of droproot and jail support for Solaris.
(4.2.7p389) 2013/09/24 Released by Harlan Stenn <stenn@ntp.org>
* [Bug 2473] revisited: NTPD exits after clock is stepped backwards
  Avoid possible unsigned underrun for startup condition when testing
  for clock backstep.
* [Bug 2481] ntpd aborts when both user and group are specified with -u.
* [Bug 2482] Add droproot and jail support for Solaris.
(4.2.7p388) 2013/09/19 Released by Harlan Stenn <stenn@ntp.org>
* [Bug 2473] NTPD exits after clock is stepped backwards externally
(4.2.7p387) 2013/09/16 Released by Harlan Stenn <stenn@ntp.org>
* [Bug 1642] ntpdsim can't find simnulate block in config file.
(4.2.7p386) 2013/09/01 Released by Harlan Stenn <stenn@ntp.org>
* [Bug 2472] (WinXP) Avoid self-termination of IO thread during exit().
(4.2.7p385) 2013/08/19 Released by Harlan Stenn <stenn@ntp.org>
* CID 975596: Copy/paste error: vallen should be siglen.
* CID 1009579: Check return status of X509_add_ext().
* [2085] Fix root distance and root dispersion calculations.
* [Bug 2426] Possibly uninitialized data in crypto_send() - CID 975596.
(4.2.7p384) 2013/08/18 Released by Harlan Stenn <stenn@ntp.org>
* [Bug 2450] --version has bogus short option.
(4.2.7p383) 2013/08/10 Released by Harlan Stenn <stenn@ntp.org>
* (no changes - force a rebuild for a new Coverity scan)
(4.2.7p382) 2013/08/08 Released by Harlan Stenn <stenn@ntp.org>
* [Bug 2454] Need way to set file descriptor limit - cleanup.
(4.2.7p381) 2013/08/07 Released by Harlan Stenn <stenn@ntp.org>
* [Bug 2451] rlimit command is missing from the table of contents in
  miscopt.html .
* [Bug 2452] provide io_handler/input_handler only on
  non HAVE_IO_COMPLETION_PORT platforms
* [Bug 2453] Need a way to avoid calling mlockall.
* [Bug 2454] Need way to set file descriptor limit.
* [Bug 2458] AM_CONFIG_HEADER is obsolete.
(4.2.7p380) 2013/08/03 Released by Harlan Stenn <stenn@ntp.org>
* CID 984511: Some systems have different printf needs for sizeof.
(4.2.7p379) 2013/08/02 Released by Harlan Stenn <stenn@ntp.org>
* CID 739724: Fix printf arg mismatch in a debug line.
* [Bug 2425] compile io_handler() in ntp_io.c unconditionally
* [Bug 2448] Fix checks for configure --with-stack-limit and --with-memlock
  values.
(4.2.7p378) 2013/08/01 Released by Harlan Stenn <stenn@ntp.org>
* [Bug 2425] move part of input handler code from ntpd.c to ntp_io.c
  and fix select()-only platforms calling input_handler directly.
* [Bug 2446] Quiet warnings from Oracle's Studio compiler.
* Upgrade to AutoGen-5.18.1pre3
* Upgrade to libopts-40.1.15.
(4.2.7p377) 2013/07/28 Released by Harlan Stenn <stenn@ntp.org>
* [Bug 2397] License/copyright cleanup.
* [Bug 2439] Fix check of EscapeCommFunction() in ports/winnt/libntp/termios.c.
(4.2.7p376) 2013/07/24 Released by Harlan Stenn <stenn@ntp.org>
* [Bug 2322] Oncore driver should send 0 PPS offset to GPS.
(4.2.7p375) 2013/07/22 Released by Harlan Stenn <stenn@ntp.org>
* [Bug 883] log warning arguments swapped in refclock_gpsvme.c.
* [Bug 2368] Correct bug in previous attempt.
* [Bug 2413] Fix "make check" with automake >= 1.13.
* [Bug 2434] Line-buffer (v. block-buffer) stdout.
(4.2.7p374) 2013/07/21 Released by Harlan Stenn <stenn@ntp.org>
* [Bug 2368] make check troubles in libevent.
* [Bug 2425] setup SIGIO/SIGPOLL for asyncio on the read side
  of a socketpair for the worker thread.
(4.2.7p373) 2013/07/20 Released by Harlan Stenn <stenn@ntp.org>
* [Bug 2427] configure fails to detect recvmsg() on Solaris.
(4.2.7p372) 2013/07/17 Released by Harlan Stenn <stenn@ntp.org>
* [Bug 1466] Oncore should set FLAG_PPS.
* [Bug 2375] AIX 7 doesn't like a libevent validation check.
* [Bug 2423] Log command-line args at LOG_INFO.
* [Bug 2428] do_unconf() should reset 'items' before the 2nd loop.
(4.2.7p371) 2013/07/07 Released by Harlan Stenn <stenn@ntp.org>
* CID 1042586: Check the return value of clock_gettime() in worker_sleep().
* Upgrade to libopts-39.0.14 from 5.17.5pre10.
(4.2.7p370) 2013/07/06 Released by Harlan Stenn <stenn@ntp.org>
* Remove \n's from syslog output strings.
(4.2.7p369) 2013/07/05 Released by Harlan Stenn <stenn@ntp.org>
* [Bug 2415] RES_LIMITED flags check should use &, not &&.
* Have NTP_LIBNTP check for time.h and clock_getres().
* Fix ntpsweep to use sntp instead of ntpdate, from Oliver Kindernay.
(4.2.7p368) 2013/05/01 Released by Harlan Stenn <stenn@ntp.org>
* [Bug 2145] ntpq dumps core when displaying sys_var_list and more.
(4.2.7p367) 2013/04/25 Released by Harlan Stenn <stenn@ntp.org>
* [Bug 1485] Sometimes ntpd crashes
* [Bug 2382] Implement LOGTOD using ldexp() instead of shifting.
(4.2.7p366) 2013/04/17 Released by Harlan Stenn <stenn@ntp.org>
* [Bug 1866] Disable some debugging output in refclock_oncore.
(4.2.7p365) 2013/04/16 Released by Harlan Stenn <stenn@ntp.org>
* [Bug 2149] Log an error message if /proc/net/if_inet6 cannot be opened.
(4.2.7p364) 2013/03/26 Released by Harlan Stenn <stenn@ntp.org>
* Bump sntp/include/autogen-version.def .
(4.2.7p363) 2013/03/26 Released by Harlan Stenn <stenn@ntp.org>
* [Bug 2357] sntp/libopts/usage.c sometimes needs -lintl.
* Upgrade to libopts from 5.17.3pre10.
(4.2.7p362) 2013/03/19 Released by Harlan Stenn <stenn@ntp.org>
* [Bug 2364] "sed -i" is not portable.
(4.2.7p361) 2013/03/17 Released by Harlan Stenn <stenn@ntp.org>
* [Bug 2357] sntp/libopts/usage.c sometimes needs -lintl.
* [Bug 2365] "make check" fails in libevent.
(4.2.7p360) 2013/03/15 Released by Harlan Stenn <stenn@ntp.org>
* Upgrade libevent (coverity fixes, etc.).
* EEXIST is OK for mkdir() in sntp/kod_management.c.
(4.2.7p359) 2013/03/03 Released by Harlan Stenn <stenn@ntp.org>
* [Bug 2359] Fix send_via_ntp_signd() prototype.
(4.2.7p358) 2013/02/27 Released by Harlan Stenn <stenn@ntp.org>
* Upgrade to autogen-5.17.3pre4 and libopts-38.0.13.
* [Bug 2357] sntp/libopts/usage.c on NetBSD needs -lintl.
(4.2.7p357) 2013/02/22 Released by Harlan Stenn <stenn@ntp.org>
* Upgrade to autogen-5.17.2pre and libopts-38.0.13.
(4.2.7p356) 2013/02/19 Released by Harlan Stenn <stenn@ntp.org>
* Added loc/debian.
(4.2.7p355) 2013/02/18 Released by Harlan Stenn <stenn@ntp.org>
* CID 739708: Check return status of fcntl() in refclock_arc.c.
* CID 739709: Check return status of fcntl() in refclock_datum.c.
* CID 739710: Check return status of mkdir() in sntp/kod_management.c.
* CID 739711: Ignore return status of remove() in ntp-keygen.c.
* CID 739723: Print sizeof as unsigned.
* CID 971094: Clean up time of check/time of use in check_leap_file().
(4.2.7p354) 2013/02/10 Released by Harlan Stenn <stenn@ntp.org>
* CID 97194: Check return from setsockopt().
* CID 739473,739532: Out-of-bounds access/illegal address computation.
* CID 739558: Double close.
* CID 739559: Double close.
* CID 739713: devmask/recmask copy/paste error.
* CID 739714: Fix code indentation level.
* CID 739715: Clean up sockaddr_dump().
(4.2.7p353) 2013/02/09 Released by Harlan Stenn <stenn@ntp.org>
* [Bug 2326] Check hourly for a new leapfile if the old one expired.
(4.2.7p352) 2013/01/28 Released by Harlan Stenn <stenn@ntp.org>
* [Bug 2326] Notice when a new leapfile has been installed.
(4.2.7p351) 2013/01/24 Released by Harlan Stenn <stenn@ntp.org>
* [Bug 2328] Don't apply small time adjustments on Windows versions
  which don't support this.
(4.2.7p350) 2013/01/21 Released by Harlan Stenn <stenn@ntp.org>
* Added sntp/loc/netbsd based on info from Christos Zoulas.
(4.2.7p349) 2013/01/20 Released by Harlan Stenn <stenn@ntp.org>
* [Bug 2321] Fixed Windows build, but autogen update still required.
(4.2.7p348) 2013/01/17 Released by Harlan Stenn <stenn@ntp.org>
* [Bug 2327] Rename sntp/ag-tpl/:Old to sntp/ag-tpl/Old.
* Cleanup to ntpsnmpd-opts.def.
* Cleanup to ntpq.texi.
* Documentation cleanup to the ntpd, ntpdc, ntpq and ntp-wait
  .def files.
* In ntp.conf.def, cleanup SEE ALSO, document 'rlimit' options.
* Add a reference to RFC5907 in the ntpsnmpd documentation.
(4.2.7p347) 2013/01/07 Released by Harlan Stenn <stenn@ntp.org>
* [Bug 2325] Re-enable mlockall() check under Linux post-1223 fix.
(4.2.7p346) 2013/01/06 Released by Harlan Stenn <stenn@ntp.org>
* [Bug 1223] reorganize inclusion of sys/resource.h.
(4.2.7p345) 2013/01/04 Released by Harlan Stenn <stenn@ntp.org>
* Update several .def files to use autogen-5.17 feature set.
(4.2.7p344) 2013/01/03 Released by Harlan Stenn <stenn@ntp.org>
* Refactor and enhance mdoc2texi.
* Make sure agtexi-file.tpl defines label-str.
* Cleanup to ntp.conf.def.
* Upgrade to autogen-5.17 and libopts-37.0.12.
(4.2.7p343) 2013/01/02 Released by Harlan Stenn <stenn@ntp.org>
* Update the copyright year.
(4.2.7p342) 2012/12/31 Released by Harlan Stenn <stenn@ntp.org>
* [Bug 2081 - Backward Incompatible] rawstats now logs everything.
(4.2.7p341) 2012/12/30 Released by Harlan Stenn <stenn@ntp.org>
(4.2.7p340) 2012/12/29 Released by Harlan Stenn <stenn@ntp.org>
* mdoc2texi fixes: trailing punctuation.
(4.2.7p339) 2012/12/26 Released by Harlan Stenn <stenn@ntp.org>
* mdoc2texi fixes: parseQuote, closing of list item tables.
* ntp-wait, ntpd, ntpdc, ntpq, ntpsnmpd autogen documentation updates.
(4.2.7p338) 2012/12/25 Released by Harlan Stenn <stenn@ntp.org>
* mdoc2texi fixes: Handle_ArCmFlIc, Handle_Fn, HandleQ.
* ntp-keygen autogen documentation updates.
* ntpq autogen docs.
(4.2.7p337) 2012/12/22 Released by Harlan Stenn <stenn@ntp.org>
* [Bug 1223] More final cleanup for rlimit changes.
(4.2.7p336) 2012/12/21 Released by Harlan Stenn <stenn@ntp.org>
* [Bug 1223] Final cleanup for rlimit changes.
(4.2.7p335) 2012/12/18 Released by Harlan Stenn <stenn@ntp.org>
* Update documentation templates and definitions.
* Create agtexi-file.tpl .
(4.2.7p334) 2012/12/10 Released by Harlan Stenn <stenn@ntp.org>
* [Bug 2114] Update tests for sntp's synch distance.
* Create ntp-keygen.{html,texi}.
(4.2.7p333) 2012/12/07 Released by Harlan Stenn <stenn@ntp.org>
* Autogen documentation cleanup.
(4.2.7p332) 2012/12/06 Released by Harlan Stenn <stenn@ntp.org>
* sntp documentation cleanup.
(4.2.7p331) 2012/12/03 Released by Harlan Stenn <stenn@ntp.org>
* [Bug 2114] Correctly calculate sntp's synch distance.
(4.2.7p330) 2012/12/03 Released by Harlan Stenn <stenn@ntp.org>
* autogen doc cleanup
(4.2.7p329) 2012/12/01 Released by Harlan Stenn <stenn@ntp.org>
* [Bug 2278] ACTS flag3 mismatch between code and driver18.html.
* Use an enum for the ACTS state table.
* html doc reconciliation with DLM's copy.
(4.2.7p328) 2012/11/30 Released by Harlan Stenn <stenn@ntp.org>
* html doc reconciliation with DLM's copy.
(4.2.7p327) 2012/11/29 Released by Harlan Stenn <stenn@ntp.org>
* [Bug 2024] Identify Events in the system status word in decode.html.'
* [Bug 2040] Provide a command-line option for the identity key bits.
* Create loc/darwin for Mac OSX
(4.2.7p326) 2012/11/21 Released by Harlan Stenn <stenn@ntp.org>
* [Bug 1214] 'proto: precision = ...' should be at INFO, not NOTICE.
* [Bug 2246] Clear sys_leap when voting says to disarm the leap.
(4.2.7p325) 2012/11/20 Released by Harlan Stenn <stenn@ntp.org>
* [Bug 2202] ntpq.html: there is no "acv" billboard.
* [Bug 2306] keep pps hack for Win32 even if user-mode/loopback
  PPS API is activated on a serial line.
(4.2.7p324) 2012/11/19 Released by Harlan Stenn <stenn@ntp.org>
* Reinstate doc fix to authentic.html from Mike T.
* [Bug 1223] cleanup for rlimit changes.
* [Bug 2098] Install DLM's HTML documentation.
* [Bug 2306] Added user-mode/loop-back PPS API provider for Win32
(4.2.7p323) 2012/11/18 Released by Harlan Stenn <stenn@ntp.org>
* html/ updates from Dave Mills.
(4.2.7p322) 2012/11/15 Released by Harlan Stenn <stenn@ntp.org>
* [Bug 1223] Allow configurable values for RLIMIT_STACK and
  RLIMIT_MEMLOCK.
* [Bug 1320] Log ntpd's initial command-line parameters. (updated fix)
* [Bug 2120] no sysexits.h under QNX.
* [Bug 2123] cleanup to html/leap.html.
(4.2.7p321) 2012/11/13 Released by Harlan Stenn <stenn@ntp.org>
* [Bug 1320] Log ntpd's initial command-line parameters.
(4.2.7p320) 2012/11/12 Released by Harlan Stenn <stenn@ntp.org>
* [Bug 969] Clarify ntpdate.html documentation about -u and ntpd.
* [Bug 1217] libisc/ifiter_sysctl.c:internal_current(): Ignore RTM
  messages with wrong version
(4.2.7p319) 2012/11/11 Released by Harlan Stenn <stenn@ntp.org>
* [Bug 2296] Fix compile problem with building with old OpenSSL.
(4.2.7p318) 2012/11/05 Released by Harlan Stenn <stenn@ntp.org>
* [Bug 2301] Remove spurious debug output from ntpq.
(4.2.7p317) 2012/11/05 Released by Harlan Stenn <stenn@ntp.org>
* [Bug 922] Allow interspersed -4 and -6 flags on the ntpq command line.
(4.2.7p316) 2012/10/27 Released by Harlan Stenn <stenn@ntp.org>
* [Bug 2296] Update fix for Bug 2294 to handle --without-crypto.
(4.2.7p315) 2012/10/26 Released by Harlan Stenn <stenn@ntp.org>
* [Bug 2294] ntpd crashes in FIPS mode.
(4.2.7p314) 2012/10/23 Released by Harlan Stenn <stenn@ntp.org>
* Document a tricky malloc() of dns_ctx in sntp.
(4.2.7p313) 2012/10/23 Released by Harlan Stenn <stenn@ntp.org>
* [Bug 2291] sntp should report why it cannot open file.kod.
* [Bug 2293] add support for SO_BINTIME, refine support for
  SO_TIMESTAMPNS (bug 1374)
(4.2.7p312) 2012/10/11 Released by Harlan Stenn <stenn@ntp.org>
* Clean up testing/debugging of fix for [Bug 938] from sntp/main.c .
(4.2.7p311) 2012/10/10 Released by Harlan Stenn <stenn@ntp.org>
* [Bug 938] The argument to the -D flag takes a number, not a string.
* [Bug 1013] ntpdate's HTML page claims wrong default version.
* [Bug 1374] Support SO_TIMESTAMPNS.
(4.2.7p310) 2012/10/09 Released by Harlan Stenn <stenn@ntp.org>
* [Bug 1374] Support SO_TIMESTAMPNS.
* [Bug 2266] Remove deprecated refclock_trak.c from Windows Makefile
  equivalents.
* [Bug 2274] Bring libopts/enum.c back to (old) ANSI C compliance.
(4.2.7p309) 2012/10/04 Released by Harlan Stenn <stenn@ntp.org>
* [Bug 2287] ntpdate returns 0 even if adjtime() call fails.
(4.2.7p308) 2012/09/29 Released by Harlan Stenn <stenn@ntp.org>
* CID 97198: Check return from ioctl() calls in refclock_acts.c.
(4.2.7p307) 2012/09/29 Released by Harlan Stenn <stenn@ntp.org>
* [Bug 1997] Fix sntp broadcast timeouts.
* [Bug 2234] Fix incorrect ntptrace html documentation.
* [Bug 2262] Install html docs in $htmldir.
* Fix typo in html/select.html.
(4.2.7p306) 2012/09/15 Released by Harlan Stenn <stenn@ntp.org>
* [Bug 752] ToS cleanup from Mike Tatarinov.
(4.2.7p305) 2012/09/15 Released by Harlan Stenn <stenn@ntp.org>
* [Bug 752] Use proper ToS network packet markings for IPv4 and IPv6.
* [Bug 1232] Convert SHM refclock to use struct timespec.
* [Bug 2258] Add syslog message about leap insertion.
* [Bug 2263] broadcast server doesn't work for host with
  OS_MISSES_SPECIFIC_ROUTE_UPDATES.
* [Bug 2271] Decode refclock types when built with --disable-all-clocks.
* [Bug 2276] clk_sel240x.c #define's _XOPEN_SOURCE, breaking QNX6.
* Updates to driver28.html.
(4.2.7p304) 2012/09/06 Released by Harlan Stenn <stenn@ntp.org>
* [Bug 2264] Cleanup SEL240X Refclock.
* In refclock_wwv.c rename SECOND to WWV_SEC and MINUTE to WWV_MIN.
(4.2.7p303) 2012/09/05 Released by Harlan Stenn <stenn@ntp.org>
* [Bug 1232] Add nanosecond support to SHM driver.
(4.2.7p302) 2012/09/05 Released by Harlan Stenn <stenn@ntp.org>
* [Bug 2160] Log warning about expired leapseconds file.
(4.2.7p301) 2012/09/03 Released by Harlan Stenn <stenn@ntp.org>
* [Bug 2164] Greater precision needed for ntpq offset report.
* Clean the man5_MANS in ntpd/ .
(4.2.7p300) 2012/09/03 Released by Harlan Stenn <stenn@ntp.org>
* [Bug 2262] Install sntp.html into htmldir.
* [Bug 2270] Install fails due to repeated man5 page names.
(4.2.7p299) 2012/09/01 Released by Harlan Stenn <stenn@ntp.org>
* More cleanup to the bootstrap script.
(4.2.7p298) 2012/09/01 Released by Harlan Stenn <stenn@ntp.org>
* Handle additional man page sections in the bootstrap script.
* Remove extraneous parens.
* Add a missing "%s" syslog format string.
(4.2.7p297) 2012/09/01 Released by Harlan Stenn <stenn@ntp.org>
* Fix mdoc2man.
* Distribute ntp.conf.def and ntp.keys.def.
(4.2.7p296) 2012/08/31 Released by Harlan Stenn <stenn@ntp.org>
* Begin support for autogen maintaining ntp.conf and ntp.keys docs.
* Upgrade to autogen-5.16.2 and libopts-36.5.11.
* Potential bugfix for agtexi-cmd.tpl.
(4.2.7p295) 2012/08/11 Released by Harlan Stenn <stenn@ntp.org>
* Look for syslog's facilitynames[].
(4.2.7p294) 2012/08/08 Released by Harlan Stenn <stenn@ntp.org>
* [Bug 2242] configure fails to detect getifaddrs function on Solaris.
* [Bug 2249] Bad operator for 'test' in 'make check' of libevent.
* [Bug 2252] palisade: formats nanosecs to a 6-char field.
* Attempt to resolve strict-aliasing violation in refclock_tsyncpci.c.
* Fix && -> & typo in refclock_palisade.c debug statements.
(4.2.7p293) 2012/08/04 Released by Harlan Stenn <stenn@ntp.org>
* [Bug 2247] (more) Get rid of the TRAK refclock - deprecated since 2006.
* Documentation cleanup from Mike T.
* Cleanup kclk_sel240x.o rules in libparse/Makefile.am.
(4.2.7p292) 2012/08/02 Released by Harlan Stenn <stenn@ntp.org>
* [Bug 1545] Note why we are logging the Version string.
* [Bug 1872] Remove legacy ppsclock fdpps, #ifdef PPS.
* [Bug 2075] Fix spelling of 'incompatible'.
* [Bug 2247] Get rid of the TRAK refclock - deprecated since 2006.
* Clean up an exit status in ntpq.c.
(4.2.7p291) 2012/07/31 Released by Harlan Stenn <stenn@ntp.org>
* [Bug 2241] MDNS registration should only happen if requested.
(4.2.7p290) 2012/07/20 Released by Harlan Stenn <stenn@ntp.org>
* [Bug 1454] Add parse clock support for the SEL-240x GPS products.
* CID 709185: refclock_chu.c will leak fd==0 (better fix)
(4.2.7p289) 2012/07/16 Released by Harlan Stenn <stenn@ntp.org>
* CID 97123: Future-proof possible change to refclock_nmea.c.
* CID 97377: ntp-keygen.c's followlink() might not NUL-terminate.
* CID 709185: refclock_chu.c will leak fd==0 (which should be impossible).
(4.2.7p288) 2012/07/03 Released by Harlan Stenn <stenn@ntp.org>
* CID 709173: Make sure a libisc function we do not use is called properly.
(4.2.7p287) 2012/07/03 Released by Harlan Stenn <stenn@ntp.org>
* Remove 1024 associations-per-server limit from ntpq.
* Remove blank line between ntpq mreadvar associations.
(4.2.7p286) 2012/06/28 Released by Harlan Stenn <stenn@ntp.org>
* CID 97193: check return from sscanf() in ntp_config.c.
* CID 709169: check return from open("/dev/null", 0) and friends.
* CID 709207: Initialize "quality" for ulink_receive.
(4.2.7p285) 2012/06/18 Released by Harlan Stenn <stenn@ntp.org>
* [Bug 2227] Enable mrulist access control via "restrict ... nomrulist".
* Automake-1.12 wants us to use AM_PROG_AR.
* Conditionalize msyslog messages about rejected mode 6 requests due to
  nomodify and nomrulist restrictions under "logconfig +sysinfo".
* Increment sys_restricted in a few rejection paths due to nomodify
  restrictions where previosuly overlooked.
(4.2.7p284) 2012/06/16 Released by Harlan Stenn <stenn@ntp.org>
* [Bug 2225] libevent configure hangs.
* Update bundled libevent to git master, post libevent 2.1.1-alpha.
(4.2.7p283) 2012/06/16 Released by Harlan Stenn <stenn@ntp.org>
* In sntp/m4/ntp_openssl.m4, Support multiple package names for the
  crypto library.  Add legacy support for -Wl,-rpath.
(4.2.7p282) 2012/06/15 Released by Harlan Stenn <stenn@ntp.org>
* tickadj may need to be linked with PTHREAD_LIBS.
(4.2.7p281) 2012/06/14 Released by Harlan Stenn <stenn@ntp.org>
* U_INT32_MAX cleanup in include/ntp_types.h .
* When linking, ntp_keygen and tickadj need $(LIBM).
(4.2.7p280) 2012/06/13 Released by Harlan Stenn <stenn@ntp.org>
* [Bug 2224] Use-after-free in routing socket code after dropping root.
(4.2.7p279) 2012/06/10 Released by Harlan Stenn <stenn@ntp.org>
* [Bug 2211] findbcastinter(): possibly undefined variable iface used.
* [Bug 2220] Incorrect check for maximum association id in ntpq.
(4.2.7p278) 2012/06/03 Released by Harlan Stenn <stenn@ntp.org>
* [Bug 2204] Build with --enable-getifaddrs=glibc fails.
* [Bug 2178] refclock_tsyncpci.c reach register fails to shift.
* [Bug 2191] dcfd -Y y2kcheck on CentOS 6.2 x86_64 breaks make check.
(4.2.7p277) 2012/05/25 Released by Harlan Stenn <stenn@ntp.org>
* [Bug 2193] Building timestruct tests with Clang 3.1 fails.
(4.2.7p276) 2012/05/15 Released by Harlan Stenn <stenn@ntp.org>
* [Bug 2179] Remove sntp/header.h.
(4.2.7p275) 2012/04/28 Released by Harlan Stenn <stenn@ntp.org>
* [Bug 1744] Remove obsolete ntpdate/ntptime* items.
(4.2.7p274) 2012/04/25 Released by Harlan Stenn <stenn@ntp.org>
* [Bug 2174] ntpd rejects source UDP ports less than 123 as bogus.
(4.2.7p273) 2012/04/19 Released by Harlan Stenn <stenn@ntp.org>
* [Bug 2141] handle_sigio() calls get_systime(), which must be
  reentrant when SIGIO is used.  Sanity checks relative to the prior
  get_systime() are disabled in ntpd on systems with signaled I/O, but
  active in sntp and ntpdate.
* Correct authnumfreekeys accounting broken in 4.2.7p262.
(4.2.7p272) 2012/04/14 Released by Harlan Stenn <stenn@ntp.org>
* LCRYPTO is gone - replace with VER_SUFFIX.
* Change the link order for ntpsntpd.
* Remove extra 'nlist' check from configure.ac.
(4.2.7p271) 2012/04/11 Released by Harlan Stenn <stenn@ntp.org>
* [Bug 1122] openssl detection via pkg-config fails when no additional
  -Idir flags are needed.
* Avoid overwriting user variable LDFLAGS with OpenSSL flags, instead
  they are added to LDFLAGS_NTP.
(4.2.7p270) 2012/03/26 Released by Harlan Stenn <stenn@ntp.org>
* Update driver45.html page.
(4.2.7p269) 2012/03/25 Released by Harlan Stenn <stenn@ntp.org>
* Clean up configure.ac.
* Cleanup configure.ac's TSYNC PCI section.
(4.2.7p268) 2012/03/24 Released by Harlan Stenn <stenn@ntp.org>
* Update driver45.html page.
(4.2.7p267) 2012/03/23 Released by Harlan Stenn <stenn@ntp.org>
* Initial cut at a basic driver45.html page.
(4.2.7p266) 2012/03/21 Released by Harlan Stenn <stenn@ntp.org>
* Add refclock_tsyncpci.c (driver 45) supporting Spectracom TSYNC timing
  boards.
(4.2.7p265) 2012/03/20 Released by Harlan Stenn <stenn@ntp.org>
* Treat zero counter as indication of precise system time in Windows
  PPSAPI helper function pps_ntp_timestamp_from_counter(), enabling
  PPSAPI providers to use the Windows 8 precise clock directly.
(4.2.7p264) 2012/03/14 Released by Harlan Stenn <stenn@ntp.org>
* [Bug 2160] Note if leapseconds file is past its prime.
* Use GetSystemTimePreciseAsFileTime() on Windows 8.
(4.2.7p263) 2012/03/13 Released by Harlan Stenn <stenn@ntp.org>
* [Bug 2156] clock instability with LOCAL driver, from Miroslav Lichvar.
* [Bug 2159] Windows ntpd using leapfile erroneous leap second 20120401.
(4.2.7p262) 2012/02/29 Released by Harlan Stenn <stenn@ntp.org>
* Improve ntpd scalability for servers with many trusted keys.
(4.2.7p261) 2012/02/27 Released by Harlan Stenn <stenn@ntp.org>
* [Bug 2048] add the clock variable timecode to SHM refclock.
(4.2.7p260) 2012/02/24 Released by Harlan Stenn <stenn@ntp.org>
* Fix the check-scm-rev invocation in several Makefile.am's.
(4.2.7p259) 2012/02/22 Released by Harlan Stenn <stenn@ntp.org>
* [Bug 2148] ntpd 4.2.7p258 segfault with 0x0100000 bit in NMEA mode.
* refclock_nmea.c merge cleanup thanks to Juergen Perlinger.
(4.2.7p258) 2012/02/21 Released by Harlan Stenn <stenn@ntp.org>
* [Bug 2140] Rework of Windows I/O completion port handling to avoid
  garbling serial input in UNIX line discipline emulation.
* [Bug 2143] NMEA driver: discard data if quality indication not good,
  add statistic counters (mode bit enabled) to clockstats file.
(4.2.7p257) 2012/02/17 Released by Harlan Stenn <stenn@ntp.org>
* [Bug 2135] defer calls to 'io_input' to main thread under Windows.
(4.2.7p256) 2012/02/08 Released by Harlan Stenn <stenn@ntp.org>
* [Bug 2131] Set the system variable settimeofday only after clock step.
* [Bug 2134] --enable-C99-snprintf does not force rpl_snprintf use.
(4.2.7p255) 2012/01/29 Released by Harlan Stenn <stenn@ntp.org>
* [Bug 603] Only link with nlist()-related libraries when needed:
  More cleanup.
(4.2.7p254) 2012/01/29 Released by Harlan Stenn <stenn@ntp.org>
* [Bug 603] Only link with nlist()-related libraries when needed.
(4.2.7p253) 2012/01/26 Released by Harlan Stenn <stenn@ntp.org>
* [Bug 2126] Compile error on Windows with libopts from Autogen 5.14.
* Update one of the license URLs.
(4.2.7p252) 2012/01/25 Released by Harlan Stenn <stenn@ntp.org>
* Upgrade to autogen-5.14 (and libopts-36.1.11).
(4.2.7p251) 2012/01/17 Released by Harlan Stenn <stenn@ntp.org>
* [Bug 2115] ntptrace should accept both rootdispersion and rootdisp.
(4.2.7p250) 2012/01/15 Released by Harlan Stenn <stenn@ntp.org>
* [Bug 2113] Warn about ignored extra args in ntpq.
* Update the copyright year.
(4.2.7p249) 2012/01/10 Released by Harlan Stenn <stenn@ntp.org>
* [Bug 2111] Remove minpoll delay before iburst for pool and
  manycastclient.
* Move refclock-specific scheduled timer code under #ifdef REFCLOCK
  and move "action" and "nextaction" data for same from struct peer to
  struct refclockproc.  These provide a way to schedule a callback some
  seconds in the future.
(4.2.7p248) 2012/01/08 Released by Harlan Stenn <stenn@ntp.org>
* [Bug 2109] "make clean check" is broken with gtest available.
* [Bug 2110] systime.c typo breaks build on microsecond clocks.
(4.2.7p247) 2012/01/07 Released by Harlan Stenn <stenn@ntp.org>
* Fix build break triggered by updating deps-ver and libntp/systime.c at
  the same time by explicitly depending systime_s.c on systime.c.
(4.2.7p246) 2012/01/06 Released by Harlan Stenn <stenn@ntp.org>
* [Bug 2104] ntpdc fault with oversize -c command.
* [Bug 2106] Fix warnings when using -Wformat-security.
* Refactor timespecops.h and timevalops.h into inline functions.
(4.2.7p245) 2011/12/31 Released by Harlan Stenn <stenn@ntp.org>
* [Bug 2100] conversion problem with timespec/timeval <--> l_fp fixed;
  added tests to expose the bug.
(4.2.7p244) 2011/12/25 Released by Harlan Stenn <stenn@ntp.org>
* Updates from 4.2.6p5.
(4.2.7p243) 2011/12/23 Released by Harlan Stenn <stenn@ntp.org>
* [Bug 2095] ntptrace now needs 'rv' instead of 'pstat', reported
  by Michael Tatarinov.
(4.2.7p242) 2011/12/21 Released by Harlan Stenn <stenn@ntp.org>
* Include missing html/icons/sitemap.png, reported by Michael Tatarinov.
* Documentation updates from Dave Mills.
(4.2.7p241) 2011/12/18 Released by Harlan Stenn <stenn@ntp.org>
* [Bug 2015] Overriding sys_tick should recalculate sys_precision.
* [Bug 2037] Fuzzed non-interpolated clock may decrease.
* [Bug 2068] "tos ceiling" default and cap changed to 15.
* Floor peer delay using system precision, as with jitter, reflecting
  inability to measure shorter intervals.
(4.2.7p240) 2011/12/15 Released by Harlan Stenn <stenn@ntp.org>
* [Bug 2092] clock_select() selection jitter miscalculated.
* [Bug 2093] Reintroduce smaller stratum factor to system peer metric.
(4.2.7p239) 2011/12/11 Released by Harlan Stenn <stenn@ntp.org>
* Documentation updates from Dave Mills.
(4.2.7p238) 2011/12/09 Released by Harlan Stenn <stenn@ntp.org>
* [Bug 2082] from 4.2.6p5-RC3: 3-char refid sent by ntpd 4.2.6p5-RC2
  ends with extra dot.
* [Bug 2085] from 4.2.6p5-RC3: clock_update() sys_rootdisp calculation
  omits root delay.
* [Bug 2086] from 4.2.6p5-RC3: get_systime() should not offset by
  sys_residual.
* [Bug 2087] from 4.2.6p5-RC3: sys_jitter calculation overweights
  sys.peer jitter.
* from 4.2.6p5-RC3: Ensure NULL peer->dstadr is not accessed in orphan
  parent selection.
(4.2.7p237) 2011/12/01 Released by Harlan Stenn <stenn@ntp.org>
* [Bug 2050] from 4.2.6p5-RC2: Orphan mode stratum counting to infinity.
* [Bug 2059] from 4.2.6p5-RC2: optional billboard column "server" does
  not honor -n.
* [Bug 2066] from 4.2.6p5-RC2: ntpq lopeers ipv6 "local" column overrun.
* [Bug 2068] from 4.2.6p5-RC2: ntpd sends nonprintable stratum 16 refid
  to ntpq.
* [Bug 2069] from 4.2.6p5-RC2: broadcastclient, multicastclient spin up
  duplicate ephemeral associations without broadcastdelay.
* [Bug 2072] from 4.2.6p5-RC2: Orphan parent selection metric needs
  ntohl().
* [Bug 2073] Correct ntpq billboard's MODE_PASSIVE t from 'u' to 'S'.
* from 4.2.6p5-RC2: Exclude not-yet-determined sys_refid from use in
  loopback TEST12 (from Dave Mills).
* from 4.2.6p5-RC2: Never send KoD rate limiting response to MODE_SERVER.
* Floor calculation of sys_rootdisp at sys_mindisp in clock_update (from
  Dave Mills).
* Restore 4.2.6 clock_combine() weighting to ntp-dev, reverting to pre-
  4.2.7p70 method while also avoiding divide-by-zero (from Dave Mills).
* Round l_fp traffic interval when converting to integer in rate limit
  and KoD calculation.
(4.2.7p236) 2011/11/16 Released by Harlan Stenn <stenn@ntp.org>
* Documentation updates from Dave Mills.
(4.2.7p235) 2011/11/16 Released by Harlan Stenn <stenn@ntp.org>
* [Bug 2052] Autokey CRYPTO_ASSOC host@group vallen needs checking.
(4.2.7p234) 2011/11/07 Released by Harlan Stenn <stenn@ntp.org>
* Clean up -libm entries regarding libntp.a
(4.2.7p233) 2011/11/06 Released by Harlan Stenn <stenn@ntp.org>
* Documentation updates from Dave Mills.
(4.2.7p232) 2011/11/05 Released by Harlan Stenn <stenn@ntp.org>
* Update the NEWS file so we note the default disable of mode 7 requests.
* Clean up some bitrotted code in libntp/socket.c.
(4.2.7p231) 2011/11/03 Released by Harlan Stenn <stenn@ntp.org>
* [Bug 1940] ignore auth key if hex decoding fails.
* Add ntpq reslist command to query access restrictions, similar to
  ntpdc's reslist.
(4.2.7p230) 2011/11/01 Released by Harlan Stenn <stenn@ntp.org>
* Disable mode 7 (ntpdc) query processing in ntpd by default.  ntpq is
  believed to provide all functionality ntpdc did, and uses a less-
  fragile protocol that's safer and easier to maintain.  If you do find
  some management via ntpdc is needed, you can use "enable mode7" in the
  ntpd configuration.
* Directly limit the number of datagrams in a mrulist response, rather
  than limiting the number of entries returned to indirectly limit the
  datagram count.
* Documentation updates from Dave Mills.
(4.2.7p229) 2011/10/26 Released by Harlan Stenn <stenn@ntp.org>
* [Bug 1995] fix wrong use of ZERO() macro in 'ntp_calendar.c'
(4.2.7p228) 2011/10/23 Released by Harlan Stenn <stenn@ntp.org>
* [Bug 1995] add compile time stamp based era unfolding for
  'step_systime()' and necessary support to 'ntp-calendar.c'.
(4.2.7p227) 2011/10/22 Released by Harlan Stenn <stenn@ntp.org>
* [Bug 2036] gcc 2.95.3 preprocessor can't nest #ifdef in macro args.
* A number of compiler warnings eliminated.
(4.2.7p226) 2011/10/21 Released by Harlan Stenn <stenn@ntp.org>
* [Bug 2035] ntpq -c mrulist sleeps 1 sec between queries, not 5 msec.
* Documentation updates from Dave Mills.
(4.2.7p225) 2011/10/15 Released by Harlan Stenn <stenn@ntp.org>
* Documentation updates from Dave Mills.
(4.2.7p224) 2011/10/14 Released by Harlan Stenn <stenn@ntp.org>
* ntpq mrulist shows intermediate counts every five seconds while
  retrieving list, and allows Ctrl-C interruption of the retrieval,
  showing the incomplete list as retrieved.  Reduce delay between
  successive mrulist retrieval queries from 30 to 5 msec.  Do not
  give up mrulist retrieval when a single query times out.
(4.2.7p223) 2011/10/12 Released by Harlan Stenn <stenn@ntp.org>
* Documentation updates from Dave Mills.
(4.2.7p222) 2011/10/11 Released by Harlan Stenn <stenn@ntp.org>
* [Bug 2029] "make check" clutters syslog.
* Log signal description along with number on ntpd exit.
(4.2.7p221) 2011/10/10 Released by Harlan Stenn <stenn@ntp.org>
* [Bug 2025] Switching between daemon and kernel loops can doubly-
  correct drift
* [Bug 2028] ntpd -n (nofork) redirects logging to stderr.
* Documentation updates from Dave Mills.
(4.2.7p220) 2011/10/05 Released by Harlan Stenn <stenn@ntp.org>
* [Bug 1945] mbg_gps166.h use of _TM_DEFINED conflicts with MS VC.
* [Bug 1946] parse_start uses open; does not work on Windows.
* [Bug 1947] Porting parse-based Wharton refclock driver to Windows.
* [Bug 2024] Remove unused system event code EVNT_CLKHOP.
(4.2.7p219) 2011/10/04 Released by Harlan Stenn <stenn@ntp.org>
* Documentation updates from Dave Mills.
(4.2.7p218) 2011/10/03 Released by Harlan Stenn <stenn@ntp.org>
* [Bug 2019] Allow selection of cipher for private key files.
* Documentation updates from Dave Mills.
* ntp-keygen private key cipher default now triple-key triple DES CBC.
* ntp-keygen -M is intended to ignore all other defaults and
  options, so do not attempt to open existing Autokey host certificate
  before generating symmetric keys and terminating.
* Restore IFF, MV, and GQ identity parameter filename convention to
  ntpkey_<scheme>par_<group/host> in ntpd, matching ntp-keygen.
* Change some error logging to syslog to ignore logconfig mask, such
  as reporting PPSAPI failure in NMEA and WWVB refclocks.
* ntp-keygen on Windows XP and later systems will now create links
  expected by ntpd.  They are hardlinks on Windows, soft on POSIX.
* Conditionalize NMEA serial open message under clockevent.
* Send all peer variables to trappers in report_event().
(4.2.7p217) 2011/09/29 Released by Harlan Stenn <stenn@ntp.org>
* [Bug 2020] ntp-keygen -s no longer sets host in cert file name.
* [Backward Incompatible] ntp-keygen -i option long name changed from
  misleading --issuer-name to --ident.
(4.2.7p216) 2011/09/27 Released by Harlan Stenn <stenn@ntp.org>
* sntp documentation tag cleanup.
* mdoc2man improvements.
(4.2.7p215) 2011/09/24 Released by Harlan Stenn <stenn@ntp.org>
* Use patched mdoc2man script, from Eric Feng.
* Sync with ntp-4.2.6p4 (a no-op).
(4.2.7p214) 2011/09/20 Released by Harlan Stenn <stenn@ntp.org>
* [Bug 1981] Initial offset convergence applies frequency correction 2x
  with kernel discipline.
* [Bug 2008] Initial offset convergence degraded with 500 PPM adjtime().
* [Bug 2009] EVNT_NSET adj_systime() mishandled by Windows ntpd.
(4.2.7p213) 2011/09/08 Released by Harlan Stenn <stenn@ntp.org>
* [Bug 1999] NMEA does not send PMOTG messages any more.
(4.2.7p212) 2011/09/07 Released by Harlan Stenn <stenn@ntp.org>
* [Bug 2003] from 4.2.6p4-RC3: ntpq_read_assoc_peervars() broken.
(4.2.7p211) 2011/09/01 Released by Harlan Stenn <stenn@ntp.org>
* Update libevent to git head (2.1 branch) as of 2.0.14-stable.
(4.2.7p210) 2011/08/31 Released by Harlan Stenn <stenn@ntp.org>
* Require -D4 or higher for ntpd SIGALRM debug trace from [Bug 2000].
(4.2.7p209) 2011/08/27 Released by Harlan Stenn <stenn@ntp.org>
* [Bug 2000] ntpd worker threads must block signals expected in main
  thread.
* [Bug 2001] add ntpq -c timerstats like ntpdc -c timerstats.
* [Bug 2001] from 4.2.6p4-RC3: ntpdc timerstats reports overruns as
  handled.
* Update sntp tests to track the change of root dispersion to
  synchronization distance.
(4.2.7p208) 2011/08/24 Released by Harlan Stenn <stenn@ntp.org>
* Fix the CLOCK_MONOTONIC TRACE() message.
(4.2.7p207) 2011/08/22 Released by Harlan Stenn <stenn@ntp.org>
* Restore the original CLOCK_MONOTONIC output format in sntp.
* Cleanups for ntp-wait-opts.def and ntp.keys.def .
(4.2.7p206) 2011/08/20 Released by Harlan Stenn <stenn@ntp.org>
* [Bug 1993] ntpd Windows port adj_systime() broken in 4.2.7p203.
* sntp documentation and behavior improvements suggested by
  Steven Sommars.
* Have sntp report synchronization distance instead of root dispersion.
* Clean up ntp-wait-opts.def .
(4.2.7p205) 2011/08/19 Released by Harlan Stenn <stenn@ntp.org>
* [Bug 1992] util/tg2 doesn't compile, needs libntp.
(4.2.7p204) 2011/08/16 Released by Harlan Stenn <stenn@ntp.org>
* Added support for Garmin's $PGRMF sentence to NMEA driver
* [Bug 1988] Better sntp send failed error message needed.
* [Bug 1989] sntp manual page sometimes refers to SNTP as a program.
* [Bug 1990] sntp output should include stratum.
(4.2.7p203) 2011/08/13 Released by Harlan Stenn <stenn@ntp.org>
* [Bug 1986] Require Visual C++ 2005 or later compilers in Windows port.
* Actually use long long for (u_)int64 by correcting spelling of
  SIZEOF_LONG_LONG in ntp_types.h.
* Force .exe minimum Windows version to 0x0400 to allow NT4 in
  vs2005/*.vcproj files.
* Fix make distcheck with --enable-libevent-regress problem with
  unwritable $srcdir.
* Correct init_logging()'s def_syslogmask type to u_int32 following
  change of ntp_syslogmask from u_long to u_int32 in p202.
(4.2.7p202) 2011/08/09 Released by Harlan Stenn <stenn@ntp.org>
* [Bug 1983] --without-sntp build breaks in sntp subdir.
* [Bug 1984] from 4.2.6p4-RC3: ntp/libisc fails to compile on OS X 10.7.
* [Bug 1985] from 4.2.6p4-RC3: "logconfig =allall" rejected.
(4.2.7p201) 2011/08/05 Released by Harlan Stenn <stenn@ntp.org>
* sntp: change -h/--headspace to -g/--gap, and change the default gap
  from 10 to 50ms
* [Backward Incompatible] from 4.2.6p4: sntp: -l/--filelog ->
  -l/--logfile, to be consistent with ntpd.
* Documentation updates from Dave Mills.
* From 4.2.6p4: libopts/file.c fix from Bruce Korb (arg-type=file).
(4.2.7p200) 2011/08/04 Released by Harlan Stenn <stenn@ntp.org>
* Sync with 4.2.6p4-RC2.
(4.2.7p199) 2011/07/29 Released by Harlan Stenn <stenn@ntp.org>
* Documentation updates from Dave Mills.
(4.2.7p198) 2011/07/28 Released by Harlan Stenn <stenn@ntp.org>
* remove old binsubdir stuff from SNTP, as NTP_LOCINFO does that now.
(4.2.7p197) 2011/07/28 Released by Harlan Stenn <stenn@ntp.org>
* [Bug 1975] from 4.2.6p4-RC2: libntp/mktime.c won't work with 64-bit
  time_t
* [Bug 1976] genLocInfo writes to srcdir break 'make distcheck'.
* [Bug 1977] Fix flag/description mismatches in ntp-keygen-opts.def.
* Do not force "legacy" when --with-locfile is not given, genLocInfo
  will find the correct default for the system.
* Fix warnings in ntp_request.c ([Bug 1973] oversight) and sntp/main.c
  (CID 159, apparent overrun due to union, actually correct).
* Update sntp/loc/solaris to conform to stock locations.
(4.2.7p196) 2011/07/27 Released by Harlan Stenn <stenn@ntp.org>
* DEFAULT INSTALLATION DIRECTORY CHANGES ON SOME OSes: to get the old
  behavior, pass --with-locfile=legacy to 'configure'
* [Bug 1972] from 4.2.6p4-RC2: checking for struct rtattr fails.
* [Bug 1973] Widen reference clock mode from 8 to 32 bits.
* Removed sntp/m4/ntp_bindir.m4 - no longer needed.
* Move loc/ to sntp/loc/ .
* Move scripts/cvo.sh to sntp/scripts/cvo.sh .
* Move scripts/genLocInfo to sntp/scripts/genLocInfo .
* Give NTP_LOCINFO an optional path-to argument.
* Remove hacks to get NTP_LOCINFO-related data to sntp/ .
* Move sntp/include/mansec2subst.sed to sntp/scripts/mansec2subst.sed .
* If no "more specific" loc file is found for redhat* or fedora*,
  look for a loc/redhat file.
* If no "more specific" loc file is found and uname says this is Linux,
  look for a loc/linux file.
* Improve the help text: --with-locfile=XXX .
* work around solaris /bin/sh issues for genLocInfo.
(4.2.7p195) 2011/07/25 Released by Harlan Stenn <stenn@ntp.org>
* Added loc/redhat.
(4.2.7p194) 2011/07/25 Released by Harlan Stenn <stenn@ntp.org>
* [Bug 1608] from 4.2.6p4-RC2: Parse Refclock driver should honor
  trusttime.
* Add support for installing programs and scripts to libexec.
* Added loc/solaris.
(4.2.7p193) 2011/07/24 Released by Harlan Stenn <stenn@ntp.org>
* [Bug 1970] from 4.2.6p4-RC2: UNLINK_EXPR_SLIST() causes crash if list
  is empty.
* Update libevent to 2.1 HEAD as of merge of 2.0.13-stable-dev.
* Match addr_eqprefix() sizeof and memcpy destination to make it clear
  to static analysis that there is no buffer overrun (CID 402).
(4.2.7p192) 2011/07/18 Released by Harlan Stenn <stenn@ntp.org>
* [Bug 1966] Broken FILES section for ntp.keys.def.
(4.2.7p191) 2011/07/17 Released by Harlan Stenn <stenn@ntp.org>
* [Bug 1948] Update man page section layout.
* [Bug 1963] add reset command for ntpq :config, similar to ntpdc's.
* [Bug 1964] --without-sntp should not build sntp.
(4.2.7p190) 2011/07/13 Released by Harlan Stenn <stenn@ntp.org>
* [Bug 1961] from 4.2.6p4: html2man update: distribute ntp-wait.html.
* Require autogen-5.12.
(4.2.7p189) 2011/07/11 Released by Harlan Stenn <stenn@ntp.org>
* [Bug 1134] from 4.2.6p4-RC1: ntpd fails binding to tentative IPv6
  addresses.
* [Bug 1790] from 4.2.6p4-RC1: Update config.guess and config.sub to
  detect AIX6.
(4.2.7p188) 2011/06/28 Released by Harlan Stenn <stenn@ntp.org>
* [Bug 1958] genLocInfo must export PATH.
* ntp-wait: some versions of ntpd spell "associd" differently.
(4.2.7p187) 2011/06/24 Released by Harlan Stenn <stenn@ntp.org>
* [Bug 1954] Fix typos in [s]bin_PROGRAMS in ntpd/Makefile.am.
* Implement --with-locfile=filename configure argument.  If filename is
  empty we'll look under loc/ for a good fit.  If the filename contains
  a / character, it will be treated as a "normal" pathname.  Otherwise,
  that explicit file will be searched for under loc/ .
(4.2.7p186) 2011/06/23 Released by Harlan Stenn <stenn@ntp.org>
* [Bug 1950] Control installation of event_rpcgen.py.
* Update .point-changed-filelist for the new man pages.
* Update the building of OS-specific programs.
* Finish conversion to genLocInfo.
* validate MANTAGFMT in genLocInfo.
* Documentation update from Dave Mills.
(4.2.7p185) 2011/06/21 Released by Harlan Stenn <stenn@ntp.org>
* ntp_locs.m4: handle the case where . is not in the PATH.
* More genLocInfo cleanup.
(4.2.7p184) 2011/06/20 Released by Harlan Stenn <stenn@ntp.org>
* Added ntp_locs.m4.
* genLocInfo improvements.
* Add the man page tag "flavor" to the loc.* files.
* Add/distribute genLocInfo.
(4.2.7p183) 2011/06/19 Released by Harlan Stenn <stenn@ntp.org>
* Update the autogen include list for scripts/Makefile.am.
* Added loc.freebsd (and distribute it).
* Added loc.legacy (and distribute it).
(4.2.7p182) 2011/06/15 Released by Harlan Stenn <stenn@ntp.org>
* [Bug 1304] Update sntp.html to reflect new implementation.
* Update .point-changed-filelist .
* ntpdc documentation fixes.
* Update ntp-wait autogen docs.
* Update the ntpd autogen docs.
* Update the ntpsnmpd autogen docs.
* Use autogen to produce ntp-keygen docs.
* Add "license name" to ntp.lic for autogen-5.11.10.
* Prepare for ntp.keys.5.
(4.2.7p181) 2011/06/07 Released by Harlan Stenn <stenn@ntp.org>
* [Bug 1938] addr_eqprefix() doesn't clear enough storage.
(4.2.7p180) 2011/06/06 Released by Harlan Stenn <stenn@ntp.org>
* Upgrade to libevent-2.0.12.
* More sntp.1 cleanups.
* Produce ntpq.1 with the new autogen macros.
* Remove the deprecated "detail" stanza from ntpdc-opts.def.
(4.2.7p179) 2011/06/03 Released by Harlan Stenn <stenn@ntp.org>
* Update cmd-doc.tlib to autogen-5.11.10pre5.
* Upgrade local autoopts templates to 5.11.10pre5.
(4.2.7p178) 2011/06/02 Released by Harlan Stenn <stenn@ntp.org>
* Update the std_def_list to include the ntp.lic file.
* Distribute the ntp.lic file.
* Add http://ntp.org/license to the ntp.lic file.
(4.2.7p177) 2011/06/01 Released by Harlan Stenn <stenn@ntp.org>
* Use the latest autogen's new copyright template code.
* Clean up the ntp.lic file.
(4.2.7p176) 2011/05/31 Released by Harlan Stenn <stenn@ntp.org>
* sntp documentation cleanup.
* autogen documentation template cleanup.
(4.2.7p175) 2011/05/30 Released by Harlan Stenn <stenn@ntp.org>
* [Bug 1936] Correctly set IPV6_MULTICAST_LOOP.
* cmd-doc.tlib cleanup from Bruce Korb.
* sntp documentation cleanup.
(4.2.7p174) 2011/05/28 Released by Harlan Stenn <stenn@ntp.org>
* ntpdc documentation cleanup.
* sntp documentation cleanup.
* Don't build libevent with openssl support.  Right now, libevent
  doesn't use pkg-config to find openssl's installation location.
(4.2.7p173) 2011/05/25 Released by Harlan Stenn <stenn@ntp.org>
* Typo in emalloc.c hides file and line number from emalloc() error msg.
* parsesolaris.c compile fails on SPARC Solaris with conflicting printf.
* ntp_util.c compile fails on AIX and OSF with conflicting statsdir.
(4.2.7p172) 2011/05/24 Released by Harlan Stenn <stenn@ntp.org>
* Remove hardcoded 1/960 s. fudge for <CR> transmission time at 9600 8n1
  from WWVB/Spectracom driver introduced in 4.2.7p169.
(4.2.7p171) 2011/05/23 Released by Harlan Stenn <stenn@ntp.org>
* Eliminate warnings about shadowing global "basename" on Linux.
* Use filegen_config() consistently when changing filegen options.
* mprintf() should go to stdout, not stderr.  DPRINTF() uses mprintf().
* Repair a few simulator problems (more remain).
* Documentation updates from Dave Mills.
(4.2.7p170) 2011/05/19 Released by Harlan Stenn <stenn@ntp.org>
* [Bug 1932] libevent/util_internal.h builtin_expect compile error with
  gcc 2.95.
* Use 64-bit scalars in LFPTOD() and DTOLFP() on more platforms by
  conditionalizing on HAVE_U_INT64 rather than UINT64_MAX.
(4.2.7p169) 2011/05/18 Released by Harlan Stenn <stenn@ntp.org>
* [Bug 1933] WWVB/Spectracom driver timestamps LFs, not CRs.
(4.2.7p168) 2011/05/16 Released by Harlan Stenn <stenn@ntp.org>
* Convert receive buffer queue from doubly-linked list to FIFO.
(4.2.7p167) 2011/05/14 Released by Harlan Stenn <stenn@ntp.org>
* [Bug 1927] io_closeclock() should purge pending recvbufs.
* [Bug 1931] cv always includes fudgetime1, never fudgetime2.
* Use acts_close() in acts_shutdown() to avoid leaving a stale lockfile
  if unpeered via runtime configuration while the modem is open.
* Correct acts_close() test of pp->io.fd to see if it is open.
* 4.2.7p164 documentation updates re: 'tos orphanwait' expanded scope.
(4.2.7p166) 2011/05/13 Released by Harlan Stenn <stenn@ntp.org>
* If we have local overrides for autogen template files, use them.
* Convert more of the sntp-opt.def documentation from man to mdoc.
(4.2.7p165) 2011/05/11 Released by Harlan Stenn <stenn@ntp.org>
* Convert snmp docs to mdoc format, which requires autogen 5.11.9.
* from 4.2.6p4-RC1: Require autogen 5.11.9.
(4.2.7p164) 2011/05/11 Released by Harlan Stenn <stenn@ntp.org>
* [Bug 988] Local clock eats up -g option, so ntpd stops with large
  initial time offset.
* [Bug 1921] LOCAL, ACTS drivers with "prefer" excluded from initial
  candidate list.
* [Bug 1922] "tos orphanwait" applied incorrectly at startup.
* [Bug 1923] orphan parent favored over LOCAL, ACTS drivers.
* [Bug 1924] Billboard tally codes sometimes do not match operation,
  variables.
* Change "pool DNS" messages from msyslog to debug trace output.
* Remove unused FLAG_SYSPEER from peer->status.
* Respect "tos orphanwait" at startup.  Previously there was an
  unconditional 300 s. startup orphanwait, though other values were
  respected for subsequent orphan wait periods after no_sys_peer events.
* Apply "tos orphanwait" (def. 300 seconds) to LOCAL and ACTS reference
  clock drivers, in addition to orphan parent operation.  LOCAL and ACTS
  are not selectable during the orphanwait delay at startup and after
  each no_sys_peer event.  This prevents a particular form of clock-
  hopping, such as using LOCAL briefly at startup before remote peers
  are selectable.  This fixes the issue reported in [Bug 988].
* Documentation updates from Dave Mills.
(4.2.7p163) 2011/05/08 Released by Harlan Stenn <stenn@ntp.org>
* [Bug 1911] missing curly brace in libntp/ntp_rfc2553.c
(4.2.7p162) 2011/05/03 Released by Harlan Stenn <stenn@ntp.org>
* [Bug 1910] Support the Tristate Ltd. TS-GPSclock-01.
(4.2.7p161) 2011/05/02 Released by Harlan Stenn <stenn@ntp.org>
* [Bug 1904] 4.2.7p160 Windows build broken (POSIX_SHELL).
* [Bug 1906] 4.2.7p160 - libtool: compile: cannot determine name of
  library object in ./libevent
* Share a single sntp/libevent/build-aux directory between all three
  configure scripts.
* Add missing --enable-local-libevent help to top-level configure.
(4.2.7p160) 2011/05/01 Released by Harlan Stenn <stenn@ntp.org>
* from 4.2.6p4-RC1: Upgrade to libopts 35.0.10 from AutoGen 5.11.9pre8.
* [Bug 1901] Simulator does not set progname.
(4.2.7p159) 2011/04/28 Released by Harlan Stenn <stenn@ntp.org>
* Fix a couple of unused variable warnings.
* cleanup in timespecops.c / timevalops.c
(4.2.7p158) 2011/04/24 Released by Harlan Stenn <stenn@ntp.org>
* Update libevent --disable-libevent-regress handling to work when
  building libevent using mingw.
(4.2.7p157) 2011/04/21 Released by Harlan Stenn <stenn@ntp.org>
* [Bug 1890] 4.2.7p156 segfault in duplicate freeaddrinfo().
(4.2.7p156) 2011/04/19 Released by Harlan Stenn <stenn@ntp.org>
* [Bug 1851] freeaddrinfo() called after getaddrinfo() fails.
(4.2.7p155) 2011/04/18 Released by Harlan Stenn <stenn@ntp.org>
* Fix leak in refclock_datum.c start failure path.
(4.2.7p154) 2011/04/17 Released by Harlan Stenn <stenn@ntp.org>
* [Bug 1887] DNS fails on 4.2.7p153 using threads.
(4.2.7p153) 2011/04/16 Released by Harlan Stenn <stenn@ntp.org>
* A few more Coverity Scan cleanups.
(4.2.7p152) 2011/04/15 Released by Harlan Stenn <stenn@ntp.org>
* Update embedded libevent to current 2.1 git HEAD.
(4.2.7p151) 2011/04/14 Released by Harlan Stenn <stenn@ntp.org>
* Detect vsnprintf() support for "%m" and disable our "%m" expansion.
* Add --enable-c99-sprintf to configure args for -noopenssl variety of
  flock-build to avoid regressions in (v)snprintf() replacement.
* More msnprintf() unit tests.
* Coverity Scan error checking fixes.
* Log failure to fetch time from HOPF_P hardware.
* Check HOPF_S sscanf() conversion count before converted values.
(4.2.7p150) 2011/04/13 Released by Harlan Stenn <stenn@ntp.org>
* Remove never-used, incomplete ports/winnt/ntpd/refclock_trimbledc.[ch]
* On systems without C99-compliant (v)snprintf(), use C99-snprintf
  replacements (http://www.jhweiss.de/software/snprintf.html)
* Remove remaining sprintf() calls except refclock_ripencc.c (which is
  kept out of --enable-all-clocks as a result), upstream libs which use
  sprintf() only after careful buffer sizing.
(4.2.7p149) 2011/04/11 Released by Harlan Stenn <stenn@ntp.org>
* [Bug 1881] describe the {+,-,s} characters in configure --help output.
(4.2.7p148) 2011/04/09 Released by Harlan Stenn <stenn@ntp.org>
* Use _mkgmtime() as timegm() in the Windows port, rather than
  libntp/mktime.c's timegm().  Fixed [Bug 1875] on Windows using the old
  asn2ntp() code from before 4.2.7p147.
* ntp_crypto.c string buffer safety.
* Remove use of MAXFILENAME in mode 7 (ntpdc) on-wire structs.
* Change ntpd MAXFILENAME from 128 to 256 to match ntp-keygen.
* Buffer safety and sign extension fixes (thanks Coverity Scan).
(4.2.7p147) 2011/04/07 Released by Harlan Stenn <stenn@ntp.org>
* [Bug 1875] 'asn2ntp()' rewritten with 'caltontp()'; 'timegm()'
  substitute likely to crash with 64bit time_t.
(4.2.7p146) 2011/04/05 Released by Harlan Stenn <stenn@ntp.org>
* String buffer safety cleanup, converting to strlcpy() and strlcat().
* Use utmpname() before pututline() so repeated steps do not
  accidentally record into wtmp where utmp was intended.
* Use setutent() before each pututline() including first.
(4.2.7p145) 2011/04/04 Released by Harlan Stenn <stenn@ntp.org>
* [Bug 1840] ntp_lists.h FIFO macros buggy.
(4.2.7p144) 2011/04/03 Released by Harlan Stenn <stenn@ntp.org>
* [Bug 1874] ntpq -c "rv 0 sys_var_list" empty.
(4.2.7p143) 2011/03/31 Released by Harlan Stenn <stenn@ntp.org>
* [Bug 1732] ntpd ties up CPU on disconnected USB refclock.
* [Bug 1861] tickadj build failure using uClibc.
* [Bug 1862] in6addr_any test in configure fooled by arm gcc 4.1.3 -O2.
* Remove kernel line discipline driver code for clk and chu, deprecate
  related LDISC_ flags, and remove associated ntpd code to decode the
  timestamps, remove clktest line discipline test program.
* Remove "signal_no_reset: signal 17 had flags 4000000" logging, as it
  indicates no problem and is interpreted as an error.  Previously some
  bits had been ignored one-by-one, but Linux SA_RESTORER definition is
  unavailable to user headers.
(4.2.7p142) 2011/03/21 Released by Harlan Stenn <stenn@ntp.org>
* [Bug 1844] ntpd 4.2.7p131 NetBSD, --gc-sections links bad executable.
* Fix "make distcheck" break in libevent/sample caused by typo.
(4.2.7p141) 2011/03/20 Released by Harlan Stenn <stenn@ntp.org>
* Add "ntpq -c iostats" similar to "ntpdc -c iostats".
* Compare entire timestamp to reject duplicates in refclock_pps().
(4.2.7p140) 2011/03/17 Released by Harlan Stenn <stenn@ntp.org>
* [Bug 1848] ntpd 4.2.7p139 --disable-thread-support does not compile.
* Add --disable-thread-support to one flock-build variation.
* One more lock-while-init in lib/isc/task.c to quiet lock analysis.
(4.2.7p139) 2011/03/16 Released by Harlan Stenn <stenn@ntp.org>
* [Bug 1848] make check ntpd --saveconfigquit clutters syslog.
(4.2.7p138) 2011/03/08 Released by Harlan Stenn <stenn@ntp.org>
* [Bug 1846] MacOSX: debug symbol not found by propdelay or tickadj.
(4.2.7p137) 2011/03/07 Released by Harlan Stenn <stenn@ntp.org>
* Use TRACE() instead of DPRINTF() for libntp and utilities, which
  use the "debug" variable regardless of #ifdef DEBUG.
* Declare debug in libntp instead of each program.  Expose extern
  declaration to utilities, libntp, and DEBUG ntpd.
* Lock under-construction task, taskmgr objects to satisfy Coverity's
  mostly-correct assumptions about which variables are protected by
  which locks.
(4.2.7p136) 2011/03/02 Released by Harlan Stenn <stenn@ntp.org>
* [Bug 1839] 4.2.7p135 still installs libevent ev*.h headers.
(4.2.7p135) 2011/03/02 Released by Harlan Stenn <stenn@ntp.org>
* libevent: When building on systems with CLOCK_MONOTONIC available,
  separate the internal timeline (possibly counting since system boot)
  from the gettimeofday() timeline in event_base cached timevals.  Adds
  new event_base_tv_cached() to retrieve cached callback round start
  time on the internal timeline, and changes
  event_based_gettimeofday_cached() to always return times using the
  namesake timeline.  This preserves the benefit of using the never-
  stepped monotonic clock for event timeouts while providing clients
  with times consistently using gettimeofday().
* Correct event_base_gettimeofday_cached() workaround code in
  sntp to work with corrected libevent.
* Remove sntp l_fp_output() test now that it uses prettydate().
* [Bug 1839] 4.2.7p131 installs libevent ev*.h headers.
* Ensure CONFIG_SHELL is not empty before relying on it for #! scripts.
(4.2.7p134) 2011/02/24 Released by Harlan Stenn <stenn@ntp.org>
* [Bug 1837] Build fails on Win7 due to regedit requiring privilege.
* Provide fallback definitions for GetAdaptersAddresses() for Windows
  build environments lacking iphlpapi.h.
* Rename file containing 1.xxxx ChangeSet revision from version to
  scm-rev to avoid invoking GNU make implicit rules attempting to
  compile version.c into version.  Problem was with sntp/version.o
  during make distcheck after fix for spurious sntp rebuilds.
* Add INC_ALIGNED_PTR() macro to align pointers like malloc().
(4.2.7p133) 2011/02/23 Released by Harlan Stenn <stenn@ntp.org>
* [Bug 1834] ntpdate 4.2.7p131 aborts with assertion failure.
* Move sntp last in top-level Makefile.am SUBDIRS so that the libevent
  tearoff (if required) and sntp are compiled after the rest.
* Use a single set of Automake options for each package in configure.ac
  AM_INIT, remove Makefile.am AUTOMAKE_OPTIONS= lines.
* Correct spurious sntp rebuilds triggered by a make misperception
  sntp/version was out-of-date relative to phony target FRC.version.
* Do not cache paths to perl, test, or pkg-config, searching the PATH
  at configure time is worth it to pick up tool updates.
(4.2.7p132) 2011/02/22 Released by Harlan Stenn <stenn@ntp.org>
* [Bug 1832] ntpdate doesn't allow timeout > 2s.
* [Bug 1833] The checking sem_timedwait() fails without -pthread.
* ElectricFence was suffering bitrot - remove it.  valgrind works well.
* Enable all relevant automake warnings.
* Correct Solaris 2.1x PTHREAD_ONCE_INIT extra braces test to avoid
  triggering warnings due to excess braces.
* Remove libevent-cfg from sntp/Makefile.am.
* Provide bug report and URL options to Autoconf.
* Avoid relying on remake rules for routine build/flock-build for
  libevent as for the top-level and sntp subproject.
(4.2.7p131) 2011/02/21 Released by Harlan Stenn <stenn@ntp.org>
* [Bug 1087] -v/--normalverbose conflicts with -v/--version in sntp.
* [Bug 1088] sntp should (only) report the time difference without -s/-a.
* older autoconf sometimes dislikes [].
* Move "can't write KoD file" warning from sntp shutdown to startup.
* refclock_acts.c cleanup from Dave Mills.
* Convert sntp to libevent event-driven socket programming.  Instead of
  blocking name resolution and querying one NTP server at a time,
  resolve server names and send NTP queries without blocking.  Add
  sntp command-line options to adjust timing and optionally wait for all
  servers to respond instead of exiting after the first.
* Import libevent 2.0.10-stable plus local patches as a tearoff, used
  only if the target system lacks an installed libevent 2.0.9 or later.
* Move blocking worker and resolver to libntp from ntpd.
* Use threads rather than forked child processes for blocking worker
  when possible.  Override with configure --disable-thread-support.
* Move init_logging(), change_logfile(), and setup_logfile() from ntpd
  to libntp, use them in sntp.
* Test --without-sntp in flock-build script's -no-refclocks variety.
* Avoid invoking config.status twice in a row in build script.
* Move more m4sh tests needed by libntp to shared .m4 files.
* Split up ntp_libntp.m4 into smaller, more specific subsets.
* Enable gcc -Wcast-align, fix many instances of warnings when casting
  a pointer to a more-strictly-aligned underlying type.
(4.2.7p130) 2011/02/12 Released by Harlan Stenn <stenn@ntp.org>
* [Bug 1811] Update the download location in WHERE-TO-START.
(4.2.7p129) 2011/02/09 Released by Harlan Stenn <stenn@ntp.org>
* Add missing "break;" to ntp_control.c ctl_putsys() for caliberrs, used
  by ntpq -c kerninfo introduced in 4.2.7p104.
* Fix leak in ntp_control.c read_mru_list().
(4.2.7p128) 2011/01/30 Released by Harlan Stenn <stenn@ntp.org>
* [Bug 1799] ntpq mrv crash.
* [Bug 1801] ntpq mreadvar requires prior association caching.
(4.2.7p127) 2011/01/28 Released by Harlan Stenn <stenn@ntp.org>
* [Bug 1797] Restore stale timestamp check from the RANGEGATE cleanup.
(4.2.7p126) 2011/01/27 Released by Harlan Stenn <stenn@ntp.org>
* Fix unexposed fencepost error in format_time_fraction().
* Add more unit tests for timeval_tostr() and timespec_tostr().
(4.2.7p125) 2011/01/26 Released by Harlan Stenn <stenn@ntp.org>
* [Bug 1794] ntpq -c rv missing clk_wander information.
* [Bug 1795] ntpq readvar does not display last variable.
(4.2.7p124) 2011/01/25 Released by Harlan Stenn <stenn@ntp.org>
* sntp/Makefile.am needs any passed-in CFLAGS.
(4.2.7p123) 2011/01/24 Released by Harlan Stenn <stenn@ntp.org>
* [Bug 1788] tvtots.c tables inaccurate
(4.2.7p122) 2011/01/22 Released by Harlan Stenn <stenn@ntp.org>
* ACTS refclock cleanup from Dave Mills.
* Avoid shadowing the "group" global variable.
(4.2.7p121) 2011/01/21 Released by Harlan Stenn <stenn@ntp.org>
* [Bug 1786] Remove extra semicolon from ntp_proto.c .
(4.2.7p120) 2011/01/20 Released by Harlan Stenn <stenn@ntp.org>
* Change new timeval and timespec to string routines to use snprintf()
  rather than hand-crafted conversion, avoid signed int overflow there.
* Add configure support for SIZEOF_LONG_LONG to enable portable use of
  snprintf() with time_t.
* Grow ntpd/work_thread.c arrays as needed.
* Add DEBUG_* variants of ntp_assert.h macros which compile away using
  ./configure --disable-debugging.
* Fix tvalops.cpp unit test failures for 32-bit builds.
* Return to a single autoreconf invocation in ./bootstrap script.
* Fix warnings seen on FreeBSD 9.
* crypto group changes from Dave Mills.
* Lose the RANGEGATE check in PPS, from Dave Mills.
* ACTS refclock cleanup from Dave Mills.
* Documentation updates from Dave Mills.
* NMEA driver documentation update from Juergen Perlinger.
(4.2.7p119) 2011/01/18 Released by Harlan Stenn <stenn@ntp.org>
* added timespecops.{c,h} and tievalops.{c.h} to libntp and include
  added tspecops.cpp to tests/libntp
* Correct msyslog.c build break on Solaris 2.9 from #ifdef/#if mixup.
(4.2.7p118) 2011/01/15 Released by Harlan Stenn <stenn@ntp.org>
* Simplify the built-sources stuff in sntp/ .
* Fix check for -lipv6 on HP-UX 11.
(4.2.7p117) 2011/01/13 Released by Harlan Stenn <stenn@ntp.org>
* Add configure --without-sntp option to disable building sntp and
  sntp/tests.  withsntp=no in the environment changes the default.
* Build infrastructure cleanup:
  Move m4 directory to sntp/m4.
  Share a single set of genver output between sntp and the top level.
  Share a single set of autogen included .defs in sntp/include.
  Share a single set of build-aux scripts (e.g. config.guess, missing).
  Add ntp_libntp.m4 and ntp_ipv6.m4 to reduce configure.ac duplication.
  Warn and exit build/flock-build if bootstrap needs to be run.
(4.2.7p116) 2011/01/10 Released by Harlan Stenn <stenn@ntp.org>
* refclock_nmea.c refactoring by Juergen Perlinger.
(4.2.7p115) 2011/01/09 Released by Harlan Stenn <stenn@ntp.org>
* [Bug 1780] Windows ntpd 4.2.7p114 crashes in ioctl().
* [Bug 1781] longlong undefined in sntp handle_pkt() on Debian amd64.
(4.2.7p114) 2011/01/08 Released by Harlan Stenn <stenn@ntp.org>
* Fix for openssl pkg-config detection eval failure.
* Add erealloc_zero(), refactor estrdup(), emalloc(), emalloc_zero() to
  separate tracking callsite file/line from using debug MS C runtime,
  and to reduce code duplication.
(4.2.7p113) 2011/01/07 Released by Harlan Stenn <stenn@ntp.org>
* [Bug 1776] sntp mishandles -t/--timeout and -a/--authentication.
* Default to silent make rules, override with make V=1 or ./configure
  --disable-silent-rules.
* Correct --with-openssl-incdir defaulting with pkg-config.
* Correct ./build on systems without gtest available.
* Begin moving some of the low-level socket stuff to libntp.
(4.2.7p112) 2011/01/06 Released by Harlan Stenn <stenn@ntp.org>
* [Bug 1773] openssl not detected during ./configure.
* [Bug 1774] Segfaults if cryptostats enabled and built without OpenSSL.
* Use make V=0 in build script to increase signal/noise ratio.
(4.2.7p111) 2011/01/05 Released by Harlan Stenn <stenn@ntp.org>
* [Bug 1772] refclock_open() return value check wrong for ACTS.
* Default --with-openssl-libdir and --with-openssl-incdir to the values
  from pkg-config, falling back on our usual search paths if pkg-config
  is not available or does not have openssl.pc on PKG_CONFIG_PATH.
* Change refclock_open() to return -1 on failure like open().
* Update all refclock_open() callers to check for fd <= 0 indicating
  failure, so they work with older and newer refclock_open() and can
  easily backport.
* Initialize refclockproc.rio.fd to -1, harmonize refclock shutdown
  entrypoints to avoid crashing, particularly if refclock_open() fails.
* Enable tickadj-like taming of wildly off-spec Windows clock using
  NTPD_TICKADJ_PPM env. var. specifying baseline slew.
(4.2.7p110) 2011/01/04 Released by Harlan Stenn <stenn@ntp.org>
* [Bug 1771] algorithmic error in 'clocktime()' fixed.
* Unit tests extended for hard-coded system time.
* make V=0 and configure --enable-silent-rules supported.
* setvar modemsetup = ATE0... overrides ACTS driver default.
* Preserve last timecode in ACTS driver (ntpq -ccv).
* Tolerate previous ATE1 state when sending ACTS setup.
* Enable raw tty line discipline in Windows port.
* Allow tty open/close/open to succeed on Windows port.
* Enable ACTS and CHU reference clock drivers on Windows.
(4.2.7p109) 2011/01/02 Released by Harlan Stenn <stenn@ntp.org>
* Remove nearly all strcpy() and most strcat() from NTP distribution.
  One major pocket remains in ntp_crypto.c.  libopts & libisc also have
  (safe) uses of strcpy() and strcat() remaining.
* Documentation updates from Dave Mills.
(4.2.7p108) 2011/01/01 Released by Harlan Stenn <stenn@ntp.org>
* [Bug 1764] Move Palisade modem control logic to configure.ac.
* [Bug 1768] TIOCFLUSH undefined in linux for refclock_acts.
* Autokey multiple identity group improvements from Dave Mills.
* from 4.2.6p3: Update the copyright year.
(4.2.7p107) 2010/12/31 Released by Harlan Stenn <stenn@ntp.org>
* [Bug 1764] Palisade driver doesn't build on Linux.
* [Bug 1766] Oncore clock has offset/high jitter at startup.
* Move ntp_control.h variable IDs to ntp_control.c, remove their use by
  ntpq.  They are implementation details private to ntpd.  [Bug 597] was
  caused by ntpq's reliance on these IDs it need not know about.
* refclock_acts.c updates from Dave Mills.
(4.2.7p106) 2010/12/30 Released by Harlan Stenn <stenn@ntp.org>
* from 4.2.6p3: Update genCommitLog for the bk-5 release.
(4.2.7p105) 2010/12/29 Released by Harlan Stenn <stenn@ntp.org>
(4.2.7p104) 2010/12/28 Released by Harlan Stenn <stenn@ntp.org>
* from 4.2.6p3: Create and use scripts/check--help when generating
  .texi files.
* from 4.2.6p3: Update bk triggers for the bk-5 release.
* Support for multiple Autokey identity groups from Dave Mills.
* Documentation updates from Dave Mills.
* Add ntpq kerninfo, authinfo, and sysinfo commands similar to ntpdc's.
(4.2.7p103) 2010/12/24 Released by Harlan Stenn <stenn@ntp.org>
* Add ntpq pstats command similar to ntpdc's.
* Remove ntpq pstatus command, rv/readvar does the same and more.
* Documentation updates from Dave Mills.
(4.2.7p102) 2010/12/23 Released by Harlan Stenn <stenn@ntp.org>
* Allow ntpq &1 associd use without preceding association-fetching.
* Documentation updates from Dave Mills.
(4.2.7p101) 2010/12/22 Released by Harlan Stenn <stenn@ntp.org>
* from 4.2.6p3-RC12: Upgrade to libopts 34.0.9 from AutoGen 5.11.6pre7.
* from 4.2.6p3-RC12: Relax minimum Automake version to 1.10 with updated
  libopts.m4.
(4.2.7p100) 2010/12/21 Released by Harlan Stenn <stenn@ntp.org>
* [Bug 1743] from 4.2.6p3-RC12: Display timezone offset when showing
  time for sntp in the local timezone (documentation updates).
(4.2.7p99) 2010/12/21 Released by Harlan Stenn <stenn@ntp.org>
* Add unit tests for msnprintf().
(4.2.7p98) 2010/12/20 Released by Harlan Stenn <stenn@ntp.org>
* [Bug 1761] clockstuff/clktest-opts.h omitted from tarball.
* [Bug 1762] from 4.2.6p3-RC12: manycastclient responses interfere.
* Documentation updates from Dave Mills.
(4.2.7p97) 2010/12/19 Released by Harlan Stenn <stenn@ntp.org>
* [Bug 1458] from 4.2.6p3-RC12: Can not compile NTP on FreeBSD 4.7.
* [Bug 1760] from 4.2.6p3-RC12: ntpd Windows interpolation cannot be
  disabled.
* from 4.2.6p3-RC12: Upgrade to libopts 34.0.9 from AutoGen 5.11.6pre5.
* Documentation updates from Dave Mills.
(4.2.7p96) 2010/12/18 Released by Harlan Stenn <stenn@ntp.org>
* [Bug 1758] from 4.2.6p3-RC12: setsockopt IPV6_MULTICAST_IF with wrong
  ifindex.
* Documentation updates from Dave Mills.
(4.2.7p95) 2010/12/17 Released by Harlan Stenn <stenn@ntp.org>
* [Bug 1753] 4.2.7p94 faults on startup in newpeer(), strdup(NULL).
* [Bug 1754] from 4.2.6p3-RC12: --version output should be more verbose.
* [Bug 1757] from 4.2.6p3-RC12: oncore snprintf("%m") doesn't expand %m.
* from 4.2.6p3-RC12: Suppress ntp-keygen OpenSSL version display for
  --help, --version, display both build and runtime OpenSSL versions
  when they differ.
* from 4.2.6p3-RC12: Upgrade to libopts 33.5.8 from AutoGen 5.11.6pre3.
* Documentation updates from Dave Mills.
(4.2.7p94) 2010/12/15 Released by Harlan Stenn <stenn@ntp.org>
* [Bug 1751] from 4.2.6p3-RC12: Support for Atari FreeMiNT OS.
* Documentation updates from Dave Mills.
(4.2.7p93) 2010/12/13 Released by Harlan Stenn <stenn@ntp.org>
* [Bug 1510] from 4.2.6p3-RC12: Add modes 20/21 for driver 8 to support
  RAWDCF @ 75 baud.
* [Bug 1741] from 4.2.6p3-RC12: Enable multicast reception on each
  address (Windows).
* from 4.2.6p3-RC12: Other manycastclient repairs:
  Separate handling of scope ID embedded in many in6_addr from ifindex
  used for IPv6 multicasting ioctls.
  Add INT_PRIVACY endpt bit flag for IPv6 RFC 4941 privacy addresses.
  Enable outbound multicast from only one address per interface in the
  same subnet, and in that case prefer embedded MAC address modified
  EUI-64 IPv6 addresses first, then static, and last RFC 4941 privacy
  addresses.
  Use setsockopt(IP[V6]_MULTICAST_IF) before each send to multicast to
  select the local source address, using the correct socket is not
  enough.
* "server ... ident <groupname>" changes from Dave Mills.
* Documentation updates from Dave Mills.
(4.2.7p92) 2010/12/08 Released by Harlan Stenn <stenn@ntp.org>
* [Bug 1743] from 4.2.6p3-RC12: Display timezone offset when showing
  time for sntp in the local timezone.
(4.2.7p91) 2010/12/07 Released by Harlan Stenn <stenn@ntp.org>
* [Bug 1732] ntpd ties up CPU on disconnected USB device.
* [Bug 1742] form 4.2.6p3-RC12: Fix a typo in an error message in the
  "build" script.
(4.2.7p90) 2010/12/06 Released by Harlan Stenn <stenn@ntp.org>
* [Bug 1738] Windows ntpd has wrong net adapter name.
* [Bug 1740] ntpdc -c reslist packet count wrongly treated as signed.
(4.2.7p89) 2010/12/04 Released by Harlan Stenn <stenn@ntp.org>
* [Bug 1736] tos int, bool options broken in 4.2.7p66.
* from 4.2.6p3-RC12: Clean up the SNTP documentation.
(4.2.7p88) 2010/12/02 Released by Harlan Stenn <stenn@ntp.org>
* [Bug 1735] 'clocktime()' aborts ntpd on bogus input
(4.2.7p87) 2010/12/01 Released by Harlan Stenn <stenn@ntp.org>
* from 4.2.6p3-RC12: Clean up m4 quoting in configure.ac, *.m4 files,
  resolving intermittent AC_LANG_PROGRAM possibly undefined errors.
(4.2.7p86) 2010/11/29 Released by Harlan Stenn <stenn@ntp.org>
* Documentation updates from Dave Mills.
(4.2.7p85) 2010/11/24 Released by Harlan Stenn <stenn@ntp.org>
* Documentation updates from Dave Mills.
(4.2.7p84) 2010/11/22 Released by Harlan Stenn <stenn@ntp.org>
* [Bug 1618] Unreachable code in jjy_start().
* [Bug 1725] from 4.2.6p3-RC11: ntpd sends multicast from only one
  address.
* from 4.2.6p3-RC11: Upgrade libopts to 33.3.8.
* from 4.2.6p3-RC11: Bump minimum Automake version to 1.11, required for
  AM_COND_IF use in LIBOPTS_CHECK.
* An almost complete rebuild of the initial loopfilter configuration
  process, including the code that determines the interval between
  frequency file updates, from Dave Mills.
* Documentation updates from Dave Mills.
* Add ntp-keygen -l/--lifetime to control certificate expiry.
* JJY driver improvements for Tristate JJY01/02, including changes
  to its clockstats format.
* Add "nonvolatile" ntp.conf directive to control how often the
  driftfile is written.
(4.2.7p83) 2010/11/17 Released by Harlan Stenn <stenn@ntp.org>
* [Bug 1727] ntp-keygen PLEN, ILEN undeclared --without-crypto.
* Remove top-level libopts, use sntp/libopts.
* from 4.2.6p3-RC11: Remove log_msg() and debug_msg() from sntp in favor
  of msyslog().
* Documentation updates from Dave Mills.
(4.2.7p82) 2010/11/16 Released by Harlan Stenn <stenn@ntp.org>
* [Bug 1728] from 4.2.6p3-RC11: In ntp_openssl.m4, don't add
  -I/usr/include or -L/usr/lib to CPPFLAGS or LDFLAGS.
(4.2.7p81) 2010/11/14 Released by Harlan Stenn <stenn@ntp.org>
* [Bug 1681] from 4.2.6p3-RC10: More sntp logging cleanup.
* [Bug 1683] from 4.2.6p3-RC10: Non-localhost on loopback exempted from
  nic rules.
* [Bug 1719] Cleanup for ntp-keygen and fix -V crash, from Dave Mills.
(4.2.7p80) 2010/11/10 Released by Harlan Stenn <stenn@ntp.org>
* [Bug 1574] from 4.2.6p3-RC9: sntp doesn't set tv_usec correctly.
* [Bug 1681] from 4.2.6p3-RC9: sntp logging cleanup.
* [Bug 1683] from 4.2.6p3-RC9: Interface binding does not seem to work
  as intended.
* [Bug 1708] make check fails with googletest 1.4.0.
* [Bug 1709] from 4.2.6p3-RC9: ntpdate ignores replies with equal
  receive and transmit timestamps.
* [Bug 1715] sntp utilitiesTest.IPv6Address failed.
* [Bug 1718] Improve gtest checks in configure.ac.
(4.2.7p79) 2010/11/07 Released by Harlan Stenn <stenn@ntp.org>
* Correct frequency estimate with no drift file, from David Mills.
(4.2.7p78) 2010/11/04 Released by Harlan Stenn <stenn@ntp.org>
* [Bug 1697] filegen implementation should be improved.
* Refactor calendar functions in terms of new common code.
* Documentation updates from Dave Mills.
(4.2.7p77) 2010/11/03 Released by Harlan Stenn <stenn@ntp.org>
* [Bug 1692] packageinfo.sh needs to be "sourced" using ./ .
* [Bug 1695] ntpdate takes longer than necessary.
(4.2.7p76) 2010/11/02 Released by Harlan Stenn <stenn@ntp.org>
* [Bug 1690] Unit tests fails to build on some systems.
* [Bug 1691] Use first NMEA sentence each second.
* Put the sntp tests under sntp/ .
* ... and only build/run them if we have gtest.
* Documentation updates from Dave Mills.
(4.2.7p75) 2010/10/30 Released by Harlan Stenn <stenn@ntp.org>
* Documentation updates from Dave Mills.
* Include Linus Karlsson's GSoC 2010 testing code.
(4.2.7p74) 2010/10/29 Released by Harlan Stenn <stenn@ntp.org>
* [Bug 1685] from 4.2.6p3-RC8: NMEA driver mode byte confusion.
* from 4.2.6p3-RC8: First cut at using scripts/checkChangeLog.
* Documentation updates from Dave Mills.
(4.2.7p73) 2010/10/27 Released by Harlan Stenn <stenn@ntp.org>
* [Bug 1680] Fix alignment of clock_select() arrays.
* refinements to new startup behavior from David Mills.
* For the bootstrap script, touch .html files last.
* Add 'make check' test case that would have caught [Bug 1678].
(4.2.7p72) 2010/10/26 Released by Harlan Stenn <stenn@ntp.org>
* [Bug 1679] Fix test for -lsocket.
* Clean up missing ;; entries in configure.ac.
(4.2.7p71) 2010/10/25 Released by Harlan Stenn <stenn@ntp.org>
* [Bug 1676] from 4.2.6p3-RC7: NMEA: $GPGLL did not work after fix
  for Bug 1571.
* [Bug 1678] "restrict source" treated as "restrict default".
* from 4.2.6p3-RC7: Added scripts/checkChangeLog.
(4.2.7p70) 2010/10/24 Released by Harlan Stenn <stenn@ntp.org>
* [Bug 1571] from 4.2.6p3-RC6: NMEA does not relate data to PPS edge.
* [Bug 1572] from 4.2.p63-RC6: NMEA time adjustment for GPZDG buggy.
* [Bug 1675] from 4.2.6p3-RC6: Prohibit includefile remote config.
* Enable generating ntpd/ntp_keyword.h after keyword-gen.c changes on
  Windows as well as POSIX platforms.
* Fix from Dave Mills for a rare singularity in clock_combine().
(4.2.7p69) 2010/10/23 Released by Harlan Stenn <stenn@ntp.org>
* [Bug 1671] Automatic delay calibration is sometimes inaccurate.
(4.2.7p68) 2010/10/22 Released by Harlan Stenn <stenn@ntp.org>
* [Bug 1669] from 4.2.6p3-RC5: NTP fails to compile on IBM AIX 5.3.
* [Bug 1670] Fix peer->bias and broadcastdelay.
* Documentation updates from Dave Mills.
* Documentation EOL cleanup.
(4.2.7p67) 2010/10/21 Released by Harlan Stenn <stenn@ntp.org>
* [Bug 1649] from 4.2.6p3-RC5: Require NMEA checksum if $GPRMC or
  previously seen.
(4.2.7p66) 2010/10/19 Released by Harlan Stenn <stenn@ntp.org>
* [Bug 1277] Provide and use O(1) FIFOs, esp. in the config tree code.
* Remove unused 'bias' configuration keyword.
(4.2.7p65) 2010/10/16 Released by Harlan Stenn <stenn@ntp.org>
* [Bug 1584] from 4.2.6p3-RC4: wrong SNMP type for precision,
  resolution.
* Remove 'calldelay' and 'sign' remnants from parser, ntp_config.c.
(4.2.7p64) 2010/10/15 Released by Harlan Stenn <stenn@ntp.org>
* [Bug 1584] from 4.2.6p3-RC3: ntpsnmpd OID must be mib-2.197.
* [Bug 1659] from 4.2.6p3-RC4: Need CLOCK_TRUETIME not CLOCK_TRUE.
* [Bug 1663] ntpdsim should not open net sockets.
* [Bug 1665] from 4.2.6p3-RC4: is_anycast() u_int32_t should be u_int32.
* from 4.2.6p3: ntpsnmpd, libntpq warning cleanup.
* Remove 'calldelay' and 'sign' keywords (Dave Mills).
* Documentation updates from Dave Mills.
(4.2.7p63) 2010/10/13 Released by Harlan Stenn <stenn@ntp.org>
* [Bug 1080] from 4.2.6p3-RC3: ntpd on ipv6 routers very chatty.
* Documentation nit cleanup.
* Documentation updates from Dave Mills.
(4.2.7p62) 2010/10/12 Released by Harlan Stenn <stenn@ntp.org>
* [Bug 750] from 4.2.6p3-RC3: Non-existing device causes coredump with
  RIPE-NCC driver.
* [Bug 1567] from 4.2.6p3-RC3: Support Arbiter 1093C Satellite Clock on
  Windows.
* [Bug 1581] from 4.2.6p3-RC3: printf format string mismatch leftover.
* [Bug 1659] from 4.2.6p3-RC3: Support Truetime Satellite Clocks on
  Windows.
* [Bug 1660] from 4.2.6p3-RC3: On some systems, test is in /usr/bin, not
  /bin.
* [Bug 1661] from 4.2.6p3-RC3: Re-indent refclock_ripencc.c.
* Lose peer_count from ntp_peer.c and ntp_proto.c (Dave Mills).
* Documentation updates from Dave Mills.
(4.2.7p61) 2010/10/06 Released by Harlan Stenn <stenn@ntp.org>
* Documentation and code cleanup from Dave Mills. No more NTP_MAXASSOC.
(4.2.7p60) 2010/10/04 Released by Harlan Stenn <stenn@ntp.org>
* Documentation updates from Dave Mills.
(4.2.7p59) 2010/10/02 Released by Harlan Stenn <stenn@ntp.org>
* Documentation updates from Dave Mills.
* Variable name cleanup from Dave Mills.
* [Bug 1657] darwin needs res_9_init, not res_init.
(4.2.7p58) 2010/09/30 Released by Harlan Stenn <stenn@ntp.org>
* Clock select bugfix from Dave Mills.
* [Bug 1554] peer may stay selected as system peer after becoming
  unreachable.
* [Bug 1644] from 4.2.6p3-RC3: cvo.sh should use lsb_release to identify
  linux distros.
* [Bug 1646] ntpd crashes with relative path to logfile.
(4.2.7p57) 2010/09/27 Released by Harlan Stenn <stenn@ntp.org>
* Documentation updates from Dave Mills.
(4.2.7p56) 2010/09/25 Released by Harlan Stenn <stenn@ntp.org>
* Clock combining algorithm improvements from Dave Mills.
* Documentation updates from Dave Mills.
* [Bug 1642] ntpdsim can't find simulate block in config file.
* [Bug 1643] from 4.2.6p3-RC3: Range-check the decoding of the RIPE-NCC
  status codes.
(4.2.7p55) 2010/09/22 Released by Harlan Stenn <stenn@ntp.org>
* Documentation updates from Dave Mills.
* [Bug 1636] from 4.2.6p3-RC2: segfault after denied remote config.
(4.2.7p54) 2010/09/21 Released by Harlan Stenn <stenn@ntp.org>
* More Initial convergence improvements from Dave Mills.
* Documentation updates from Dave Mills.
* [Bug 1635] from 4.2.6p3-RC2: "filegen ... enable" is not default.
(4.2.7p53) 2010/09/20 Released by Harlan Stenn <stenn@ntp.org>
* Documentation updates from Dave Mills.
* More Initial convergence improvements from Dave Mills.
(4.2.7p52) 2010/09/19 Released by Harlan Stenn <stenn@ntp.org>
* Initial convergence improvements from Dave Mills.
(4.2.7p51) 2010/09/18 Released by Harlan Stenn <stenn@ntp.org>
* [Bug 1344] from 4.2.6p3-RC1: ntpd on Windows exits without logging
  cause.
* [Bug 1629] 4.2.7p50 configure.ac changes invalidate config.cache.
* [Bug 1630] 4.2.7p50 cannot bootstrap on Autoconf 2.61.
(4.2.7p50) 2010/09/16 Released by Harlan Stenn <stenn@ntp.org>
* Cleanup NTP_LIB_M.
* [Bug 1628] Clean up -lxnet/-lsocket usage for (open)solaris.
(4.2.7p49) 2010/09/13 Released by Harlan Stenn <stenn@ntp.org>
* Documentation updates from Dave Mills.
(4.2.7p48) 2010/09/12 Released by Harlan Stenn <stenn@ntp.org>
* Documentation updates from Dave Mills.
(4.2.7p47) 2010/09/11 Released by Harlan Stenn <stenn@ntp.org>
* Documentation updates from Dave Mills.
* [Bug 1588] finish configure --disable-autokey implementation.
* [Bug 1616] refclock_acts.c: if (pp->leap == 2) is always false.
* [Bug 1620] [Backward Incompatible] "discard minimum" value should be in
  seconds, not log2 seconds.
(4.2.7p46) 2010/09/10 Released by Harlan Stenn <stenn@ntp.org>
* Use AC_SEARCH_LIBS instead of AC_CHECK_LIB for NTP_LIB_M.
(4.2.7p45) 2010/09/05 Released by Harlan Stenn <stenn@ntp.org>
* [Bug 1578] Consistently use -lm when needed.
(4.2.7p44) 2010/08/27 Released by Harlan Stenn <stenn@ntp.org>
* [Bug 1573] from 4.2.6p3-beta1: Miscalculation of offset in sntp.
(4.2.7p43) 2010/08/26 Released by Harlan Stenn <stenn@ntp.org>
* [Bug 1602] Refactor some of the sntp/ directory to facililtate testing.
(4.2.7p42) 2010/08/18 Released by Harlan Stenn <stenn@ntp.org>
* [Bug 1593] ntpd abort in free() with logconfig syntax error.
* [Bug 1595] from 4.2.6p3-beta1: empty last line in key file causes
  duplicate key to be added
* [Bug 1597] from 4.2.6p3-beta1: packet processing ignores RATE KoD packets,
  Because of a bug in string comparison.
(4.2.7p41) 2010/07/28 Released by Harlan Stenn <stenn@ntp.org>
* [Bug 1581] from 4.2.6p3-beta1: ntp_intres.c size_t printf format
  string mismatch.
* [Bug 1586] ntpd 4.2.7p40 doesn't write to syslog after fork on QNX.
* Avoid race with parallel builds using same source directory in
  scripts/genver by using build directory for temporary files.
* orphanwait documentation updates.
(4.2.7p40) 2010/07/12 Released by Harlan Stenn <stenn@ntp.org>
* [Bug 1395] ease ntpdate elimination with ntpd -w/--wait-sync
* [Bug 1396] allow servers on ntpd command line like ntpdate
(4.2.7p39) 2010/07/09 Released by Harlan Stenn <stenn@ntp.org>
* Fix typo in driver28.html.
* [Bug 1581] from 4.2.6p2: size_t printf format string mismatches, IRIG
  string buffers undersized.  Mostly backported from earlier ntp-dev
  fixes by Juergen Perlinger.
(4.2.7p38) 2010/06/20 Released by Harlan Stenn <stenn@ntp.org>
* [Bug 1570] backported to 4.2.6p2-RC7.
* [Bug 1575] from 4.2.6p2-RC7: use 'snprintf' with LIB_BUFLENGTH in
  inttoa.c, tvtoa.c and utvtoa.c
* [Bug 1576] backported to 4.2.6p2-RC7.
* Typo fix in a comment in ntp_proto.c.
(4.2.7p37) 2010/06/19 Released by Harlan Stenn <stenn@ntp.org>
* [Bug 1576] sys/sysctl.h depends on sys/param.h on OpenBSD.
(4.2.7p36) 2010/06/15 Released by Harlan Stenn <stenn@ntp.org>
* [Bug 1560] Initial support for orphanwait, from Dave Mills.
* clock_filter()/reachability fixes from Dave Mills.
(4.2.7p35) 2010/06/12 Released by Harlan Stenn <stenn@ntp.org>
* Rewrite of multiprecision macros in 'ntp_fp.h' from J. Perlinger
  <perlinger@ntp.org>
* [Bug 715] from 4.2.6p2-RC6: libisc Linux IPv6 interface iteration
  drops multicast flags.
(4.2.7p34) 2010/06/05 Released by Harlan Stenn <stenn@ntp.org>
* [Bug 1570] serial clock drivers get outdated input from kernel tty
  line buffer after startup
(4.2.7p33) 2010/06/04 Released by Harlan Stenn <stenn@ntp.org>
* [Bug 1561] from 4.2.6p2-RC5: ntpq, ntpdc "passwd" prompts for MD5
  password w/SHA1.
* [Bug 1565] from 4.2.6p2-RC5: sntp/crypto.c compile fails on MacOS over
  vsnprintf().
* from 4.2.6p2-RC5: Windows port: do not exit in
  ntp_timestamp_from_counter() without first logging the reason.
(4.2.7p32) 2010/05/19 Released by Harlan Stenn <stenn@ntp.org>
* Copyright file cleanup from Dave Mills.
* [Bug 1555] from 4.2.6p2-RC4: sntp illegal C (mixed code and
  declarations).
* [Bug 1558] pool prototype associations have 0.0.0.0 for remote addr.
* configure.ac: add --disable-autokey, #define AUTOKEY to enable future
  support for building without Autokey, but with OpenSSL for its digest
  algorithms (hash functions).  Code must be modified to use #ifdef
  AUTOKEY instead of #ifdef OPENSSL where appropriate to complete this.
* include/ntp_crypto.h: make assumption AUTOKEY implies OPENSSL explicit.
(4.2.7p31) 2010/05/11 Released by Harlan Stenn <stenn@ntp.org>
* [Bug 1325] from 4.2.6p2-RC3: unreachable code sntp recv_bcst_data().
* [Bug 1459] from 4.2.6p2-RC3: sntp MD5 authentication does not work
  with ntpd.
* [Bug 1552] from 4.2.6p2-RC3: update and complete broadcast and crypto
  features in sntp.
* [Bug 1553] from 4.2.6p2-RC3: sntp/configure.ac OpenSSL support.
* from 4.2.6p2-RC3: Escape unprintable characters in a refid in ntpq -p
  billboard.
* from 4.2.6p2-RC3: Simplify hash client code by providing OpenSSL
  EVP_*() API when built without OpenSSL.  (already in 4.2.7)
* from 4.2.6p2-RC3: Do not depend on ASCII in sntp.
(4.2.7p30) 2010/05/06 Released by Harlan Stenn <stenn@ntp.org>
* [Bug 1526] ntpd DNS pipe read EINTR with no network at startup.
* Update the ChangeLog entries when merging items from -stable.
(4.2.7p29) 2010/05/04 Released by Harlan Stenn <stenn@ntp.org>
* [Bug 1542] ntpd mrulist response may have incorrect last.older.
* [Bug 1543] ntpq mrulist must refresh nonce when retrying.
* [Bug 1544] ntpq mrulist sscanf timestamp format mismatch on 64-bit.
* Windows compiling hints/winnt.html update from G. Sunil Tej.
(4.2.7p28) 2010/05/03 Released by Harlan Stenn <stenn@ntp.org>
* [Bug 1512] from 4.2.6p2-RC3: ntpsnmpd should connect to net-snmpd
  via a unix-domain socket by default.
  Provide a command-line 'socket name' option.
* [Bug 1538] from 4.2.6p2-RC3: update refclock_nmea.c's call to
  getprotobyname().
* [Bug 1541] from 4.2.6p2-RC3: Fix wrong keyword for "maxclock".
(4.2.7p27) 2010/04/27 Released by Harlan Stenn <stenn@ntp.org>
(4.2.7p26) 2010/04/24 Released by Harlan Stenn <stenn@ntp.org>
* [Bug 1465] from 4.2.6p2-RC2: Make sure time from TS2100 is not
  invalid (backport from -dev).
* [Bug 1528] from 4.2.6p2-RC2: Fix EDITLINE_LIBS link order for ntpq
  and ntpdc.
* [Bug 1531] Require nonce with mrulist requests.
* [Bug 1532] Remove ntpd support for ntpdc's monlist in favor of ntpq's
  mrulist.
* [Bug 1534] from 4.2.6p2-RC2: conflicts with VC++ 2010 errno.h.
* [Bug 1535] from 4.2.6p2-RC2: "restrict -4 default" and "restrict
  -6 default" ignored.
(4.2.7p25) 2010/04/20 Released by Harlan Stenn <stenn@ntp.org>
* [Bug 1528] from 4.2.6p2-RC2: Remove --with-arlib from br-flock.
* [Bug 1503] [Bug 1504] [Bug 1518] [Bug 1522] from 4.2.6p2-RC2:
  all of which were fixed in 4.2.7 previously.
(4.2.7p24) 2010/04/13 Released by Harlan Stenn <stenn@ntp.org>
* [Bug 1390] Control PPS on the Oncore M12.
* [Bug 1518] Windows ntpd should lock to one processor more
  conservatively.
* [Bug 1520] '%u' formats for size_t gives warnings with 64-bit builds.
* [Bug 1522] Enable range syntax "trustedkey (301 ... 399)".
* Documentation updates for 4.2.7p22 changes and additions, updating
  ntpdc.html, ntpq.html, accopt.html, confopt.html, manyopt.html,
  miscopt.html, and miscopt.txt.
* accopt.html: non-ntpport doc changes from Dave Mills.
* Modify full MRU list preemption when full to match "discard monitor"
  documentation, by removing exception for count == 1.
(4.2.7p23) 2010/04/04 Released by Harlan Stenn <stenn@ntp.org>
* [Bug 1516] unpeer by IP address fails, DNS name works.
* [Bug 1517] ntpq and ntpdc should verify reverse DNS before use.
  ntpq and ntpdc now use the following format for showing purported
  DNS names from IP address "reverse" DNS lookups when the DNS name
  does not exist or does not include the original IP address among
  the results: "192.168.1.2 (fake.dns.local)".
(4.2.7p22) 2010/04/02 Released by Harlan Stenn <stenn@ntp.org>
* [Bug 1432] Don't set inheritable flag for linux capabilities.
* [Bug 1465] Make sure time from TS2100 is not invalid.
* [Bug 1483] AI_NUMERICSERV undefined in 4.2.7p20.
* [Bug 1497] fudge is broken by getnetnum() change.
* [Bug 1503] Auto-enabling of monitor for "restrict ... limited" wrong.
* [Bug 1504] ntpdate tickles ntpd "discard minimum 1" rate limit if
  "restrict ... limited" is used.
* ntpdate: stop querying source after KoD packet response, log it.
* ntpdate: rate limit each server to 2s between packets.
* From J. N. Perlinger: avoid pointer wraparound warnings in dolfptoa(),
  printf format mismatches with 64-bit size_t.
* Broadcast client (ephemeral) associations should be demobilized only
  if they are not heard from for 10 consecutive polls, regardless of
  surviving the clock selection.  Fix from David Mills.
* Add "ntpq -c ifstats" similar to "ntpdc -c ifstats".
* Add "ntpq -c sysstats" similar to "ntpdc -c sysstats".
* Add "ntpq -c monstats" to show monlist knobs and stats.
* Add "ntpq -c mrulist" similar to "ntpdc -c monlist" but not
  limited to 600 rows, and with filtering and sorting options:
  ntpq -c "mrulist mincount=2 laddr=192.168.1.2 sort=-avgint"
  ntpq -c "mrulist sort=addr"
  ntpq -c "mrulist mincount=2 sort=count"
  ntpq -c "mrulist sort=-lstint"
* Modify internal representation of MRU list to use l_fp fixed-point
  NTP timestamps instead of seconds since startup.  This increases the
  resolution and substantially improves accuracy of sorts involving
  timestamps, at the cost of flushing all MRU entries when the clock is
  stepped, to ensure the timestamps can be compared with the current
  get_systime() results.
* Add ntp.conf "mru" directive to configure MRU parameters, such as
  "mru mindepth 600 maxage 64 maxdepth 5000 maxmem 1024" or
  "mru initalloc 0 initmem 16 incalloc 99 incmem 4".  Several pairs are
  equivalent with one in units of MRU entries and its twin in units of
  kilobytes of memory, so the last one used in ntp.conf controls:
  maxdepth/maxmem, initalloc/initmem, incalloc/incmem.  With the above
  values, ntpd will preallocate 16kB worth of MRU entries, allocating
  4kB worth each time more are needed, with a hard limit of 1MB of MRU
  entries.  Until there are more than 600 entries none would be reused.
  Then only entries for addresses last seen 64 seconds or longer ago are
  reused.
* Limit "ntpdc -c monlist" response in ntpd to 600 entries, the previous
  overall limit on the MRU list depth which was driven by the monlist
  implementation limit of one request with a single multipacket
  response.
* New "pool" directive implementation modeled on manycastclient.
* Do not abort on non-ASCII characters in ntp.conf, ignore them.
* ntpq: increase response reassembly limit from 24 to 32 packets, add
  discussion in comment regarding results with even larger MAXFRAGS.
* ntpq: handle "passwd MYPASSWORD" (without prompting) as with ntpdc.
* ntpdc: do not examine argument to "passwd" if not supplied.
* configure: remove check for pointer type used with qsort(), we
  require ANSI C which mandates void *.
* Reset sys_kodsent to 0 in proto_clr_stats().
* Add sptoa()/sockporttoa() similar to stoa()/socktoa() adding :port.
* Use memcpy() instead of memmove() when buffers can not overlap.
* Remove sockaddr_storage from our sockaddr_u union of sockaddr,
  sockaddr_in, and sockaddr_in6, shaving about 100 bytes from its size
  and substantially decreasing MRU entry memory consumption.
* Extend ntpq readvar (alias rv) to allow fetching up to three named
  variables in one operation:  ntpq -c "rv 0 version offset frequency".
* ntpq: use srchost variable to show .POOL. prototype associations'
  hostname instead of address 0.0.0.0.
* "restrict source ..." configures override restrictions for time
  sources, allows tight default restrictions to be used with the pool
  directive (where server addresses are not known in advance).
* Ignore "preempt" modifier on manycastclient and pool prototype
  associations.  The resulting associations are preemptible, but the
  prototype must not be.
* Maintain and use linked list of associations (struct peer) in ntpd,
  avoiding walking 128 hash table entries to iterate over peers.
* Remove more workarounds unneeded since we require ISO C90 AKA ANSI C:
  - remove fallback implementations for memmove(), memset, strstr().
  - do not test for atexit() or memcpy().
* Collapse a bunch of code duplication in ntpd/ntp_restrict.c added with
  support for IPv6.
* Correct some corner case failures in automatically enabling the MRU
  list if any "restrict ... limited" is in effect, and in disabling MRU
  maintenance. (ntp_monitor.c, ntp_restrict.c)
* Reverse the internal sort order of the address restriction lists, but
  preserve the same behavior.  This allows removal of special-case code
  related to the default restrictions and more straightforward lookups
  of restrictions for a given address (now, stop on first match).
* Move ntp_restrict.c MRU doubly-linked list maintenance code into
  ntp_lists.h macros, allowing more duplicated source excision.
* Repair ntpdate.c to no longer test HAVE_TIMER_SETTIME.
* Do not reference peer_node/unpeer_node after freeing when built with
  --disable-saveconfig and using DNS.
(4.2.7p21) 2010/03/31 Released by Harlan Stenn <stenn@ntp.org>
* [Bug 2399] Reset sys_kodsent in proto_clr_stats().
* [Bug 1514] from 4.2.6p1-RC6: Typo in ntp_proto.c: fabs(foo < .4)
  should be fabs(foo) < .4.
* [Bug 1464] from 4.2.6p1-RC6: synchronization source wrong for
  refclocks ARCRON_MSF (27) and SHM (28).
* From 4.2.6p1-RC6: Correct Windows port's refclock_open() to
  return 0 on failure not -1.
* From 4.2.6p1-RC6: Correct CHU, dumbclock, and WWVB drivers to
  check for 0 returned from refclock_open() on failure.
* From 4.2.6p1-RC6: Correct "SIMUL=4 ./flock-build -1" to
  prioritize -1/--one.
* [Bug 1306] constant conditionals in audio_gain().
(4.2.7p20) 2010/02/13 Released by Harlan Stenn <stenn@ntp.org>
* [Bug 1483] hostname in ntp.conf "restrict" parameter rejected.
* Use all addresses for each restrict by hostname.
* Use async DNS to resolve trap directive hostnames.
(4.2.7p19) 2010/02/09 Released by Harlan Stenn <stenn@ntp.org>
* [Bug 1338] Update the association type codes in ntpq.html.
* [Bug 1478] from 4.2.6p1-RC5: linking fails: EVP_MD_pkey_type.
* [Bug 1479] from 4.2.6p1-RC5: not finding readline headers.
* [Bug 1484] from 4.2.6p1-RC5: ushort is not defined in QNX6.
(4.2.7p18) 2010/02/07 Released by Harlan Stenn <stenn@ntp.org>
* [Bug 1480] from 4.2.6p1-RC5: snprintf() cleanup caused
  unterminated refclock IDs.
* Stop using getaddrinfo() to convert numeric address strings to on-wire
  addresses in favor of is_ip_address() alone.
(4.2.7p17) 2010/02/05 Released by Harlan Stenn <stenn@ntp.org>
* [Bug 1477] from 4.2.6p1-RC5: First non-gmake make in clone
  w/VPATH can't make COPYRIGHT.
* Attempts to cure CID 108 CID 118 CID 119 TAINTED_SCALAR warnings.
* Broaden ylwrap workaround VPATH_HACK to all non-GNU make.
(4.2.7p16) 2010/02/04 Released by Harlan Stenn <stenn@ntp.org>
* [Bug 1474] from 4.2.6p1-RC4: ntp_keygen LCRYPTO after libntp.a.
* Include 4.2.6p1-RC4: Remove arlib.
(4.2.7p15) 2010/02/03 Released by Harlan Stenn <stenn@ntp.org>
* [Bug 1455] from 4.2.6p1: ntpd does not try /etc/ntp.audio.
* Include 4.2.6p1: Convert many sprintf() calls to snprintf(), also
  strcpy(), strcat().
* Include 4.2.6p1: Fix widely cut-n-pasted bug in refclock shutdown
  after failed start.
* Include 4.2.6p1: Remove some dead code checking for emalloc()
  returning NULL.
(4.2.7p14) 2010/02/02 Released by Harlan Stenn <stenn@ntp.org>
* [Bug 1338] ntpq displays incorrect association type codes.
* [Bug 1469] u_int32, int32 changes broke HP-UX 10.20 build.
* [Bug 1470] from 4.2.6p1: "make distdir" compiles keyword-gen.
* [Bug 1471] CID 120 CID 121 CID 122 is_ip_address() uninit family.
* [Bug 1472] CID 116 CID 117 minor warnings in new DNS code.
* [Bug 1473] from 4.2.6p1: "make distcheck" version.m4 error.
(4.2.7p13) 2010/01/31 Released by Harlan Stenn <stenn@ntp.org>
* [Bug 1467] from 4.2.6p1: Fix bogus rebuild of sntp/sntp.html.
(4.2.7p12) 2010/01/30 Released by Harlan Stenn <stenn@ntp.org>
* [Bug 1468] 'make install' broken for root on default NFS mount.
(4.2.7p11) 2010/01/28 Released by Harlan Stenn <stenn@ntp.org>
* [Bug 47] Debugging and logging do not work after a fork.
* [Bug 1010] getaddrinfo() could block and thus should not be called by
  the main thread/process.
* New async DNS resolver in ntpd allows nonblocking queries anytime,
  instead of only once at startup.
(4.2.7p10) 2010/01/24 Released by Harlan Stenn <stenn@ntp.org>
* [Bug 1140] from 4.2.6p1-RC5: Clean up debug.html, decode.html,
  and ntpq.html.
* Include 4.2.6p1-RC3: Use TZ=UTC instead of TZ= when calling date in
  scripts/mkver.in .
* [Bug 1448] from 4.2.6p1-RC3: Some macros not correctly conditionally
  or absolutely defined on Windows.
* [Bug 1449] from 4.2.6p1-RC3: ntpsim.h in ntp_config.c should be used
  conditionally.
* [Bug 1450] from 4.2.6p1-RC3: Option to exclude warnings not
  unconditionally defined on Windows.
(4.2.7p9) 2010/01/13 Released by Harlan Stenn <stenn@ntp.org>
(4.2.7p8) 2010/01/12 Released by Harlan Stenn <stenn@ntp.org>
* [Bug 702] ntpd service logic should use libopts to examine cmdline.
* [Bug 1451] from 4.2.6p1-RC3: sntp leaks KoD entry updating.
* [Bug 1453] from 4.2.6p1-RC3: Use $CC in config.cache filename.
(4.2.7p7) 2009/12/30 Released by Harlan Stenn <stenn@ntp.org>
* [Bug 620] ntpdc getresponse() esize != *rsize s/b size != *rsize.
* [Bug 1446] 4.2.7p6 requires autogen, missing ntpd.1, *.texi, *.menu.
(4.2.7p6) 2009/12/28 Released by Harlan Stenn <stenn@ntp.org>
* [Bug 1443] Remove unnecessary dependencies on ntp_io.h
* [Bug 1442] Move Windows functions into libntp files
* [Bug 1127] from 4.2.6p1-RC3: Check the return of X590_verify().
* [Bug 1439] from 4.2.6p1-RC3: .texi gen after binary is linked.
* [Bug 1440] from 4.2.6p1-RC3: Update configure.ac to support kfreebsd.
* [Bug 1445] from 4.2.6p1-RC3: IRIX does not have -lcap or support
  linux capabilities.
(4.2.7p5) 2009/12/25 Released by Harlan Stenn <stenn@ntp.org>
* Include 4.2.6p1-RC2
(4.2.7p4) 2009/12/24 Released by Harlan Stenn <stenn@ntp.org>
* [Bug 1429] ntpd -4 option does not reliably force IPv4 resolution.
* [Bug 1431] System headers must come before ntp headers in ntp_intres.c .
(4.2.7p3) 2009/12/22 Released by Harlan Stenn <stenn@ntp.org>
* [Bug 1426] scripts/VersionName needs . on the search path.
* [Bug 1427] quote missing in ./build - shows up on NetBSD.
* [Bug 1428] Use AC_HEADER_RESOLV to fix breaks from resolv.h
(4.2.7p2) 2009/12/20 Released by Harlan Stenn <stenn@ntp.org>
* [Bug 1419] ntpdate, ntpdc, sntp, ntpd ignore configure --bindir.
* [Bug 1421] add util/tg2, a clone of tg that works on Linux, NetBSD, and
  FreeBSD
(4.2.7p1) 2009/12/15 Released by Harlan Stenn <stenn@ntp.org>
* [Bug 1348] ntpd Windows port should wait for sendto() completion.
* [Bug 1413] test OpenSSL headers regarding -Wno-strict-prototypes.
* [Bug 1418] building ntpd/ntpdc/ntpq statically with ssl fails.
(4.2.7p0) 2009/12/13 Released by Harlan Stenn <stenn@ntp.org>
* [Bug 1412] m4/os_cflags.m4 caches results that depend on $CC.
* [Bug 1414] Enable "make distcheck" success with BSD make.
(4.2.7) 2009/12/09 Released by Harlan Stenn <stenn@ntp.org>
* [Bug 1407] configure.ac: recent GNU Make -v does not include "version".
---
(4.2.6p5) 2011/12/24 Released by Harlan Stenn <stenn@ntp.org>

No changes from 4.2.6p5-RC3.

---
(4.2.6p5-RC3) 2011/12/08 Released by Harlan Stenn <stenn@ntp.org>

* [Bug 2082] 3-char refid sent by ntpd 4.2.6p5-RC2 ends with extra dot.
* [Bug 2085] clock_update() sys_rootdisp calculation omits root delay.
* [Bug 2086] get_systime() should not offset by sys_residual.
* [Bug 2087] sys_jitter calculation overweights sys.peer jitter.
* Ensure NULL peer->dstadr is not accessed in orphan parent selection.

---
(4.2.6p5-RC2) 2011/11/30 Released by Harlan Stenn <stenn@ntp.org>

* [Bug 2050] Orphan mode stratum counting to infinity.
* [Bug 2059] optional billboard column "server" does not honor -n.
* [Bug 2066] ntpq lopeers ipv6 "local" column overrun.
* [Bug 2068] ntpd sends nonprintable stratum 16 refid to ntpq.
* [Bug 2069] broadcastclient, multicastclient spin up duplicate
  ephemeral associations without broadcastdelay.
* [Bug 2072] Orphan parent selection metric needs ntohl().
* Exclude not-yet-determined sys_refid from use in loopback TEST12
  (from David Mills).
* Never send KoD rate limiting response to MODE_SERVER response.

---
(4.2.6p5-RC1) 2011/10/18 Released by Harlan Stenn <stenn@ntp.org>

* [Bug 2034] Listening address configuration with prefix misapplied.

---
(4.2.6p4) 2011/09/22 Released by Harlan Stenn <stenn@ntp.org>

* [Bug 1984] ntp/libisc fails to compile on OS X 10.7 (Lion).
* [Bug 1985] "logconfig =allall" rejected.
* [Bug 2001] ntpdc timerstats reports overruns as handled.
* [Bug 2003] libntpq ntpq_read_assoc_peervars() broken.
* [Backward Incompatible] sntp: -l/--filelog -> -l/--logfile, to be
  consistent with ntpd.
* libopts/file.c fix from Bruce Korb (arg-type=file).

---
(4.2.6p4-RC2) 2011/08/04 Released by Harlan Stenn <stenn@ntp.org>

* [Bug 1608] Parse Refclock driver should honor trusttime.
* [Bug 1961] html2man update: distribute ntp-wait.html.
* [Bug 1970] UNLINK_EXPR_SLIST() causes crash if list is empty.
* [Bug 1972] checking for struct rtattr fails.
* [Bug 1975] libntp/mktime.c won't work with 64-bit time_t
* [Bug 1978] [Bug 1134] fix in 4.2.6p4-RC1 doesn't build on older Linux.
* Backport several fixes for Coverity warnings from ntp-dev.
* Backport if_nametoindex() check for hpux.

---
(4.2.6p4-RC1) 2011/07/10 Released by Harlan Stenn <stenn@ntp.org>

* [Bug 1134] ntpd fails binding to tentative IPv6 addresses.
* [Bug 1790] Update config.guess and config.sub to detect AIX6.
* [Bug 1961] html2man needs an update.
* Update the NEWS file.

---
(4.2.6p4-beta2) 2011/05/25 Released by Harlan Stenn <stenn@ntp.org>

* [Bug 1695] ntpdate takes longer than necessary.
* [Bug 1832] ntpdate doesn't allow timeout > 2s.
* [Bug 1933] WWVB/Spectracom driver timestamps LFs, not CRs.
* Backport utility routines from ntp-dev: mprintf(), emalloc_zero().

---
(4.2.6p4-beta1) 2011/05/16 Released by Harlan Stenn <stenn@ntp.org>

* [Bug 1554] peer may stay selected as system peer after becoming
  unreachable.
* [Bug 1921] LOCAL, ACTS drivers with "prefer" excluded from initial
  candidate list.
* [Bug 1923] orphan parent favored over LOCAL, ACTS drivers.
* [Bug 1924] Billboard tally codes sometimes do not match operation,
  variables.
* Enable tickadj-like taming of wildly off-spec Windows clock using
  NTPD_TICKADJ_PPM env. var. specifying baseline slew.
* Upgrade to AutoGen 5.11.9 (and require it).
* Upgrade to libopts 35.0.10 from AutoGen 5.11.9pre8.

---
(4.2.6p3) 2011/01/03 Released by Harlan Stenn <stenn@ntp.org>

* [Bug 1764] Palisade driver doesn't build on Linux
* Create and use scripts/check--help when generating .texi files.
* Update bk triggers for the bk-5 release.
* Update genCommitLog for the bk-5 release.
* Update the copyright year.

---
(4.2.6p3-RC12) 2010/12/25 Released by Harlan Stenn <stenn@ntp.org>

* [Bug 1458] Can not compile NTP on FreeBSD 4.7.
* [Bug 1510] Add modes 20/21 for driver 8 to support RAWDCF @ 75 baud.
* [Bug 1618] Unreachable code in jjy_start(). (backport from ntp-dev)
* [Bug 1719] ntp-keygen -V crash. (backport)
* [Bug 1740] ntpdc treats many counters as signed. (backport)
* [Bug 1741] Enable multicast reception on each address (Windows).
* [Bug 1742] Fix a typo in an error message in the "build" script.
* [Bug 1743] Display timezone offset when showing time for sntp in the
local timezone.
* [Bug 1751] Support for Atari FreeMiNT OS.
* [Bug 1754] --version output should be more verbose.
* [Bug 1757] oncore snprintf("%m") doesn't expand %m.
* [Bug 1758] setsockopt IPV6_MULTICAST_IF with wrong ifindex.
* [Bug 1760] ntpd Windows interpolation cannot be disabled.
* [Bug 1762] manycastclient solicitation responses interfere.
* Upgrade to libopts 34.0.9 from AutoGen 5.11.6pre7.
* Relax minimum Automake version to 1.10 with updated libopts.m4.
* Suppress ntp-keygen OpenSSL version display for --help, --version,
display both build and runtime OpenSSL versions when they differ.
* Clean up m4 quoting in configure.ac, *.m4 files, resolving
  intermittent AC_LANG_PROGRAM possibly undefined errors.
* Clean up the SNTP documentation.
* Other manycastclient repairs:
  Separate handling of scope ID embedded in many in6_addr from ifindex
  used for IPv6 multicasting ioctls.
  Add INT_PRIVACY endpt bit flag for IPv6 RFC 4941 privacy addresses.
  Enable outbound multicast from only one address per interface in the
  same subnet, and in that case prefer embedded MAC address modified
  EUI-64 IPv6 addresses first, then static, and last RFC 4941 privacy
  addresses.
  Use setsockopt(IP[V6]_MULTICAST_IF) before each send to multicast to
  select the local source address, using the correct socket is not
  enough.

---
(4.2.6p3-RC11) 2010/11/28 Released by Harlan Stenn <stenn@ntp.org>

* [Bug 1725] ntpd sends multicast from only one address.
* [Bug 1728] In ntp_openssl.m4, don't add -I/usr/include or -L/usr/lib
  to CPPFLAGS or LDFLAGS.
* [Bug 1733] IRIX doesn't have 'head' (affects scripts/checkChangeLog).
* Remove log_msg() and debug_msg() from sntp in favor of msyslog().
* Use a single copy of libopts/, in sntp/.
* Upgrade libopts to 33.3.8.
* Bump minimum Automake version to 1.11, required for AM_COND_IF
  use in LIBOPTS_CHECK.
* Improvements to the 'build' script.

---
(4.2.6p3-RC10) 2010/11/14 Released by Harlan Stenn <stenn@ntp.org>

* [Bug 1681] More sntp logging cleanup.
* [Bug 1683] Non-localhost on loopback exempted from nic rules.

---
(4.2.6p3-RC9) 2010/11/10 Released by Harlan Stenn <stenn@ntp.org>

* [Bug 1574] sntp:set_time doesn't set tv_usec correctly.
* [Bug 1681] sntp logging cleanup.
* [Bug 1683] Interface binding does not seem to work as intended.
* [Bug 1691] Use first NMEA sentence each second.
* [Bug 1692] packageinfo.sh needs to be "sourced" using ./ .
* [Bug 1709] ntpdate ignores replies with equal receive and transmit
  timestamps.
* Backport sntp from -dev

---
(4.2.6p3-RC8) 2010/10/29 Released by Harlan Stenn <stenn@ntp.org>

* [Bug 1685] NMEA driver mode byte confusion.
* First cut at using scripts/checkChangeLog.

---
(4.2.6p3-RC7) 2010/10/25 Released by Harlan Stenn <stenn@ntp.org>

* [Bug 1676] NMEA: $GPGLL did not work after fix for Bug 1571.
* Added scripts/checkChangeLog.

---
(4.2.6p3-RC6) 2010/10/24 Released by Harlan Stenn <stenn@ntp.org>

* [Bug 1571] NMEA does not relate data to PPS edge.
* [Bug 1572] NMEA time adjustment for GPZDG buggy.
* [Bug 1675] Prohibit includefile remote config.

---
(4.2.6p3-RC5) 2010/10/22 Released by Harlan Stenn <stenn@ntp.org>

* [Bug 1649] Require NMEA checksum if $GPRMC or previously seen.
* [Bug 1669] NTP 4.2.6p2 fails to compile on IBM AIX 5.3.

---
(4.2.6p3-RC4) 2010/10/16 Released by Harlan Stenn <stenn@ntp.org>

* [Bug 1584] wrong SNMP type for precision, resolution.
* [Bug 1659] Need CLOCK_TRUETIME not CLOCK_TRUE.
* [Bug 1665] is_anycast() u_int32_t should be u_int32.
* ntpsnmpd, libntpq warning cleanup.

---
(4.2.6p3-RC3) 2010/10/14 Released by Harlan Stenn <stenn@ntp.org>

* [Bug 750] Non-existing device causes coredump with RIPE-NCC driver.
* [Bug 1080] ntpd on ipv6 routers very chatty.
* [Bug 1567] Support Arbiter 1093C Satellite Clock on Windows.
* [Bug 1581] printf format string mismatch leftover.
* [Bug 1584] ntpsnmpd OID must be mib-2.197.
* [Bug 1643] Range-check the decoding of the RIPE-NCC status codes.
* [Bug 1644] cvo.sh should use lsb_release to identify linux distros.
* [Bug 1659] Support Truetime Satellite Clocks on Windows.
* [Bug 1660] On some systems, test is in /usr/bin, not /bin.
* [Bug 1661] Re-indent refclock_ripencc.c.

---
(4.2.6p3-RC2) 2010/09/25 Released by Harlan Stenn <stenn@ntp.org>

* [Bug 1635] "filegen ... enable" is not default.
* [Bug 1636] yyparse() segfault after denied filegen remote config.

---
(4.2.6p3-RC1) 2010/09/18 Released by Harlan Stenn <stenn@ntp.org>

* [Bug 1344] ntpd on Windows exits without logging cause.

---
(4.2.6p3-beta1) 2010/09/11 Released by Harlan Stenn <stenn@ntp.org>

* [Bug 1573] Miscalculation of offset in sntp.
* [Bug 1595] empty last line in key file causes duplicate key to be added
* [Bug 1597] packet processing ignores RATE KoD packets, because of
  a bug in string comparison.
* [Bug 1581] ntp_intres.c size_t printf format string mismatch.

---
(4.2.6p2) 2010/07/09 Released by Harlan Stenn <stenn@ntp.org>

* [Bug 1581] size_t printf format string mismatches, IRIG string buffers
  undersized.  Mostly backported from earlier ntp-dev fixes by Juergen
  Perlinger.

---
(4.2.6p2-RC7) 2010/06/19 Released by Harlan Stenn <stenn@ntp.org>

* [Bug 1570] serial clock drivers get outdated input from kernel tty
  line buffer after startup
* [Bug 1575] use 'snprintf' with LIB_BUFLENGTH in inttoa.c, tvtoa.c and
  utvtoa.c
* [Bug 1576] sys/sysctl.h depends on sys/param.h on OpenBSD.

---
(4.2.6p2-RC6) 2010/06/12 Released by Harlan Stenn <stenn@ntp.org>

* [Bug 715] libisc Linux IPv6 interface iteration drops multicast flags.

---
(4.2.6p2-RC5) 2010/06/03 Released by Harlan Stenn <stenn@ntp.org>

* [Bug 1561] ntpq, ntpdc "passwd" prompts for MD5 password w/SHA1.
* [Bug 1565] sntp/crypto.c compile fails on MacOS over vsnprintf().
* Windows port: do not exit in ntp_timestamp_from_counter() without
  first logging the reason.
* Support "passwd blah" syntax in ntpq.

---
(4.2.6p2-RC4) 2010/05/19 Released by Harlan Stenn <stenn@ntp.org>

* [Bug 1555] 4.2.6p2-RC3 sntp illegal C (mixed code and declarations).

---
(4.2.6p2-RC3) 2010/05/11 Released by Harlan Stenn <stenn@ntp.org>

* [Bug 1325] unreachable code in sntp recv_bcst_data().
* [Bug 1459] sntp MD5 authentication does not work with ntpd.
* [Bug 1512] ntpsnmpd should connect to net-snmpd via a unix-domain
  socket by default.  Provide a command-line 'socket name' option.
* [Bug 1538] update refclock_nmea.c's call to getprotobyname().
* [Bug 1541] Fix wrong keyword for "maxclock".
* [Bug 1552] update and complete broadcast and crypto features in sntp.
* [Bug 1553] sntp/configure.ac OpenSSL support.
* Escape unprintable characters in a refid in ntpq -p billboard.
* Simplify hash client code by providing OpenSSL EVP_*() API when built
  without OpenSSL.  (from ntp-dev)
* Do not depend on ASCII values for ('A' - '0'), ('a' - '0') in sntp.
* Windows compiling hints/winnt.html update from G. Sunil Tej.

---
(4.2.6p2-RC2) 2010/04/27 Released by Harlan Stenn <stenn@ntp.org>

* [Bug 1465] Make sure time from TS2100 is not invalid (backport from
  ntp-dev).
* [Bug 1528] Fix EDITLINE_LIBS link order for ntpq and ntpdc.
* [Bug 1534] win32/include/isc/net.h conflicts with VC++ 2010 errno.h.
* [Bug 1535] "restrict -4 default" and "restrict -6 default" ignored.
* Remove --with-arlib from br-flock.

---
(4.2.6p2-RC1) 2010/04/18 Released by Harlan Stenn <stenn@ntp.org>

* [Bug 1503] Auto-enabling of monitor for "restrict ... limited" wrong.
* [Bug 1504] ntpdate tickles ntpd "discard minimum 1" rate limit if
  "restrict ... limited" is used.
* [Bug 1518] Windows ntpd should lock to one processor more
  conservatively.
* [Bug 1522] Enable range syntax "trustedkey (301 ... 399)".
* Update html/authopt.html controlkey, requestkey, and trustedkey docs.

---
(4.2.6p1) 2010/04/09 Released by Harlan Stenn <stenn@ntp.org>
(4.2.6p1-RC6) 2010/03/31 Released by Harlan Stenn <stenn@ntp.org>

* [Bug 1514] Typo in ntp_proto.c: fabs(foo < .4) should be fabs(foo) < .4.
* [Bug 1464] synchronization source wrong for refclocks ARCRON_MSF (27)
  and SHM (28).
* Correct Windows port's refclock_open() to return 0 on failure not -1.
* Correct CHU, dumbclock, and WWVB drivers to check for 0 returned from
  refclock_open() on failure.
* Correct "SIMUL=4 ./flock-build -1" to prioritize -1/--one.

---
(4.2.6p1-RC5) 2010/02/09 Released by Harlan Stenn <stenn@ntp.org>

* [Bug 1140] Clean up debug.html, decode.html, and ntpq.html.
* [Bug 1438] Remove dead code from sntp/networking.c.
* [Bug 1477] 1st non-gmake make in clone w/VPATH can't make COPYRIGHT.
* [Bug 1478] linking fails with undefined reference EVP_MD_pkey_type.
* [Bug 1479] Compilation fails because of not finding readline headers.
* [Bug 1480] snprintf() cleanup caused unterminated refclock IDs.
* [Bug 1484] ushort is not defined in QNX6.

---
(4.2.6p1-RC4) 2010/02/04 Released by Harlan Stenn <stenn@ntp.org>

* [Bug 1455] ntpd does not try /etc/ntp.audio as documented.
* [Bug 1467] Fix bogus rebuild of sntp/sntp.html
* [Bug 1470] "make distdir" in $srcdir builds keyword-gen, libntp.a.
* [Bug 1473] "make distcheck" before build can't make sntp/version.m4.
* [Bug 1474] ntp_keygen needs LCRYPTO after libntp.a.
* Convert many sprintf() calls to snprintf(), also strcpy(), strcat().
* Fix widely cut-n-pasted bug in refclock shutdown after failed start.
* Remove some dead code checking for emalloc() returning NULL.
* Remove arlib.

---
(4.2.6p1-RC3) 2010/01/24 Released by Harlan Stenn <stenn@ntp.org>

* Use TZ=UTC instead of TZ= when calling date in scripts/mkver.in .
* [Bug 1448] Some macros not correctly conditionally or absolutely defined
  on Windows.
* [Bug 1449] ntpsim.h in ntp_config.c should be used conditionally.
* [Bug 1450] Option to exclude warnings not unconditionally defined on Windows.
* [Bug 1127] Properly check the return of X590_verify() - missed one.
* [Bug 1439] .texi generation must wait until after binary is linked.
* [Bug 1440] Update configure.ac to support kfreebsd.
* [Bug 1445] IRIX does not have -lcap or support linux capabilities.
* [Bug 1451] CID 115: sntp leaks KoD entry when updating existing.
* [Bug 1453] Use $CC in config.cache filename in ./build script.

---
(4.2.6p1-RC2) 2009/12/25 Released by Harlan Stenn <stenn@ntp.org>

* [Bug 1411] Fix status messages in refclock_oncore.c.
* [Bug 1416] MAXDNAME undefined on Solaris 2.6.
* [Bug 1419] ntpdate, ntpdc, sntp, ntpd ignore configure --bindir.
* [Bug 1424] Fix check for rtattr (rtnetlink.h).
* [Bug 1425] unpeer by association ID sets up for duplicate free().
* [Bug 1426] scripts/VersionName needs . on the search path.
* [Bug 1427] quote missing in ./build - shows up on NetBSD.
* [Bug 1428] Use AC_HEADER_RESOLV to fix breaks from resolv.h
* [Bug 1429] ntpd -4 option does not reliably force IPv4 resolution.
* [Bug 1431] System headers must come before ntp headers in ntp_intres.c .
* [Bug 1434] HP-UX 11 ip_mreq undeclared, _HPUX_SOURCE helps some.
* [Bug 1435] sntp: Test for -lresolv using the same tests as in ntp.

---
(4.2.6p1-RC1) 2009/12/20 Released by Harlan Stenn <stenn@ntp.org>

* [Bug 1409] Put refclock_neoclock4x.c under the NTP COPYRIGHT notice.
  This should allow debian and other distros to add this refclock driver
  in further distro releases.
  Detect R2 hardware releases.
* [Bug 1412] m4/os_cflags.m4 caches results that depend on $CC.
* [Bug 1413] test OpenSSL headers regarding -Wno-strict-prototypes.
* [Bug 1414] Enable "make distcheck" success with BSD make.
* [Bug 1415] Fix Mac OS X link problem.
* [Bug 1418] building ntpd/ntpdc/ntpq statically with ssl fails.
* Build infrastructure updates to enable beta releases of ntp-stable.

---
(4.2.6) 2009/12/09 Released by Harlan Stenn <stenn@ntp.org>
* [Sec 1331] from4.2.4p8: DoS with mode 7 packets - CVE-2009-3563.
* [Bug 508] Fixed leap second handling for Windows.
(4.2.5p250-RC) 2009/11/30 Released by Harlan Stenn <stenn@ntp.org>
* sntp documentation updates.
* [Bug 761] internal resolver does not seem to honor -4/-6 qualifiers
* [Bug 1386] Deferred DNS doesn't work on NetBSD
* [Bug 1391] avoid invoking autogen twice for .c and .h files.
* [Bug 1397] shmget() refclock_shm failing because of file mode.
* Pass no_needed to ntp_intres as first part of fixing [Bug 975].
* Add ./configure --enable-force-defer-DNS to help debugging.
(4.2.5p249-RC) 2009/11/28 Released by Harlan Stenn <stenn@ntp.org>
* [Bug 1400] An empty KOD DB file causes sntp to coredump.
* sntp: documentation cleanup.
* sntp: clean up some error messages.
* sntp: Use the precision to control how many offset digits are shown.
* sntp: Show root dispersion.
* Cleanup from the automake/autoconf upgrades.
(4.2.5p248-RC) 2009/11/26 Released by Harlan Stenn <stenn@ntp.org>
* Prepare for the generation of sntp.html.
* Documentation changes from Dave Mills.
* [Bug 1387] Storage leak in ntp_intres (minor).
* [Bug 1389] buffer overflow in refclock_oncore.c
* [Bug 1391] .texi usage text from installed, not built binaries.
* [Bug 1392] intres retries duplicate assocations endlessly.
* Correct *-opts.h dependency so default 'get' action isn't used.
(4.2.5p247-RC) 2009/11/20 Released by Harlan Stenn <stenn@ntp.org>
* [Bug 1142] nodebug builds shed no light on -d, -D option failure.
* [Bug 1179] point out the problem with -i/--jaildir and -u/--user when
  they are disabled by configure.
* [Bug 1308] support systems that lack fork().
* [Bug 1343] sntp doesn't link on Solaris 7, needs -lresolv.
(4.2.5p246-RC) 2009/11/17 Released by Harlan Stenn <stenn@ntp.org>
* Upgrade to autogen-5.10
* [Bug 1378] Unnecessary resetting of peers during interface update.
* [Bug 1382] p245 configure --disable-dependency-tracking won't build.
* [Bug 1384] ntpq :config core dumped with a blank password.
(4.2.5p245-RC) 2009/11/14 Released by Harlan Stenn <stenn@ntp.org>
* Cleanup from Dave Mills.
* [Bug 1343] sntp illegal C does not compile on Solaris 7.
* [Bug 1381] Version .deps generated include file dependencies to allow
  known dependency-breaking changes to force .deps to be cleaned,
  triggered by changing the contents of deps-ver and/or sntp/deps-ver.
(4.2.5p244-RC) 2009/11/12 Released by Harlan Stenn <stenn@ntp.org>
* keygen.html updates from Dave Mills.
* [Bug 1003] ntpdc unconfig command doesn't prompt for keyid.
* [Bug 1376] Enable authenticated ntpq and ntpdc using newly-available
  digest types.
* ntp-keygen, Autokey OpenSSL build vs. run version mismatch is now a
  non-fatal warning.
(4.2.5p243-RC) 2009/11/11 Released by Harlan Stenn <stenn@ntp.org>
* [Bug 1226] Fix deferred DNS lookups.
* new crypto signature cleanup.
(4.2.5p242-RC) 2009/11/10 Released by Harlan Stenn <stenn@ntp.org>
* [Bug 1363] CID 92 clarify fallthrough case in clk_trimtsip.c
* [Bug 1366] ioctl(TIOCSCTTY, 0) fails on NetBSD *[0-2].* > 3.99.7.
* [Bug 1368] typos in libntp --without-crypto case
* [Bug 1371] deferred DNS lookup failing with INFO_ERR_AUTH.
* CID 87 dead code in ntpq.c atoascii().
* Fix authenticated ntpdc, broken in p240.
* Stub out isc/mem.h, shaving 47k from a MIPS ntpd binary.
* Shrink keyword scanner FSM entries from 64 to 32 bits apiece.
* Documention updates from Dave Mills.
* authkeys.c cleanup from Dave Mills.
(4.2.5p241-RC) 2009/11/07 Released by Harlan Stenn <stenn@ntp.org>
* html/authopt.html update from Dave Mills.
* Remove unused file from sntp/Makefile.am's distribution list.
* new crypto signature cleanup.
(4.2.5p240-RC) 2009/11/05 Released by Harlan Stenn <stenn@ntp.org>
* [Bug 1364] clock_gettime() not detected, need -lrt on Debian 5.0.3.
* Provide all of OpenSSL's signature methods for ntp.keys (FIPS 140-2).
(4.2.5p239-RC) 2009/10/30 Released by Harlan Stenn <stenn@ntp.org>
* [Bug 1357] bogus assert from refclock_shm.
* [Bug 1359] Debug message cleanup.
* CID 101: more pointer/array cleanup.
* [Bug 1356] core dump from refclock_nmea when can't open /dev/gpsU.
* [Bug 1358] AIX 4.3 sntp/networking.c IPV6_JOIN_GROUP undeclared.
* CID 101: pointer/array cleanup.
(4.2.5p238-RC) 2009/10/27 Released by Harlan Stenn <stenn@ntp.org>
* Changes from Dave Mills.
* driver4.html updates from Dave Mills.
* [Bug 1252] PPSAPI cleanup on ntpd/refclock_wwvb.c.
* [Bug 1354] libtool error building after bootstrap with Autoconf 2.64.
* Allow NTP_VPATH_HACK configure test to handle newer gmake versions.
* CIDs 94-99 make it more clearly impossible for sock_hash() to return
  a negative number.
* CID 105, 106 ensure ntpdc arrays are not overrun even if callers
  misbehave.
* CID 113 use va_end() in refclock_true.c true_debug().
* Get rid of configure tests for __ss_family and __ss_len when the more
  common ss_family and ss_len are present.
(4.2.5p237-RC) 2009/10/26 Released by Harlan Stenn <stenn@ntp.org>
* [Bug 610] NMEA support for using PPSAPI on a different device.
* [Bug 1238] use only fudge time2 to offset NMEA serial timestamp.
* [Bug 1355] ntp-dev won't compile on OpenBSD 4.6.
(4.2.5p236-RC) 2009/10/22 Released by Harlan Stenn <stenn@ntp.org>
* Cleanup from Dave Mills.
* [Bug 1343] ntpd/ntp_io.c close_fd() does not compile on Solaris 7.
* [Bug 1353] ntpq "rv 0 settimeofday" always shows UNKNOWN on unix.
* Do not attempt to execute built binaries from ntpd/Makefile when
  cross-compiling (keyword-gen and ntpd --saveconfigquit).
* sntp/main.c: Remove duplicate global adr_buf[] (also defined in
  networking.c) which Piotr Grudzinski identified breaking his build.
* Correct in6addr_any test in configure.ac to attempt link too.
(4.2.5p235-RC) 2009/10/18 Released by Harlan Stenn <stenn@ntp.org>
* [Bug 1343] lib/isc build breaks on systems without IPv6 headers.
(4.2.5p234-RC) 2009/10/16 Released by Harlan Stenn <stenn@ntp.org>
* [Bug 1339] redux, use unmodified lib/isc/win32/strerror.c and
  move #define strerror... to a header not used by lib/isc code.
* [Bug 1345] illegal 'grep' option prevents compilation.
* [Bug 1346] keyword scanner broken where char defaults to unsigned.
* [Bug 1347] ntpd/complete.conf missing multicastclient test case.
(4.2.5p233-RC) 2009/10/15 Released by Harlan Stenn <stenn@ntp.org>
* [Bug 1337] cast setsockopt() v4 address pointer to void *.
* [Bug 1342] ignore|drop one IPv6 address on an interface blocks all
  addresses on that interface.
* Documentation cleanup and updates.
(4.2.5p232-RC) 2009/10/14 Released by Harlan Stenn <stenn@ntp.org>
* [Bug 1302] OpenSSL under Windows needs applink support.
* [Bug 1337] fix incorrect args to setsockopt(fd, IP_MULTICAST_IF,...).
* [Bug 1339] Fix Windows-only ntp_strerror() infinite recursion.
* [Bug 1341] NMEA driver requires working PPSAPI #ifdef HAVE_PPSAPI.
* Construct ntpd keyword scanner finite state machine at compile time
  rather than at runtime, shrink entries from 40+ to 8 bytes.
* Update documentation for ntpq --old-rv, saveconfig, saveconfigdir,
  ntpd -I -L and -M, and interface/nic rules. (From Dave Hart)
* [Bug 1337] fix incorrect args to setsockopt(fd, IP_MULTICAST_IF,...)
(4.2.5p231-RC) 2009/10/10 Released by Harlan Stenn <stenn@ntp.org>
* [Bug 1335] Broadcast client degraded by wildcard default change.
(4.2.5p230-RC) 2009/10/09 Released by Harlan Stenn <stenn@ntp.org>
* Start the 4.2.6 Release Candidate cycle.
* Broadcast and transit phase cleanup from Dave Mills.
(4.2.5p229) 2009/10/07 Released by Harlan Stenn <stenn@ntp.org>
* [Bug 1334] ntpsnmpd undefined reference to `ntpqOptions'.
* Change ntpsnmpd/Makefile.am include file order to fix FreeBSD build.
(4.2.5p228) 2009/10/06 Released by Harlan Stenn <stenn@ntp.org>
* Reclaim syntax tree memory after application in ntpd built with
  configure --disable-saveconfig.
* [Bug 1135] ntpq uses sizeof(u_long) where sizeof(u_int32) is meant.
* [Bug 1333] ntpd --interface precedence over --novirtualips lost.
(4.2.5p227) 2009/10/05 Released by Harlan Stenn <stenn@ntp.org>
* [Bug 1135] :config fails with "Server disallowed request"
* [Bug 1330] disallow interface/nic rules when --novirtualips or
  --interface are used.
* [Bug 1332] ntpq -c 'rv 0 variablename' returns extra stuff.
* Add test of ntpd --saveconfigquit fidelity using new complete.conf.
* Documentation updates from Dave Hart/Dave Mills.
(4.2.5p226) 2009/10/04 Released by Harlan Stenn <stenn@ntp.org>
* [Bug 1318] Allow multiple -g options on ntpd command line.
* [Bug 1327] ntpq, ntpdc, ntp-keygen -d & -D should work with configure
  --disable-debugging.
* Add ntpd --saveconfigquit <filename> option for future build-time
  testing of saveconfig fidelity.
* Clockhop and autokey cleanup from Dave Mills.
* Documentation updates from Dave Mills.
(4.2.5p225) 2009/09/30 Released by Harlan Stenn <stenn@ntp.org>
* authopt documentation changes from Dave Mills/Dave Hart.
* [Bug 1324] support bracketed IPv6 numeric addresses for restrict.
(4.2.5p224) 2009/09/29 Released by Harlan Stenn <stenn@ntp.org>
* Clockhop and documentation fixes from Dave Mills.
* Remove "tos maxhop" ntp.conf knob.
(4.2.5p223) 2009/09/28 Released by Harlan Stenn <stenn@ntp.org>
* [Bug 1321] build doesn't work if . isn't on $PATH.
* [Bug 1323] Implement "revoke #" to match documentation, deprecate
  "crypto revoke #".
(4.2.5p222) 2009/09/27 Released by Harlan Stenn <stenn@ntp.org>
* Update libisc code using bind-9.6.1-P1.tar.gz, rearrange our copy to
  mirror the upstream layout (lib/isc/...), and merge in NTP-local
  modifications to libisc.  There is a new procedure to ease future
  libisc merges using a separate "upstream" bk repo.  That will enable
  normal bk pull automerge to handle carrying forward any local changes
  and should enable us to take updated libisc snapshots more often.
* Updated build and flock-build scripts.  flock-build --one is a way
  to perform a flock-build compatible solitary build, handy for a repo
  clone's first build on a machine with autoconf, automake, etc.
* Compiling ntp_parser.y using BSD make correctly places ntp_parser.h
  in the top-level ntpd directory instead of A.*/ntpd.
* bootstrap script updated to remove potentially stale .deps dirs.
* Remove unneeded Makefile.am files from the lib/isc/include tree.
(4.2.5p221) 2009/09/26 Released by Harlan Stenn <stenn@ntp.org>
* [Bug 1316] segfault if refclock_nmea can't open file.
* [Bug 1317] Distribute cvo.sh.
(4.2.5p220) 2009/09/25 Released by Harlan Stenn <stenn@ntp.org>
* Rearrange libisc code to match the upstream layout in BIND.  This is
  step one of two, changing the layout but keeping our existing libisc.
(4.2.5p219) 2009/09/24 Released by Harlan Stenn <stenn@ntp.org>
* [Bug 1315] "interface ignore 0.0.0.0" is ignored.
* add implicit "nic ignore all" rule before any rules from ntp.conf, so
  "nic listen eth0" alone means the same as "-I eth0".
* add wildcard match class for interface/nic rules.
* fix mistaken carryover of prefixlen from one rule to the next.
* Ensure IPv6 localhost address ::1 is included in libisc's Windows IPv6
  address enumeration, allowing ntpq and ntpdc's hardcoding to 127.0.0.1
  on Windows to end.
(4.2.5p218) 2009/09/21 Released by Harlan Stenn <stenn@ntp.org>
* [Bug 1314] saveconfig emits -4 and -6 on when not given.
* correct parsing and processing of setvar directive.
* highlight location of ntpq :config syntax errors with ^.
* clarify (former) NO_ARG, SINGLE_ARG, MULTIPLE_ARG renaming to
  FOLLBY_TOKEN, FOLLBY_STRING, FOLLBY_STRINGS_TO_EOC.
* parser, saveconfig cleanup to store T_ identifiers in syntax tree.
(4.2.5p217) 2009/09/20 Released by Harlan Stenn <stenn@ntp.org>
* [Bug 1300] reject remote configuration of dangerous items.
(4.2.5p216) 2009/09/19 Released by Harlan Stenn <stenn@ntp.org>
* [Bug 1312] ntpq/ntpdc MD5 passwords truncated to 8 chars on Suns.
* CID 10 missing free(up); in refclock_palisade.c error return, again.
* CID 83 added assertion to demonstrate config_nic_rules() does not
  call strchr(NULL, '/').
(4.2.5p215) 2009/09/18 Released by Harlan Stenn <stenn@ntp.org>
* [Bug 1292] Workaround last VC6 unsigned __int64 kink.
(4.2.5p214) 2009/09/17 Released by Harlan Stenn <stenn@ntp.org>
* [Bug 1303] remove top-level "autokey" directive.
* use "nic listen 192.168.0.0/16" instead of
  "nic listen 192.168.0.0 prefixlen 16".
(4.2.5p213) 2009/09/16 Released by Harlan Stenn <stenn@ntp.org>
* [Bug 1310] fix Thunderbolt mode in refclock_palisade.c
(4.2.5p212) 2009/09/15 Released by Harlan Stenn <stenn@ntp.org>
* [Bug 983] add interface [listen | ignore | drop] ... directive.
* [Bug 1243] MD5auth_setkey zero-fills key from first zero octet.
* [Bug 1295] leftover fix, do not crash on exit in free_config_trap()
  when "trap 1.2.3.4" is used without any further options.
* [Bug 1311] 4.2.5p211 doesn't build in no-debug mode.
* document interface (alias nic) and unpeer.
* Correct syntax error line & column numbers.
* CID 79: kod_init_kod_db() fails to fclose(db_s) in two error paths.
* CID 80: attempt to quiet Coverity false positive re: leaking "reason"
  in main().
* Documentation updates from Dave Mills.
* CID 81: savedconfig leaked in save_config().
* Make the code agree with the spec and the book (Dave Mills).
(4.2.5p211) 2009/09/14 Released by Harlan Stenn <stenn@ntp.org>
* [Bug 663] respect ntpq -c and -p order on command line.
* [Bug 1292] more VC6 unsigned __int64 workarounds.
* [Bug 1296] Added Support for Trimble Acutime Gold.
(4.2.5p210) 2009/09/06 Released by Harlan Stenn <stenn@ntp.org>
* [Bug 1294] Use OPENSSL_INC and OPENSSL_LIB macros for Windows
  and remove unnecessary reference to applink.c for Windows
* [Bug 1295] trap directive options are not optional.
* [Bug 1297] yylex() must always set yylval before returning.
(4.2.5p209) 2009/09/01 Released by Harlan Stenn <stenn@ntp.org>
* [Bug 1290] Fix to use GETTIMEOFDAY macro
* [Bug 1289] Update project files for VC6, VS2003, VS2005, VS 2008
(4.2.5p208) 2009/08/30 Released by Harlan Stenn <stenn@ntp.org>
* [Bug 1293] make configuration dumper ready for release, specifically:
* rename ntpq dumpcfg command to "saveconfig".
* require authentication for saveconfig.
* "restrict ... nomodify" prevents saveconfig and :config.
* "saveconfig ." shorthand to save to startup configuration file.
* support strftime() substitution in saveconfig arg to timestamp
  the output filename, for example "saveconfig %Y%m%d-%H%M%S.conf".
* display saveconfig response message from ntpd in ntpq.
* save output filename in "savedconfig" variable, fetched with ntpq -c
  "rv 0 savedconfig".
* document saveconfig in html/ntpq.html.
* add ./configure --disable-saveconfig to build a smaller ntpd.
* log saveconfig failures and successes to syslog.
(4.2.5p207) 2009/08/29 Released by Harlan Stenn <stenn@ntp.org>
* [Bug 1292] Minor Windows source tweaks for VC6-era SDK headers.
(4.2.5p206) 2009/08/26 Released by Harlan Stenn <stenn@ntp.org>
* accopt.html typo fixes from Dave Mills.
* [Bug 1283] default to remembering KoD in sntp.
* clean up numerous sntp/kod_management.c bugs.
* use all addresses resolved from each DNS name in sntp.
(4.2.5p205) 2009/08/18 Released by Harlan Stenn <stenn@ntp.org>
* accopt.html typo fixes from Dave Mills.
* [Bug 1285] Log ntpq :config/config-from-file events.
* [Bug 1286] dumpcfg omits statsdir, mangles filegen.
(4.2.5p204) 2009/08/17 Released by Harlan Stenn <stenn@ntp.org>
* [Bug 1284] infinite loop in ntpd dumping more than one trustedkey
(4.2.5p203) 2009/08/16 Released by Harlan Stenn <stenn@ntp.org>
* Add ntpq -c dumpcfg, Google Summer of Code project of Max Kuehn
(4.2.5p202) 2009/08/14 Released by Harlan Stenn <stenn@ntp.org>
* install the binary and man page for sntp.
(4.2.5p201) 2009/08/13 Released by Harlan Stenn <stenn@ntp.org>
* sntp: out with the old, in with the new.
(4.2.5p200) 2009/08/12 Released by Harlan Stenn <stenn@ntp.org>
* [Bug 1281] Build ntpd on Windows without big SDK download, burn,
  and install by checking in essentially unchanging messages.mc build
  products to avoid requiring mc.exe, which is not included with VC++
  2008 EE.
(4.2.5p199) 2009/08/09 Released by Harlan Stenn <stenn@ntp.org>
* [Bug 1279] Cleanup for warnings from Veracode static analysis.
(4.2.5p198) 2009/08/03 Released by Harlan Stenn <stenn@ntp.org>
* Upgrade to autogen-5.9.9-pre5.
(4.2.5p197) 2009/07/30 Released by Harlan Stenn <stenn@ntp.org>
* The build script now has . at the end of PATH for config.guess.
(4.2.5p196) 2009/07/29 Released by Harlan Stenn <stenn@ntp.org>
* [Bug 1272] gsoc_sntp IPv6 build problems under HP-UX 10.
* [Bug 1273] CID 10: Palisade leaks unit struct in error path.
* [Bug 1274] CID 67: ensure resolve_hosts() output count and pointers
  are consistent.
* [Bug 1275] CID 45: CID 46: old sntp uses uninitialized guesses[0],
  precs[0].
* [Bug 1276] CID 52: crypto_xmit() may call crypto_alice[23]()
  with NULL peer.
(4.2.5p195) 2009/07/27 Released by Harlan Stenn <stenn@ntp.org>
* cvo.sh: Add support for CentOS, Fedora, Slackware, SuSE, and QNX.
(4.2.5p194) 2009/07/26 Released by Harlan Stenn <stenn@ntp.org>
* Documentation updates from Dave Mills.
* Use scripts/cvo.sh in the build script to get better subdir names.
(4.2.5p193) 2009/07/25 Released by Harlan Stenn <stenn@ntp.org>
* [Bug 1261] CID 34: simulate_server() rbuf.msg_flags uninitialized.
* [Bug 1262] CID 35: xpkt.mac uninitialized in simulate_server().
* [Bug 1263] CID 37: CID 38: CID 40: CID 43: multiple refclocks
  uninitialized tm_zone (arc, chronolog, dumbclock, pcf).
* [Bug 1264] CID 64: gsoc_sntp on_wire() frees wrong ptr receiving KoD.
* [Bug 1265] CID 65: CID 66: gsoc_sntp on_wire() leaks x_pkt, r_pkt.
* [Bug 1266] CID 39: datum_pts_start() uninitialized arg.c_ospeed.
* [Bug 1267] CID 44: old sntp handle_saving() writes stack garbage to
  file when clearing.
* [Bug 1268] CID 63: resolve_hosts() leaks error message buffer.
* [Bug 1269] CID 74: use assertion to ensure move_fd() does not return
  negative descriptors.
* [Bug 1270] CID 70: gsoc_sntp recv_bcst_data mdevadr.ipv6mr_interface
  uninitialized.
(4.2.5p192) 2009/07/24 Released by Harlan Stenn <stenn@ntp.org>
* [Bug 965] CID 42: ss_family uninitialized.
* [Bug 1250] CID 53: kod_init_kod_db() overruns kod_db malloc'd buffer.
* [Bug 1251] CID 68: search_entry() mishandles dst argument.
* [Bug 1252] CID 32: Quiet Coverity warning with assertion.
* [Bug 1253] CID 50: gsoc_sntp/crypto.c auth_init() always returns a
  list with one entry.
* [Bug 1254] CID 56: tv_to_str() leaks a struct tm each call.
* [Bug 1255] CID 55: pkt_output() leaks a copy of each packet.
* [Bug 1256] CID 51: Coverity doesn't recognize our assertion macros as
  terminal.
* [Bug 1257] CID 57: gsoc_sntp auth_init() fails to fclose(keyfile).
* [Bug 1258] CID 54: gsoc_sntp resolve_hosts() needs simplification.
* [Bug 1259] CID 59: gsoc_sntp recv_bcast_data() fails to free(rdata)
  on error paths.
* [Bug 1260] CID 60: gsoc_sntp recvpkt() fails to free(rdata).
* Updated to AutoGen-5.9.9pre2.
(4.2.5p191) 2009/07/21 Released by Harlan Stenn <stenn@ntp.org>
* Updated to AutoGen-5.9.9pre1.
(4.2.5p190) 2009/07/20 Released by Harlan Stenn <stenn@ntp.org>
* Updated to AutoGen-5.9.8.
* [Bug 1248] RES_MSSNTP typo in ntp_proto.c.
* [Bug 1246] use a common template for singly-linked lists, convert most
  doubly-linked lists to singly-linked.
* Log warning about signd blocking when restrict mssntp used.
(4.2.5p189) 2009/07/16 Released by Harlan Stenn <stenn@ntp.org>
* Documentation cleanup from Dave Mills.
(4.2.5p188) 2009/07/15 Released by Harlan Stenn <stenn@ntp.org>
* [Bug 1245] Broken xmt time sent in fast_xmit() of 4.2.5p187.
(4.2.5p187) 2009/07/11 Released by Harlan Stenn <stenn@ntp.org>
* [Bug 1042] multicast listeners IPv4+6 ignore new interfaces.
* [Bug 1237] Windows serial code treat CR and LF both as line
  terminators.
* [Bug 1238] use fudge time2 for serial timecode offset in NMEA driver.
* [Bug 1242] Remove --enable-wintime, symmetric workaround is now
  always enabled.
* [Bug 1244] NTP_INSIST(fd != maxactivefd) failure in intres child
* Added restrict keyword "mssntp" for Samba4 DC operation, by Dave Mills.
(4.2.5p186) 2009/07/08 Released by Harlan Stenn <stenn@ntp.org>
* ntp_proto.c cleanup from Dave Mills.
(4.2.5p185) 2009/07/01 Released by Harlan Stenn <stenn@ntp.org>
* Documentation updates from Dave Mills.
* [Bug 1234] convert NMEA driver to use common PPSAPI code.
* timepps-Solaris.h pps_handle_t changed from pointer to scalar
* Spectracom refclock added to Windows port of ntpd
* [Bug 1236] Declaration order fixed.
* Bracket private ONCORE debug statements with #if 0 rather than #ifdef
  DEBUG
* Delete ONCORE debug statement that is now handled elsewhere.
(4.2.5p184) 2009/06/24 Released by Harlan Stenn <stenn@ntp.org>
* [Bug 1233] atom refclock fudge time1 sign flipped in 4.2.5p164.
(4.2.5p183) 2009/06/23 Released by Harlan Stenn <stenn@ntp.org>
* [Bug 1196] setsockopt(SO_EXCLUSIVEADDRUSE) can fail on Windows 2000
  and earlier with WSAINVAL, do not log a complaint in that case.
* [Bug 1210] ONCORE driver terminates ntpd without logging a reason.
* [Bug 1218] Correct comment in refclock_oncore on /etc/ntp.oncore*
  configuration file search order.
* Change ONCORE driver to log using msyslog as well as to any
  clockstats file.
* [Bug 1231] ntpsnmpd build fails after sockaddr union changes.
(4.2.5p182) 2009/06/18 Released by Harlan Stenn <stenn@ntp.org>
* Add missing header dependencies to the ntpdc layout verification.
* prefer.html updates from Dave Mills.
* [Bug 1205] Add ntpd --usepcc and --pccfreq options on Windows
* [Bug 1215] unpeer by association ID
* [Bug 1225] Broadcast address miscalculated on Windows 4.2.5p180
* [Bug 1229] autokey segfaults in cert_install().
* Use a union for structs sockaddr, sockaddr_storage, sockaddr_in, and
  sockaddr_in6 to remove casts and enable type checking.  Collapse
  some previously separate IPv4/IPv6 paths into a single codepath.
(4.2.5p181) 2009/06/06 Released by Harlan Stenn <stenn@ntp.org>
* [Bug 1206] Required compiler changes for Windows
* [Bug 1084] PPSAPI for ntpd on Windows with DLL backends
* [Bug 1204] Unix-style refclock device paths on Windows
* [Bug 1205] partial fix, disable RDTSC use by default on Windows
* [Bug 1208] decodenetnum() buffer overrun on [ with no ]
* [Bug 1211] keysdir free()d twice #ifdef DEBUG
* Enable ONCORE, ARCRON refclocks on Windows (untested)
(4.2.5p180) 2009/05/29 Released by Harlan Stenn <stenn@ntp.org>
* [Bug 1200] Enable IPv6 in Windows port
* Lose FLAG_FIXPOLL, from Dave Mills.
(4.2.5p179) 2009/05/23 Released by Harlan Stenn <stenn@ntp.org>
* [Bug 1041] xmt -> aorg timestamp cleanup from Dave Mills,
  reported by Dave Hart.
* [Bug 1193] Compile error: conflicting types for emalloc.
* [Bug 1196] VC6 winsock2.h does not define SO_EXCLUSIVEADDRUSE.
* Leap/expire cleanup from Dave Mills.
(4.2.5p178) 2009/05/21 Released by Harlan Stenn <stenn@ntp.org>
* Provide erealloc() and estrdup(), a la emalloc().
* Improve ntp.conf's parser error messages.
* [Bug 320] "restrict default ignore" does not affect IPv6.
* [Bug 1192] "restrict -6 ..." reports a syntax error.
(4.2.5p177) 2009/05/18 Released by Harlan Stenn <stenn@ntp.org>
* Include 4.2.4p7
* [Bug 1174] nmea_shutdown assumes that nmea has a unit assigned
* [Bug 1190] NMEA refclock fudge flag4 1 obscures position in timecode
* Update NMEA refclock documentation in html/drivers/driver20.html
(4.2.5p176) 2009/05/13 Released by Harlan Stenn <stenn@ntp.org>
* [Bug 1154] mDNS registration should be done later, repeatedly and only
  if asked for. (second try for fix)
(4.2.5p175) 2009/05/12 Released by Harlan Stenn <stenn@ntp.org>
* Include 4.2.4p7-RC7
* [Bug 1180] ntpd won't start with more than ~1000 interfaces
* [Bug 1182] Documentation typos and missing bits.
* [Bug 1183] COM port support should extend past COM3
* [Bug 1184] ntpd is deaf when restricted to second IP on the same net
* Clean up configure.ac NTP_CACHEVERSION interface, display cache
  version when clearing.  Fixes a regression.
(4.2.5p174) 2009/05/09 Released by Harlan Stenn <stenn@ntp.org>
* Stale leapsecond file fixes from Dave Mills.
(4.2.5p173) 2009/05/08 Released by Harlan Stenn <stenn@ntp.org>
* Include 4.2.4p7-RC6
(4.2.5p172) 2009/05/06 Released by Harlan Stenn <stenn@ntp.org>
* [Bug 1175] Instability in PLL daemon mode.
* [Bug 1176] refclock_parse.c does not compile without PPSAPI.
(4.2.5p171) 2009/05/04 Released by Harlan Stenn <stenn@ntp.org>
* Autokey documentation cleanup from Dave Mills.
* [Bug 1171] line editing libs found without headers (Solaris 11)
* [Bug 1173] NMEA refclock fails with Solaris PPSAPI
* Fix problem linking msntp on Solaris when sntp subdir is configured
  before parent caused by different gethostent library search order.
* Do not clear config.cache when it is  empty.
(4.2.5p170) 2009/05/02 Released by Harlan Stenn <stenn@ntp.org>
* [Bug 1152] adjust PARSE to new refclock_pps logic
* Include 4.2.4p7-RC5
* loopfilter FLL/PLL crossover cleanup from Dave Mills.
* Documentation updates from Dave Mills.
* ntp-keygen cleanup from Dave Mills.
* crypto API cleanup from Dave Mills.
* Add NTP_CACHEVERSION mechanism to ignore incompatible config.cache
* Enable gcc -Wstrict-overflow for gsoc_sntp as well
(4.2.5p169) 2009/04/30 Released by Harlan Stenn <stenn@ntp.org>
* [Bug 1171] Note that we never look for -lreadline by default.
* [Bug 1090] Fix bogus leap seconds in refclock_hpgps.
(4.2.5p168) 2009/04/29 Released by Harlan Stenn <stenn@ntp.org>
* Include 4.2.4p7-RC4
* [Bug 1169] quiet compiler warnings
* Re-enable gcc -Wstrict-prototypes when not building with OpenSSL
* Enable gcc -Wstrict-overflow
* ntpq/ntpdc emit newline after accepting password on Windows
* Updates from Dave Mills:
* ntp-keygen.c: Updates.
* Fix the error return and syslog function ID in refclock_{param,ppsapi}.
* Make sure syspoll is within the peer's minpoll/maxpoll bounds.
* ntp_crypto.c: Use sign_siglen, not len. sign key filename cleanup.
* Bump NTP_MAXEXTEN from 1024 to 2048, update values for some field lengths.
* m4/ntp_lineeditlibs.m4: fix warnings from newer Autoconf
* [Bug 1166] Remove truncation of position (blanking) code in refclock_nmea.c
(4.2.5p167) 2009/04/26 Released by Harlan Stenn <stenn@ntp.org>
* Crypto cleanup from Dave Mills.
(4.2.5p166) 2009/04/25 Released by Harlan Stenn <stenn@ntp.org>
* [Bug 1165] Clean up small memory leaks in the  config file parser
* Correct logconfig keyword declaration to MULTIPLE_ARG
* Enable filename and line number leak reporting on Windows when built
  DEBUG for all the typical C runtime allocators such as calloc,
  malloc, and strdup.  Previously only emalloc calls were covered.
* Add DEBUG-only code to free dynamically allocated memory that would
  otherwise remain allocated at ntpd exit, to allow less forgivable
  leaks to stand out in leaks reported after exit.
* Ensure termination of strings in ports/winnt/libisc/isc_strerror.c
  and quiet compiler warnings.
* [Bug 1057] ntpdc unconfig failure
* [Bug 1161] unpeer AKA unconfig command for ntpq :config
* PPS and crypto cleanup in ntp_proto.c from Dave Mills.
(4.2.5p165) 2009/04/23 Released by Harlan Stenn <stenn@ntp.org>
* WWVB refclock cleanup from Dave Mills.
* Code cleanup: requested_key -> request_key.
* [Bug 833] ignore whitespace at end of remote configuration lines
* [Bug 1033] ntpdc/ntpq crash prompting for keyid on Windows
* [Bug 1028] Support for W32Time authentication via Samba.
* quiet ntp_parser.c malloc redeclaration warning
* Mitigation and PPS/PPSAPI cleanup from Dave Mills.
* Documentation updates from Dave Mills.
* timepps-Solaris.h patches from Dave Hart.
(4.2.5p164) 2009/04/22 Released by Harlan Stenn <stenn@ntp.org>
* Include 4.2.4p7-RC3
* PPS/PPSAPI cleanup from Dave Mills.
* Documentation updates from Dave Mills.
* [Bug 1125] C runtime per-thread initialization on Windows
* [Bug 1152] temporarily disable refclock_parse, refclock_true until
  maintainers can repair build break from pps_sample()
* [Bug 1153] refclock_nmea should not mix UTC with GPS time
* [Bug 1159] ntpq overlap diagnostic message test buggy
(4.2.5p163) 2009/04/10 Released by Harlan Stenn <stenn@ntp.org>
(4.2.5p162) 2009/04/09 Released by Harlan Stenn <stenn@ntp.org>
* Documentation updates from Dave Mills.
* Mitigation and PPS cleanup from Dave Mills.
* Include 4.2.4p7-RC2
* [Bug 216] New interpolation scheme for Windows eliminates 1ms jitter
* remove a bunch of #ifdef SYS_WINNT from portable code
* 64-bit time_t cleanup for building on newer Windows compilers
* Only set CMOS clock during ntpd exit on Windows if the computer is
  shutting down or restarting.
* [Bug 1148] NMEA reference clock improvements
* remove deleted gsoc_sntp/utilities.o from repository so that .o build
  products can be cleaned up without corrupting the repository.
(4.2.5p161) 2009/03/31 Released by Harlan Stenn <stenn@ntp.org>
* Documentation updates from Dave Mills.
(4.2.5p160) 2009/03/30 Released by Harlan Stenn <stenn@ntp.org>
* [Bug 1141] refclock_report missing braces cause spurious "peer event:
  clock clk_unspec" log entries
* Include 4.2.4p7-RC1
(4.2.5p159) 2009/03/28 Released by Harlan Stenn <stenn@ntp.org>
* "bias" changes from Dave Mills.
(4.2.5p158) 2009/01/30 Released by Harlan Stenn <stenn@ntp.org>
* Fix [CID 72], a typo introduced at the latest fix to prettydate.c.
(4.2.5p157) 2009/01/26 Released by Harlan Stenn <stenn@ntp.org>
* Cleanup/fixes for ntp_proto.c and ntp_crypto.c from Dave Mills.
(4.2.5p156) 2009/01/19 Released by Harlan Stenn <stenn@ntp.org>
* [Bug 1118] Fixed sign extension for 32 bit time_t in caljulian() and prettydate().
  Fixed some compiler warnings about missing prototypes.
  Fixed some other simple compiler warnings.
* [Bug 1119] [CID 52] Avoid a possible null-dereference in ntp_crypto.c.
* [Bug 1120] [CID 51] INSIST that peer is non-null before we dereference it.
* [Bug 1121] [CID 47] double fclose() in ntp-keygen.c.
(4.2.5p155) 2009/01/18 Released by Harlan Stenn <stenn@ntp.org>
* Documentation updates from Dave Mills.
* CHU frequency updates.
* Design assertion fixes for ntp_crypto.c from Dave Mills.
(4.2.5p154) 2009/01/13 Released by Harlan Stenn <stenn@ntp.org>
* [Bug 992] support interface event change on Linux from
  Miroslav Lichvar.
(4.2.5p153) 2009/01/09 Released by Harlan Stenn <stenn@ntp.org>
* Renamed gsoc_sntp/:fetch-stubs to gsoc_sntp/fetch-stubs to avoid
  file name problems under Windows.
  Removed German umlaut from log msg for 4.2.5p142.
(4.2.5p152) 2009/01/08 Released by Harlan Stenn <stenn@ntp.org>
* Include 4.2.4p6: 2009/01/08 Released by Harlan Stenn <stenn@ntp.org>
(4.2.5p151) 2008/12/23 Released by Harlan Stenn <stenn@ntp.org>
* Stats file logging cleanup from Dave Mills.
(4.2.5p150) 2008/12/15 Released by Harlan Stenn <stenn@ntp.org>
* [Bug 1099] Fixed wrong behaviour in sntp's crypto.c.
* [Bug 1103] Fix 64-bit issues in the new calendar code.
(4.2.5p149) 2008/12/05 Released by Harlan Stenn <stenn@ntp.org>
* Fixed mismatches in data types and OID definitions in ntpSnmpSubAgent.c
* added a premliminary MIB file to ntpsnmpd (ntpv4-mib.mib)
(4.2.5p148) 2008/12/04 Released by Harlan Stenn <stenn@ntp.org>
* [Bug 1070] Fix use of ntpq_parsestring() in ntpsnmpd.
(4.2.5p147) 2008/11/27 Released by Harlan Stenn <stenn@ntp.org>
* Update gsoc_sntp's GCC warning code.
(4.2.5p146) 2008/11/26 Released by Harlan Stenn <stenn@ntp.org>
* Update Solaris CFLAGS for gsoc_sntp.
(4.2.5p145) 2008/11/20 Released by Harlan Stenn <stenn@ntp.org>
* Deal with time.h for sntp under linux.
* Provide rpl_malloc() for sntp for systems that need it.
* Handle ss_len and socklen type for sntp.
* Fixes to the sntp configure.ac script.
* Provide INET6_ADDRSTRLEN if it is missing.
* [Bug 1095] overflow in caljulian.c.
(4.2.5p144) 2008/11/19 Released by Harlan Stenn <stenn@ntp.org>
* Use int32, not int32_t.
* Avoid the sched*() functions under OSF - link problems.
(4.2.5p143) 2008/11/17 Released by Harlan Stenn <stenn@ntp.org>
* sntp cleanup and fixes.
(4.2.5p142) 2008/11/16 Released by Harlan Stenn <stenn@ntp.org>
* Imported GSoC SNTP code from Johannes Maximilian Kuehn.
(4.2.5p141) 2008/11/13 Released by Harlan Stenn <stenn@ntp.org>
* New caltontp.c and calyearstart.c from Juergen Perlinger.
(4.2.5p140) 2008/11/12 Released by Harlan Stenn <stenn@ntp.org>
* Cleanup lint from the ntp_scanner files.
* [Bug 1011] gmtime() returns NULL on windows where it would not under Unix.
* Updated caljulian.c and prettydate.c from Juergen Perlinger.
(4.2.5p139) 2008/11/11 Released by Harlan Stenn <stenn@ntp.org>
* Typo fix to driver20.html.
(4.2.5p138) 2008/11/10 Released by Harlan Stenn <stenn@ntp.org>
* [Bug 474] --disable-ipv6 is broken.
* IPv6 interfaces were being looked for twice.
* SHM driver grabs more samples, add clockstats
* decode.html and driver20.html updates from Dave Mills.
(4.2.5p137) 2008/11/01 Released by Harlan Stenn <stenn@ntp.org>
* [Bug 1069] #undef netsnmp's PACKAGE_* macros.
* [Bug 1068] Older versions of netsnmp do not have netsnmp_daemonize().
(4.2.5p136) 2008/10/27 Released by Harlan Stenn <stenn@ntp.org>
* [Bug 1078] statsdir configuration parsing is broken.
(4.2.5p135) 2008/09/23 Released by Harlan Stenn <stenn@ntp.org>
* [Bug 1072] clock_update should not allow updates older than sys_epoch.
(4.2.5p134) 2008/09/17 Released by Harlan Stenn <stenn@ntp.org>
* Clean up build process for ntpsnmpd.
(4.2.5p133) 2008/09/16 Released by Harlan Stenn <stenn@ntp.org>
* Add options processing to ntpsnmpd.
* [Bug 1062] Check net-snmp headers before deciding to build ntpsnmpd.
* Clean up the libntpq.a build.
* Regenerate ntp_parser.[ch] from ntp_parser.y
(4.2.5p132) 2008/09/15 Released by Harlan Stenn <stenn@ntp.org>
* [Bug 1067] Multicast DNS service registration must come after the fork
  on Solaris.
* [Bug 1066] Error messages should log as errors.
(4.2.5p131) 2008/09/14 Released by Harlan Stenn <stenn@ntp.org>
* [Bug 1065] Re-enable support for the timingstats file.
(4.2.5p130) 2008/09/13 Released by Harlan Stenn <stenn@ntp.org>
* [Bug 1064] Implement --with-net-snmp-config=progname
* [Bug 1063] ntpSnmpSubagentObject.h is missing from the distribution.
(4.2.5p129) 2008/09/11 Released by Harlan Stenn <stenn@ntp.org>
* Quiet some libntpq-related warnings.
(4.2.5p128) 2008/09/08 Released by Harlan Stenn <stenn@ntp.org>
* Import Heiko Gerstung's GSoC2008 NTP MIB daemon.
(4.2.5p127) 2008/09/01 Released by Harlan Stenn <stenn@ntp.org>
* Regenerate ntpd/ntp_parser.c
(4.2.5p126) 2008/08/31 Released by Harlan Stenn <stenn@ntp.org>
* Stop libtool-1.5 from looking for C++ or Fortran.
* [BUG 610] Documentation update for NMEA reference clock driver.
* [Bug 828] Fix IPv4/IPv6 address parsing.
* Changes from Dave Mills:
  Documentation updates.
  Fix a corner case where a frequency update was reported but not set.
  When LEAP_NOTINSYNC->LEAP_NOWARNING, call crypto_update() if we have
  crypto_flags.
(4.2.5p125) 2008/08/18 Released by Harlan Stenn <stenn@ntp.org>
* [Bug 1052] Add linuxPPS support to ONCORE driver.
(4.2.5p124) 2008/08/17 Released by Harlan Stenn <stenn@ntp.org>
* Documentation updates from Dave Mills.
* Include 4.2.4p5: 2008/08/17 Released by Harlan Stenn <stenn@ntp.org>
* [Bug 861] leap info was not being transmitted.
* [Bug 1046] refnumtoa.c is using the wrong header file.
* [Bug 1047] enable/disable options processing fix.
* header file cleanup.
* [Bug 1037] buffer in subroutine was 1 byte short.
* configure.ac: cleanup, add option for wintime, and lay the groundwork
  for the changes needed for bug 1028.
* Fixes from Dave Mills: 'bias' and 'interleave' work.  Separate
  phase and frequency discipline (for long poll intervals).  Update
  TAI function to match current leapsecond processing.
* Documentation updates from Dave Mills.
* [Bug 1037] Use all 16 of the MD5 passwords generated by ntp-keygen.
* Fixed the incorrect edge parameter being passed to time_pps_kcbind in
  NMEA refclock driver.
* [Bug 399] NMEA refclock driver does not honor time1 offset if flag3 set.
* [Bug 985] Modifications to NMEA reference clock driver to support Accord
  GPS Clock.
* poll time updates from Dave Mills.
* local refclock documentation updates from Dave Mills.
* [Bug 1022] Fix compilation problems with yesterday's commit.
* Updates and cleanup from Dave Mills:
  I've now spent eleven months of a sabbatical year - 7 days a week, 6-10
  hours most days - working on NTP. I have carefully reviewed every major
  algorithm, examined its original design and evolution from that design.
  I've trimmed off dead code and briar patches and did zillions of tests
  contrived to expose evil vulnerabilities. The development article is in
  rather good shape and should be ready for prime time.

  1. The protostats statistics files have been very useful in exposing
  little twitches and turns when something hiccups, like a broken PPS
  signal. Most of what used to be syslog messages are now repackaged as
  protostats messages with optional syslog as well. These can also be sent
  as traps which might be handy to tiggle a beeper or celltext. These, the
  sysstats files and cryptostats files reveal the ambient health of a busy
  server, monitor traffic and error counts and spot crypto attacks.

  2. Close inspection of the clock discipline behavior at long poll
  intervals (36 h) showed it not doing as well as it should. I redesigned
  the FLL loop to improve nominal accuracy from  several tens of
  milliseconds to something less than ten milliseconds.

  3. Autokey (again). The enhanced error checking was becoming a major
  pain. I found a way to toss out gobs of ugly fat code and replace the
  function with a much simpler and more comprehensive scheme. It resists
  bait-and-switch attacks and quickly detect cases when the protocol is
  not correctly synchronized.

  4. The interface code for the kernel PPS signal was not in sync with the
  kernel code itself. Some error checks were duplicated and some
  ineffective. I found none of the PPS-capable drivers, including the atom
  driver, do anything when the prefer peer fails; the kernel PPS signal
  remains in control. The atom driver now disables the kernel PPS when the
  prefer peer comes bum. This is important when the prefer peer is not a
  reference clock but a remote NTP server.

  5. The flake restrict bit turned out to be really interesting,
  especially with symmtric modes and of those especially those using
  Autokey. Small changes in the recovery procedures when packets are lost
  now avoid almost all scenarios which previously required protocol resets.

  6. I've always been a little uncomfortable when using the clock filter
  with long poll intervals because the samples become less and less
  correlated as the sample age exceeds the Allan intercept. Various
  schemes have been used over the years to cope with this fact. The latest
  one and the one that works the best is to use a modified sort metric
  where the delay is used when the age of the sample is less than the
  intercept and the sum of delay and dispersion above that. The net result
  is that, at small poll intervals the algorithm operates as a minimum
  filter, while at larger poll intervals it morphs to FIFO. Left
  unmodified, a sample could be used when twelve days old. This along with
  the FLL modifications has made a dramatic improvement at large poll
  intervals.

- [Backward Incompatible] The 'state' variable is no longer reported or
  available via ntpq output.  The following system status bit names
  have been changed:
  - sync_alarm -> leap_alarm
  - sync_atomic -> sync_pps
  - sync_lf_clock -> sync_lf_radio
  - sync_hf_clock -> sync_hf_radio
  - sync_uhf_clock -> sync_uhf_radio
  - sync_local_proto -> sync_local
  - sync_udp/time -> sync_other
  Other names have been changed as well.  See the change history for
  libntp/statestr.c for more details.
  Other backward-incompatible changes in ntpq include:
  - assID -> associd
  - rootdispersion -> rootdisp
  - pkt_head -> pkt_neader
  See the change history for other details.

* Updates and cleanup from Dave Mills.
* [Bug 995] Remove spurious ; from ntp-keygen.c.
* More cleanup and changes from Dave Mills.
* [Bug 980] Direct help to stdout.
---
(4.2.4p8) 2009/12/08 Released by Harlan Stenn <stenn@ntp.org>

* [Sec 1331] DoS with mode 7 packets - CVE-2009-3563.

---
(4.2.4p7) 2009/05/18 Released by Harlan Stenn <stenn@ntp.org>

* [Sec 1151] Remote exploit if autokey is enabled - CVE-2009-1252.
* [Bug 1187] Update the copyright date.
* [Bug 1191] ntpd fails on Win2000 - "Address already in use" after fix
  for [Sec 1149].

---
(4.2.4p7-RC7) 2009/05/12 Released by Harlan Stenn <stenn@ntp.org>

* ntp.isc.org -> ntp.org cleanup.
* [Bug 1178] Use prior FORCE_DNSRETRY behavior as needed at runtime,
  add configure --enable-ignore-dns-errors to be even more stubborn

---
(4.2.4p7-RC6) 2009/05/08 Released by Harlan Stenn <stenn@ntp.org>

* [Bug 784] Make --enable-linuxcaps the default when available
* [Bug 1179] error messages for -u/--user and -i lacking droproot
* Updated JJY reference clock driver from Takao Abe
* [Bug 1071] Log a message and exit before trying to use FD_SET with a
  descriptor larger than FD_SETSIZE, which will corrupt memory
* On corruption of the iface list head in add_interface, log and exit

---
(4.2.4p7-RC5) 2009/05/02 Released by Harlan Stenn <stenn@ntp.org>

* [Bug 1172] 4.2.4p7-RC{3,4} fail to build on linux.
* flock-build script unportable 'set -m' use removed

---
(4.2.4p7-RC4) 2009/04/29 Released by Harlan Stenn <stenn@ntp.org>

* [Bug 1167] use gcc -Winit-self only if it is understood

---
(4.2.4p7-RC3) 2009/04/22 Released by Harlan Stenn <stenn@ntp.org>

* [Bug 787] Bug fixes for 64-bit time_t on Windows
* [Bug 813] Conditional naming of Event
* [Bug 1147] System errors should be logged to msyslog()
* [Bug 1155] Fix compile problem on Windows with VS2005
* [Bug 1156] lock_thread_to_processor() should be declared in header
* [Bug 1157] quiet OpenSSL warnings, clean up configure.ac
* [Bug 1158] support for aix6.1
* [Bug 1160] MacOS X is like BSD regarding F_SETOWN

---
(4.2.4p7-RC2) 2009/04/09 Released by Harlan Stenn <stenn@ntp.org>

* [Sec 1144] limited buffer overflow in ntpq.  CVE-2009-0159
* [Sec 1149] use SO_EXCLUSIVEADDRUSE on Windows

---
(4.2.4p7-RC1) 2009/03/30 Released by Harlan Stenn <stenn@ntp.org>

* [Bug 1131] UDP sockets should not use SIGPOLL on Solaris.
* build system email address cleanup
* [Bug 774] parsesolaris.c does not compile under the new Solaris
* [Bug 873] Windows serial refclock proper TTY line discipline emulation
* [Bug 1014] Enable building with VC9 (in Visual Studio 2008,
  Visual C++ 2008, or SDK)
* [Bug 1117] Deferred interface binding under Windows works only correctly
  if FORCE_DNSRETRY is defined
* [BUG 1124] Lock QueryPerformanceCounter() client threads to same CPU
* DPRINTF macro made safer, always evaluates to a statement and will not
  misassociate an else which follows the macro.

---
(4.2.4p6) 2009/01/08 Released by Harlan Stenn <stenn@ntp.org>

* [Bug 1113] Fixed build errors with recent versions of openSSL.
* [Sec 1111] Fix incorrect check of EVP_VerifyFinal()'s return value.
* Update the copyright year.

---
(4.2.4p5) 2008/08/17 Released by Harlan Stenn <stenn@ntp.org>

* [BUG 1051] Month off by one in leap second message written to clockstats
  file fixed.
* [Bug 450] Windows only: Under original Windows NT we must not discard the
  wildcard socket to workaround a bug in NT's getsockname().
* [Bug 1038] Built-in getpass() function also prompts for password if
  not built with DEBUG.
* [Bug 841] Obsolete the "dynamic" keyword and make deferred binding
  to local interfaces the default.
  Emit a warning if that keyword is used for configuration.
* [Bug 959] Refclock on Windows not properly releasing recvbuffs.
* [Bug 993] Fix memory leak when fetching system messages.
* much cleanup, fixes, and changes from Dave Mills.
* ntp_control.c: LEAPTAB is a filestamp, not an unsigned.  From Dave Mills.
* ntp_config.c: ntp_minpoll fixes from Dave Mills.
* ntp-keygen updates from Dave Mills.
* refresh epoch, throttle, and leap cleanup from Dave Mills.
* Documentation cleanup from Dave Mills.
* [Bug 918] Only use a native md5.h if MD5Init() is available.
* [Bug 979] Provide ntptimeval if it is not otherwise present.
* [Bug 634] Re-instantiate syslog() and logfiles after the daemon fork.
* [Bug 952] Use md5 code with a friendlier license.
* [Bug 977] Fix mismatching #ifdefs for builds without IPv6.
* [Bug 830] Fix the checking order of the interface options.
* Clean up the logfile/syslog setup.
* [Bug 970] Lose obsolete -g flag to ntp-keygen.
* The -e flag to ntp-keygen can write GQ keys now, too.
* ntp_proto.c: sys_survivors and hpoll cleanup from Dave Mills.
* ntp_loopfilter.c: sys_poll cleanup from Dave Mills.
* refclock_wwv.c: maximum-likelihood digit and DSYNC fixes from Dave Mills.
* [Bug 967] preemptable associations are lost forever on a step.
* ntp_config.c: [CID 48] missing "else" clause.
* [Bug 833] ntpq config keyword is quote-mark unfriendly.
* Rename the ntpq "config" keyword to ":config".
* Dave Mills shifted some orphan processing.
* Fix typos in the [Bug 963] patch.
* bootstrap: squawk if genver fails.  Use -f with cp in case Dave does a chown.
* Remove obsolete simulator command-line options.
* ntp_request.c: [CID 36] zero sin_zero.
* [Bug 963] get_systime() is too noisy.
* [Bug 960] spurious syslog:crypto_setup:spurious crypto command
* [Bug 964] Change *-*-linux* to *-*-*linux* to allow for uclinux.
* Changes from Dave Mills:
  - ntp_util.c: cleanup.
  - ntp_timer.c: watch the non-burst packet rate.
  - ntp_request.c: cleanup.
  - ntp_restrict.c: RES_LIMITED cleanup.
  - ntp_proto.c: RES_LIMITED, rate bucktes, counters, overall cleanup.
  - ntp_peer.c: disallow peer_unconfig().
  - ntp_monitor.c: RES_LIMITED cleanup.
  - ntp_loopfilter.c: poll interval cleanup.
  - ntp_crypto.c: volley -> retry.  Cleanup TAI leap message.
  - ntp_config: average and minimum are ^2 values.
  - ntpdc: unknownversion is really "declined", not "bad version".
  - Packet retry cleanup.
* [Bug 961] refclock_tpro.c:tpro_poll() calls refclock_receive() twice.
* [Bug 957] Windows only: Let command line parameters from the Windows SCM GUI
  override the standard parameters from the ImagePath registry key.
* Added HAVE_INT32_T to the Windows config.h to avoid duplicate definitions.
* Work around a VPATH difference in FreeBSD's 'make' command.
* Update bugreport URL.
* Update -I documentation.
* [Bug 713] Fix bug reporting information.
* A bug in the application of the negative-sawtooth for 12 channel receivers.
* The removal of unneeded startup code used for the original LinuxPPS, it now
  conforms to the PPSAPI and does not need special code.
* ntp-keygen.c: Coverity fixes [CID 33,47].
* Volley cleanup from Dave Mills.
* Fuzz cleanup from Dave Mills.
* [Bug 861] Leap second cleanups from Dave Mills.
* ntpsim.c: add missing protypes and fix [CID 34], a nit.
* Upgraded bison at UDel.
* Update br-flock and flock-build machine lists.
* [Bug 752] QoS: add parse/config handling code.
* Fix the #include order in tickadj.c for picky machines.
* [Bug 752] QoS: On some systems, netinet/ip.h needs netinet/ip_systm.h.
* [Bug 752] Update the QoS tagging (code only - configuration to follow).
* Orphan mode and other protocol cleanup from Dave Mills.
* Documentation cleanup from Dave Mills.
* [Bug 940] ntp-keygen uses -v.  Disallow it as a shortcut for --version.
* more cleanup to ntp_lineeditlibs.m4.
* Documentation updates from Dave Mills.
* -ledit cleanup for ntpdc and ntpq.
* Association and other cleanup from Dave Mills.
* NTP_UNREACH changes from Dave Mills.
* Fix the readline history test.
* [Bug 931] Require -lreadline to be asked for explicitly.
* [Bug 764] When looking for -lreadline support, also try using -lncurses.
* [Bug 909] Fix int32_t errors for ntohl().
* [Bug 376/214] Enhancements to support multiple if names and IP addresses.
* [Bug 929] int32_t is undefined on Windows.  Casting wrong.
* [Bug 928] readlink missing braces.
* [Bug 788] Update macros to support VS 2005.
* ntpd/ntp_timer.c: add missing sys_tai parameter for debug printf
* [Bug 917] config parse leaves files open
* [Bug 912] detect conflicting enable/disable configuration on interfaces
  sharing an IP address
* [Bug 771] compare scopeid if available for IPv6 addresses
* Lose obsolete crypto subcommands (Dave Mills).
* WWV is an HF source, not an LF source (Dave Mills).
* [Bug 899] Only show -i/--jaildir -u/--user options if we HAVE_DROPROOT.
* [Bug 916] 'cryptosw' is undefined if built without OpenSSL.
* [Bug 891] 'restrict' config file keyword does not work (partial fix).
* [Bug 890] the crypto command seems to be required now.
* [Bug 915] ntpd cores during processing of x509 certificates.
* Crypto lint cleanup from Dave Mills.
* [Bug 897] Check RAND_status() - we may not need a .rnd file.
* Crypto cleanup from Dave Mills.
* [Bug 911] Fix error message in cmd_args.c.
* [Bug 895] Log assertion failures via syslog(), not stderr.
* Documentation updates from Dave Mills.
* Crypto cleanup from Dave Mills.
* [Bug 905] ntp_crypto.c fails to compile without -DDEBUG.
* Avoid double peer stats logging.
* ntp-keygen cleanup from Dave Mills.
* libopts needs to be built after ElectricFence.
* [Bug 894] Initialize keysdir before calling crypto_setup().
* Calysto cleanup for ntpq.
* ntp-keygen -i takes an arg.
* Cleanup and fixes from Dave Mills.
* [Bug 887] Fix error in ntp_types.h (for sizeof int != 4).
* Bug 880 bug fixes for Windows build
* Improve Calysto support.
* The "revoke" parameter is a crypto command.
* The driftfile wander threshold is a real number.
* [Bug 850] Fix the wander threshold parameter on the driftfile command.
* ntp_io.c: Dead code cleanup - Coverity View 19.
* Leap file related cleanup from Dave Mills.
* ntp_peer.c: Set peer->srcadr before (not after) calling set_peerdstadr().
* Initialize offset in leap_file() - Coverity View 17.
* Use the correct stratum on KISS codes.
* Fuzz bits cleanup.
* Show more digits in some debug printf's.
* Use drift_file_sw internally to control writing the drift file.
* Implement the wander_threshold option for the driftfile config keyword.
* reformat ntp_control.c; do not use c++ // comments.
* [Bug 629] Undo bug #629 fixes as they cause more problems than were  being
  solved
* Changes from Dave Mills: in/out-bound data rates, leapsecond cleanup,
  driftfile write cleanup, packet buffer length checks, documentation updates.
* More assertion checks and malloc()->emalloc(), courtesy of Calysto.
* [Bug 864] Place ntpd service in maintenance mode if using SMF on Solaris
* [Bug 862] includefile nesting; preserve phonelist on reconfig.
* [Bug 604] ntpd regularly dies on linux/alpha.
* more leap second infrastructure fixes from Dave Mills.
* [Bug 858] recent leapfile changes broke non-OpenSSL builds.
* Use emalloc() instead of malloc() in refclock_datum.c (Calysto).
* Start using 'design by contract' assertions.
* [Bug 767] Fast sync to refclocks wanted.
* Allow null driftfile.
* Use YYERROR_VERBOSE for the new parser, and fix related BUILT_SOURCES.
* [Bug 629] changes to ensure broadcast works including on wildcard addresses
* [Bug 853] get_node() must return a pointer to maximally-aligned memory.
* Initial leap file fixes from Dave Mills.
* [Bug 858] Recent leapfile changes broke without OPENSSL.
* Use a char for DIR_SEP, not a string.
* [Bug 850] driftfile parsing changes.
* driftfile maintenance changes from Dave Mills.  Use clock_phi instead of
  stats_write_tolerance.
* [Bug 828] refid string not being parsed correctly.
* [Bug 846] Correct includefile parsing.
* [Bug 827] New parsing code does not handle "fudge" correctly.
* Enable debugging capability in the config parser.
* [Bug 839] Crypto password not read from ntp.conf.
* Have autogen produce writable output files.
* [Bug 825] Correct logconfig -/+ keyword processing.
* [Bug 828] Correct parsing of " delimited strings.
* Cleanup FILE * usage after fclose() in ntp_filegen.c.
* [Bug 843] Windows Completion port code was incorrectly merged from -stable.
* [Bug 840] do fudge configuration AFTER peers (thus refclocks) have been
  configured.
* [Bug 824] Added new parser modules to the Windows project file.
* [Bug 832] Add libisc/log.c headers to the distribution.
* [Bug 808] Only write the drift file if we are in state 4.
* Initial import of libisc/log.c and friends.
* [Bug 826] Fix redefinition of PI.
* [Bug 825] ntp_scanner.c needs to #include <config.h> .
* [Bug 824] New parser code has some build problems with the SIM code.
* [Bug 817] Use longnames for setting ntp variables on the command-line;
  Allowing '-v' with and without an arg to disambiguate usage is error-prone.
* [Bug 822] set progname once, early.
* [Bug 819] remove erroneous #if 0 in Windows completion port code.
* The new config code missed an #ifdef for building without refclocks.
* Distribute some files needed by the new config parsing code.
* [Bug 819] Timeout for WaitForMultipleObjects was 500ms instead of INFINITE
* Use autogen 5.9.1.
* Fix clktest command-line arg processing.'
* Audio documentation updates from Dave Mills.
* New config file parsing code, from Sachin Kamboj.
* fuzz bit cleanup from Dave Mills.
* replay cleanup from Dave Mills.
* [Bug 542] Tolerate missing directory separator at EO statsdir.
* [Bug 812] ntpd should drop supplementary groups.
* [Bug 815] Fix warning compiling 4.2.5p22 under Windows with VC6.
* [Bug 740] Fix kernel/daemon startup drift anomaly.
* refclock_wwv.c fixes from Dave Mills.
* [Bug 810] Fix ntp-keygen documentation.
* [Bug 787] Bug fixes for 64-bit time_t on Windows.
* [Bug 796] Clean up duplicate #defines in ntp_control.c.
* [Bug 569] Use the correct precision for the Leitch CSD-5300.
* [Bug 795] Moved declaration of variable to top of function.
* [Bug 798] ntpq [p typo crashes ntpq/ntpdc.
* [Bug 786] Fix refclock_bancomm.c on Solaris.
* [Bug 774] parsesolaris.c does not compile under the new Solaris.
* [Bug 782] Remove P() macros from Windows files.
* [Bug 778] ntpd fails to lock with drift=+500 when started with drift=-500.
* [Bug 592] Trimble Thunderbolt GPS support.
* IRIG, CHU, WWV, WWVB refclock improvements from Dave Mills.
* [Bug 757] Lose ULONG_CONST().
* [Bug 756] Require ANSI C (function prototypes).
* codec (audio) and ICOM changes from Dave Mills.

---

* [Bug 450] Windows only: Under original Windows NT we must not discard the
  wildcard socket to workaround a bug in NT's getsockname().
* [Bug 1038] Built-in getpass() function also prompts for password if
  not built with DEBUG.
* [Bug 841] Obsolete the "dynamic" keyword and make deferred binding
  to local interfaces the default.
  Emit a warning if that keyword is used for configuration.
* [Bug 959] Refclock on Windows not properly releasing recvbuffs.
* [Bug 993] Fix memory leak when fetching system messages.
* [Bug 987] Wake up the resolver thread/process when a new interface has
  become available.
* Correctly apply negative-sawtooth for oncore 12 channel receiver.
* Startup code for original LinuxPPS removed.  LinuxPPS now conforms to
  the PPSAPI.
* [Bug 1000] allow implicit receive buffer allocation for Windows.
  fixes startup for windows systems with many interfaces.
  reduces dropped packets on network bursts.
  additionally fix timer() starvation during high load.
* [Bug 990] drop minimum time restriction for interface update interval.
* [Bug 977] Fix mismatching #ifdefs for builds without IPv6.
* Update the copyright year.
* Build system cleanup (make autogen-generated files writable).
* [Bug 957] Windows only: Let command line parameters from the Windows SCM GUI
  override the standard parameters from the ImagePath registry key.
* Fixes for ntpdate:
* [Bug 532] nptdate timeout is too long if several servers are supplied.
* [Bug 698] timeBeginPeriod is called without timeEndPeriod in some NTP tools.
* [Bug 857] ntpdate debug mode adjusts system clock when it shouldn't.
* [Bug 908] ntpdate crashes sometimes.
* [Bug 982] ntpdate(and ntptimeset) buffer overrun if HAVE_POLL_H isn't set
  (dup of 908).
* [Bug 997] ntpdate buffer too small and unsafe.
* ntpdate.c: Under Windows check whether NTP port in use under same conditions
  as under other OSs.
* ntpdate.c: Fixed some typos and indents (tabs/spaces).

(4.2.4p4) Released by Harlan Stenn <stenn@ntp.org>

* [Bug 902] Fix problems with the -6 flag.
* Updated include/copyright.def (owner and year).
* [Bug 878] Avoid ntpdc use of refid value as unterminated string.
* [Bug 881] Corrected display of pll offset on 64bit systems.
* [Bug 886] Corrected sign handling on 64bit in ntpdc loopinfo command.
* [Bug 889] avoid malloc() interrupted by SIGIO risk
* ntpd/refclock_parse.c: cleanup shutdown while the file descriptor is still
  open.
* [Bug 885] use emalloc() to get a message at the end of the memory
  unsigned types cannot be less than 0
  default_ai_family is a short
  lose trailing , from enum list
  clarify ntp_restrict.c for easier automated analysis
* [Bug 884] don't access recv buffers after having them passed to the free
  list.
* [Bug 882] allow loopback interfaces to share addresses with other
  interfaces.

---
(4.2.4p3) Released by Harlan Stenn <stenn@ntp.org>

* [Bug 863] unable to stop ntpd on Windows as the handle reference for events
  changed

---
(4.2.4p2) Released by Harlan Stenn <stenn@ntp.org>

* [Bug 854] Broadcast address was not correctly set for interface addresses
* [Bug 829] reduce syslog noise, while there fix Enabled/Disable logging
  to reflect the actual configuration.
* [Bug 795] Moved declaration of variable to top of function.
* [Bug 789] Fix multicast client crypto authentication and make sure arriving
  multicast packets do not disturb the autokey dance.
* [Bug 785] improve handling of multicast interfaces
  (multicast routers still need to run a multicast routing software/daemon)
* ntpd/refclock_parse.c: cleanup shutdown while the file descriptor is still
  open.
* [Bug 885] use emalloc() to get a message at the end of the memory
  unsigned types cannot be less than 0
  default_ai_family is a short
  lose trailing , from enum list
* [Bug 884] don't access recv buffers after having them passed to the free list.
* [Bug 882] allow loopback interfaces to share addresses with other interfaces.
* [Bug 527] Don't write from source address length to wrong location
* Upgraded autogen and libopts.
* [Bug 811] ntpd should not read a .ntprc file.

---
(4.2.4p1) (skipped)

---
(4.2.4p0) Released by Harlan Stenn <stenn@ntp.org>

* [Bug 793] Update Hans Lambermont's email address in ntpsweep.
* [Bug 776] Remove unimplemented "rate" flag from ntpdate.
* [Bug 586] Avoid lookups if AI_NUMERICHOST is set.
* [Bug 770] Fix numeric parameters to ntp-keygen (Alain Guibert).
* [Bug 768] Fix io_setbclient() error message.
* [Bug 765] Use net_bind_service capability on linux.
* [Bug 760] The background resolver must be aware of the 'dynamic' keyword.
* [Bug 753] make union timestamp anonymous (Philip Prindeville).
* confopt.html: move description for "dynamic" keyword into the right section.
* pick the right type for the recv*() length argument.

---
(4.2.4) Released by Harlan Stenn <stenn@ntp.org>

* monopt.html fixes from Dave Mills.
* [Bug 452] Do not report kernel PLL/FLL flips.
* [Bug 746] Expert mouseCLOCK USB v2.0 support added.'
* driver8.html updates.
* [Bug 747] Drop <NOBR> tags from ntpdc.html.
* sntp now uses the returned precision to control decimal places.
* sntp -u will use an unprivileged port for its queries.
* [Bug 741] "burst" doesn't work with !unfit peers.
* [Bug 735] Fix a make/gmake VPATH issue on Solaris.
* [Bug 739] ntpd -x should not take an argument.
* [Bug 737] Some systems need help providing struct iovec.
* [Bug 717] Fix libopts compile problem.
* [Bug 728] parse documentation fixes.
* [Bug 734] setsockopt(..., IP_MULTICAST_IF, ...) fails on 64-bit platforms.
* [Bug 732] C-DEX JST2000 patch from Hideo Kuramatsu.
* [Bug 721] check for __ss_family and __ss_len separately.
* [Bug 666] ntpq opeers displays jitter rather than dispersion.
* [Bug 718] Use the recommended type for the saddrlen arg to getsockname().
* [Bug 715] Fix a multicast issue under Linux.
* [Bug 690] Fix a Windows DNS lookup buffer overflow.
* [Bug 670] Resolved a Windows issue with the dynamic interface rescan code.
* K&R C support is being deprecated.
* [Bug 714] ntpq -p should conflict with -i, not -c.
* WWV refclock improvements from Dave Mills.
* [Bug 708] Use thread affinity only for the clock interpolation thread.
* [Bug 706] ntpd can be running several times in parallel.
* [Bug 704] Documentation typos.
* [Bug 701] coverity: NULL dereference in ntp_peer.c
* [Bug 695] libopts does not protect against macro collisions.
* [Bug 693] __adjtimex is independent of ntp_{adj,get}time.
* [Bug 692] sys_limitrejected was not being incremented.
* [Bug 691] restrictions() assumption not always valid.
* [Bug 689] Deprecate HEATH GC-1001 II; the driver never worked.
* [Bug 688] Fix documentation typos.
* [Bug 686] Handle leap seconds better under Windows.
* [Bug 685] Use the Windows multimedia timer.
* [Bug 684] Only allow debug options if debugging is enabled.
* [Bug 683] Use the right version string.
* [Bug 680] Fix the generated version string on Windows.
* [Bug 678] Use the correct size for control messages.
* [Bug 677] Do not check uint_t in configure.ac.
* [Bug 676] Use the right value for msg_namelen.
* [Bug 675] Make sure ntpd builds without debugging.
* [Bug 672] Fix cross-platform structure padding/size differences.
* [Bug 660] New TIMESTAMP code fails tp build on Solaris Express.
* [Bug 659] libopts does not build under Windows.
* [Bug 658] HP-UX with cc needs -Wp,-H8166 in CFLAGS.
* [Bug 656] ntpdate doesn't work with multicast address.
* [Bug 638] STREAMS_TLI is deprecated - remove it.
* [Bug 635] Fix tOptions definition.
* [Bug 628] Fallback to ntp discipline not working for large offsets.
* [Bug 622] Dynamic interface tracking for ntpd.
* [Bug 603] Don't link with libelf if it's not needed.
* [Bug 523] ntpd service under Windows does't shut down properly.
* [Bug 500] sntp should always be built.
* [Bug 479] Fix the -P option.
* [Bug 421] Support the bc637PCI-U card.
* [Bug 342] Deprecate broken TRAK refclock driver.
* [Bug 340] Deprecate broken MSF EES refclock driver.
* [Bug 153] Don't do DNS lookups on address masks.
* [Bug 143] Fix interrupted system call on HP-UX.
* [Bug 42] Distribution tarballs should be signed.
* Support separate PPS devices for PARSE refclocks.
* [Bug 637, 51?] Dynamic interface scanning can now be done.
* Options processing now uses GNU AutoGen.

---
(4.2.2p4) Released by Harlan Stenn <stenn@ntp.org>

* [Bug 710] compat getnameinfo() has off-by-one error
* [Bug 690] Buffer overflow in Windows when doing DNS Lookups

---
(4.2.2p3) Released by Harlan Stenn <stenn@ntp.org>

* Make the ChangeLog file cleaner and easier to read
* [Bug 601] ntpq's decodeint uses an extra level of indirection
* [Bug 657] Different OSes need different sized args for IP_MULTICAST_LOOP
* release engineering/build changes
* Documentation fixes
* Get sntp working under AIX-5

---
(4.2.2p2) (broken)

* Get sntp working under AIX-5

---
(4.2.2p1)

* [Bug 661] Use environment variable to specify the base path to openssl.
* Resolve an ambiguity in the copyright notice
* Added some new documentation files
* URL cleanup in the documentation
* [Bug 657]: IP_MULTICAST_LOOP uses a u_char value/size
* quiet gcc4 complaints
* more Coverity fixes
* [Bug 614] manage file descriptors better
* [Bug 632] update kernel PPS offsets when PPS offset is re-configured
* [Bug 637] Ignore UP in*addr_any interfaces
* [Bug 633] Avoid writing files in srcdir
* release engineering/build changes

---
(4.2.2)

* SNTP
* Many bugfixes
* Implements the current "goal state" of NTPv4
* Autokey improvements
* Much better IPv6 support
* [Bug 360] ntpd loses handles with LAN connection disabled.
* [Bug 239] Fix intermittent autokey failure with multicast clients.
* Rewrite of the multicast code
* New version numbering scheme

---
(4.2.0)

* More stuff than I have time to document
* IPv6 support
* Bugfixes
* call-gap filtering
* wwv and chu refclock improvements
* OpenSSL integration

---
(4.1.2)

* clock state machine bugfix
* Lose the source port check on incoming packets
* (x)ntpdc compatibility patch
* Virtual IP improvements
* ntp_loopfilter fixes and improvements
* ntpdc improvements
* GOES refclock fix
* JJY driver
* Jupiter refclock fixes
* Neoclock4X refclock fixes
* AIX 5 port
* bsdi port fixes
* Cray unicos port upgrade
* HP MPE/iX port
* Win/NT port upgrade
* Dynix PTX port fixes
* Document conversion from CVS to BK
* readline support for ntpq

---
(4.1.0)

* CERT problem fixed (99k23)

* Huff-n-Puff filter
* Preparation for OpenSSL support
* Resolver changes/improvements are not backward compatible with mode 7
  requests (which are implementation-specific anyway)
* leap second stuff
* manycast should work now
* ntp-genkeys does new good things.
* scripts/ntp-close
* PPS cleanup and improvements
* readline support for ntpdc
* Crypto/authentication rewrite
* WINNT builds with MD5 by default
* WINNT no longer requires Perl for building with Visual C++ 6.0
* algorithmic improvements, bugfixes
* Solaris dosynctodr info update
* html/pic/* is *lots* smaller
* New/updated drivers: Forum Graphic GPS, WWV/H, Heath GC-100 II, HOPF
  serial and PCI, ONCORE, ulink331
* Rewrite of the audio drivers

---
(4.0.99)

* Driver updates: CHU, DCF, GPS/VME, Oncore, PCF, Ulink, WWVB, burst
  If you use the ONCORE driver with a HARDPPS kernel module,
  you *must* have a properly specified:
	pps <filename> [assert/clear] [hardpps]
  line in the /etc/ntp.conf file.
* PARSE cleanup
* PPS cleanup
* ntpd, ntpq, ntpdate cleanup and fixes
* NT port improvements
* AIX, BSDI, DEC OSF, FreeBSD, NetBSD, Reliant, SCO, Solaris port improvements

---
(4.0.98)

* Solaris kernel FLL bug is fixed in 106541-07
* Bug/lint cleanup
* PPS cleanup
* ReliantUNIX patches
* NetInfo support
* Ultralink driver
* Trimble OEM Ace-II support
* DCF77 power choices
* Oncore improvements

---
(4.0.97)

* NT patches
* AIX,SunOS,IRIX portability
* NeXT portability
* ntptimeset utility added
* cygwin portability patches

---
(4.0.96)

* -lnsl, -lsocket, -lgen configuration patches
* Y2K patches from AT&T
* Linux portability cruft

---
(4.0.95)

* NT port cleanup/replacement
* a few portability fixes
* VARITEXT Parse clock added

---
(4.0.94)

* PPS updates (including ntp.config options)
* Lose the old DES stuff in favor of the (optional) RSAREF stuff
* html cleanup/updates
* numerous drivers cleaned up
* numerous portability patches and code cleanup

---
(4.0.93)

* Oncore refclock needs PPS or one of two ioctls.
* Don't make ntptime under Linux.  It doesn't compile for too many folks.
* Autokey cleanup
* ReliantUnix patches
* html cleanup
* tickadj cleanup
* PARSE cleanup
* IRIX -n32 cleanup
* byte order cleanup
* ntptrace improvements and patches
* ntpdc improvements and patches
* PPS cleanup
* mx4200 cleanup
* New clock state machine
* SCO cleanup
* Skip alias interfaces

---
(4.0.92)

* chronolog and dumbclock refclocks
* SCO updates
* Cleanup/bugfixes
* Y2K patches
* Updated palisade driver
* Plug memory leak
* wharton kernel clock
* Oncore clock upgrades
* NMEA clock improvements
* PPS improvements
* AIX portability patches

---
(4.0.91)

* New ONCORE driver
* New MX4200 driver
* Palisade improvements
* config file bugfixes and problem reporting
* autoconf upgrade and cleanup
* HP-UX, IRIX lint cleanup
* AIX portability patches
* NT cleanup

---
(4.0.90)

* Nanoseconds
* New palisade driver
* New Oncore driver

---
(4.0.73)

* README.hackers added
* PARSE driver is working again
* Solaris 2.6 has nasty kernel bugs.  DO NOT enable pll!
* DES is out of the distribution.

---
(4.0.72)

* K&R C compiling should work again.
* IRIG patches.
* MX4200 driver patches.
* Jupiter driver added.
* Palisade driver added.  Needs work (ANSI, ntoh/hton, sizeof double, ???)<|MERGE_RESOLUTION|>--- conflicted
+++ resolved
@@ -1,3 +1,5 @@
+Below are from 4.2.8p3:
+* [Bug 2813] HP-UX needs -D__STDC_VERSION__=199901L and limits.h.
 (4.3.20) 2015/04/26 Released by Harlan Stenn <stenn@ntp.org>
 Below are from 4.2.8p3:
 * CID 1295478: Quiet a pedantic potential error from the fix for Bug 2776.
@@ -137,11 +139,8 @@
 * [Bug 2808] GPSD_JSON driver enhancements, step 1.
   Various improvements, see http://bugs.ntp.org/2808 for details.
   Changed libjsmn to a more recent version.
-<<<<<<< HEAD
 * [Bug 2810] refclock_shm.c memory barrier code needs tweaks for QNX.
-=======
 * [Bug 2813] HP-UX needs -D__STDC_VERSION__=199901L and limits.h.
->>>>>>> 40c6bbc0
 * Improve the ntpq documentation around the controlkey keyid.
 * ntpq.c cleanup.
 * autogen-5.18.5
