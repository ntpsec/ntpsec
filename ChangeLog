--- conflicted
+++ resolved
@@ -1,4 +1,3 @@
-<<<<<<< HEAD
 * [Bug 1834] ntpdate 4.2.7p131 aborts with assertion failure.
 * [Bug 1837] Build fails on Win7 due to regedit requiring privilege.
 * Provide fallback definitions for GetAdaptersAddresses() for Windows
@@ -15,6 +14,7 @@
   scm-rev to avoid invoking GNU make implicit rules attempting to
   compile version.c into version.  Problem was with sntp/version.o
   during make distcheck after fix for spurious sntp rebuilds.
+* Add INC_ALIGNED_PTR() macro to align pointers like malloc().
 (4.2.7p132) 2011/02/22 Released by Harlan Stenn <stenn@ntp.org>
 * [Bug 1832] ntpdate doesn't allow timeout > 2s.
 * [Bug 1833] The checking sem_timedwait() fails without -pthread.
@@ -50,9 +50,6 @@
 * Split up ntp_libntp.m4 into smaller, more specific subsets.
 * Enable gcc -Wcast-align, fix many instances of warnings when casting
   a pointer to a more-strictly-aligned underlying type.
-=======
-* Add INC_ALIGNED_PTR() macro to align pointers like malloc().
->>>>>>> 9d394c92
 (4.2.7p130) 2011/02/12 Released by Harlan Stenn <stenn@ntp.org>
 * [Bug 1811] Update the download location in WHERE-TO-START.
 (4.2.7p129) 2011/02/09 Released by Harlan Stenn <stenn@ntp.org>
