<<<<<<< HEAD
* Include (4.2.6p1-RC5) - [Bug 1477] First non-gmake make in clone
  w/VPATH can't make COPYRIGHT.
=======
* Attempts to cure CID 108 CID 118 CID 119 TAINTED_SCALAR warnings.
* Broaden ylwrap workaround VPATH_HACK to all non-GNU make.
>>>>>>> 358eb44b
(4.2.7p16) 2010/02/04 Released by Harlan Stenn <stenn@ntp.org>
* Include (4.2.6p1-RC4) - [Bug 1474] ntp_keygen LCRYPTO after libntp.a.
* Include (4.2.6p1-RC4) - Remove arlib.
(4.2.7p15) 2010/02/03 Released by Harlan Stenn <stenn@ntp.org>
* Include (4.2.6p1) - [Bug 1455] ntpd does not try /etc/ntp.audio.
* Include (4.2.6p1) - Convert many sprintf() calls to snprintf(), also
  strcpy(), strcat().
* Include (4.2.6p1) - Fix widely cut-n-pasted bug in refclock shutdown
  after failed start.
* Include (4.2.6p1) - Remove some dead code checking for emalloc()
  returning NULL.
(4.2.7p14) 2010/02/02 Released by Harlan Stenn <stenn@ntp.org>
* [Bug 1338] ntpq displays incorrect association type codes.
* [Bug 1469] u_int32, int32 changes broke HP-UX 10.20 build.
* Include (4.2.6p1) - [Bug 1470] "make distdir" compiles keyword-gen.
* [Bug 1471] CID 120 CID 121 CID 122 is_ip_address() uninit family.
* [Bug 1472] CID 116 CID 117 minor warnings in new DNS code.
* Include (4.2.6p1) - [Bug 1473] "make distcheck" version.m4 error.
(4.2.7p13) 2010/01/31 Released by Harlan Stenn <stenn@ntp.org>
* Include (4.2.6p1) - [Bug 1467] Fix bogus rebuild of sntp/sntp.html.
(4.2.7p12) 2010/01/30 Released by Harlan Stenn <stenn@ntp.org>
* [Bug 1468] 'make install' broken for root on default NFS mount.
(4.2.7p11) 2010/01/28 Released by Harlan Stenn <stenn@ntp.org>
* [Bug 47] Debugging and logging do not work after a fork.
* [Bug 1010] getaddrinfo() could block and thus should not be called by
  the main thread/process.
* New async DNS resolver in ntpd allows nonblocking queries anytime,
  instead of only once at startup.
(4.2.7p10) 2010/01/24 Released by Harlan Stenn <stenn@ntp.org>
* [Bug 1140] Clean up debug.html, decode.html, and ntpq.html.
* Include (4.2.6p1-RC3) - Use TZ=UTC instead of TZ= when calling date in
  scripts/mkver.in .
* Include (4.2.6p1-RC3) - [Bug 1448] Some macros not correctly conditionally
  or absolutely defined on Windows.
* Include (4.2.6p1-RC3) - [Bug 1449] ntpsim.h in ntp_config.c should be used
  conditionally.
* Include (4.2.6p1-RC3) - [Bug 1450] Option to exclude warnings not
  unconditionally defined on Windows.
(4.2.7p9) 2010/01/13 Released by Harlan Stenn <stenn@ntp.org>
(4.2.7p8) 2010/01/12 Released by Harlan Stenn <stenn@ntp.org>
* [Bug 702] ntpd service logic should use libopts to examine cmdline.
* Include (4.2.6p1-RC3) - [Bug 1451] sntp leaks KoD entry updating.
* Include (4.2.6p1-RC3) - [Bug 1453] Use $CC in config.cache filename.
(4.2.7p7) 2009/12/30 Released by Harlan Stenn <stenn@ntp.org>
* [Bug 620] ntpdc getresponse() esize != *rsize s/b size != *rsize.
* [Bug 1446] 4.2.7p6 requires autogen, missing ntpd.1, *.texi, *.menu.
(4.2.7p6) 2009/12/28 Released by Harlan Stenn <stenn@ntp.org>
* [Bug 1443] Remove unnecessary dependencies on ntp_io.h
* [Bug 1442] Move Windows functions into libntp files
* Include (4.2.6p1-RC3) - [Bug 1127] Check the return of X590_verify().
* Include (4.2.6p1-RC3) - [Bug 1439] .texi gen after binary is linked.
* Include (4.2.6p1-RC3) - [Bug 1440] Update configure.ac to support kfreebsd.
* Include (4.2.6p1-RC3) - [Bug 1445] IRIX does not have -lcap or support
  linux capabilities.
(4.2.7p5) 2009/12/25 Released by Harlan Stenn <stenn@ntp.org>
* Include (4.2.6p1-RC2)
(4.2.7p4) 2009/12/24 Released by Harlan Stenn <stenn@ntp.org>
* [Bug 1429] ntpd -4 option does not reliably force IPv4 resolution.
* [Bug 1431] System headers must come before ntp headers in ntp_intres.c .
(4.2.7p3) 2009/12/22 Released by Harlan Stenn <stenn@ntp.org>
* [Bug 1426] scripts/VersionName needs . on the search path.
* [Bug 1427] quote missing in ./build - shows up on NetBSD.
* [Bug 1428] Use AC_HEADER_RESOLV to fix breaks from resolv.h
(4.2.7p2) 2009/12/20 Released by Harlan Stenn <stenn@ntp.org>
* [Bug 1419] ntpdate, ntpdc, sntp, ntpd ignore configure --bindir.
* [Bug 1421] add util/tg2, a clone of tg that works on Linux, NetBSD, and
  FreeBSD
(4.2.7p1) 2009/12/15 Released by Harlan Stenn <stenn@ntp.org>
* [Bug 1348] ntpd Windows port should wait for sendto() completion.
* [Bug 1413] test OpenSSL headers regarding -Wno-strict-prototypes.
* [Bug 1418] building ntpd/ntpdc/ntpq statically with ssl fails.
(4.2.7p0) 2009/12/13 Released by Harlan Stenn <stenn@ntp.org>
* [Bug 1412] m4/os_cflags.m4 caches results that depend on $CC.
* [Bug 1414] Enable "make distcheck" success with BSD make.
(4.2.7) 2009/12/09 Released by Harlan Stenn <stenn@ntp.org>
* [Bug 1407] configure.ac: recent GNU Make -v does not include "version".
---

* [Bug 1477] 1st non-gmake make in clone w/VPATH can't make COPYRIGHT.

---
(4.2.6p1-RC4) 2010/02/04 Released by Harlan Stenn <stenn@ntp.org>

* [Bug 1455] ntpd does not try /etc/ntp.audio as documented.
* [Bug 1467] Fix bogus rebuild of sntp/sntp.html
* [Bug 1470] "make distdir" in $srcdir builds keyword-gen, libntp.a.
* [Bug 1473] "make distcheck" before build can't make sntp/version.m4.
* [Bug 1474] ntp_keygen needs LCRYPTO after libntp.a.
* Convert many sprintf() calls to snprintf(), also strcpy(), strcat().
* Fix widely cut-n-pasted bug in refclock shutdown after failed start.
* Remove some dead code checking for emalloc() returning NULL.
* Remove arlib.

---
(4.2.6p1-RC3) 2010/01/24 Released by Harlan Stenn <stenn@ntp.org>

* Use TZ=UTC instead of TZ= when calling date in scripts/mkver.in .
* [Bug 1448] Some macros not correctly conditionally or absolutely defined
  on Windows.
* [Bug 1449] ntpsim.h in ntp_config.c should be used conditionally.
* [Bug 1450] Option to exclude warnings not unconditionally defined on Windows.
* [Bug 1127] Properly check the return of X590_verify() - missed one.
* [Bug 1439] .texi generation must wait until after binary is linked.
* [Bug 1440] Update configure.ac to support kfreebsd.
* [Bug 1445] IRIX does not have -lcap or support linux capabilities.
* [Bug 1451] CID 115: sntp leaks KoD entry when updating existing.
* [Bug 1453] Use $CC in config.cache filename in ./build script.

---
(4.2.6p1-RC2) 2009/12/25 Released by Harlan Stenn <stenn@ntp.org>

* [Bug 1411] Fix status messages in refclock_oncore.c.
* [Bug 1416] MAXDNAME undefined on Solaris 2.6.
* [Bug 1419] ntpdate, ntpdc, sntp, ntpd ignore configure --bindir.
* [Bug 1424] Fix check for rtattr (rtnetlink.h).
* [Bug 1425] unpeer by association ID sets up for duplicate free().
* [Bug 1426] scripts/VersionName needs . on the search path.
* [Bug 1427] quote missing in ./build - shows up on NetBSD.
* [Bug 1428] Use AC_HEADER_RESOLV to fix breaks from resolv.h
* [Bug 1429] ntpd -4 option does not reliably force IPv4 resolution.
* [Bug 1431] System headers must come before ntp headers in ntp_intres.c .
* [Bug 1434] HP-UX 11 ip_mreq undeclared, _HPUX_SOURCE helps some.
* [Bug 1435] sntp: Test for -lresolv using the same tests as in ntp.

---
(4.2.6p1-RC1) 2009/12/20 Released by Harlan Stenn <stenn@ntp.org>

* [Bug 1409] Put refclock_neoclock4x.c under the NTP COPYRIGHT notice.
  This should allow debian and other distros to add this refclock driver
  in further distro releases.
  Detect R2 hardware releases.
* [Bug 1412] m4/os_cflags.m4 caches results that depend on $CC.
* [Bug 1413] test OpenSSL headers regarding -Wno-strict-prototypes.
* [Bug 1414] Enable "make distcheck" success with BSD make.
* [Bug 1415] Fix Mac OS X link problem.
* [Bug 1418] building ntpd/ntpdc/ntpq statically with ssl fails.
* Build infrastructure updates to enable beta releases of ntp-stable.

---
(4.2.6) 2009/12/09 Released by Harlan Stenn <stenn@ntp.org>
* Include (4.2.4p8) - [Sec 1331] DoS with mode 7 packets - CVE-2009-3563.
* [Bug 508] Fixed leap second handling for Windows.
(4.2.5p250-RC) 2009/11/30 Released by Harlan Stenn <stenn@ntp.org>
* sntp documentation updates.
* [Bug 761] internal resolver does not seem to honor -4/-6 qualifiers
* [Bug 1386] Deferred DNS doesn't work on NetBSD
* [Bug 1391] avoid invoking autogen twice for .c and .h files.
* [Bug 1397] shmget() refclock_shm failing because of file mode.
* Pass no_needed to ntp_intres as first part of fixing [Bug 975].
* Add ./configure --enable-force-defer-DNS to help debugging.
(4.2.5p249-RC) 2009/11/28 Released by Harlan Stenn <stenn@ntp.org>
* [Bug 1400] An empty KOD DB file causes sntp to coredump.
* sntp: documentation cleanup.
* sntp: clean up some error messages.
* sntp: Use the precision to control how many offset digits are shown.
* sntp: Show root dispersion.
* Cleanup from the automake/autoconf upgrades.
(4.2.5p248-RC) 2009/11/26 Released by Harlan Stenn <stenn@ntp.org>
* Prepare for the generation of sntp.html.
* Documentation changes from Dave Mills.
* [Bug 1387] Storage leak in ntp_intres (minor).
* [Bug 1389] buffer overflow in refclock_oncore.c
* [Bug 1391] .texi usage text from installed, not built binaries.
* [Bug 1392] intres retries duplicate assocations endlessly.
* Correct *-opts.h dependency so default 'get' action isn't used.
(4.2.5p247-RC) 2009/11/20 Released by Harlan Stenn <stenn@ntp.org>
* [Bug 1142] nodebug builds shed no light on -d, -D option failure.
* [Bug 1179] point out the problem with -i/--jaildir and -u/--user when
  they are disabled by configure.
* [Bug 1308] support systems that lack fork().
* [Bug 1343] sntp doesn't link on Solaris 7, needs -lresolv.
(4.2.5p246-RC) 2009/11/17 Released by Harlan Stenn <stenn@ntp.org>
* Upgrade to autogen-5.10
* [Bug 1378] Unnecessary resetting of peers during interface update.
* [Bug 1382] p245 configure --disable-dependency-tracking won't build.
* [Bug 1384] ntpq :config core dumped with a blank password.
(4.2.5p245-RC) 2009/11/14 Released by Harlan Stenn <stenn@ntp.org>
* Cleanup from Dave Mills.
* [Bug 1343] sntp illegal C does not compile on Solaris 7.
* [Bug 1381] Version .deps generated include file dependencies to allow
  known dependency-breaking changes to force .deps to be cleaned,
  triggered by changing the contents of deps-ver and/or sntp/deps-ver.
(4.2.5p244-RC) 2009/11/12 Released by Harlan Stenn <stenn@ntp.org>
* keygen.html updates from Dave Mills.
* [Bug 1003] ntpdc unconfig command doesn't prompt for keyid.
* [Bug 1376] Enable authenticated ntpq and ntpdc using newly-available
  digest types.
* ntp-keygen, Autokey OpenSSL build vs. run version mismatch is now a
  non-fatal warning.
(4.2.5p243-RC) 2009/11/11 Released by Harlan Stenn <stenn@ntp.org>
* [Bug 1226] Fix deferred DNS lookups.
* new crypto signature cleanup.
(4.2.5p242-RC) 2009/11/10 Released by Harlan Stenn <stenn@ntp.org>
* [Bug 1363] CID 92 clarify fallthrough case in clk_trimtsip.c
* [Bug 1366] ioctl(TIOCSCTTY, 0) fails on NetBSD *[0-2].* > 3.99.7.
* [Bug 1368] typos in libntp --without-crypto case
* [Bug 1371] deferred DNS lookup failing with INFO_ERR_AUTH.
* CID 87 dead code in ntpq.c atoascii().
* Fix authenticated ntpdc, broken in p240.
* Stub out isc/mem.h, shaving 47k from a MIPS ntpd binary.
* Shrink keyword scanner FSM entries from 64 to 32 bits apiece.
* Documention updates from Dave Mills.
* authkeys.c cleanup from Dave Mills.
(4.2.5p241-RC) 2009/11/07 Released by Harlan Stenn <stenn@ntp.org>
* html/authopt.html update from Dave Mills.
* Remove unused file from sntp/Makefile.am's distribution list.
* new crypto signature cleanup.
(4.2.5p240-RC) 2009/11/05 Released by Harlan Stenn <stenn@ntp.org>
* [Bug 1364] clock_gettime() not detected, need -lrt on Debian 5.0.3.
* Provide all of OpenSSL's signature methods for ntp.keys (FIPS 140-2).
(4.2.5p239-RC) 2009/10/30 Released by Harlan Stenn <stenn@ntp.org>
* [Bug 1357] bogus assert from refclock_shm.
* [Bug 1359] Debug message cleanup.
* CID 101: more pointer/array cleanup.
* [Bug 1356] core dump from refclock_nmea when can't open /dev/gpsU.
* [Bug 1358] AIX 4.3 sntp/networking.c IPV6_JOIN_GROUP undeclared.
* CID 101: pointer/array cleanup.
(4.2.5p238-RC) 2009/10/27 Released by Harlan Stenn <stenn@ntp.org>
* Changes from Dave Mills.
* driver4.html updates from Dave Mills.
* [Bug 1252] PPSAPI cleanup on ntpd/refclock_wwvb.c.
* [Bug 1354] libtool error building after bootstrap with Autoconf 2.64.
* Allow NTP_VPATH_HACK configure test to handle newer gmake versions.
* CIDs 94-99 make it more clearly impossible for sock_hash() to return
  a negative number.
* CID 105, 106 ensure ntpdc arrays are not overrun even if callers
  misbehave.
* CID 113 use va_end() in refclock_true.c true_debug().
* Get rid of configure tests for __ss_family and __ss_len when the more
  common ss_family and ss_len are present.
(4.2.5p237-RC) 2009/10/26 Released by Harlan Stenn <stenn@ntp.org>
* [Bug 610] NMEA support for using PPSAPI on a different device.
* [Bug 1238] use only fudge time2 to offset NMEA serial timestamp.
* [Bug 1355] ntp-dev won't compile on OpenBSD 4.6.
(4.2.5p236-RC) 2009/10/22 Released by Harlan Stenn <stenn@ntp.org>
* Cleanup from Dave Mills.
* [Bug 1343] ntpd/ntp_io.c close_fd() does not compile on Solaris 7.
* [Bug 1353] ntpq "rv 0 settimeofday" always shows UNKNOWN on unix.
* Do not attempt to execute built binaries from ntpd/Makefile when
  cross-compiling (keyword-gen and ntpd --saveconfigquit).
* sntp/main.c: Remove duplicate global adr_buf[] (also defined in
  networking.c) which Piotr Grudzinski identified breaking his build.
* Correct in6addr_any test in configure.ac to attempt link too.
(4.2.5p235-RC) 2009/10/18 Released by Harlan Stenn <stenn@ntp.org>
* [Bug 1343] lib/isc build breaks on systems without IPv6 headers.
(4.2.5p234-RC) 2009/10/16 Released by Harlan Stenn <stenn@ntp.org>
* [Bug 1339] redux, use unmodified lib/isc/win32/strerror.c and
  move #define strerror... to a header not used by lib/isc code.
* [Bug 1345] illegal 'grep' option prevents compilation.
* [Bug 1346] keyword scanner broken where char defaults to unsigned.
* [Bug 1347] ntpd/complete.conf missing multicastclient test case.
(4.2.5p233-RC) 2009/10/15 Released by Harlan Stenn <stenn@ntp.org>
* [Bug 1337] cast setsockopt() v4 address pointer to void *.
* [Bug 1342] ignore|drop one IPv6 address on an interface blocks all
  addresses on that interface.
* Documentation cleanup and updates.
(4.2.5p232-RC) 2009/10/14 Released by Harlan Stenn <stenn@ntp.org>
* [Bug 1302] OpenSSL under Windows needs applink support.
* [Bug 1337] fix incorrect args to setsockopt(fd, IP_MULTICAST_IF,...).
* [Bug 1339] Fix Windows-only ntp_strerror() infinite recursion.
* [Bug 1341] NMEA driver requires working PPSAPI #ifdef HAVE_PPSAPI.
* Construct ntpd keyword scanner finite state machine at compile time
  rather than at runtime, shrink entries from 40+ to 8 bytes.
* Update documentation for ntpq --old-rv, saveconfig, saveconfigdir,
  ntpd -I -L and -M, and interface/nic rules. (From Dave Hart)
* [Bug 1337] fix incorrect args to setsockopt(fd, IP_MULTICAST_IF,...)
(4.2.5p231-RC) 2009/10/10 Released by Harlan Stenn <stenn@ntp.org>
* [Bug 1335] Broadcast client degraded by wildcard default change.
(4.2.5p230-RC) 2009/10/09 Released by Harlan Stenn <stenn@ntp.org>
* Start the 4.2.6 Release Candidate cycle.
* Broadcast and transit phase cleanup from Dave Mills.
(4.2.5p229) 2009/10/07 Released by Harlan Stenn <stenn@ntp.org>
* [Bug 1334] ntpsnmpd undefined reference to `ntpqOptions'.
* Change ntpsnmpd/Makefile.am include file order to fix FreeBSD build.
(4.2.5p228) 2009/10/06 Released by Harlan Stenn <stenn@ntp.org>
* Reclaim syntax tree memory after application in ntpd built with
  configure --disable-saveconfig.
* [Bug 1135] ntpq uses sizeof(u_long) where sizeof(u_int32) is meant.
* [Bug 1333] ntpd --interface precedence over --novirtualips lost.
(4.2.5p227) 2009/10/05 Released by Harlan Stenn <stenn@ntp.org>
* [Bug 1135] :config fails with "Server disallowed request"
* [Bug 1330] disallow interface/nic rules when --novirtualips or
  --interface are used.
* [Bug 1332] ntpq -c 'rv 0 variablename' returns extra stuff.
* Add test of ntpd --saveconfigquit fidelity using new complete.conf.
* Documentation updates from Dave Hart/Dave Mills.
(4.2.5p226) 2009/10/04 Released by Harlan Stenn <stenn@ntp.org>
* [Bug 1318] Allow multiple -g options on ntpd command line.
* [Bug 1327] ntpq, ntpdc, ntp-keygen -d & -D should work with configure
  --disable-debugging.
* Add ntpd --saveconfigquit <filename> option for future build-time
  testing of saveconfig fidelity.
* Clockhop and autokey cleanup from Dave Mills.
* Documentation updates from Dave Mills.
(4.2.5p225) 2009/09/30 Released by Harlan Stenn <stenn@ntp.org>
* authopt documentation changes from Dave Mills/Dave Hart.
* [Bug 1324] support bracketed IPv6 numeric addresses for restrict.
(4.2.5p224) 2009/09/29 Released by Harlan Stenn <stenn@ntp.org>
* Clockhop and documentation fixes from Dave Mills.
* Remove "tos maxhop" ntp.conf knob.
(4.2.5p223) 2009/09/28 Released by Harlan Stenn <stenn@ntp.org>
* [Bug 1321] build doesn't work if . isn't on $PATH.
* [Bug 1323] Implement "revoke #" to match documentation, deprecate
  "crypto revoke #".
(4.2.5p222) 2009/09/27 Released by Harlan Stenn <stenn@ntp.org>
* Update libisc code using bind-9.6.1-P1.tar.gz, rearrange our copy to
  mirror the upstream layout (lib/isc/...), and merge in NTP-local
  modifications to libisc.  There is a new procedure to ease future
  libisc merges using a separate "upstream" bk repo.  That will enable
  normal bk pull automerge to handle carrying forward any local changes
  and should enable us to take updated libisc snapshots more often.
* Updated build and flock-build scripts.  flock-build --one is a way
  to perform a flock-build compatible solitary build, handy for a repo
  clone's first build on a machine with autoconf, automake, etc.
* Compiling ntp_parser.y using BSD make correctly places ntp_parser.h
  in the top-level ntpd directory instead of A.*/ntpd.
* bootstrap script updated to remove potentially stale .deps dirs.
* Remove unneeded Makefile.am files from the lib/isc/include tree.
(4.2.5p221) 2009/09/26 Released by Harlan Stenn <stenn@ntp.org>
* [Bug 1316] segfault if refclock_nmea can't open file.
* [Bug 1317] Distribute cvo.sh.
(4.2.5p220) 2009/09/25 Released by Harlan Stenn <stenn@ntp.org>
* Rearrange libisc code to match the upstream layout in BIND.  This is
  step one of two, changing the layout but keeping our existing libisc.
(4.2.5p219) 2009/09/24 Released by Harlan Stenn <stenn@ntp.org>
* [Bug 1315] "interface ignore 0.0.0.0" is ignored.
* add implicit "nic ignore all" rule before any rules from ntp.conf, so
  "nic listen eth0" alone means the same as "-I eth0".
* add wildcard match class for interface/nic rules.
* fix mistaken carryover of prefixlen from one rule to the next.
* Ensure IPv6 localhost address ::1 is included in libisc's Windows IPv6
  address enumeration, allowing ntpq and ntpdc's hardcoding to 127.0.0.1 
  on Windows to end.
(4.2.5p218) 2009/09/21 Released by Harlan Stenn <stenn@ntp.org>
* [Bug 1314] saveconfig emits -4 and -6 on when not given.
* correct parsing and processing of setvar directive.
* highlight location of ntpq :config syntax errors with ^.
* clarify (former) NO_ARG, SINGLE_ARG, MULTIPLE_ARG renaming to
  FOLLBY_TOKEN, FOLLBY_STRING, FOLLBY_STRINGS_TO_EOC.
* parser, saveconfig cleanup to store T_ identifiers in syntax tree.
(4.2.5p217) 2009/09/20 Released by Harlan Stenn <stenn@ntp.org>
* [Bug 1300] reject remote configuration of dangerous items.
(4.2.5p216) 2009/09/19 Released by Harlan Stenn <stenn@ntp.org>
* [Bug 1312] ntpq/ntpdc MD5 passwords truncated to 8 chars on Suns.
* CID 10 missing free(up); in refclock_palisade.c error return, again.
* CID 83 added assertion to demonstrate config_nic_rules() does not
  call strchr(NULL, '/').
(4.2.5p215) 2009/09/18 Released by Harlan Stenn <stenn@ntp.org>
* [Bug 1292] Workaround last VC6 unsigned __int64 kink.
(4.2.5p214) 2009/09/17 Released by Harlan Stenn <stenn@ntp.org>
* [Bug 1303] remove top-level "autokey" directive.
* use "nic listen 192.168.0.0/16" instead of
  "nic listen 192.168.0.0 prefixlen 16".
(4.2.5p213) 2009/09/16 Released by Harlan Stenn <stenn@ntp.org>
* [Bug 1310] fix Thunderbolt mode in refclock_palisade.c
(4.2.5p212) 2009/09/15 Released by Harlan Stenn <stenn@ntp.org>
* [Bug 983] add interface [listen | ignore | drop] ... directive.
* [Bug 1243] MD5auth_setkey zero-fills key from first zero octet.
* [Bug 1295] leftover fix, do not crash on exit in free_config_trap()
  when "trap 1.2.3.4" is used without any further options.
* [Bug 1311] 4.2.5p211 doesn't build in no-debug mode.
* document interface (alias nic) and unpeer.
* Correct syntax error line & column numbers.
* CID 79: kod_init_kod_db() fails to fclose(db_s) in two error paths.
* CID 80: attempt to quiet Coverity false positive re: leaking "reason"
  in main().
* Documentation updates from Dave Mills.
* CID 81: savedconfig leaked in save_config().
* Make the code agree with the spec and the book (Dave Mills).
(4.2.5p211) 2009/09/14 Released by Harlan Stenn <stenn@ntp.org>
* [Bug 663] respect ntpq -c and -p order on command line.
* [Bug 1292] more VC6 unsigned __int64 workarounds.
* [Bug 1296] Added Support for Trimble Acutime Gold.
(4.2.5p210) 2009/09/06 Released by Harlan Stenn <stenn@ntp.org>
* [Bug 1294] Use OPENSSL_INC and OPENSSL_LIB macros for Windows
  and remove unnecessary reference to applink.c for Windows
* [Bug 1295] trap directive options are not optional.
* [Bug 1297] yylex() must always set yylval before returning.
(4.2.5p209) 2009/09/01 Released by Harlan Stenn <stenn@ntp.org>
* [Bug 1290] Fix to use GETTIMEOFDAY macro
* [Bug 1289] Update project files for VC6, VS2003, VS2005, VS 2008
(4.2.5p208) 2009/08/30 Released by Harlan Stenn <stenn@ntp.org>
* [Bug 1293] make configuration dumper ready for release, specifically:
* rename ntpq dumpcfg command to "saveconfig".
* require authentication for saveconfig.
* "restrict ... nomodify" prevents saveconfig and :config.
* "saveconfig ." shorthand to save to startup configuration file.
* support strftime() substitution in saveconfig arg to timestamp
  the output filename, for example "saveconfig %Y%m%d-%H%M%S.conf".
* display saveconfig response message from ntpd in ntpq.
* save output filename in "savedconfig" variable, fetched with ntpq -c
  "rv 0 savedconfig".
* document saveconfig in html/ntpq.html.
* add ./configure --disable-saveconfig to build a smaller ntpd.
* log saveconfig failures and successes to syslog.
(4.2.5p207) 2009/08/29 Released by Harlan Stenn <stenn@ntp.org>
* [Bug 1292] Minor Windows source tweaks for VC6-era SDK headers.
(4.2.5p206) 2009/08/26 Released by Harlan Stenn <stenn@ntp.org>
* accopt.html typo fixes from Dave Mills.
* [Bug 1283] default to remembering KoD in sntp.
* clean up numerous sntp/kod_management.c bugs.
* use all addresses resolved from each DNS name in sntp.
(4.2.5p205) 2009/08/18 Released by Harlan Stenn <stenn@ntp.org>
* accopt.html typo fixes from Dave Mills.
* [Bug 1285] Log ntpq :config/config-from-file events.
* [Bug 1286] dumpcfg omits statsdir, mangles filegen.
(4.2.5p204) 2009/08/17 Released by Harlan Stenn <stenn@ntp.org>
* [Bug 1284] infinite loop in ntpd dumping more than one trustedkey
(4.2.5p203) 2009/08/16 Released by Harlan Stenn <stenn@ntp.org>
* Add ntpq -c dumpcfg, Google Summer of Code project of Max Kuehn
(4.2.5p202) 2009/08/14 Released by Harlan Stenn <stenn@ntp.org>
* install the binary and man page for sntp.
(4.2.5p201) 2009/08/13 Released by Harlan Stenn <stenn@ntp.org>
* sntp: out with the old, in with the new.
(4.2.5p200) 2009/08/12 Released by Harlan Stenn <stenn@ntp.org>
* [Bug 1281] Build ntpd on Windows without big SDK download, burn,
  and install by checking in essentially unchanging messages.mc build
  products to avoid requiring mc.exe, which is not included with VC++
  2008 EE.
(4.2.5p199) 2009/08/09 Released by Harlan Stenn <stenn@ntp.org>
* [Bug 1279] Cleanup for warnings from Veracode static analysis.
(4.2.5p198) 2009/08/03 Released by Harlan Stenn <stenn@ntp.org>
* Upgrade to autogen-5.9.9-pre5.
(4.2.5p197) 2009/07/30 Released by Harlan Stenn <stenn@ntp.org>
* The build script now has . at the end of PATH for config.guess.
(4.2.5p196) 2009/07/29 Released by Harlan Stenn <stenn@ntp.org>
* [Bug 1272] gsoc_sntp IPv6 build problems under HP-UX 10.
* [Bug 1273] CID 10: Palisade leaks unit struct in error path.
* [Bug 1274] CID 67: ensure resolve_hosts() output count and pointers
  are consistent.
* [Bug 1275] CID 45: CID 46: old sntp uses uninitialized guesses[0],
  precs[0].
* [Bug 1276] CID 52: crypto_xmit() may call crypto_alice[23]()
  with NULL peer.
(4.2.5p195) 2009/07/27 Released by Harlan Stenn <stenn@ntp.org>
* cvo.sh: Add support for CentOS, Fedora, Slackware, SuSE, and QNX.
(4.2.5p194) 2009/07/26 Released by Harlan Stenn <stenn@ntp.org>
* Documentation updates from Dave Mills.
* Use scripts/cvo.sh in the build script to get better subdir names.
(4.2.5p193) 2009/07/25 Released by Harlan Stenn <stenn@ntp.org>
* [Bug 1261] CID 34: simulate_server() rbuf.msg_flags uninitialized.
* [Bug 1262] CID 35: xpkt.mac uninitialized in simulate_server().
* [Bug 1263] CID 37: CID 38: CID 40: CID 43: multiple refclocks 
  uninitialized tm_zone (arc, chronolog, dumbclock, pcf).
* [Bug 1264] CID 64: gsoc_sntp on_wire() frees wrong ptr receiving KoD.
* [Bug 1265] CID 65: CID 66: gsoc_sntp on_wire() leaks x_pkt, r_pkt.
* [Bug 1266] CID 39: datum_pts_start() uninitialized arg.c_ospeed.
* [Bug 1267] CID 44: old sntp handle_saving() writes stack garbage to
  file when clearing.
* [Bug 1268] CID 63: resolve_hosts() leaks error message buffer.
* [Bug 1269] CID 74: use assertion to ensure move_fd() does not return
  negative descriptors.
* [Bug 1270] CID 70: gsoc_sntp recv_bcst_data mdevadr.ipv6mr_interface
  uninitialized.
(4.2.5p192) 2009/07/24 Released by Harlan Stenn <stenn@ntp.org>
* [Bug 965] CID 42: ss_family uninitialized.
* [Bug 1250] CID 53: kod_init_kod_db() overruns kod_db malloc'd buffer.
* [Bug 1251] CID 68: search_entry() mishandles dst argument.
* [Bug 1252] CID 32: Quiet Coverity warning with assertion.
* [Bug 1253] CID 50: gsoc_sntp/crypto.c auth_init() always returns a 
  list with one entry.
* [Bug 1254] CID 56: tv_to_str() leaks a struct tm each call.
* [Bug 1255] CID 55: pkt_output() leaks a copy of each packet.
* [Bug 1256] CID 51: Coverity doesn't recognize our assertion macros as
  terminal.
* [Bug 1257] CID 57: gsoc_sntp auth_init() fails to fclose(keyfile).
* [Bug 1258] CID 54: gsoc_sntp resolve_hosts() needs simplification.
* [Bug 1259] CID 59: gsoc_sntp recv_bcast_data() fails to free(rdata)
  on error paths.
* [Bug 1260] CID 60: gsoc_sntp recvpkt() fails to free(rdata).
* Updated to AutoGen-5.9.9pre2.
(4.2.5p191) 2009/07/21 Released by Harlan Stenn <stenn@ntp.org>
* Updated to AutoGen-5.9.9pre1.
(4.2.5p190) 2009/07/20 Released by Harlan Stenn <stenn@ntp.org>
* Updated to AutoGen-5.9.8.
* [Bug 1248] RES_MSSNTP typo in ntp_proto.c.
* [Bug 1246] use a common template for singly-linked lists, convert most
  doubly-linked lists to singly-linked.
* Log warning about signd blocking when restrict mssntp used.
(4.2.5p189) 2009/07/16 Released by Harlan Stenn <stenn@ntp.org>
* Documentation cleanup from Dave Mills.
(4.2.5p188) 2009/07/15 Released by Harlan Stenn <stenn@ntp.org>
* [Bug 1245] Broken xmt time sent in fast_xmit() of 4.2.5p187.
(4.2.5p187) 2009/07/11 Released by Harlan Stenn <stenn@ntp.org>
* [Bug 1042] multicast listeners IPv4+6 ignore new interfaces.
* [Bug 1237] Windows serial code treat CR and LF both as line
  terminators.
* [Bug 1238] use fudge time2 for serial timecode offset in NMEA driver.
* [Bug 1242] Remove --enable-wintime, symmetric workaround is now
  always enabled.
* [Bug 1244] NTP_INSIST(fd != maxactivefd) failure in intres child
* Added restrict keyword "mssntp" for Samba4 DC operation, by Dave Mills.
(4.2.5p186) 2009/07/08 Released by Harlan Stenn <stenn@ntp.org>
* ntp_proto.c cleanup from Dave Mills.
(4.2.5p185) 2009/07/01 Released by Harlan Stenn <stenn@ntp.org>
* Documentation updates from Dave Mills.
* [Bug 1234] convert NMEA driver to use common PPSAPI code.
* timepps-Solaris.h pps_handle_t changed from pointer to scalar
* Spectracom refclock added to Windows port of ntpd
* [Bug 1236] Declaration order fixed.
* Bracket private ONCORE debug statements with #if 0 rather than #ifdef
  DEBUG
* Delete ONCORE debug statement that is now handled elsewhere.
(4.2.5p184) 2009/06/24 Released by Harlan Stenn <stenn@ntp.org>
* [Bug 1233] atom refclock fudge time1 sign flipped in 4.2.5p164.
(4.2.5p183) 2009/06/23 Released by Harlan Stenn <stenn@ntp.org>
* [Bug 1196] setsockopt(SO_EXCLUSIVEADDRUSE) can fail on Windows 2000
  and earlier with WSAINVAL, do not log a complaint in that case.
* [Bug 1210] ONCORE driver terminates ntpd without logging a reason.
* [Bug 1218] Correct comment in refclock_oncore on /etc/ntp.oncore*
  configuration file search order.
* Change ONCORE driver to log using msyslog as well as to any
  clockstats file.
* [Bug 1231] ntpsnmpd build fails after sockaddr union changes.
(4.2.5p182) 2009/06/18 Released by Harlan Stenn <stenn@ntp.org>
* Add missing header dependencies to the ntpdc layout verification.
* prefer.html updates from Dave Mills.
* [Bug 1205] Add ntpd --usepcc and --pccfreq options on Windows
* [Bug 1215] unpeer by association ID
* [Bug 1225] Broadcast address miscalculated on Windows 4.2.5p180
* [Bug 1229] autokey segfaults in cert_install().
* Use a union for structs sockaddr, sockaddr_storage, sockaddr_in, and
  sockaddr_in6 to remove casts and enable type checking.  Collapse
  some previously separate IPv4/IPv6 paths into a single codepath.
(4.2.5p181) 2009/06/06 Released by Harlan Stenn <stenn@ntp.org>
* [Bug 1206] Required compiler changes for Windows
* [Bug 1084] PPSAPI for ntpd on Windows with DLL backends
* [Bug 1204] Unix-style refclock device paths on Windows
* [Bug 1205] partial fix, disable RDTSC use by default on Windows
* [Bug 1208] decodenetnum() buffer overrun on [ with no ]
* [Bug 1211] keysdir free()d twice #ifdef DEBUG
* Enable ONCORE, ARCRON refclocks on Windows (untested)
(4.2.5p180) 2009/05/29 Released by Harlan Stenn <stenn@ntp.org>
* [Bug 1200] Enable IPv6 in Windows port
* Lose FLAG_FIXPOLL, from Dave Mills.
(4.2.5p179) 2009/05/23 Released by Harlan Stenn <stenn@ntp.org>
* [Bug 1041] xmt -> aorg timestamp cleanup from Dave Mills,
  reported by Dave Hart.
* [Bug 1193] Compile error: conflicting types for emalloc.
* [Bug 1196] VC6 winsock2.h does not define SO_EXCLUSIVEADDRUSE.
* Leap/expire cleanup from Dave Mills.
(4.2.5p178) 2009/05/21 Released by Harlan Stenn <stenn@ntp.org>
* Provide erealloc() and estrdup(), a la emalloc().
* Improve ntp.conf's parser error messages.
* [Bug 320] "restrict default ignore" does not affect IPv6.
* [Bug 1192] "restrict -6 ..." reports a syntax error.
(4.2.5p177) 2009/05/18 Released by Harlan Stenn <stenn@ntp.org>
* Include (4.2.4p7)
* [Bug 1174] nmea_shutdown assumes that nmea has a unit assigned
* [Bug 1190] NMEA refclock fudge flag4 1 obscures position in timecode
* Update NMEA refclock documentation in html/drivers/driver20.html
(4.2.5p176) 2009/05/13 Released by Harlan Stenn <stenn@ntp.org>
* [Bug 1154] mDNS registration should be done later, repeatedly and only
  if asked for. (second try for fix)
(4.2.5p175) 2009/05/12 Released by Harlan Stenn <stenn@ntp.org>
* Include (4.2.4p7-RC7)
* [Bug 1180] ntpd won't start with more than ~1000 interfaces
* [Bug 1182] Documentation typos and missing bits.
* [Bug 1183] COM port support should extend past COM3
* [Bug 1184] ntpd is deaf when restricted to second IP on the same net
* Clean up configure.ac NTP_CACHEVERSION interface, display cache
  version when clearing.  Fixes a regression.
(4.2.5p174) 2009/05/09 Released by Harlan Stenn <stenn@ntp.org>
* Stale leapsecond file fixes from Dave Mills.
(4.2.5p173) 2009/05/08 Released by Harlan Stenn <stenn@ntp.org>
* Include (4.2.4p7-RC6)
(4.2.5p172) 2009/05/06 Released by Harlan Stenn <stenn@ntp.org>
* [Bug 1175] Instability in PLL daemon mode.
* [Bug 1176] refclock_parse.c does not compile without PPSAPI.
(4.2.5p171) 2009/05/04 Released by Harlan Stenn <stenn@ntp.org>
* Autokey documentation cleanup from Dave Mills.
* [Bug 1171] line editing libs found without headers (Solaris 11)
* [Bug 1173] NMEA refclock fails with Solaris PPSAPI
* Fix problem linking msntp on Solaris when sntp subdir is configured
  before parent caused by different gethostent library search order.
* Do not clear config.cache when it is  empty.
(4.2.5p170) 2009/05/02 Released by Harlan Stenn <stenn@ntp.org>
* [Bug 1152] adjust PARSE to new refclock_pps logic
* Include (4.2.4p7-RC5)
* loopfilter FLL/PLL crossover cleanup from Dave Mills.
* Documentation updates from Dave Mills.
* ntp-keygen cleanup from Dave Mills.
* crypto API cleanup from Dave Mills.
* Add NTP_CACHEVERSION mechanism to ignore incompatible config.cache
* Enable gcc -Wstrict-overflow for gsoc_sntp as well
(4.2.5p169) 2009/04/30 Released by Harlan Stenn <stenn@ntp.org>
* [Bug 1171] Note that we never look for -lreadline by default.
* [Bug 1090] Fix bogus leap seconds in refclock_hpgps.
(4.2.5p168) 2009/04/29 Released by Harlan Stenn <stenn@ntp.org>
* Include (4.2.4p7-RC4)
* [Bug 1169] quiet compiler warnings
* Re-enable gcc -Wstrict-prototypes when not building with OpenSSL
* Enable gcc -Wstrict-overflow
* ntpq/ntpdc emit newline after accepting password on Windows
* Updates from Dave Mills:
* ntp-keygen.c: Updates.
* Fix the error return and syslog function ID in refclock_{param,ppsapi}.
* Make sure syspoll is within the peer's minpoll/maxpoll bounds.
* ntp_crypto.c: Use sign_siglen, not len. sign key filename cleanup.
* Bump NTP_MAXEXTEN from 1024 to 2048, update values for some field lengths.
* m4/ntp_lineeditlibs.m4: fix warnings from newer Autoconf
* [Bug 1166] Remove truncation of position (blanking) code in refclock_nmea.c
(4.2.5p167) 2009/04/26 Released by Harlan Stenn <stenn@ntp.org>
* Crypto cleanup from Dave Mills.
(4.2.5p166) 2009/04/25 Released by Harlan Stenn <stenn@ntp.org>
* [Bug 1165] Clean up small memory leaks in the  config file parser
* Correct logconfig keyword declaration to MULTIPLE_ARG
* Enable filename and line number leak reporting on Windows when built
  DEBUG for all the typical C runtime allocators such as calloc,
  malloc, and strdup.  Previously only emalloc calls were covered.
* Add DEBUG-only code to free dynamically allocated memory that would
  otherwise remain allocated at ntpd exit, to allow less forgivable
  leaks to stand out in leaks reported after exit.
* Ensure termination of strings in ports/winnt/libisc/isc_strerror.c
  and quiet compiler warnings.
* [Bug 1057] ntpdc unconfig failure
* [Bug 1161] unpeer AKA unconfig command for ntpq :config
* PPS and crypto cleanup in ntp_proto.c from Dave Mills.
(4.2.5p165) 2009/04/23 Released by Harlan Stenn <stenn@ntp.org>
* WWVB refclock cleanup from Dave Mills.
* Code cleanup: requested_key -> request_key.
* [Bug 833] ignore whitespace at end of remote configuration lines
* [Bug 1033] ntpdc/ntpq crash prompting for keyid on Windows
* [Bug 1028] Support for W32Time authentication via Samba.
* quiet ntp_parser.c malloc redeclaration warning
* Mitigation and PPS/PPSAPI cleanup from Dave Mills.
* Documentation updates from Dave Mills.
* timepps-Solaris.h patches from Dave Hart.
(4.2.5p164) 2009/04/22 Released by Harlan Stenn <stenn@ntp.org>
* Include (4.2.4p7-RC3)
* PPS/PPSAPI cleanup from Dave Mills.
* Documentation updates from Dave Mills.
* [Bug 1125] C runtime per-thread initialization on Windows
* [Bug 1152] temporarily disable refclock_parse, refclock_true until
  maintainers can repair build break from pps_sample()
* [Bug 1153] refclock_nmea should not mix UTC with GPS time
* [Bug 1159] ntpq overlap diagnostic message test buggy
(4.2.5p163) 2009/04/10 Released by Harlan Stenn <stenn@ntp.org>
(4.2.5p162) 2009/04/09 Released by Harlan Stenn <stenn@ntp.org>
* Documentation updates from Dave Mills.
* Mitigation and PPS cleanup from Dave Mills.
* Include (4.2.4p7-RC2)
* [Bug 216] New interpolation scheme for Windows eliminates 1ms jitter
* remove a bunch of #ifdef SYS_WINNT from portable code
* 64-bit time_t cleanup for building on newer Windows compilers
* Only set CMOS clock during ntpd exit on Windows if the computer is
  shutting down or restarting.
* [Bug 1148] NMEA reference clock improvements
* remove deleted gsoc_sntp/utilities.o from repository so that .o build
  products can be cleaned up without corrupting the repository.
(4.2.5p161) 2009/03/31 Released by Harlan Stenn <stenn@ntp.org>
* Documentation updates from Dave Mills.
(4.2.5p160) 2009/03/30 Released by Harlan Stenn <stenn@ntp.org>
* [Bug 1141] refclock_report missing braces cause spurious "peer event:
  clock clk_unspec" log entries
* Include (4.2.4p7-RC1)
(4.2.5p159) 2009/03/28 Released by Harlan Stenn <stenn@ntp.org>
* "bias" changes from Dave Mills.
(4.2.5p158) 2009/01/30 Released by Harlan Stenn <stenn@ntp.org>
* Fix [CID 72], a typo introduced at the latest fix to prettydate.c.
(4.2.5p157) 2009/01/26 Released by Harlan Stenn <stenn@ntp.org>
* Cleanup/fixes for ntp_proto.c and ntp_crypto.c from Dave Mills.
(4.2.5p156) 2009/01/19 Released by Harlan Stenn <stenn@ntp.org>
* [Bug 1118] Fixed sign extension for 32 bit time_t in caljulian() and prettydate().
  Fixed some compiler warnings about missing prototypes.
  Fixed some other simple compiler warnings.
* [Bug 1119] [CID 52] Avoid a possible null-dereference in ntp_crypto.c.
* [Bug 1120] [CID 51] INSIST that peer is non-null before we dereference it.
* [Bug 1121] [CID 47] double fclose() in ntp-keygen.c.
(4.2.5p155) 2009/01/18 Released by Harlan Stenn <stenn@ntp.org>
* Documentation updates from Dave Mills.
* CHU frequency updates.
* Design assertion fixes for ntp_crypto.c from Dave Mills.
(4.2.5p154) 2009/01/13 Released by Harlan Stenn <stenn@ntp.org>
* [Bug 992] support interface event change on Linux from
  Miroslav Lichvar.
(4.2.5p153) 2009/01/09 Released by Harlan Stenn <stenn@ntp.org>
* Renamed gsoc_sntp/:fetch-stubs to gsoc_sntp/fetch-stubs to avoid
  file name problems under Windows.
  Removed German umlaut from log msg for 4.2.5p142.
(4.2.5p152) 2009/01/08 Released by Harlan Stenn <stenn@ntp.org>
* Include (4.2.4p6) 2009/01/08 Released by Harlan Stenn <stenn@ntp.org>
(4.2.5p151) 2008/12/23 Released by Harlan Stenn <stenn@ntp.org>
* Stats file logging cleanup from Dave Mills.
(4.2.5p150) 2008/12/15 Released by Harlan Stenn <stenn@ntp.org>
* [Bug 1099] Fixed wrong behaviour in sntp's crypto.c.
* [Bug 1103] Fix 64-bit issues in the new calendar code.
(4.2.5p149) 2008/12/05 Released by Harlan Stenn <stenn@ntp.org>
* Fixed mismatches in data types and OID definitions in ntpSnmpSubAgent.c
* added a premliminary MIB file to ntpsnmpd (ntpv4-mib.mib)
(4.2.5p148) 2008/12/04 Released by Harlan Stenn <stenn@ntp.org>
* [Bug 1070] Fix use of ntpq_parsestring() in ntpsnmpd.
(4.2.5p147) 2008/11/27 Released by Harlan Stenn <stenn@ntp.org>
* Update gsoc_sntp's GCC warning code.
(4.2.5p146) 2008/11/26 Released by Harlan Stenn <stenn@ntp.org>
* Update Solaris CFLAGS for gsoc_sntp.
(4.2.5p145) 2008/11/20 Released by Harlan Stenn <stenn@ntp.org>
* Deal with time.h for sntp under linux.
* Provide rpl_malloc() for sntp for systems that need it.
* Handle ss_len and socklen type for sntp.
* Fixes to the sntp configure.ac script.
* Provide INET6_ADDRSTRLEN if it is missing.
* [Bug 1095] overflow in caljulian.c.
(4.2.5p144) 2008/11/19 Released by Harlan Stenn <stenn@ntp.org>
* Use int32, not int32_t.
* Avoid the sched*() functions under OSF - link problems.
(4.2.5p143) 2008/11/17 Released by Harlan Stenn <stenn@ntp.org>
* sntp cleanup and fixes.
(4.2.5p142) 2008/11/16 Released by Harlan Stenn <stenn@ntp.org>
* Imported GSoC SNTP code from Johannes Maximilian Kuehn.
(4.2.5p141) 2008/11/13 Released by Harlan Stenn <stenn@ntp.org>
* New caltontp.c and calyearstart.c from Juergen Perlinger.
(4.2.5p140) 2008/11/12 Released by Harlan Stenn <stenn@ntp.org>
* Cleanup lint from the ntp_scanner files.
* [Bug 1011] gmtime() returns NULL on windows where it would not under Unix.
* Updated caljulian.c and prettydate.c from Juergen Perlinger.
(4.2.5p139) 2008/11/11 Released by Harlan Stenn <stenn@ntp.org>
* Typo fix to driver20.html.
(4.2.5p138) 2008/11/10 Released by Harlan Stenn <stenn@ntp.org>
* [Bug 474] --disable-ipv6 is broken.
* IPv6 interfaces were being looked for twice.
* SHM driver grabs more samples, add clockstats
* decode.html and driver20.html updates from Dave Mills.
(4.2.5p137) 2008/11/01 Released by Harlan Stenn <stenn@ntp.org>
* [Bug 1069] #undef netsnmp's PACKAGE_* macros.
* [Bug 1068] Older versions of netsnmp do not have netsnmp_daemonize().
(4.2.5p136) 2008/10/27 Released by Harlan Stenn <stenn@ntp.org>
* [Bug 1078] statsdir configuration parsing is broken.
(4.2.5p135) 2008/09/23 Released by Harlan Stenn <stenn@ntp.org>
* [Bug 1072] clock_update should not allow updates older than sys_epoch.
(4.2.5p134) 2008/09/17 Released by Harlan Stenn <stenn@ntp.org>
* Clean up build process for ntpsnmpd.
(4.2.5p133) 2008/09/16 Released by Harlan Stenn <stenn@ntp.org>
* Add options processing to ntpsnmpd.
* [Bug 1062] Check net-snmp headers before deciding to build ntpsnmpd.
* Clean up the libntpq.a build.
* Regenerate ntp_parser.[ch] from ntp_parser.y
(4.2.5p132) 2008/09/15 Released by Harlan Stenn <stenn@ntp.org>
* [Bug 1067] Multicast DNS service registration must come after the fork
  on Solaris.
* [Bug 1066] Error messages should log as errors.
(4.2.5p131) 2008/09/14 Released by Harlan Stenn <stenn@ntp.org>
* [Bug 1065] Re-enable support for the timingstats file.
(4.2.5p130) 2008/09/13 Released by Harlan Stenn <stenn@ntp.org>
* [Bug 1064] Implement --with-net-snmp-config=progname
* [Bug 1063] ntpSnmpSubagentObject.h is missing from the distribution.
(4.2.5p129) 2008/09/11 Released by Harlan Stenn <stenn@ntp.org>
* Quiet some libntpq-related warnings.
(4.2.5p128) 2008/09/08 Released by Harlan Stenn <stenn@ntp.org>
* Import Heiko Gerstung's GSoC2008 NTP MIB daemon.
(4.2.5p127) 2008/09/01 Released by Harlan Stenn <stenn@ntp.org>
* Regenerate ntpd/ntp_parser.c
(4.2.5p126) 2008/08/31 Released by Harlan Stenn <stenn@ntp.org>
* Stop libtool-1.5 from looking for C++ or Fortran.
* [BUG 610] Documentation update for NMEA reference clock driver.
* [Bug 828] Fix IPv4/IPv6 address parsing.
* Changes from Dave Mills:
  Documentation updates.
  Fix a corner case where a frequency update was reported but not set.
  When LEAP_NOTINSYNC->LEAP_NOWARNING, call crypto_update() if we have
  crypto_flags.
(4.2.5p125) 2008/08/18 Released by Harlan Stenn <stenn@ntp.org>
* [Bug 1052] Add linuxPPS support to ONCORE driver.
(4.2.5p124) 2008/08/17 Released by Harlan Stenn <stenn@ntp.org>
* Documentation updates from Dave Mills.
* Include (4.2.4p5) 2008/08/17 Released by Harlan Stenn <stenn@ntp.org>
* [Bug 861] leap info was not being transmitted.
* [Bug 1046] refnumtoa.c is using the wrong header file.
* [Bug 1047] enable/disable options processing fix.
* header file cleanup.
* [Bug 1037] buffer in subroutine was 1 byte short.
* configure.ac: cleanup, add option for wintime, and lay the groundwork
  for the changes needed for bug 1028.
* Fixes from Dave Mills: 'bias' and 'interleave' work.  Separate
  phase and frequency discipline (for long poll intervals).  Update
  TAI function to match current leapsecond processing.
* Documentation updates from Dave Mills.
* [Bug 1037] Use all 16 of the MD5 passwords generated by ntp-keygen.
* Fixed the incorrect edge parameter being passed to time_pps_kcbind in
  NMEA refclock driver.
* [Bug 399] NMEA refclock driver does not honor time1 offset if flag3 set.
* [Bug 985] Modifications to NMEA reference clock driver to support Accord
  GPS Clock.
* poll time updates from Dave Mills.
* local refclock documentation updates from Dave Mills.
* [Bug 1022] Fix compilation problems with yesterday's commit.
* Updates and cleanup from Dave Mills:
  I've now spent eleven months of a sabbatical year - 7 days a week, 6-10
  hours most days - working on NTP. I have carefully reviewed every major
  algorithm, examined its original design and evolution from that design.
  I've trimmed off dead code and briar patches and did zillions of tests
  contrived to expose evil vulnerabilities. The development article is in
  rather good shape and should be ready for prime time.

  1. The protostats statistics files have been very useful in exposing
  little twitches and turns when something hiccups, like a broken PPS
  signal. Most of what used to be syslog messages are now repackaged as
  protostats messages with optional syslog as well. These can also be sent
  as traps which might be handy to tiggle a beeper or celltext. These, the
  sysstats files and cryptostats files reveal the ambient health of a busy
  server, monitor traffic and error counts and spot crypto attacks.

  2. Close inspection of the clock discipline behavior at long poll
  intervals (36 h) showed it not doing as well as it should. I redesigned
  the FLL loop to improve nominal accuracy from  several tens of
  milliseconds to something less than ten milliseconds.

  3. Autokey (again). The enhanced error checking was becoming a major
  pain. I found a way to toss out gobs of ugly fat code and replace the
  function with a much simpler and more comprehensive scheme. It resists
  bait-and-switch attacks and quickly detect cases when the protocol is
  not correctly synchronized.

  4. The interface code for the kernel PPS signal was not in sync with the
  kernel code itself. Some error checks were duplicated and some
  ineffective. I found none of the PPS-capable drivers, including the atom
  driver, do anything when the prefer peer fails; the kernel PPS signal
  remains in control. The atom driver now disables the kernel PPS when the
  prefer peer comes bum. This is important when the prefer peer is not a
  reference clock but a remote NTP server.

  5. The flake restrict bit turned out to be really interesting,
  especially with symmtric modes and of those especially those using
  Autokey. Small changes in the recovery procedures when packets are lost
  now avoid almost all scenarios which previously required protocol resets.

  6. I've always been a little uncomfortable when using the clock filter
  with long poll intervals because the samples become less and less
  correlated as the sample age exceeds the Allan intercept. Various
  schemes have been used over the years to cope with this fact. The latest
  one and the one that works the best is to use a modified sort metric
  where the delay is used when the age of the sample is less than the
  intercept and the sum of delay and dispersion above that. The net result
  is that, at small poll intervals the algorithm operates as a minimum
  filter, while at larger poll intervals it morphs to FIFO. Left
  unmodified, a sample could be used when twelve days old. This along with
  the FLL modifications has made a dramatic improvement at large poll
  intervals.

- [Backward Incompatible] The 'state' variable is no longer reported or
  available via ntpq output.  The following system status bit names
  have been changed:
  - sync_alarm -> leap_alarm
  - sync_atomic -> sync_pps
  - sync_lf_clock -> sync_lf_radio
  - sync_hf_clock -> sync_hf_radio
  - sync_uhf_clock -> sync_uhf_radio
  - sync_local_proto -> sync_local
  - sync_udp/time -> sync_other
  Other names have been changed as well.  See the change history for
  libntp/statestr.c for more details.
  Other backward-incompatible changes in ntpq include:
  - assID -> associd
  - rootdispersion -> rootdisp
  - pkt_head -> pkt_neader
  See the change history for other details.

* Updates and cleanup from Dave Mills.
* [Bug 995] Remove spurious ; from ntp-keygen.c.
* More cleanup and changes from Dave Mills.
* [Bug 980] Direct help to stdout.
---
(4.2.4p8) 2009/12/08 Released by Harlan Stenn <stenn@ntp.org>

* [Sec 1331] DoS with mode 7 packets - CVE-2009-3563.

---
(4.2.4p7) 2009/05/18 Released by Harlan Stenn <stenn@ntp.org>

* [Sec 1151] Remote exploit if autokey is enabled - CVE-2009-1252.
* [Bug 1187] Update the copyright date.
* [Bug 1191] ntpd fails on Win2000 - "Address already in use" after fix
  for [Sec 1149].

---
(4.2.4p7-RC7) 2009/05/12 Released by Harlan Stenn <stenn@ntp.org>

* ntp.isc.org -> ntp.org cleanup.
* [Bug 1178] Use prior FORCE_DNSRETRY behavior as needed at runtime,
  add configure --enable-ignore-dns-errors to be even more stubborn

---
(4.2.4p7-RC6) 2009/05/08 Released by Harlan Stenn <stenn@ntp.org>

* [Bug 784] Make --enable-linuxcaps the default when available
* [Bug 1179] error messages for -u/--user and -i lacking droproot
* Updated JJY reference clock driver from Takao Abe
* [Bug 1071] Log a message and exit before trying to use FD_SET with a
  descriptor larger than FD_SETSIZE, which will corrupt memory
* On corruption of the iface list head in add_interface, log and exit

---
(4.2.4p7-RC5) 2009/05/02 Released by Harlan Stenn <stenn@ntp.org>

* [Bug 1172] 4.2.4p7-RC{3,4} fail to build on linux.
* flock-build script unportable 'set -m' use removed

---
(4.2.4p7-RC4) 2009/04/29 Released by Harlan Stenn <stenn@ntp.org>

* [Bug 1167] use gcc -Winit-self only if it is understood

---
(4.2.4p7-RC3) 2009/04/22 Released by Harlan Stenn <stenn@ntp.org>

* [Bug 787] Bug fixes for 64-bit time_t on Windows
* [Bug 813] Conditional naming of Event
* [Bug 1147] System errors should be logged to msyslog()
* [Bug 1155] Fix compile problem on Windows with VS2005
* [Bug 1156] lock_thread_to_processor() should be declared in header
* [Bug 1157] quiet OpenSSL warnings, clean up configure.ac
* [Bug 1158] support for aix6.1
* [Bug 1160] MacOS X is like BSD regarding F_SETOWN

---
(4.2.4p7-RC2) 2009/04/09 Released by Harlan Stenn <stenn@ntp.org>

* [Sec 1144] limited buffer overflow in ntpq.  CVE-2009-0159
* [Sec 1149] use SO_EXCLUSIVEADDRUSE on Windows

---
(4.2.4p7-RC1) 2009/03/30 Released by Harlan Stenn <stenn@ntp.org>

* [Bug 1131] UDP sockets should not use SIGPOLL on Solaris.
* build system email address cleanup
* [Bug 774] parsesolaris.c does not compile under the new Solaris
* [Bug 873] Windows serial refclock proper TTY line discipline emulation
* [Bug 1014] Enable building with VC9 (in Visual Studio 2008,
  Visual C++ 2008, or SDK)
* [Bug 1117] Deferred interface binding under Windows works only correctly
  if FORCE_DNSRETRY is defined
* [BUG 1124] Lock QueryPerformanceCounter() client threads to same CPU
* DPRINTF macro made safer, always evaluates to a statement and will not
  misassociate an else which follows the macro.

---
(4.2.4p6) 2009/01/08 Released by Harlan Stenn <stenn@ntp.org>

* [Bug 1113] Fixed build errors with recent versions of openSSL. 
* [Sec 1111] Fix incorrect check of EVP_VerifyFinal()'s return value.
* Update the copyright year.

---
(4.2.4p5) 2008/08/17 Released by Harlan Stenn <stenn@ntp.org>

* [BUG 1051] Month off by one in leap second message written to clockstats
  file fixed.
* [Bug 450] Windows only: Under original Windows NT we must not discard the
  wildcard socket to workaround a bug in NT's getsockname().
* [Bug 1038] Built-in getpass() function also prompts for password if
  not built with DEBUG.
* [Bug 841] Obsolete the "dynamic" keyword and make deferred binding
  to local interfaces the default.
  Emit a warning if that keyword is used for configuration.
* [Bug 959] Refclock on Windows not properly releasing recvbuffs.
* [Bug 993] Fix memory leak when fetching system messages.
* much cleanup, fixes, and changes from Dave Mills.
* ntp_control.c: LEAPTAB is a filestamp, not an unsigned.  From Dave Mills.
* ntp_config.c: ntp_minpoll fixes from Dave Mills.
* ntp-keygen updates from Dave Mills.
* refresh epoch, throttle, and leap cleanup from Dave Mills.
* Documentation cleanup from Dave Mills.
* [Bug 918] Only use a native md5.h if MD5Init() is available.
* [Bug 979] Provide ntptimeval if it is not otherwise present.
* [Bug 634] Re-instantiate syslog() and logfiles after the daemon fork.
* [Bug 952] Use md5 code with a friendlier license.
* [Bug 977] Fix mismatching #ifdefs for builds without IPv6.
* [Bug 830] Fix the checking order of the interface options.
* Clean up the logfile/syslog setup.
* [Bug 970] Lose obsolete -g flag to ntp-keygen.
* The -e flag to ntp-keygen can write GQ keys now, too.
* ntp_proto.c: sys_survivors and hpoll cleanup from Dave Mills.
* ntp_loopfilter.c: sys_poll cleanup from Dave Mills.
* refclock_wwv.c: maximum-likelihood digit and DSYNC fixes from Dave Mills.
* [Bug 967] preemptable associations are lost forever on a step.
* ntp_config.c: [CID 48] missing "else" clause.
* [Bug 833] ntpq config keyword is quote-mark unfriendly.
* Rename the ntpq "config" keyword to ":config".
* Dave Mills shifted some orphan processing.
* Fix typos in the [Bug 963] patch.
* bootstrap: squawk if genver fails.  Use -f with cp in case Dave does a chown.
* Remove obsolete simulator command-line options.
* ntp_request.c: [CID 36] zero sin_zero.
* [Bug 963] get_systime() is too noisy.
* [Bug 960] spurious syslog:crypto_setup:spurious crypto command
* [Bug 964] Change *-*-linux* to *-*-*linux* to allow for uclinux.
* Changes from Dave Mills:
  - ntp_util.c: cleanup.
  - ntp_timer.c: watch the non-burst packet rate.
  - ntp_request.c: cleanup.
  - ntp_restrict.c: RES_LIMITED cleanup.
  - ntp_proto.c: RES_LIMITED, rate bucktes, counters, overall cleanup.
  - ntp_peer.c: disallow peer_unconfig().
  - ntp_monitor.c: RES_LIMITED cleanup.
  - ntp_loopfilter.c: poll interval cleanup.
  - ntp_crypto.c: volley -> retry.  Cleanup TAI leap message.
  - ntp_config: average and minimum are ^2 values.
  - ntpdc: unknownversion is really "declined", not "bad version".
  - Packet retry cleanup.
* [Bug 961] refclock_tpro.c:tpro_poll() calls refclock_receive() twice.
* [Bug 957] Windows only: Let command line parameters from the Windows SCM GUI
  override the standard parameters from the ImagePath registry key.
* Added HAVE_INT32_T to the Windows config.h to avoid duplicate definitions.
* Work around a VPATH difference in FreeBSD's 'make' command.
* Update bugreport URL.
* Update -I documentation.
* [Bug 713] Fix bug reporting information.
* A bug in the application of the negative-sawtooth for 12 channel receivers. 
* The removal of unneeded startup code used for the original LinuxPPS, it now
  conforms to the PPSAPI and does not need special code.  
* ntp-keygen.c: Coverity fixes [CID 33,47].
* Volley cleanup from Dave Mills.
* Fuzz cleanup from Dave Mills.
* [Bug 861] Leap second cleanups from Dave Mills.
* ntpsim.c: add missing protypes and fix [CID 34], a nit.
* Upgraded bison at UDel.
* Update br-flock and flock-build machine lists.
* [Bug 752] QoS: add parse/config handling code. 
* Fix the #include order in tickadj.c for picky machines.
* [Bug 752] QoS: On some systems, netinet/ip.h needs netinet/ip_systm.h.
* [Bug 752] Update the QoS tagging (code only - configuration to follow).
* Orphan mode and other protocol cleanup from Dave Mills.
* Documentation cleanup from Dave Mills.
* [Bug 940] ntp-keygen uses -v.  Disallow it as a shortcut for --version.
* more cleanup to ntp_lineeditlibs.m4.
* Documentation updates from Dave Mills.
* -ledit cleanup for ntpdc and ntpq.
* Association and other cleanup from Dave Mills.
* NTP_UNREACH changes from Dave Mills.
* Fix the readline history test.
* [Bug 931] Require -lreadline to be asked for explicitly.
* [Bug 764] When looking for -lreadline support, also try using -lncurses.
* [Bug 909] Fix int32_t errors for ntohl().
* [Bug 376/214] Enhancements to support multiple if names and IP addresses.
* [Bug 929] int32_t is undefined on Windows.  Casting wrong.
* [Bug 928] readlink missing braces.
* [Bug 788] Update macros to support VS 2005.
* ntpd/ntp_timer.c: add missing sys_tai parameter for debug printf
* [Bug 917] config parse leaves files open
* [Bug 912] detect conflicting enable/disable configuration on interfaces
  sharing an IP address
* [Bug 771] compare scopeid if available for IPv6 addresses
* Lose obsolete crypto subcommands (Dave Mills).
* WWV is an HF source, not an LF source (Dave Mills).
* [Bug 899] Only show -i/--jaildir -u/--user options if we HAVE_DROPROOT.
* [Bug 916] 'cryptosw' is undefined if built without OpenSSL.
* [Bug 891] 'restrict' config file keyword does not work (partial fix).
* [Bug 890] the crypto command seems to be required now.
* [Bug 915] ntpd cores during processing of x509 certificates.
* Crypto lint cleanup from Dave Mills.
* [Bug 897] Check RAND_status() - we may not need a .rnd file.
* Crypto cleanup from Dave Mills.
* [Bug 911] Fix error message in cmd_args.c.
* [Bug 895] Log assertion failures via syslog(), not stderr.
* Documentation updates from Dave Mills.
* Crypto cleanup from Dave Mills.
* [Bug 905] ntp_crypto.c fails to compile without -DDEBUG.
* Avoid double peer stats logging.
* ntp-keygen cleanup from Dave Mills.
* libopts needs to be built after ElectricFence.
* [Bug 894] Initialize keysdir before calling crypto_setup().
* Calysto cleanup for ntpq.
* ntp-keygen -i takes an arg.
* Cleanup and fixes from Dave Mills.
* [Bug 887] Fix error in ntp_types.h (for sizeof int != 4).
* Bug 880 bug fixes for Windows build
* Improve Calysto support.
* The "revoke" parameter is a crypto command.
* The driftfile wander threshold is a real number.
* [Bug 850] Fix the wander threshold parameter on the driftfile command.
* ntp_io.c: Dead code cleanup - Coverity View 19.
* Leap file related cleanup from Dave Mills.
* ntp_peer.c: Set peer->srcadr before (not after) calling set_peerdstadr().
* Initialize offset in leap_file() - Coverity View 17.
* Use the correct stratum on KISS codes.
* Fuzz bits cleanup.
* Show more digits in some debug printf's.
* Use drift_file_sw internally to control writing the drift file.
* Implement the wander_threshold option for the driftfile config keyword.
* reformat ntp_control.c; do not use c++ // comments.
* [Bug 629] Undo bug #629 fixes as they cause more problems than were  being
  solved
* Changes from Dave Mills: in/out-bound data rates, leapsecond cleanup,
  driftfile write cleanup, packet buffer length checks, documentation updates.
* More assertion checks and malloc()->emalloc(), courtesy of Calysto.
* [Bug 864] Place ntpd service in maintenance mode if using SMF on Solaris
* [Bug 862] includefile nesting; preserve phonelist on reconfig.
* [Bug 604] ntpd regularly dies on linux/alpha.
* more leap second infrastructure fixes from Dave Mills.
* [Bug 858] recent leapfile changes broke non-OpenSSL builds.
* Use emalloc() instead of malloc() in refclock_datum.c (Calysto).
* Start using 'design by contract' assertions.
* [Bug 767] Fast sync to refclocks wanted.
* Allow null driftfile.
* Use YYERROR_VERBOSE for the new parser, and fix related BUILT_SOURCES.
* [Bug 629] changes to ensure broadcast works including on wildcard addresses
* [Bug 853] get_node() must return a pointer to maximally-aligned memory.
* Initial leap file fixes from Dave Mills.
* [Bug 858] Recent leapfile changes broke without OPENSSL.
* Use a char for DIR_SEP, not a string.
* [Bug 850] driftfile parsing changes.
* driftfile maintenance changes from Dave Mills.  Use clock_phi instead of
  stats_write_tolerance.
* [Bug 828] refid string not being parsed correctly.
* [Bug 846] Correct includefile parsing.
* [Bug 827] New parsing code does not handle "fudge" correctly.
* Enable debugging capability in the config parser.
* [Bug 839] Crypto password not read from ntp.conf.
* Have autogen produce writable output files.
* [Bug 825] Correct logconfig -/+ keyword processing.
* [Bug 828] Correct parsing of " delimited strings.
* Cleanup FILE * usage after fclose() in ntp_filegen.c.
* [Bug 843] Windows Completion port code was incorrectly merged from -stable.
* [Bug 840] do fudge configuration AFTER peers (thus refclocks) have been
  configured.
* [Bug 824] Added new parser modules to the Windows project file.
* [Bug 832] Add libisc/log.c headers to the distribution.
* [Bug 808] Only write the drift file if we are in state 4.
* Initial import of libisc/log.c and friends.
* [Bug 826] Fix redefinition of PI.
* [Bug 825] ntp_scanner.c needs to #include <config.h> .
* [Bug 824] New parser code has some build problems with the SIM code.
* [Bug 817] Use longnames for setting ntp variables on the command-line;
  Allowing '-v' with and without an arg to disambiguate usage is error-prone.
* [Bug 822] set progname once, early.
* [Bug 819] remove erroneous #if 0 in Windows completion port code.
* The new config code missed an #ifdef for building without refclocks.
* Distribute some files needed by the new config parsing code.
* [Bug 819] Timeout for WaitForMultipleObjects was 500ms instead of INFINITE
* Use autogen 5.9.1.
* Fix clktest command-line arg processing.'
* Audio documentation updates from Dave Mills.
* New config file parsing code, from Sachin Kamboj.
* fuzz bit cleanup from Dave Mills.
* replay cleanup from Dave Mills.
* [Bug 542] Tolerate missing directory separator at EO statsdir.
* [Bug 812] ntpd should drop supplementary groups.
* [Bug 815] Fix warning compiling 4.2.5p22 under Windows with VC6.
* [Bug 740] Fix kernel/daemon startup drift anomaly.
* refclock_wwv.c fixes from Dave Mills.
* [Bug 810] Fix ntp-keygen documentation.
* [Bug 787] Bug fixes for 64-bit time_t on Windows.
* [Bug 796] Clean up duplicate #defines in ntp_control.c.
* [Bug 569] Use the correct precision for the Leitch CSD-5300.
* [Bug 795] Moved declaration of variable to top of function.
* [Bug 798] ntpq [p typo crashes ntpq/ntpdc.
* [Bug 786] Fix refclock_bancomm.c on Solaris.
* [Bug 774] parsesolaris.c does not compile under the new Solaris.
* [Bug 782] Remove P() macros from Windows files.
* [Bug 778] ntpd fails to lock with drift=+500 when started with drift=-500.
* [Bug 592] Trimble Thunderbolt GPS support.
* IRIG, CHU, WWV, WWVB refclock improvements from Dave Mills.
* [Bug 757] Lose ULONG_CONST().
* [Bug 756] Require ANSI C (function prototypes).
* codec (audio) and ICOM changes from Dave Mills.

---

* [Bug 450] Windows only: Under original Windows NT we must not discard the
  wildcard socket to workaround a bug in NT's getsockname().
* [Bug 1038] Built-in getpass() function also prompts for password if
  not built with DEBUG.
* [Bug 841] Obsolete the "dynamic" keyword and make deferred binding
  to local interfaces the default.
  Emit a warning if that keyword is used for configuration.
* [Bug 959] Refclock on Windows not properly releasing recvbuffs.
* [Bug 993] Fix memory leak when fetching system messages.
* [Bug 987] Wake up the resolver thread/process when a new interface has
  become available.
* Correctly apply negative-sawtooth for oncore 12 channel receiver.
* Startup code for original LinuxPPS removed.  LinuxPPS now conforms to
  the PPSAPI.
* [Bug 1000] allow implicit receive buffer allocation for Windows.
  fixes startup for windows systems with many interfaces.
  reduces dropped packets on network bursts.
  additionally fix timer() starvation during high load.
* [Bug 990] drop minimum time restriction for interface update interval.
* [Bug 977] Fix mismatching #ifdefs for builds without IPv6.
* Update the copyright year.
* Build system cleanup (make autogen-generated files writable).
* [Bug 957] Windows only: Let command line parameters from the Windows SCM GUI
  override the standard parameters from the ImagePath registry key.
* Fixes for ntpdate:
* [Bug 532] nptdate timeout is too long if several servers are supplied.
* [Bug 698] timeBeginPeriod is called without timeEndPeriod in some NTP tools.
* [Bug 857] ntpdate debug mode adjusts system clock when it shouldn't.
* [Bug 908] ntpdate crashes sometimes.
* [Bug 982] ntpdate(and ntptimeset) buffer overrun if HAVE_POLL_H isn't set
  (dup of 908).
* [Bug 997] ntpdate buffer too small and unsafe.
* ntpdate.c: Under Windows check whether NTP port in use under same conditions
  as under other OSs.
* ntpdate.c: Fixed some typos and indents (tabs/spaces).

(4.2.4p4) Released by Harlan Stenn <stenn@ntp.org>

* [Bug 902] Fix problems with the -6 flag.
* Updated include/copyright.def (owner and year).
* [Bug 878] Avoid ntpdc use of refid value as unterminated string.
* [Bug 881] Corrected display of pll offset on 64bit systems.
* [Bug 886] Corrected sign handling on 64bit in ntpdc loopinfo command.
* [Bug 889] avoid malloc() interrupted by SIGIO risk
* ntpd/refclock_parse.c: cleanup shutdown while the file descriptor is still
  open.
* [Bug 885] use emalloc() to get a message at the end of the memory
  unsigned types cannot be less than 0
  default_ai_family is a short
  lose trailing , from enum list
  clarify ntp_restrict.c for easier automated analysis
* [Bug 884] don't access recv buffers after having them passed to the free
  list.
* [Bug 882] allow loopback interfaces to share addresses with other
  interfaces.

---
(4.2.4p3) Released by Harlan Stenn <stenn@ntp.org>

* [Bug 863] unable to stop ntpd on Windows as the handle reference for events
  changed

---
(4.2.4p2) Released by Harlan Stenn <stenn@ntp.org>

* [Bug 854] Broadcast address was not correctly set for interface addresses
* [Bug 829] reduce syslog noise, while there fix Enabled/Disable logging
  to reflect the actual configuration.
* [Bug 795] Moved declaration of variable to top of function.
* [Bug 789] Fix multicast client crypto authentication and make sure arriving
  multicast packets do not disturb the autokey dance.
* [Bug 785] improve handling of multicast interfaces
  (multicast routers still need to run a multicast routing software/daemon)
* ntpd/refclock_parse.c: cleanup shutdown while the file descriptor is still
  open.
* [Bug 885] use emalloc() to get a message at the end of the memory
  unsigned types cannot be less than 0
  default_ai_family is a short
  lose trailing , from enum list
* [Bug 884] don't access recv buffers after having them passed to the free list.
* [Bug 882] allow loopback interfaces to share addresses with other interfaces.
* [Bug 527] Don't write from source address length to wrong location
* Upgraded autogen and libopts.
* [Bug 811] ntpd should not read a .ntprc file.

---
(4.2.4p1) (skipped)

---
(4.2.4p0) Released by Harlan Stenn <stenn@ntp.org>

* [Bug 793] Update Hans Lambermont's email address in ntpsweep.
* [Bug 776] Remove unimplemented "rate" flag from ntpdate.
* [Bug 586] Avoid lookups if AI_NUMERICHOST is set.
* [Bug 770] Fix numeric parameters to ntp-keygen (Alain Guibert).
* [Bug 768] Fix io_setbclient() error message.
* [Bug 765] Use net_bind_service capability on linux.
* [Bug 760] The background resolver must be aware of the 'dynamic' keyword.
* [Bug 753] make union timestamp anonymous (Philip Prindeville).
* confopt.html: move description for "dynamic" keyword into the right section.
* pick the right type for the recv*() length argument.

---
(4.2.4) Released by Harlan Stenn <stenn@ntp.org>

* monopt.html fixes from Dave Mills.
* [Bug 452] Do not report kernel PLL/FLL flips.
* [Bug 746] Expert mouseCLOCK USB v2.0 support added.'
* driver8.html updates.
* [Bug 747] Drop <NOBR> tags from ntpdc.html.
* sntp now uses the returned precision to control decimal places.
* sntp -u will use an unprivileged port for its queries.
* [Bug 741] "burst" doesn't work with !unfit peers.
* [Bug 735] Fix a make/gmake VPATH issue on Solaris.
* [Bug 739] ntpd -x should not take an argument.
* [Bug 737] Some systems need help providing struct iovec.
* [Bug 717] Fix libopts compile problem.
* [Bug 728] parse documentation fixes.
* [Bug 734] setsockopt(..., IP_MULTICAST_IF, ...) fails on 64-bit platforms.
* [Bug 732] C-DEX JST2000 patch from Hideo Kuramatsu.
* [Bug 721] check for __ss_family and __ss_len separately.
* [Bug 666] ntpq opeers displays jitter rather than dispersion.
* [Bug 718] Use the recommended type for the saddrlen arg to getsockname().
* [Bug 715] Fix a multicast issue under Linux.
* [Bug 690] Fix a Windows DNS lookup buffer overflow.
* [Bug 670] Resolved a Windows issue with the dynamic interface rescan code.
* K&R C support is being deprecated.
* [Bug 714] ntpq -p should conflict with -i, not -c.
* WWV refclock improvements from Dave Mills.
* [Bug 708] Use thread affinity only for the clock interpolation thread.
* [Bug 706] ntpd can be running several times in parallel.
* [Bug 704] Documentation typos.
* [Bug 701] coverity: NULL dereference in ntp_peer.c
* [Bug 695] libopts does not protect against macro collisions.
* [Bug 693] __adjtimex is independent of ntp_{adj,get}time.
* [Bug 692] sys_limitrejected was not being incremented.
* [Bug 691] restrictions() assumption not always valid.
* [Bug 689] Deprecate HEATH GC-1001 II; the driver never worked.
* [Bug 688] Fix documentation typos.
* [Bug 686] Handle leap seconds better under Windows.
* [Bug 685] Use the Windows multimedia timer.
* [Bug 684] Only allow debug options if debugging is enabled.
* [Bug 683] Use the right version string.
* [Bug 680] Fix the generated version string on Windows.
* [Bug 678] Use the correct size for control messages.
* [Bug 677] Do not check uint_t in configure.ac.
* [Bug 676] Use the right value for msg_namelen.
* [Bug 675] Make sure ntpd builds without debugging.
* [Bug 672] Fix cross-platform structure padding/size differences.
* [Bug 660] New TIMESTAMP code fails tp build on Solaris Express.
* [Bug 659] libopts does not build under Windows.
* [Bug 658] HP-UX with cc needs -Wp,-H8166 in CFLAGS.
* [Bug 656] ntpdate doesn't work with multicast address.
* [Bug 638] STREAMS_TLI is deprecated - remove it.
* [Bug 635] Fix tOptions definition.
* [Bug 628] Fallback to ntp discipline not working for large offsets.
* [Bug 622] Dynamic interface tracking for ntpd.
* [Bug 603] Don't link with libelf if it's not needed.
* [Bug 523] ntpd service under Windows does't shut down properly.
* [Bug 500] sntp should always be built.
* [Bug 479] Fix the -P option.
* [Bug 421] Support the bc637PCI-U card.
* [Bug 342] Deprecate broken TRAK refclock driver.
* [Bug 340] Deprecate broken MSF EES refclock driver.
* [Bug 153] Don't do DNS lookups on address masks.
* [Bug 143] Fix interrupted system call on HP-UX.
* [Bug 42] Distribution tarballs should be signed.
* Support separate PPS devices for PARSE refclocks.
* [Bug 637, 51?] Dynamic interface scanning can now be done.
* Options processing now uses GNU AutoGen.

---
(4.2.2p4) Released by Harlan Stenn <stenn@ntp.org>

* [Bug 710] compat getnameinfo() has off-by-one error
* [Bug 690] Buffer overflow in Windows when doing DNS Lookups

---
(4.2.2p3) Released by Harlan Stenn <stenn@ntp.org>

* Make the ChangeLog file cleaner and easier to read
* [Bug 601] ntpq's decodeint uses an extra level of indirection
* [Bug 657] Different OSes need different sized args for IP_MULTICAST_LOOP
* release engineering/build changes
* Documentation fixes
* Get sntp working under AIX-5

---
(4.2.2p2) (broken)

* Get sntp working under AIX-5

---
(4.2.2p1)

* [Bug 661] Use environment variable to specify the base path to openssl.
* Resolve an ambiguity in the copyright notice
* Added some new documentation files
* URL cleanup in the documentation
* [Bug 657]: IP_MULTICAST_LOOP uses a u_char value/size
* quiet gcc4 complaints
* more Coverity fixes
* [Bug 614] manage file descriptors better
* [Bug 632] update kernel PPS offsets when PPS offset is re-configured
* [Bug 637] Ignore UP in*addr_any interfaces
* [Bug 633] Avoid writing files in srcdir
* release engineering/build changes

---
(4.2.2)

* SNTP
* Many bugfixes
* Implements the current "goal state" of NTPv4
* Autokey improvements
* Much better IPv6 support
* [Bug 360] ntpd loses handles with LAN connection disabled.
* [Bug 239] Fix intermittent autokey failure with multicast clients.
* Rewrite of the multicast code
* New version numbering scheme

---
(4.2.0)

* More stuff than I have time to document
* IPv6 support
* Bugfixes
* call-gap filtering
* wwv and chu refclock improvements
* OpenSSL integration

---
(4.1.2)

* clock state machine bugfix
* Lose the source port check on incoming packets
* (x)ntpdc compatibility patch
* Virtual IP improvements
* ntp_loopfilter fixes and improvements
* ntpdc improvements
* GOES refclock fix
* JJY driver
* Jupiter refclock fixes
* Neoclock4X refclock fixes
* AIX 5 port
* bsdi port fixes
* Cray unicos port upgrade
* HP MPE/iX port
* Win/NT port upgrade
* Dynix PTX port fixes
* Document conversion from CVS to BK
* readline support for ntpq

---
(4.1.0)

* CERT problem fixed (99k23)

* Huff-n-Puff filter
* Preparation for OpenSSL support
* Resolver changes/improvements are not backward compatible with mode 7
  requests (which are implementation-specific anyway)
* leap second stuff
* manycast should work now
* ntp-genkeys does new good things.
* scripts/ntp-close
* PPS cleanup and improvements
* readline support for ntpdc
* Crypto/authentication rewrite
* WINNT builds with MD5 by default
* WINNT no longer requires Perl for building with Visual C++ 6.0
* algorithmic improvements, bugfixes
* Solaris dosynctodr info update
* html/pic/* is *lots* smaller
* New/updated drivers: Forum Graphic GPS, WWV/H, Heath GC-100 II, HOPF
  serial and PCI, ONCORE, ulink331
* Rewrite of the audio drivers

---
(4.0.99)

* Driver updates: CHU, DCF, GPS/VME, Oncore, PCF, Ulink, WWVB, burst
  If you use the ONCORE driver with a HARDPPS kernel module,
  you *must* have a properly specified:
	pps <filename> [assert/clear] [hardpps]
  line in the /etc/ntp.conf file.
* PARSE cleanup
* PPS cleanup
* ntpd, ntpq, ntpdate cleanup and fixes
* NT port improvements
* AIX, BSDI, DEC OSF, FreeBSD, NetBSD, Reliant, SCO, Solaris port improvements

---
(4.0.98)

* Solaris kernel FLL bug is fixed in 106541-07
* Bug/lint cleanup
* PPS cleanup
* ReliantUNIX patches
* NetInfo support
* Ultralink driver
* Trimble OEM Ace-II support
* DCF77 power choices
* Oncore improvements

---
(4.0.97)

* NT patches
* AIX,SunOS,IRIX portability
* NeXT portability
* ntptimeset utility added
* cygwin portability patches

---
(4.0.96)

* -lnsl, -lsocket, -lgen configuration patches
* Y2K patches from AT&T
* Linux portability cruft

---
(4.0.95)

* NT port cleanup/replacement
* a few portability fixes
* VARITEXT Parse clock added

---
(4.0.94)

* PPS updates (including ntp.config options)
* Lose the old DES stuff in favor of the (optional) RSAREF stuff
* html cleanup/updates
* numerous drivers cleaned up
* numerous portability patches and code cleanup

---
(4.0.93)

* Oncore refclock needs PPS or one of two ioctls.
* Don't make ntptime under Linux.  It doesn't compile for too many folks.
* Autokey cleanup
* ReliantUnix patches
* html cleanup
* tickadj cleanup
* PARSE cleanup
* IRIX -n32 cleanup
* byte order cleanup
* ntptrace improvements and patches
* ntpdc improvements and patches
* PPS cleanup
* mx4200 cleanup
* New clock state machine
* SCO cleanup
* Skip alias interfaces

---
(4.0.92)

* chronolog and dumbclock refclocks
* SCO updates
* Cleanup/bugfixes
* Y2K patches
* Updated palisade driver
* Plug memory leak
* wharton kernel clock
* Oncore clock upgrades
* NMEA clock improvements
* PPS improvements
* AIX portability patches

---
(4.0.91)

* New ONCORE driver
* New MX4200 driver
* Palisade improvements
* config file bugfixes and problem reporting
* autoconf upgrade and cleanup
* HP-UX, IRIX lint cleanup
* AIX portability patches
* NT cleanup

---
(4.0.90)

* Nanoseconds
* New palisade driver
* New Oncore driver

---
(4.0.73)

* README.hackers added
* PARSE driver is working again
* Solaris 2.6 has nasty kernel bugs.  DO NOT enable pll!
* DES is out of the distribution.

---
(4.0.72)

* K&R C compiling should work again.
* IRIG patches.
* MX4200 driver patches.
* Jupiter driver added.
* Palisade driver added.  Needs work (ANSI, ntoh/hton, sizeof double, ???)<|MERGE_RESOLUTION|>--- conflicted
+++ resolved
@@ -1,10 +1,7 @@
-<<<<<<< HEAD
 * Include (4.2.6p1-RC5) - [Bug 1477] First non-gmake make in clone
   w/VPATH can't make COPYRIGHT.
-=======
 * Attempts to cure CID 108 CID 118 CID 119 TAINTED_SCALAR warnings.
 * Broaden ylwrap workaround VPATH_HACK to all non-GNU make.
->>>>>>> 358eb44b
 (4.2.7p16) 2010/02/04 Released by Harlan Stenn <stenn@ntp.org>
 * Include (4.2.6p1-RC4) - [Bug 1474] ntp_keygen LCRYPTO after libntp.a.
 * Include (4.2.6p1-RC4) - Remove arlib.
