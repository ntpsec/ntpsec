--- conflicted
+++ resolved
@@ -1,9 +1,6 @@
-<<<<<<< HEAD
 * [Bug 1321] build doesn't work if . isn't on $PATH.
-=======
 * [Bug 1323] Implement "revoke #" to match documentation, deprecate
   "crypto revoke #".
->>>>>>> cd2f88f0
 (4.2.5p222) 2009/09/27 Released by Harlan Stenn <stenn@ntp.org>
 * Update libisc code using bind-9.6.1-P1.tar.gz, rearrange our copy to
   mirror the upstream layout (lib/isc/...), and merge in NTP-local
