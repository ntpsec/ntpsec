--- conflicted
+++ resolved
@@ -1,12 +1,9 @@
 ---
 
-<<<<<<< HEAD
 * [Bug 1419] ntpdate, ntpdc, sntp, ntpd ignore configure --bindir.
 * [Bug 1426] scripts/VersionName needs . on the search path.
 * [Bug 1427] quote missing in ./build - shows up on NetBSD.
-=======
 * [Bug 1428] Use AC_HEADER_RESOLV to fix breaks from resolv.h
->>>>>>> 07a1d59b
 
 ---
 (4.2.6p1-RC1) 2009/12/20 Released by Harlan Stenn <stenn@ntp.org>
