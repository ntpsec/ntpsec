---

<<<<<<< HEAD
* CID 1295478: Quiet a pedantic potential error from the fix for Bug 2776.
* [Bug 2776] Improve ntpq's 'help keytype'.
=======
* CID 1269537: Clean up a line of dead code in getShmTime().
>>>>>>> 40c6bbc0
* [Bug 2794] Clean up kernel clock status reports.
* [Bug 2800] refclock_true.c true_debug() can't open debug log because
  of incompatible open/fdopen parameters.
* [Bug 2804] install-local-data assumes GNU 'find' semantics.
* [Bug 2808] GPSD_JSON driver enhancements, step 1.
  Various improvements, see http://bugs.ntp.org/2808 for details.
  Changed libjsmn to a more recent version.
* [Bug 2813] HP-UX needs -D__STDC_VERSION__=199901L and limits.h.
* Improve the ntpq documentation around the controlkey keyid.
<<<<<<< HEAD
* ntpq.c cleanup.
=======
* autogen-5.18.5
>>>>>>> 40c6bbc0
---
(4.2.8p2) 2015/04/07 Released by Harlan Stenn <stenn@ntp.org>
(4.2.8p2-RC3) 2015/04/03 Released by Harlan Stenn <stenn@ntp.org>

* [Bug 2763] Fix for different thresholds for forward and backward steps.
---
(4.2.8p2-RC2) 2015/04/03 Released by Harlan Stenn <stenn@ntp.org>

* [Bug 2592] FLAG_TSTAMP_PPS cleanup for refclock_parse.c.
* [Bug 2769] New script: update-leap
* [Bug 2769] cleannup for update-leap
* [Bug 2788] New flag -G (force_step_once).
* [Bug 2794] Clean up kernel clock status reports.
* [Bug 2795] Cannot build without OpenSLL (on Win32).
  Provided a Win32 specific wrapper around libevent/arc4random.c.
  fixed some minor warnings.
* [Bug 2796] ntp-keygen crashes in 'getclock()' on Win32.
* [Bug 2797] ntp-keygen trapped in endless loop for MD5 keys
  on big-endian machines.
* [Bug 2798] sntp should decode and display the leap indicator.
* Simple cleanup to html/build.html
---
(4.2.8p2-RC1) 2015/03/30 Released by Harlan Stenn <stenn@ntp.org>

* [Bug 2794] Don't let reports on normal kernel status changes
  look like errors.
* [Bug 2788] New flag -G (force_step_once).
* [Bug 2592] Account for PPS sources which can provide an accurate
  absolute time stamp, and status information.
  Fixed indention and removed trailing whitespace.
* [Bug 1787] DCF77's formerly "antenna" bit is "call bit" since 2003.
* [Bug 1960] setsockopt IPV6_MULTICAST_IF: Invalid argument.
* [Bug 2346] "graceful termination" signals do not do peer cleanup.
* [Bug 2728] See if C99-style structure initialization works.
* [Bug 2747] Upgrade libevent to 2.1.5-beta.
* [Bug 2749] ntp/lib/NTP/Util.pm needs update for ntpq -w, IPv6, .POOL. .
* [Bug 2751] jitter.h has stale copies of l_fp macros.
* [Bug 2756] ntpd hangs in startup with gcc 3.3.5 on ARM.
* [Bug 2757] Quiet compiler warnings.
* [Bug 2759] Expose nonvolatile/clk_wander_threshold to ntpq.
* [Bug 2763] Allow different thresholds for forward and backward steps.
* [Bug 2766] ntp-keygen output files should not be world-readable.
* [Bug 2767] ntp-keygen -M should symlink to ntp.keys.
* [Bug 2771] nonvolatile value is documented in wrong units.
* [Bug 2773] Early leap announcement from Palisade/Thunderbolt
* [Bug 2774] Unreasonably verbose printout - leap pending/warning
* [Bug 2775] ntp-keygen.c fails to compile under Windows.
* [Bug 2777] Fixed loops and decoding of Meinberg GPS satellite info.
  Removed non-ASCII characters from some copyright comments.
  Removed trailing whitespace.
  Updated definitions for Meinberg clocks from current Meinberg header files.
  Now use C99 fixed-width types and avoid non-ASCII characters in comments.
  Account for updated definitions pulled from Meinberg header files.
  Updated comments on Meinberg GPS receivers which are not only called GPS16x.
  Replaced some constant numbers by defines from ntp_calendar.h
  Modified creation of parse-specific variables for Meinberg devices
  in gps16x_message().
  Reworked mk_utcinfo() to avoid printing of ambiguous leap second dates.
  Modified mbg_tm_str() which now expexts an additional parameter controlling
  if the time status shall be printed.
* [Sec 2779] ntpd accepts unauthenticated packets with symmetric key crypto.
* [Sec 2781] Authentication doesn't protect symmetric associations against
  DoS attacks.
* [Bug 2783] Quiet autoconf warnings about missing AC_LANG_SOURCE.
* [Bug 2789] Quiet compiler warnings from libevent.
* [Bug 2790] If ntpd sets the Windows MM timer highest resolution
  pause briefly before measuring system clock precision to yield
  correct results.
* Comment from Juergen Perlinger in ntp_calendar.c to make the code clearer.
* Use predefined function types for parse driver functions
  used to set up function pointers.
  Account for changed prototype of parse_inp_fnc_t functions.
  Cast parse conversion results to appropriate types to avoid
  compiler warnings.
  Let ioctl() for Windows accept a (void *) to avoid compiler warnings
  when called with pointers to different types.
---
(4.2.8p1) 2015/02/04 Released by Harlan Stenn <stenn@ntp.org>

* Update the NEWS file.
* [Sec 2671] vallen in extension fields are not validated.
---
(4.2.8p1-RC2) 2015/01/29 Released by Harlan Stenn <stenn@ntp.org>

* [Bug 2627] shm refclock allows only two units with owner-only access
  rework: reverted sense of mode bit (so default reflects previous
  behaviour) and updated ducumentation.
* [Bug 2732] - Leap second not handled correctly on Windows 8
  use 'GetTickCount()' to get the true elapsed time of slew
  (This should work for all versions of Windows >= W2K)
* [Bug 2738] Missing buffer initialization in refclocK_parse.c::parsestate().
* [Bug 2739] Parse driver with PPS enabled occasionally evaluates
  PPS timestamp with wrong sign.
  Removed some German umlauts.
* [Bug 2740] Removed some obsolete code from the parse driver.
* [Bug 2741] Incorrect buffer check in refclocK_parse.c::parsestatus().
---
(4.2.8p1-RC1) 2015/01/24 Released by Harlan Stenn <stenn@ntp.org>

* Start the RC for 4.2.8p1.
* [Bug 2187] Update version number generation scripts.
* [Bug 2617] Fix sntp Usage documentation section.
* [Sec 2672] Code cleanup: On some OSes ::1 can be spoofed...
* [Bug 2736] Show error message if we cannot open the config file.
* Copyright update.
* Fix the package name.
---
(4.2.8p1-beta5) 2015/01/07 Released by Harlan Stenn <stenn@ntp.org>

* [Bug 2695] Windows build: __func__ not supported under Windows.
* [Bug 2728] Work around C99-style structure initialization code
  for older compilers, specifically Visual Studio prior to VS2013.
---
(4.2.8p1-beta4) 2015/01/04 Released by Harlan Stenn <stenn@ntp.org>

* [Bug 1084] PPSAPI for ntpd on Windows with DLL backends
* [Bug 2695] Build problem on Windows (sys/socket.h).
* [Bug 2715] mdnstries option for ntp.conf from NetBSD.
* Fix a regression introduced to timepps-Solaris.h as part of:
  [Bug 1206] Required compiler changes for Windows
  (4.2.5p181) 2009/06/06
---
(4.2.8p1-beta3) 2015/01/02 Released by Harlan Stenn <stenn@ntp.org>

* [Bug 2627] shm refclock allows only two units with owner-only access
  Use mode bit 0 to select public access for units >= 2 (units 0 & 1 are
  always private.
* [Bug 2681] Fix display of certificate EOValidity dates on 32-bit systems.
* [Bug 2695] 4.2.8 does not build on Windows.
* [bug 2700] mrulist stopped working in 4.2.8.
* [Bug 2706] libparse/info_trimble.c build dependencies are broken.
* [Bug 2713] variable type/cast, parameter name, general cleanup from NetBSD.
* [Bug 2714] libevent may need to be built independently of any build of sntp.
* [Bug 2715] mdnstries option for ntp.conf from NetBSD.
---
(4.2.8p1-beta2) 2014/12/27 Released by Harlan Stenn <stenn@ntp.org>

* [Bug 2674] Install sntp in sbin on NetBSD.
* [Bug 2693] ntp-keygen doesn't build without OpenSSL and sntp.
* [Bug 2707] Avoid a C90 extension in libjsmn/jsmn.c.
* [Bug 2709] see if we have a C99 compiler (not yet required).
---
(4.2.8p1-beta1) 2014/12/23 Released by Harlan Stenn <stenn@ntp.org>

* [Sec 2672] On some OSes ::1 can be spoofed, bypassing source IP ACLs.
* [Bug 2693] ntp-keygen doesn't build without OpenSSL.
* [Bug 2697] IN6_IS_ADDR_LOOPBACK build problems on some OSes.
* [Bug 2699] HAVE_SYS_SELECT_H is misspelled in refclock_gpsdjson.c.
---
(4.2.8) 2014/12/19 Released by Harlan Stenn <stenn@ntp.org>

* [Sec 730] Increase RSA_generate_key modulus.
* [Sec 2666] Use cryptographic random numbers for md5 key generation.
* [Sec 2667] buffer overflow in crypto_recv().
* [Sec 2668] buffer overflow in ctl_putdata().
* [Sec 2669] buffer overflow in configure().
* [Sec 2670] Missing return; from error clause.
* [Sec 2671] vallen in extension fields are not validated.
* [Sec 2672] On some OSes ::1 can be spoofed, bypassing source IP ACLs.
* [Bug 2691] Wrong variable name in refclock_ripencc.c.
(4.2.7p486-RC) 2014/12/18 Released by Harlan Stenn <stenn@ntp.org>
* [Bug 2687] RefClock 26/hpgps doesn't work at default line speed
(4.2.7p485-RC) 2014/12/12 Released by Harlan Stenn <stenn@ntp.org>
* [Bug 2686] refclock_gpsdjson needs strtoll(), which is not always present.
(4.2.7p484-RC) 2014/12/11 Released by Harlan Stenn <stenn@ntp.org>
(4.2.7p483) 2014/12/08 Released by Harlan Stenn <stenn@ntp.org>
* [Bug 2685] Better document the KOD file for sntp.
(4.2.7p482) 2014/12/02 Released by Harlan Stenn <stenn@ntp.org>
* [Bug 2641] sntp is installed in the wrong location in Solaris.
* [Bug 2678] nmea_control() now checks 'refclock_params()' result.
(4.2.7p481) 2014/11/22 Released by Harlan Stenn <stenn@ntp.org>
* [Bug 2314] Only enable PPS if kernel consumer binding succeeds.
* [Bug 2314] Kernel PPS binding EOPNOTSUPP is a failure condition.
* Rename pps_enable to hardpps_enable.
(4.2.7p480) 2014/11/21 Released by Harlan Stenn <stenn@ntp.org>
* [Bug 2677] PATH_MAX isn't #define'd under Windows.
  Regression from the patch fixing Bug 2639.
(4.2.7p479) 2014/11/15 Released by Harlan Stenn <stenn@ntp.org>
* [Bug 2651] Certificates with ASN timestamps w/ 4-digit years mis-parsed.
(4.2.7p478) 2014/11/14 Released by Harlan Stenn <stenn@ntp.org>
* [Sec 2630] buffer overrun in ntpq tokenize().
* [Bug 2639] Check return value of ntp_adjtime().
* [Bug 2650] includefile processing broken.
* [Bug 2661] ntpq crashes with mreadvar.
(4.2.7p477) 2014/11/13 Released by Harlan Stenn <stenn@ntp.org>
* [Bug 2657] Document that "restrict nopeer" intereferes with "pool".
(4.2.7p476) 2014/10/08 Released by Harlan Stenn <stenn@ntp.org>
* [Bug 2503] SHT utility outdated
(4.2.7p475) 2014/09/11 Released by Harlan Stenn <stenn@ntp.org>
* [Bug 2654] refclock_true.c doesn't identify the Mk III.
(4.2.7p474) 2014/09/10 Released by Harlan Stenn <stenn@ntp.org>
* [Bug 2536] ntpd sandboxing support (libseccomp2) cleanup.
* [Bug 2649] Clean up html/ page installation.
(4.2.7p473) 2014/09/06 Released by Harlan Stenn <stenn@ntp.org>
* [Bug 2649] Clean up html/ page installation.
(4.2.7p472) 2014/09/06 Released by Harlan Stenn <stenn@ntp.org>
* [Bug 2556] mrulist is missing from the generated ntpq man page.
(4.2.7p471) 2014/09/05 Released by Harlan Stenn <stenn@ntp.org>
* [Bug 2649] "make install" leaves wrong owner for files in html/.
* [Bug 2652] Windows hates directory names that contain a :.
(4.2.7p470) 2014/09/02 Released by Harlan Stenn <stenn@ntp.org>
* [Bug 2502] Autogen text replacement errors.
* autogen-5.18.5pre1
* html/ cleanups from Hal Murray.
(4.2.7p469) 2014/09/01 Released by Harlan Stenn <stenn@ntp.org>
* [Bug 2536] ntpd sandboxing support (libseccomp2) cleanup.
(4.2.7p468) 2014/08/31 Released by Harlan Stenn <stenn@ntp.org>
* [Bug 2556] ntpq man page cleanup.
* autogen-5.18.4
(4.2.7p467) 2014/08/28 Released by Harlan Stenn <stenn@ntp.org>
* [Bug 2639] Check return value of ntp_adjtime().
* [Bug 2640] STA_NANO can result in invalid ntv.constant.
(4.2.7p466) 2014/08/27 Released by Harlan Stenn <stenn@ntp.org>
* [Bug 2536] ntpd sandboxing support (libseccomp2) cleanup.
(4.2.7p465) 2014/08/23 Released by Harlan Stenn <stenn@ntp.org>
* [Bug 2538] NTP programs print exit code in help/usage text.
* [Bug 2595] Man page quirks: ntpdate references in ntpd.
* [Bug 2613] www.ntp.org/bugs.html tells folks to email doc bugs to DLM.
* [Bug 2636] Clutter in syslog if gpsd not running
   - found (hopefully) last cause for clutter in protocol version
   - log GPSD revision and release numbers with protocol version
(4.2.7p464) 2014/08/22 Released by Harlan Stenn <stenn@ntp.org>
* [Bug 2636] Fix coverity warning from previous patch.
(4.2.7p463) 2014/08/21 Released by Harlan Stenn <stenn@ntp.org>
* [Bug 2636] Clutter in syslog if gpsd not running
   - make driver work with GPSD protocol version 3.9
   - use exponential back-off for connection problems
   - implement rate-limit for syslog entries
(4.2.7p462) 2014/08/16 Released by Harlan Stenn <stenn@ntp.org>
* [Bug 2622] Synchronisation problem using SHM [...]
  Add 'control' function -- fudge values not available during start.
(4.2.7p461) 2014/08/14 Released by Harlan Stenn <stenn@ntp.org>
* [Bug 1128] ntpq truncates "remote" host information.
* More autogen-5.18.4pre14 cleanup.
(4.2.7p460) 2014/08/13 Released by Harlan Stenn <stenn@ntp.org>
* More autogen-5.18.4pre14 cleanup.
(4.2.7p459) 2014/08/12 Released by Harlan Stenn <stenn@ntp.org>
* [Bug 2630] Limit the ntpq command buffer to 512 bytes.
* FlexeLint cleanups.
* Try bison-3.0.2 instead of bison-2.5.
(4.2.7p458) 2014/08/11 Released by Harlan Stenn <stenn@ntp.org>
* [Bug 2633] Provide stdnoreturn.h for windows port.
(4.2.7p457) 2014/08/09 Released by Harlan Stenn <stenn@ntp.org>
* [Bug 2622] Synchronisation problem using SHM when time difference is
  more than four hours: Change SHM driver so TOY restricted API is not
  used any more. (Plus some minor cleanup in logic and flow control)
* Pass the configration source into the parser as argument rather
  than through a global variable.
* Fix nits in the ntpq man page.
* autogen-5.18.4pre14
(4.2.7p456) 2014/08/07 Released by Harlan Stenn <stenn@ntp.org>
* CID 739722: Change the way the extention and MAC fields are processed.
(4.2.7p455) 2014/08/03 Released by Harlan Stenn <stenn@ntp.org>
* [Bug 2565] ntpd sometimes logs unexpected getifaddrs() errors.
* CID 739722: Clean up the definition of the exten field of struct pkt.
(4.2.7p454) 2014/07/30 Released by Harlan Stenn <stenn@ntp.org>
* [Bug 2628] 'mon_getmoremem()' relies on undefined behaviour
(4.2.7p453) 2014/07/19 Released by Harlan Stenn <stenn@ntp.org>
* [Bug 2597] leap file loose ends (follow-up)
  - uniform expiration check messages for config and timer triggered
    leap file loads
  - timer triggered loads log messages only once per day
(4.2.7p452) 2014/07/18 Released by Harlan Stenn <stenn@ntp.org>
* Make all of the html/ .html files use the same format for "Last update".
(4.2.7p451) 2014/07/17 Released by Harlan Stenn <stenn@ntp.org>
* Fix the "Last update" entries in the html/ subtree.
(4.2.7p450) 2014/07/16 Released by Harlan Stenn <stenn@ntp.org>
* Distribute the scripts needed for the fix for Bug 2547.
(4.2.7p449) 2014/07/16 Released by Harlan Stenn <stenn@ntp.org>
* [Bug 2547] Automate update of "Last Update" datestamps in .html files.
* [Bug 2623] Missing {} in refclock_oncore.c.
* Quiet warnings from ntp_calendar.h: avoid using argument names.
* Fix typos in decode.html and debug.html .
(4.2.7p448) 2014/07/15 Released by Harlan Stenn <stenn@ntp.org>
* [Bug 2621] Avoid use of indeterminate address after 'free()'
  (minor C standard conformance issue)
* Quiet warnings from ntp_calendar.h: avoid using argument names.
(4.2.7p447) 2014/07/05 Released by Harlan Stenn <stenn@ntp.org>
* [Bug 2620] Use version.pm for checking version numbers in NTP::Util.
* [Bug 2624] Fix signed compare on 'l_fp'.
(4.2.7p446) 2014/06/28 Released by Harlan Stenn <stenn@ntp.org>
* [Bug 2597] leap file processing -- loose ends.
* [Bug 2614] use 'unsigned long' consistently in ntp_random.c
  to avoid possibly undefined behaviour in signed int overflow
* [Bug 2619] Save a signed int copy of the return value of i2d_DSA_SIG().
  Provide missing msyslog() message in crypto_alice().
* Fix a variable lifetime issue.
* Allow for version suffix in libevent in ntp_libevent.m4.
(4.2.7p445) 2014/06/12 Released by Harlan Stenn <stenn@ntp.org>
* [Bug 2556] mrulist isn't mentioned in the ntpq man page.
(4.2.7p444) 2014/05/19 Released by Harlan Stenn <stenn@ntp.org>
* [Bug 2597] leap file processing -- loose ends
  fixed coverity issues
(4.2.7p443) 2014/05/10 Released by Harlan Stenn <stenn@ntp.org>
* [Bug 2594] Update the year in sntp/include/copyright.def.
(4.2.7p442) 2014/05/09 Released by Harlan Stenn <stenn@ntp.org>
* [Bug 2589] Update VS2013 project files for libntp.
* [Bug 2600] Fix "Undisicplined Local Clock" driver1.html page.
(4.2.7p441) 2014/05/04 Released by Harlan Stenn <stenn@ntp.org>
* [Bug 2597] leap file processing -- loose ends
  log daily warning when leap info less than 28 days to expiration or
  already expired; nag hourly on last day before expiration; log when
  leapfile name is invalid
(4.2.7p440) 2014/04/09 Released by Harlan Stenn <stenn@ntp.org>
* [Bug 2536] ntpd sandboxing support (libseccomp2) cleanup.
* [Bug 2570] cleanup: fix log format for successful leapfile load
(4.2.7p439) 2014/04/03 Released by Harlan Stenn <stenn@ntp.org>
* [Bug 2589] fix VS2009 compile problem.
(4.2.7p438) 2014/04/01 Released by Harlan Stenn <stenn@ntp.org>
* [Bug 2546] Windows build documentation updates.
(4.2.7p437) 2014/03/31 Released by Harlan Stenn <stenn@ntp.org>
* [Bug 2537] ntpd truncates symmetric keys to 20 bytes.
* [Bug 2546] Documentation updates.
(4.2.7p436) 2014/03/31 Released by Harlan Stenn <stenn@ntp.org>
* Update to libopts-40.2.15, and autogen-5.18.3pre18.
* [Bug 2311] Add more tags to mdoc2xxx.
* [Bug 2502] Assorted text replacement errors in 4.2.7p345
* [Bug 2538] ntp programs print exit code as part of the "usage" text.
(4.2.7p435) 2014/03/29 Released by Harlan Stenn <stenn@ntp.org>
* [Bug 2570] cleanup: reduced logging noise, moved some functions
  into libntp.
(4.2.7p434) 2014/03/21 Released by Harlan Stenn <stenn@ntp.org>
* [Bug 2577] Update VS2013 solution and project files.
(4.2.7p433) 2014/03/10 Released by Harlan Stenn <stenn@ntp.org>
* Clean up last-update timestamps of html/*.html files.
* [Bug 2546] Documentation updates.
(4.2.7p432) 2014/03/09 Released by Harlan Stenn <stenn@ntp.org>
* CID 711660: Do a non-NULL pointer assertion check a bit earlier.
(4.2.7p431) 2014/03/05 Released by Harlan Stenn <stenn@ntp.org>
* [Bug 2572] cross-compiling fails for --with-yielding-select.
(4.2.7p430) 2014/03/04 Released by Harlan Stenn <stenn@ntp.org>
* Upgrade to libevent-2.1.3-alpha-dev.
* [Bug 2572] cross-compiling fails for --with-yielding-select.
(4.2.7p429) 2014/03/03 Released by Harlan Stenn <stenn@ntp.org>
* CID 1165098: Remove logically dead code from refclock_true.c.
* CID 1189401: Use INSIST() instead of a belt-and-suspenders pointer check.
* In ntp_dir_sep.m4, we care about $host_os, not $target_os.
* [Bug 2170] Use AC_PREPROC_IFELSE instead of AC_EGREP_CPP.
* [Bug 2540] bootstrap script needs to 'touch' files in finer-grained groups.
* [Bug 2570] refuse to load leapsec file with bad/missing SHA1 hash
  -- change reading the hash line code: NIST omits leading zeros.
* [Bug 2576] refclock_gpsdjson.c doesn't compile if CLOCK_GPSDJSON is
  not enabled at configure time.
(4.2.7p428) 2014/03/03 Released by Harlan Stenn <stenn@ntp.org>
* [Bug 2570] refuse to load leapsec file with bad/missing SHA1 hash
* [Bug 2562] Distribute the code in libjsmn/ .
(4.2.7p427) 2014/03/02 Released by Harlan Stenn <stenn@ntp.org>
* [Bug 2562] GPSD_JSON: fix solaris issues (asprintf(), isfinite())
* [Bug 2562] first release of the GPSD client clock (type 46)
(4.2.7p426) 2014/02/28 Released by Harlan Stenn <stenn@ntp.org>
* [Bug 2113] Warn about ignored extra args in ntpq.
* [Bug 2540] bootstrap script needs to 'touch' files in finer-grained groups.
* [Bug 2561] Allow wildcards in the target of the "interface" command.
* [Bug 2572] cross-compiling fails for --with-yielding_select.
(4.2.7p425) 2014/02/26 Released by Harlan Stenn <stenn@ntp.org>
* Copyright file update.
(4.2.7p424) 2014/02/24 Released by Harlan Stenn <stenn@ntp.org>
* [Bug 2541] ntpd terminates itself with SIGHUP unexpectedly.
(4.2.7p423) 2014/02/23 Released by Harlan Stenn <stenn@ntp.org>
* [Bug 2565] Handle EINTR on getifaddrs().
(4.2.7p422) 2014/02/17 Released by Harlan Stenn <stenn@ntp.org>
* [Bug 2536] ntpd sandboxing support (libseccomp2).
(4.2.7p421) 2014/02/10 Released by Harlan Stenn <stenn@ntp.org>
* [Bug 898] More documentation fixes.
* [Bug 2555] Autogen mdoc man pages all stamped with SunOS 5.10.
* calc_tickadj/Makefile.am man/mdoc page build cleanup.
(4.2.7p420) 2014/02/09 Released by Harlan Stenn <stenn@ntp.org>
* [Bug 492] Clearly document ntpdate's pending deprecation.
* [Bug 1186] ntpd fails with link local IPv6 addresses.
* [Sec 2542] Strengthen the mrulist nonce.
(4.2.7p419) 2014/02/08 Released by Harlan Stenn <stenn@ntp.org>
* [Bug 2466] Wrap NMEA timestamps in 1024 week cycles.
(4.2.7p418) 2014/02/05 Released by Harlan Stenn <stenn@ntp.org>
* [Bug 2551] --disable-local-libevent breaks the build.
(4.2.7p417) 2014/02/02 Released by Harlan Stenn <stenn@ntp.org>
* [Bug 2539] doc and code tweaks for NMEA driver.
* Add check for enable stats to ntpd/complete.conf.in
* Fix typo in html/confopt.html
(4.2.7p416) 2014/01/31 Released by Harlan Stenn <stenn@ntp.org>
* Tweak the 'Modified' line on appropriate html pages.
* Note in the deprecation of ntpdc in its documentation.
* [Bug 2332] Be more careful about when we use 'libgcc_s'.
(4.2.7p415) 2014/01/28 Released by Harlan Stenn <stenn@ntp.org>
* Fix the man page installation for the scripts/ files.
(4.2.7p414) 2014/01/28 Released by Harlan Stenn <stenn@ntp.org>
* [Bug 792] TrueTime TL-3 WWV refclock support.
* [Bug 898] Documentation fixes.
* [Bug 930] ntpdc docs refer to 'clockinfo', but mean 'clockstat'.
* [Bug 1002] ntp-keygen option and documentation updates: -p/--pvt-passwd
  is now -p/--password, and -q/--get-pvt-passwd is now -q/--export-passwd.
* [Bug 1349] statistics command not documented in HTML documentation.
  In html/monopt.html, add statistics id, definition, description, and
  correct typo.
  In html/scripts/monopt.txt, add statistics item, href, and comment.
  In ntpd/ntp.conf.def, under statistics correct four to eight kinds.
  In ntpd/complete.conf.in, add all eight kinds to statistics.
  In html/comdex.html, remove duplicate footer.
* [Bug 1734] Include man page for ntp.conf (fixed in 4.2.7p297).
* [Bug 2049] Clarify ntpdate's -d option behavior.
* [Bug 2366] ntpdc.html: burst/iburst only work on servers.
* [Bug 2493] ntptrace needs a man page (fixed in 4.2.7p402).
* [Bug 2545] Cleanup of scripts/monitoring/ntptrap.
(4.2.7p413) 2014/01/27 Released by Harlan Stenn <stenn@ntp.org>
* Require a version string for perl scripts that use autogen.
* html/ cleanup.
(4.2.7p412) 2014/01/20 Released by Harlan Stenn <stenn@ntp.org>
* [Bug 2540] bootstrap script needs to 'touch' files in finer-grained groups.
(4.2.7p411) 2014/01/12 Released by Harlan Stenn <stenn@ntp.org>
* [Bug 2532] Note in ntpdc docs that "enable pps" only works on older ntpd.
(4.2.7p410) 2014/01/08 Released by Harlan Stenn <stenn@ntp.org>
* [Bug 2332] Force reference to 'libgcc_s' when using GCC, because
  threading+restricted user+locked memory otherwise fails on Linux.
* [Bug 2530] Fix documentation for enable/disable mode7 and pps.
* Cleanup to the new scripts/*/Makefile.am files.
(4.2.7p409) 2014/01/04 Released by Harlan Stenn <stenn@ntp.org>
* [Bug 2060] Warn about restrictions with "kod" but not "limited".
(4.2.7p408) 2013/12/29 Released by Harlan Stenn <stenn@ntp.org>
* [Bug 2187] Update version number generation scripts.
(4.2.7p407) 2013/12/29 Released by Harlan Stenn <stenn@ntp.org>
* [Bug 2519] mktime.c does not compile on 64-bit Solaris but we do not
  need timegm() and the Solaris provides mktime().
* [Bug 2522] Revert Bug 2513 fix - it breaks backward compatibility.
(4.2.7p406) 2013/12/28 Released by Harlan Stenn <stenn@ntp.org>
* [Bug 2521] VPATH tweaks for perl -opts files.
(4.2.7p405) 2013/12/27 Released by Harlan Stenn <stenn@ntp.org>
* [Bug 2521] bootstrap script needs a tweak for perl -opts files.
* [Bug 2524] Add ntpsweep to sntp/loc/* files.
* [Bug 2526] Add "noinst" support to the sntp/loc/ framework.
(4.2.7p404) 2013/12/24 Released by Harlan Stenn <stenn@ntp.org>
* [Bug 135] AIX5: "Address already in use" for IPv6 wildcard.
(4.2.7p403) 2013/12/23 Released by Harlan Stenn <stenn@ntp.org>
* [Bug 2513] Remove any PIDFILE in finish().
* [Bug 2516] Enable clock_gettime() support for AIX 5+.
* [Bug 2517] Fix peer status errors in decode.html.
(4.2.7p402) 2013/12/23 Released by Harlan Stenn <stenn@ntp.org>
* Incorporate Oliver Kindernay's GSoC 2013 scripts/ cleanup.
(4.2.7p401) 2013/11/30 Released by Harlan Stenn <stenn@ntp.org>
* [Bug 2491] VS20xx compile fixes.
(4.2.7p400) 2013/11/29 Released by Harlan Stenn <stenn@ntp.org>
* [Bug 2491] VS2013 project files.
(4.2.7p399) 2013/11/28 Released by Harlan Stenn <stenn@ntp.org>
* [Bug 2326] More leapsecond file notification cleanup.
* [Bug 2506] make sure routing updates are always tracked
* [Bug 2514] secs/* #define usage cleanup.
(4.2.7p398) 2013/11/25 Released by Harlan Stenn <stenn@ntp.org>
* [Bug 2326] More leapsecond file notification cleanup.
* Improve sntp KoD data file fopen() error message.
(4.2.7p397) 2013/11/20 Released by Harlan Stenn <stenn@ntp.org>
* [Bug 2326] More leapsecond file notification cleanup.
(4.2.7p396) 2013/11/19 Released by Harlan Stenn <stenn@ntp.org>
* [Bug 2326] Improve stale leapsecond notifications.
(4.2.7p395) 2013/11/12 Released by Harlan Stenn <stenn@ntp.org>
* Upgrade to autogen-5.18.3pre5 and libopts-40.1.15.
(4.2.7p394) 2013/11/05 Released by Harlan Stenn <stenn@ntp.org>
* [Bug 1050] Change ONCORE log message for leap second announcement
  to avoid misunderstandings.
* [Bug 2499] Win32 user-space/loopback ppsapi provider drops samples.
* [Bug 2256] Improve configure's function searches in libraries.
(4.2.7p393) 2013/10/16 Released by Harlan Stenn <stenn@ntp.org>
* [Bug 2272] Use C99 integer types. ntp_calendar.h and ntp_types.h .
(4.2.7p392) 2013/10/15 Released by Harlan Stenn <stenn@ntp.org>
* [Bug 2375] Improve AIX compatibility.
* [Bug 2490] Fixed non-const initializer coming from [Bug 2250] fix.
(4.2.7p391) 2013/10/12 Released by Harlan Stenn <stenn@ntp.org>
* [Bug 2250] Rework of leap second handling machine.
* [Bug 2419] [rc-nmea] Improve clockstats reporting when receiver sends
  data without valid GPS fix.
(4.2.7p390) 2013/09/26 Released by Harlan Stenn <stenn@ntp.org>
* [Bug 2482] Cleanup of droproot and jail support for Solaris.
(4.2.7p389) 2013/09/24 Released by Harlan Stenn <stenn@ntp.org>
* [Bug 2473] revisited: NTPD exits after clock is stepped backwards
  Avoid possible unsigned underrun for startup condition when testing
  for clock backstep.
* [Bug 2481] ntpd aborts when both user and group are specified with -u.
* [Bug 2482] Add droproot and jail support for Solaris.
(4.2.7p388) 2013/09/19 Released by Harlan Stenn <stenn@ntp.org>
* [Bug 2473] NTPD exits after clock is stepped backwards externally
(4.2.7p387) 2013/09/16 Released by Harlan Stenn <stenn@ntp.org>
* [Bug 1642] ntpdsim can't find simnulate block in config file.
(4.2.7p386) 2013/09/01 Released by Harlan Stenn <stenn@ntp.org>
* [Bug 2472] (WinXP) Avoid self-termination of IO thread during exit().
(4.2.7p385) 2013/08/19 Released by Harlan Stenn <stenn@ntp.org>
* CID 975596: Copy/paste error: vallen should be siglen.
* CID 1009579: Check return status of X509_add_ext().
* [2085] Fix root distance and root dispersion calculations.
* [Bug 2426] Possibly uninitialized data in crypto_send() - CID 975596.
(4.2.7p384) 2013/08/18 Released by Harlan Stenn <stenn@ntp.org>
* [Bug 2450] --version has bogus short option.
(4.2.7p383) 2013/08/10 Released by Harlan Stenn <stenn@ntp.org>
* (no changes - force a rebuild for a new Coverity scan)
(4.2.7p382) 2013/08/08 Released by Harlan Stenn <stenn@ntp.org>
* [Bug 2454] Need way to set file descriptor limit - cleanup.
(4.2.7p381) 2013/08/07 Released by Harlan Stenn <stenn@ntp.org>
* [Bug 2451] rlimit command is missing from the table of contents in
  miscopt.html .
* [Bug 2452] provide io_handler/input_handler only on
  non HAVE_IO_COMPLETION_PORT platforms
* [Bug 2453] Need a way to avoid calling mlockall.
* [Bug 2454] Need way to set file descriptor limit.
* [Bug 2458] AM_CONFIG_HEADER is obsolete.
(4.2.7p380) 2013/08/03 Released by Harlan Stenn <stenn@ntp.org>
* CID 984511: Some systems have different printf needs for sizeof.
(4.2.7p379) 2013/08/02 Released by Harlan Stenn <stenn@ntp.org>
* CID 739724: Fix printf arg mismatch in a debug line.
* [Bug 2425] compile io_handler() in ntp_io.c unconditionally
* [Bug 2448] Fix checks for configure --with-stack-limit and --with-memlock
  values.
(4.2.7p378) 2013/08/01 Released by Harlan Stenn <stenn@ntp.org>
* [Bug 2425] move part of input handler code from ntpd.c to ntp_io.c
  and fix select()-only platforms calling input_handler directly.
* [Bug 2446] Quiet warnings from Oracle's Studio compiler.
* Upgrade to AutoGen-5.18.1pre3
* Upgrade to libopts-40.1.15.
(4.2.7p377) 2013/07/28 Released by Harlan Stenn <stenn@ntp.org>
* [Bug 2397] License/copyright cleanup.
* [Bug 2439] Fix check of EscapeCommFunction() in ports/winnt/libntp/termios.c.
(4.2.7p376) 2013/07/24 Released by Harlan Stenn <stenn@ntp.org>
* [Bug 2322] Oncore driver should send 0 PPS offset to GPS.
(4.2.7p375) 2013/07/22 Released by Harlan Stenn <stenn@ntp.org>
* [Bug 883] log warning arguments swapped in refclock_gpsvme.c.
* [Bug 2368] Correct bug in previous attempt.
* [Bug 2413] Fix "make check" with automake >= 1.13.
* [Bug 2434] Line-buffer (v. block-buffer) stdout.
(4.2.7p374) 2013/07/21 Released by Harlan Stenn <stenn@ntp.org>
* [Bug 2368] make check troubles in libevent.
* [Bug 2425] setup SIGIO/SIGPOLL for asyncio on the read side
  of a socketpair for the worker thread.
(4.2.7p373) 2013/07/20 Released by Harlan Stenn <stenn@ntp.org>
* [Bug 2427] configure fails to detect recvmsg() on Solaris.
(4.2.7p372) 2013/07/17 Released by Harlan Stenn <stenn@ntp.org>
* [Bug 1466] Oncore should set FLAG_PPS.
* [Bug 2375] AIX 7 doesn't like a libevent validation check.
* [Bug 2423] Log command-line args at LOG_INFO.
* [Bug 2428] do_unconf() should reset 'items' before the 2nd loop.
(4.2.7p371) 2013/07/07 Released by Harlan Stenn <stenn@ntp.org>
* CID 1042586: Check the return value of clock_gettime() in worker_sleep().
* Upgrade to libopts-39.0.14 from 5.17.5pre10.
(4.2.7p370) 2013/07/06 Released by Harlan Stenn <stenn@ntp.org>
* Remove \n's from syslog output strings.
(4.2.7p369) 2013/07/05 Released by Harlan Stenn <stenn@ntp.org>
* [Bug 2415] RES_LIMITED flags check should use &, not &&.
* Have NTP_LIBNTP check for time.h and clock_getres().
* Fix ntpsweep to use sntp instead of ntpdate, from Oliver Kindernay.
(4.2.7p368) 2013/05/01 Released by Harlan Stenn <stenn@ntp.org>
* [Bug 2145] ntpq dumps core when displaying sys_var_list and more.
(4.2.7p367) 2013/04/25 Released by Harlan Stenn <stenn@ntp.org>
* [Bug 1485] Sometimes ntpd crashes
* [Bug 2382] Implement LOGTOD using ldexp() instead of shifting.
(4.2.7p366) 2013/04/17 Released by Harlan Stenn <stenn@ntp.org>
* [Bug 1866] Disable some debugging output in refclock_oncore.
(4.2.7p365) 2013/04/16 Released by Harlan Stenn <stenn@ntp.org>
* [Bug 2149] Log an error message if /proc/net/if_inet6 cannot be opened.
(4.2.7p364) 2013/03/26 Released by Harlan Stenn <stenn@ntp.org>
* Bump sntp/include/autogen-version.def .
(4.2.7p363) 2013/03/26 Released by Harlan Stenn <stenn@ntp.org>
* [Bug 2357] sntp/libopts/usage.c sometimes needs -lintl.
* Upgrade to libopts from 5.17.3pre10.
(4.2.7p362) 2013/03/19 Released by Harlan Stenn <stenn@ntp.org>
* [Bug 2364] "sed -i" is not portable.
(4.2.7p361) 2013/03/17 Released by Harlan Stenn <stenn@ntp.org>
* [Bug 2357] sntp/libopts/usage.c sometimes needs -lintl.
* [Bug 2365] "make check" fails in libevent.
(4.2.7p360) 2013/03/15 Released by Harlan Stenn <stenn@ntp.org>
* Upgrade libevent (coverity fixes, etc.).
* EEXIST is OK for mkdir() in sntp/kod_management.c.
(4.2.7p359) 2013/03/03 Released by Harlan Stenn <stenn@ntp.org>
* [Bug 2359] Fix send_via_ntp_signd() prototype.
(4.2.7p358) 2013/02/27 Released by Harlan Stenn <stenn@ntp.org>
* Upgrade to autogen-5.17.3pre4 and libopts-38.0.13.
* [Bug 2357] sntp/libopts/usage.c on NetBSD needs -lintl.
(4.2.7p357) 2013/02/22 Released by Harlan Stenn <stenn@ntp.org>
* Upgrade to autogen-5.17.2pre and libopts-38.0.13.
(4.2.7p356) 2013/02/19 Released by Harlan Stenn <stenn@ntp.org>
* Added loc/debian.
(4.2.7p355) 2013/02/18 Released by Harlan Stenn <stenn@ntp.org>
* CID 739708: Check return status of fcntl() in refclock_arc.c.
* CID 739709: Check return status of fcntl() in refclock_datum.c.
* CID 739710: Check return status of mkdir() in sntp/kod_management.c.
* CID 739711: Ignore return status of remove() in ntp-keygen.c.
* CID 739723: Print sizeof as unsigned.
* CID 971094: Clean up time of check/time of use in check_leap_file().
(4.2.7p354) 2013/02/10 Released by Harlan Stenn <stenn@ntp.org>
* CID 97194: Check return from setsockopt().
* CID 739473,739532: Out-of-bounds access/illegal address computation.
* CID 739558: Double close.
* CID 739559: Double close.
* CID 739713: devmask/recmask copy/paste error.
* CID 739714: Fix code indentation level.
* CID 739715: Clean up sockaddr_dump().
(4.2.7p353) 2013/02/09 Released by Harlan Stenn <stenn@ntp.org>
* [Bug 2326] Check hourly for a new leapfile if the old one expired.
(4.2.7p352) 2013/01/28 Released by Harlan Stenn <stenn@ntp.org>
* [Bug 2326] Notice when a new leapfile has been installed.
(4.2.7p351) 2013/01/24 Released by Harlan Stenn <stenn@ntp.org>
* [Bug 2328] Don't apply small time adjustments on Windows versions
  which don't support this.
(4.2.7p350) 2013/01/21 Released by Harlan Stenn <stenn@ntp.org>
* Added sntp/loc/netbsd based on info from Christos Zoulas.
(4.2.7p349) 2013/01/20 Released by Harlan Stenn <stenn@ntp.org>
* [Bug 2321] Fixed Windows build, but autogen update still required.
(4.2.7p348) 2013/01/17 Released by Harlan Stenn <stenn@ntp.org>
* [Bug 2327] Rename sntp/ag-tpl/:Old to sntp/ag-tpl/Old.
* Cleanup to ntpsnmpd-opts.def.
* Cleanup to ntpq.texi.
* Documentation cleanup to the ntpd, ntpdc, ntpq and ntp-wait
  .def files.
* In ntp.conf.def, cleanup SEE ALSO, document 'rlimit' options.
* Add a reference to RFC5907 in the ntpsnmpd documentation.
(4.2.7p347) 2013/01/07 Released by Harlan Stenn <stenn@ntp.org>
* [Bug 2325] Re-enable mlockall() check under Linux post-1223 fix.
(4.2.7p346) 2013/01/06 Released by Harlan Stenn <stenn@ntp.org>
* [Bug 1223] reorganize inclusion of sys/resource.h.
(4.2.7p345) 2013/01/04 Released by Harlan Stenn <stenn@ntp.org>
* Update several .def files to use autogen-5.17 feature set.
(4.2.7p344) 2013/01/03 Released by Harlan Stenn <stenn@ntp.org>
* Refactor and enhance mdoc2texi.
* Make sure agtexi-file.tpl defines label-str.
* Cleanup to ntp.conf.def.
* Upgrade to autogen-5.17 and libopts-37.0.12.
(4.2.7p343) 2013/01/02 Released by Harlan Stenn <stenn@ntp.org>
* Update the copyright year.
(4.2.7p342) 2012/12/31 Released by Harlan Stenn <stenn@ntp.org>
* [Bug 2081 - Backward Incompatible] rawstats now logs everything.
(4.2.7p341) 2012/12/30 Released by Harlan Stenn <stenn@ntp.org>
(4.2.7p340) 2012/12/29 Released by Harlan Stenn <stenn@ntp.org>
* mdoc2texi fixes: trailing punctuation.
(4.2.7p339) 2012/12/26 Released by Harlan Stenn <stenn@ntp.org>
* mdoc2texi fixes: parseQuote, closing of list item tables.
* ntp-wait, ntpd, ntpdc, ntpq, ntpsnmpd autogen documentation updates.
(4.2.7p338) 2012/12/25 Released by Harlan Stenn <stenn@ntp.org>
* mdoc2texi fixes: Handle_ArCmFlIc, Handle_Fn, HandleQ.
* ntp-keygen autogen documentation updates.
* ntpq autogen docs.
(4.2.7p337) 2012/12/22 Released by Harlan Stenn <stenn@ntp.org>
* [Bug 1223] More final cleanup for rlimit changes.
(4.2.7p336) 2012/12/21 Released by Harlan Stenn <stenn@ntp.org>
* [Bug 1223] Final cleanup for rlimit changes.
(4.2.7p335) 2012/12/18 Released by Harlan Stenn <stenn@ntp.org>
* Update documentation templates and definitions.
* Create agtexi-file.tpl .
(4.2.7p334) 2012/12/10 Released by Harlan Stenn <stenn@ntp.org>
* [Bug 2114] Update tests for sntp's synch distance.
* Create ntp-keygen.{html,texi}.
(4.2.7p333) 2012/12/07 Released by Harlan Stenn <stenn@ntp.org>
* Autogen documentation cleanup.
(4.2.7p332) 2012/12/06 Released by Harlan Stenn <stenn@ntp.org>
* sntp documentation cleanup.
(4.2.7p331) 2012/12/03 Released by Harlan Stenn <stenn@ntp.org>
* [Bug 2114] Correctly calculate sntp's synch distance.
(4.2.7p330) 2012/12/03 Released by Harlan Stenn <stenn@ntp.org>
* autogen doc cleanup
(4.2.7p329) 2012/12/01 Released by Harlan Stenn <stenn@ntp.org>
* [Bug 2278] ACTS flag3 mismatch between code and driver18.html.
* Use an enum for the ACTS state table.
* html doc reconciliation with DLM's copy.
(4.2.7p328) 2012/11/30 Released by Harlan Stenn <stenn@ntp.org>
* html doc reconciliation with DLM's copy.
(4.2.7p327) 2012/11/29 Released by Harlan Stenn <stenn@ntp.org>
* [Bug 2024] Identify Events in the system status word in decode.html.'
* [Bug 2040] Provide a command-line option for the identity key bits.
* Create loc/darwin for Mac OSX
(4.2.7p326) 2012/11/21 Released by Harlan Stenn <stenn@ntp.org>
* [Bug 1214] 'proto: precision = ...' should be at INFO, not NOTICE.
* [Bug 2246] Clear sys_leap when voting says to disarm the leap.
(4.2.7p325) 2012/11/20 Released by Harlan Stenn <stenn@ntp.org>
* [Bug 2202] ntpq.html: there is no "acv" billboard.
* [Bug 2306] keep pps hack for Win32 even if user-mode/loopback
  PPS API is activated on a serial line.
(4.2.7p324) 2012/11/19 Released by Harlan Stenn <stenn@ntp.org>
* Reinstate doc fix to authentic.html from Mike T.
* [Bug 1223] cleanup for rlimit changes.
* [Bug 2098] Install DLM's HTML documentation.
* [Bug 2306] Added user-mode/loop-back PPS API provider for Win32
(4.2.7p323) 2012/11/18 Released by Harlan Stenn <stenn@ntp.org>
* html/ updates from Dave Mills.
(4.2.7p322) 2012/11/15 Released by Harlan Stenn <stenn@ntp.org>
* [Bug 1223] Allow configurable values for RLIMIT_STACK and
  RLIMIT_MEMLOCK.
* [Bug 1320] Log ntpd's initial command-line parameters. (updated fix)
* [Bug 2120] no sysexits.h under QNX.
* [Bug 2123] cleanup to html/leap.html.
(4.2.7p321) 2012/11/13 Released by Harlan Stenn <stenn@ntp.org>
* [Bug 1320] Log ntpd's initial command-line parameters.
(4.2.7p320) 2012/11/12 Released by Harlan Stenn <stenn@ntp.org>
* [Bug 969] Clarify ntpdate.html documentation about -u and ntpd.
* [Bug 1217] libisc/ifiter_sysctl.c:internal_current(): Ignore RTM
  messages with wrong version
(4.2.7p319) 2012/11/11 Released by Harlan Stenn <stenn@ntp.org>
* [Bug 2296] Fix compile problem with building with old OpenSSL.
(4.2.7p318) 2012/11/05 Released by Harlan Stenn <stenn@ntp.org>
* [Bug 2301] Remove spurious debug output from ntpq.
(4.2.7p317) 2012/11/05 Released by Harlan Stenn <stenn@ntp.org>
* [Bug 922] Allow interspersed -4 and -6 flags on the ntpq command line.
(4.2.7p316) 2012/10/27 Released by Harlan Stenn <stenn@ntp.org>
* [Bug 2296] Update fix for Bug 2294 to handle --without-crypto.
(4.2.7p315) 2012/10/26 Released by Harlan Stenn <stenn@ntp.org>
* [Bug 2294] ntpd crashes in FIPS mode.
(4.2.7p314) 2012/10/23 Released by Harlan Stenn <stenn@ntp.org>
* Document a tricky malloc() of dns_ctx in sntp.
(4.2.7p313) 2012/10/23 Released by Harlan Stenn <stenn@ntp.org>
* [Bug 2291] sntp should report why it cannot open file.kod.
* [Bug 2293] add support for SO_BINTIME, refine support for
  SO_TIMESTAMPNS (bug 1374)
(4.2.7p312) 2012/10/11 Released by Harlan Stenn <stenn@ntp.org>
* Clean up testing/debugging of fix for [Bug 938] from sntp/main.c .
(4.2.7p311) 2012/10/10 Released by Harlan Stenn <stenn@ntp.org>
* [Bug 938] The argument to the -D flag takes a number, not a string.
* [Bug 1013] ntpdate's HTML page claims wrong default version.
* [Bug 1374] Support SO_TIMESTAMPNS.
(4.2.7p310) 2012/10/09 Released by Harlan Stenn <stenn@ntp.org>
* [Bug 1374] Support SO_TIMESTAMPNS.
* [Bug 2266] Remove deprecated refclock_trak.c from Windows Makefile
  equivalents.
* [Bug 2274] Bring libopts/enum.c back to (old) ANSI C compliance.
(4.2.7p309) 2012/10/04 Released by Harlan Stenn <stenn@ntp.org>
* [Bug 2287] ntpdate returns 0 even if adjtime() call fails.
(4.2.7p308) 2012/09/29 Released by Harlan Stenn <stenn@ntp.org>
* CID 97198: Check return from ioctl() calls in refclock_acts.c.
(4.2.7p307) 2012/09/29 Released by Harlan Stenn <stenn@ntp.org>
* [Bug 1997] Fix sntp broadcast timeouts.
* [Bug 2234] Fix incorrect ntptrace html documentation.
* [Bug 2262] Install html docs in $htmldir.
* Fix typo in html/select.html.
(4.2.7p306) 2012/09/15 Released by Harlan Stenn <stenn@ntp.org>
* [Bug 752] ToS cleanup from Mike Tatarinov.
(4.2.7p305) 2012/09/15 Released by Harlan Stenn <stenn@ntp.org>
* [Bug 752] Use proper ToS network packet markings for IPv4 and IPv6.
* [Bug 1232] Convert SHM refclock to use struct timespec.
* [Bug 2258] Add syslog message about leap insertion.
* [Bug 2263] broadcast server doesn't work for host with
  OS_MISSES_SPECIFIC_ROUTE_UPDATES.
* [Bug 2271] Decode refclock types when built with --disable-all-clocks.
* [Bug 2276] clk_sel240x.c #define's _XOPEN_SOURCE, breaking QNX6.
* Updates to driver28.html.
(4.2.7p304) 2012/09/06 Released by Harlan Stenn <stenn@ntp.org>
* [Bug 2264] Cleanup SEL240X Refclock.
* In refclock_wwv.c rename SECOND to WWV_SEC and MINUTE to WWV_MIN.
(4.2.7p303) 2012/09/05 Released by Harlan Stenn <stenn@ntp.org>
* [Bug 1232] Add nanosecond support to SHM driver.
(4.2.7p302) 2012/09/05 Released by Harlan Stenn <stenn@ntp.org>
* [Bug 2160] Log warning about expired leapseconds file.
(4.2.7p301) 2012/09/03 Released by Harlan Stenn <stenn@ntp.org>
* [Bug 2164] Greater precision needed for ntpq offset report.
* Clean the man5_MANS in ntpd/ .
(4.2.7p300) 2012/09/03 Released by Harlan Stenn <stenn@ntp.org>
* [Bug 2262] Install sntp.html into htmldir.
* [Bug 2270] Install fails due to repeated man5 page names.
(4.2.7p299) 2012/09/01 Released by Harlan Stenn <stenn@ntp.org>
* More cleanup to the bootstrap script.
(4.2.7p298) 2012/09/01 Released by Harlan Stenn <stenn@ntp.org>
* Handle additional man page sections in the bootstrap script.
* Remove extraneous parens.
* Add a missing "%s" syslog format string.
(4.2.7p297) 2012/09/01 Released by Harlan Stenn <stenn@ntp.org>
* Fix mdoc2man.
* Distribute ntp.conf.def and ntp.keys.def.
(4.2.7p296) 2012/08/31 Released by Harlan Stenn <stenn@ntp.org>
* Begin support for autogen maintaining ntp.conf and ntp.keys docs.
* Upgrade to autogen-5.16.2 and libopts-36.5.11.
* Potential bugfix for agtexi-cmd.tpl.
(4.2.7p295) 2012/08/11 Released by Harlan Stenn <stenn@ntp.org>
* Look for syslog's facilitynames[].
(4.2.7p294) 2012/08/08 Released by Harlan Stenn <stenn@ntp.org>
* [Bug 2242] configure fails to detect getifaddrs function on Solaris.
* [Bug 2249] Bad operator for 'test' in 'make check' of libevent.
* [Bug 2252] palisade: formats nanosecs to a 6-char field.
* Attempt to resolve strict-aliasing violation in refclock_tsyncpci.c.
* Fix && -> & typo in refclock_palisade.c debug statements.
(4.2.7p293) 2012/08/04 Released by Harlan Stenn <stenn@ntp.org>
* [Bug 2247] (more) Get rid of the TRAK refclock - deprecated since 2006.
* Documentation cleanup from Mike T.
* Cleanup kclk_sel240x.o rules in libparse/Makefile.am.
(4.2.7p292) 2012/08/02 Released by Harlan Stenn <stenn@ntp.org>
* [Bug 1545] Note why we are logging the Version string.
* [Bug 1872] Remove legacy ppsclock fdpps, #ifdef PPS.
* [Bug 2075] Fix spelling of 'incompatible'.
* [Bug 2247] Get rid of the TRAK refclock - deprecated since 2006.
* Clean up an exit status in ntpq.c.
(4.2.7p291) 2012/07/31 Released by Harlan Stenn <stenn@ntp.org>
* [Bug 2241] MDNS registration should only happen if requested.
(4.2.7p290) 2012/07/20 Released by Harlan Stenn <stenn@ntp.org>
* [Bug 1454] Add parse clock support for the SEL-240x GPS products.
* CID 709185: refclock_chu.c will leak fd==0 (better fix)
(4.2.7p289) 2012/07/16 Released by Harlan Stenn <stenn@ntp.org>
* CID 97123: Future-proof possible change to refclock_nmea.c.
* CID 97377: ntp-keygen.c's followlink() might not NUL-terminate.
* CID 709185: refclock_chu.c will leak fd==0 (which should be impossible).
(4.2.7p288) 2012/07/03 Released by Harlan Stenn <stenn@ntp.org>
* CID 709173: Make sure a libisc function we do not use is called properly.
(4.2.7p287) 2012/07/03 Released by Harlan Stenn <stenn@ntp.org>
* Remove 1024 associations-per-server limit from ntpq.
* Remove blank line between ntpq mreadvar associations.
(4.2.7p286) 2012/06/28 Released by Harlan Stenn <stenn@ntp.org>
* CID 97193: check return from sscanf() in ntp_config.c.
* CID 709169: check return from open("/dev/null", 0) and friends.
* CID 709207: Initialize "quality" for ulink_receive.
(4.2.7p285) 2012/06/18 Released by Harlan Stenn <stenn@ntp.org>
* [Bug 2227] Enable mrulist access control via "restrict ... nomrulist".
* Automake-1.12 wants us to use AM_PROG_AR.
* Conditionalize msyslog messages about rejected mode 6 requests due to
  nomodify and nomrulist restrictions under "logconfig +sysinfo".
* Increment sys_restricted in a few rejection paths due to nomodify
  restrictions where previosuly overlooked.
(4.2.7p284) 2012/06/16 Released by Harlan Stenn <stenn@ntp.org>
* [Bug 2225] libevent configure hangs.
* Update bundled libevent to git master, post libevent 2.1.1-alpha.
(4.2.7p283) 2012/06/16 Released by Harlan Stenn <stenn@ntp.org>
* In sntp/m4/ntp_openssl.m4, Support multiple package names for the
  crypto library.  Add legacy support for -Wl,-rpath.
(4.2.7p282) 2012/06/15 Released by Harlan Stenn <stenn@ntp.org>
* tickadj may need to be linked with PTHREAD_LIBS.
(4.2.7p281) 2012/06/14 Released by Harlan Stenn <stenn@ntp.org>
* U_INT32_MAX cleanup in include/ntp_types.h .
* When linking, ntp_keygen and tickadj need $(LIBM).
(4.2.7p280) 2012/06/13 Released by Harlan Stenn <stenn@ntp.org>
* [Bug 2224] Use-after-free in routing socket code after dropping root.
(4.2.7p279) 2012/06/10 Released by Harlan Stenn <stenn@ntp.org>
* [Bug 2211] findbcastinter(): possibly undefined variable iface used.
* [Bug 2220] Incorrect check for maximum association id in ntpq.
(4.2.7p278) 2012/06/03 Released by Harlan Stenn <stenn@ntp.org>
* [Bug 2204] Build with --enable-getifaddrs=glibc fails.
* [Bug 2178] refclock_tsyncpci.c reach register fails to shift.
* [Bug 2191] dcfd -Y y2kcheck on CentOS 6.2 x86_64 breaks make check.
(4.2.7p277) 2012/05/25 Released by Harlan Stenn <stenn@ntp.org>
* [Bug 2193] Building timestruct tests with Clang 3.1 fails.
(4.2.7p276) 2012/05/15 Released by Harlan Stenn <stenn@ntp.org>
* [Bug 2179] Remove sntp/header.h.
(4.2.7p275) 2012/04/28 Released by Harlan Stenn <stenn@ntp.org>
* [Bug 1744] Remove obsolete ntpdate/ntptime* items.
(4.2.7p274) 2012/04/25 Released by Harlan Stenn <stenn@ntp.org>
* [Bug 2174] ntpd rejects source UDP ports less than 123 as bogus.
(4.2.7p273) 2012/04/19 Released by Harlan Stenn <stenn@ntp.org>
* [Bug 2141] handle_sigio() calls get_systime(), which must be
  reentrant when SIGIO is used.  Sanity checks relative to the prior
  get_systime() are disabled in ntpd on systems with signaled I/O, but
  active in sntp and ntpdate.
* Correct authnumfreekeys accounting broken in 4.2.7p262.
(4.2.7p272) 2012/04/14 Released by Harlan Stenn <stenn@ntp.org>
* LCRYPTO is gone - replace with VER_SUFFIX.
* Change the link order for ntpsntpd.
* Remove extra 'nlist' check from configure.ac.
(4.2.7p271) 2012/04/11 Released by Harlan Stenn <stenn@ntp.org>
* [Bug 1122] openssl detection via pkg-config fails when no additional
  -Idir flags are needed.
* Avoid overwriting user variable LDFLAGS with OpenSSL flags, instead
  they are added to LDFLAGS_NTP.
(4.2.7p270) 2012/03/26 Released by Harlan Stenn <stenn@ntp.org>
* Update driver45.html page.
(4.2.7p269) 2012/03/25 Released by Harlan Stenn <stenn@ntp.org>
* Clean up configure.ac.
* Cleanup configure.ac's TSYNC PCI section.
(4.2.7p268) 2012/03/24 Released by Harlan Stenn <stenn@ntp.org>
* Update driver45.html page.
(4.2.7p267) 2012/03/23 Released by Harlan Stenn <stenn@ntp.org>
* Initial cut at a basic driver45.html page.
(4.2.7p266) 2012/03/21 Released by Harlan Stenn <stenn@ntp.org>
* Add refclock_tsyncpci.c (driver 45) supporting Spectracom TSYNC timing
  boards.
(4.2.7p265) 2012/03/20 Released by Harlan Stenn <stenn@ntp.org>
* Treat zero counter as indication of precise system time in Windows
  PPSAPI helper function pps_ntp_timestamp_from_counter(), enabling
  PPSAPI providers to use the Windows 8 precise clock directly.
(4.2.7p264) 2012/03/14 Released by Harlan Stenn <stenn@ntp.org>
* [Bug 2160] Note if leapseconds file is past its prime.
* Use GetSystemTimePreciseAsFileTime() on Windows 8.
(4.2.7p263) 2012/03/13 Released by Harlan Stenn <stenn@ntp.org>
* [Bug 2156] clock instability with LOCAL driver, from Miroslav Lichvar.
* [Bug 2159] Windows ntpd using leapfile erroneous leap second 20120401.
(4.2.7p262) 2012/02/29 Released by Harlan Stenn <stenn@ntp.org>
* Improve ntpd scalability for servers with many trusted keys.
(4.2.7p261) 2012/02/27 Released by Harlan Stenn <stenn@ntp.org>
* [Bug 2048] add the clock variable timecode to SHM refclock.
(4.2.7p260) 2012/02/24 Released by Harlan Stenn <stenn@ntp.org>
* Fix the check-scm-rev invocation in several Makefile.am's.
(4.2.7p259) 2012/02/22 Released by Harlan Stenn <stenn@ntp.org>
* [Bug 2148] ntpd 4.2.7p258 segfault with 0x0100000 bit in NMEA mode.
* refclock_nmea.c merge cleanup thanks to Juergen Perlinger.
(4.2.7p258) 2012/02/21 Released by Harlan Stenn <stenn@ntp.org>
* [Bug 2140] Rework of Windows I/O completion port handling to avoid
  garbling serial input in UNIX line discipline emulation.
* [Bug 2143] NMEA driver: discard data if quality indication not good,
  add statistic counters (mode bit enabled) to clockstats file.
(4.2.7p257) 2012/02/17 Released by Harlan Stenn <stenn@ntp.org>
* [Bug 2135] defer calls to 'io_input' to main thread under Windows.
(4.2.7p256) 2012/02/08 Released by Harlan Stenn <stenn@ntp.org>
* [Bug 2131] Set the system variable settimeofday only after clock step.
* [Bug 2134] --enable-C99-snprintf does not force rpl_snprintf use.
(4.2.7p255) 2012/01/29 Released by Harlan Stenn <stenn@ntp.org>
* [Bug 603] Only link with nlist()-related libraries when needed:
  More cleanup.
(4.2.7p254) 2012/01/29 Released by Harlan Stenn <stenn@ntp.org>
* [Bug 603] Only link with nlist()-related libraries when needed.
(4.2.7p253) 2012/01/26 Released by Harlan Stenn <stenn@ntp.org>
* [Bug 2126] Compile error on Windows with libopts from Autogen 5.14.
* Update one of the license URLs.
(4.2.7p252) 2012/01/25 Released by Harlan Stenn <stenn@ntp.org>
* Upgrade to autogen-5.14 (and libopts-36.1.11).
(4.2.7p251) 2012/01/17 Released by Harlan Stenn <stenn@ntp.org>
* [Bug 2115] ntptrace should accept both rootdispersion and rootdisp.
(4.2.7p250) 2012/01/15 Released by Harlan Stenn <stenn@ntp.org>
* [Bug 2113] Warn about ignored extra args in ntpq.
* Update the copyright year.
(4.2.7p249) 2012/01/10 Released by Harlan Stenn <stenn@ntp.org>
* [Bug 2111] Remove minpoll delay before iburst for pool and
  manycastclient.
* Move refclock-specific scheduled timer code under #ifdef REFCLOCK
  and move "action" and "nextaction" data for same from struct peer to
  struct refclockproc.  These provide a way to schedule a callback some
  seconds in the future.
(4.2.7p248) 2012/01/08 Released by Harlan Stenn <stenn@ntp.org>
* [Bug 2109] "make clean check" is broken with gtest available.
* [Bug 2110] systime.c typo breaks build on microsecond clocks.
(4.2.7p247) 2012/01/07 Released by Harlan Stenn <stenn@ntp.org>
* Fix build break triggered by updating deps-ver and libntp/systime.c at
  the same time by explicitly depending systime_s.c on systime.c.
(4.2.7p246) 2012/01/06 Released by Harlan Stenn <stenn@ntp.org>
* [Bug 2104] ntpdc fault with oversize -c command.
* [Bug 2106] Fix warnings when using -Wformat-security.
* Refactor timespecops.h and timevalops.h into inline functions.
(4.2.7p245) 2011/12/31 Released by Harlan Stenn <stenn@ntp.org>
* [Bug 2100] conversion problem with timespec/timeval <--> l_fp fixed;
  added tests to expose the bug.
(4.2.7p244) 2011/12/25 Released by Harlan Stenn <stenn@ntp.org>
* Updates from 4.2.6p5.
(4.2.7p243) 2011/12/23 Released by Harlan Stenn <stenn@ntp.org>
* [Bug 2095] ntptrace now needs 'rv' instead of 'pstat', reported
  by Michael Tatarinov.
(4.2.7p242) 2011/12/21 Released by Harlan Stenn <stenn@ntp.org>
* Include missing html/icons/sitemap.png, reported by Michael Tatarinov.
* Documentation updates from Dave Mills.
(4.2.7p241) 2011/12/18 Released by Harlan Stenn <stenn@ntp.org>
* [Bug 2015] Overriding sys_tick should recalculate sys_precision.
* [Bug 2037] Fuzzed non-interpolated clock may decrease.
* [Bug 2068] "tos ceiling" default and cap changed to 15.
* Floor peer delay using system precision, as with jitter, reflecting
  inability to measure shorter intervals.
(4.2.7p240) 2011/12/15 Released by Harlan Stenn <stenn@ntp.org>
* [Bug 2092] clock_select() selection jitter miscalculated.
* [Bug 2093] Reintroduce smaller stratum factor to system peer metric.
(4.2.7p239) 2011/12/11 Released by Harlan Stenn <stenn@ntp.org>
* Documentation updates from Dave Mills.
(4.2.7p238) 2011/12/09 Released by Harlan Stenn <stenn@ntp.org>
* [Bug 2082] from 4.2.6p5-RC3: 3-char refid sent by ntpd 4.2.6p5-RC2
  ends with extra dot.
* [Bug 2085] from 4.2.6p5-RC3: clock_update() sys_rootdisp calculation
  omits root delay.
* [Bug 2086] from 4.2.6p5-RC3: get_systime() should not offset by
  sys_residual.
* [Bug 2087] from 4.2.6p5-RC3: sys_jitter calculation overweights
  sys.peer jitter.
* from 4.2.6p5-RC3: Ensure NULL peer->dstadr is not accessed in orphan
  parent selection.
(4.2.7p237) 2011/12/01 Released by Harlan Stenn <stenn@ntp.org>
* [Bug 2050] from 4.2.6p5-RC2: Orphan mode stratum counting to infinity.
* [Bug 2059] from 4.2.6p5-RC2: optional billboard column "server" does
  not honor -n.
* [Bug 2066] from 4.2.6p5-RC2: ntpq lopeers ipv6 "local" column overrun.
* [Bug 2068] from 4.2.6p5-RC2: ntpd sends nonprintable stratum 16 refid
  to ntpq.
* [Bug 2069] from 4.2.6p5-RC2: broadcastclient, multicastclient spin up
  duplicate ephemeral associations without broadcastdelay.
* [Bug 2072] from 4.2.6p5-RC2: Orphan parent selection metric needs
  ntohl().
* [Bug 2073] Correct ntpq billboard's MODE_PASSIVE t from 'u' to 'S'.
* from 4.2.6p5-RC2: Exclude not-yet-determined sys_refid from use in
  loopback TEST12 (from Dave Mills).
* from 4.2.6p5-RC2: Never send KoD rate limiting response to MODE_SERVER.
* Floor calculation of sys_rootdisp at sys_mindisp in clock_update (from
  Dave Mills).
* Restore 4.2.6 clock_combine() weighting to ntp-dev, reverting to pre-
  4.2.7p70 method while also avoiding divide-by-zero (from Dave Mills).
* Round l_fp traffic interval when converting to integer in rate limit
  and KoD calculation.
(4.2.7p236) 2011/11/16 Released by Harlan Stenn <stenn@ntp.org>
* Documentation updates from Dave Mills.
(4.2.7p235) 2011/11/16 Released by Harlan Stenn <stenn@ntp.org>
* [Bug 2052] Autokey CRYPTO_ASSOC host@group vallen needs checking.
(4.2.7p234) 2011/11/07 Released by Harlan Stenn <stenn@ntp.org>
* Clean up -libm entries regarding libntp.a
(4.2.7p233) 2011/11/06 Released by Harlan Stenn <stenn@ntp.org>
* Documentation updates from Dave Mills.
(4.2.7p232) 2011/11/05 Released by Harlan Stenn <stenn@ntp.org>
* Update the NEWS file so we note the default disable of mode 7 requests.
* Clean up some bitrotted code in libntp/socket.c.
(4.2.7p231) 2011/11/03 Released by Harlan Stenn <stenn@ntp.org>
* [Bug 1940] ignore auth key if hex decoding fails.
* Add ntpq reslist command to query access restrictions, similar to
  ntpdc's reslist.
(4.2.7p230) 2011/11/01 Released by Harlan Stenn <stenn@ntp.org>
* Disable mode 7 (ntpdc) query processing in ntpd by default.  ntpq is
  believed to provide all functionality ntpdc did, and uses a less-
  fragile protocol that's safer and easier to maintain.  If you do find
  some management via ntpdc is needed, you can use "enable mode7" in the
  ntpd configuration.
* Directly limit the number of datagrams in a mrulist response, rather
  than limiting the number of entries returned to indirectly limit the
  datagram count.
* Documentation updates from Dave Mills.
(4.2.7p229) 2011/10/26 Released by Harlan Stenn <stenn@ntp.org>
* [Bug 1995] fix wrong use of ZERO() macro in 'ntp_calendar.c'
(4.2.7p228) 2011/10/23 Released by Harlan Stenn <stenn@ntp.org>
* [Bug 1995] add compile time stamp based era unfolding for
  'step_systime()' and necessary support to 'ntp-calendar.c'.
(4.2.7p227) 2011/10/22 Released by Harlan Stenn <stenn@ntp.org>
* [Bug 2036] gcc 2.95.3 preprocessor can't nest #ifdef in macro args.
* A number of compiler warnings eliminated.
(4.2.7p226) 2011/10/21 Released by Harlan Stenn <stenn@ntp.org>
* [Bug 2035] ntpq -c mrulist sleeps 1 sec between queries, not 5 msec.
* Documentation updates from Dave Mills.
(4.2.7p225) 2011/10/15 Released by Harlan Stenn <stenn@ntp.org>
* Documentation updates from Dave Mills.
(4.2.7p224) 2011/10/14 Released by Harlan Stenn <stenn@ntp.org>
* ntpq mrulist shows intermediate counts every five seconds while
  retrieving list, and allows Ctrl-C interruption of the retrieval,
  showing the incomplete list as retrieved.  Reduce delay between
  successive mrulist retrieval queries from 30 to 5 msec.  Do not
  give up mrulist retrieval when a single query times out.
(4.2.7p223) 2011/10/12 Released by Harlan Stenn <stenn@ntp.org>
* Documentation updates from Dave Mills.
(4.2.7p222) 2011/10/11 Released by Harlan Stenn <stenn@ntp.org>
* [Bug 2029] "make check" clutters syslog.
* Log signal description along with number on ntpd exit.
(4.2.7p221) 2011/10/10 Released by Harlan Stenn <stenn@ntp.org>
* [Bug 2025] Switching between daemon and kernel loops can doubly-
  correct drift
* [Bug 2028] ntpd -n (nofork) redirects logging to stderr.
* Documentation updates from Dave Mills.
(4.2.7p220) 2011/10/05 Released by Harlan Stenn <stenn@ntp.org>
* [Bug 1945] mbg_gps166.h use of _TM_DEFINED conflicts with MS VC.
* [Bug 1946] parse_start uses open; does not work on Windows.
* [Bug 1947] Porting parse-based Wharton refclock driver to Windows.
* [Bug 2024] Remove unused system event code EVNT_CLKHOP.
(4.2.7p219) 2011/10/04 Released by Harlan Stenn <stenn@ntp.org>
* Documentation updates from Dave Mills.
(4.2.7p218) 2011/10/03 Released by Harlan Stenn <stenn@ntp.org>
* [Bug 2019] Allow selection of cipher for private key files.
* Documentation updates from Dave Mills.
* ntp-keygen private key cipher default now triple-key triple DES CBC.
* ntp-keygen -M is intended to ignore all other defaults and
  options, so do not attempt to open existing Autokey host certificate
  before generating symmetric keys and terminating.
* Restore IFF, MV, and GQ identity parameter filename convention to
  ntpkey_<scheme>par_<group/host> in ntpd, matching ntp-keygen.
* Change some error logging to syslog to ignore logconfig mask, such
  as reporting PPSAPI failure in NMEA and WWVB refclocks.
* ntp-keygen on Windows XP and later systems will now create links
  expected by ntpd.  They are hardlinks on Windows, soft on POSIX.
* Conditionalize NMEA serial open message under clockevent.
* Send all peer variables to trappers in report_event().
(4.2.7p217) 2011/09/29 Released by Harlan Stenn <stenn@ntp.org>
* [Bug 2020] ntp-keygen -s no longer sets host in cert file name.
* [Backward Incompatible] ntp-keygen -i option long name changed from
  misleading --issuer-name to --ident.
(4.2.7p216) 2011/09/27 Released by Harlan Stenn <stenn@ntp.org>
* sntp documentation tag cleanup.
* mdoc2man improvements.
(4.2.7p215) 2011/09/24 Released by Harlan Stenn <stenn@ntp.org>
* Use patched mdoc2man script, from Eric Feng.
* Sync with ntp-4.2.6p4 (a no-op).
(4.2.7p214) 2011/09/20 Released by Harlan Stenn <stenn@ntp.org>
* [Bug 1981] Initial offset convergence applies frequency correction 2x
  with kernel discipline.
* [Bug 2008] Initial offset convergence degraded with 500 PPM adjtime().
* [Bug 2009] EVNT_NSET adj_systime() mishandled by Windows ntpd.
(4.2.7p213) 2011/09/08 Released by Harlan Stenn <stenn@ntp.org>
* [Bug 1999] NMEA does not send PMOTG messages any more.
(4.2.7p212) 2011/09/07 Released by Harlan Stenn <stenn@ntp.org>
* [Bug 2003] from 4.2.6p4-RC3: ntpq_read_assoc_peervars() broken.
(4.2.7p211) 2011/09/01 Released by Harlan Stenn <stenn@ntp.org>
* Update libevent to git head (2.1 branch) as of 2.0.14-stable.
(4.2.7p210) 2011/08/31 Released by Harlan Stenn <stenn@ntp.org>
* Require -D4 or higher for ntpd SIGALRM debug trace from [Bug 2000].
(4.2.7p209) 2011/08/27 Released by Harlan Stenn <stenn@ntp.org>
* [Bug 2000] ntpd worker threads must block signals expected in main
  thread.
* [Bug 2001] add ntpq -c timerstats like ntpdc -c timerstats.
* [Bug 2001] from 4.2.6p4-RC3: ntpdc timerstats reports overruns as
  handled.
* Update sntp tests to track the change of root dispersion to
  synchronization distance.
(4.2.7p208) 2011/08/24 Released by Harlan Stenn <stenn@ntp.org>
* Fix the CLOCK_MONOTONIC TRACE() message.
(4.2.7p207) 2011/08/22 Released by Harlan Stenn <stenn@ntp.org>
* Restore the original CLOCK_MONOTONIC output format in sntp.
* Cleanups for ntp-wait-opts.def and ntp.keys.def .
(4.2.7p206) 2011/08/20 Released by Harlan Stenn <stenn@ntp.org>
* [Bug 1993] ntpd Windows port adj_systime() broken in 4.2.7p203.
* sntp documentation and behavior improvements suggested by
  Steven Sommars.
* Have sntp report synchronization distance instead of root dispersion.
* Clean up ntp-wait-opts.def .
(4.2.7p205) 2011/08/19 Released by Harlan Stenn <stenn@ntp.org>
* [Bug 1992] util/tg2 doesn't compile, needs libntp.
(4.2.7p204) 2011/08/16 Released by Harlan Stenn <stenn@ntp.org>
* Added support for Garmin's $PGRMF sentence to NMEA driver
* [Bug 1988] Better sntp send failed error message needed.
* [Bug 1989] sntp manual page sometimes refers to SNTP as a program.
* [Bug 1990] sntp output should include stratum.
(4.2.7p203) 2011/08/13 Released by Harlan Stenn <stenn@ntp.org>
* [Bug 1986] Require Visual C++ 2005 or later compilers in Windows port.
* Actually use long long for (u_)int64 by correcting spelling of
  SIZEOF_LONG_LONG in ntp_types.h.
* Force .exe minimum Windows version to 0x0400 to allow NT4 in
  vs2005/*.vcproj files.
* Fix make distcheck with --enable-libevent-regress problem with
  unwritable $srcdir.
* Correct init_logging()'s def_syslogmask type to u_int32 following
  change of ntp_syslogmask from u_long to u_int32 in p202.
(4.2.7p202) 2011/08/09 Released by Harlan Stenn <stenn@ntp.org>
* [Bug 1983] --without-sntp build breaks in sntp subdir.
* [Bug 1984] from 4.2.6p4-RC3: ntp/libisc fails to compile on OS X 10.7.
* [Bug 1985] from 4.2.6p4-RC3: "logconfig =allall" rejected.
(4.2.7p201) 2011/08/05 Released by Harlan Stenn <stenn@ntp.org>
* sntp: change -h/--headspace to -g/--gap, and change the default gap
  from 10 to 50ms
* [Backward Incompatible] from 4.2.6p4: sntp: -l/--filelog ->
  -l/--logfile, to be consistent with ntpd.
* Documentation updates from Dave Mills.
* From 4.2.6p4: libopts/file.c fix from Bruce Korb (arg-type=file).
(4.2.7p200) 2011/08/04 Released by Harlan Stenn <stenn@ntp.org>
* Sync with 4.2.6p4-RC2.
(4.2.7p199) 2011/07/29 Released by Harlan Stenn <stenn@ntp.org>
* Documentation updates from Dave Mills.
(4.2.7p198) 2011/07/28 Released by Harlan Stenn <stenn@ntp.org>
* remove old binsubdir stuff from SNTP, as NTP_LOCINFO does that now.
(4.2.7p197) 2011/07/28 Released by Harlan Stenn <stenn@ntp.org>
* [Bug 1975] from 4.2.6p4-RC2: libntp/mktime.c won't work with 64-bit
  time_t
* [Bug 1976] genLocInfo writes to srcdir break 'make distcheck'.
* [Bug 1977] Fix flag/description mismatches in ntp-keygen-opts.def.
* Do not force "legacy" when --with-locfile is not given, genLocInfo
  will find the correct default for the system.
* Fix warnings in ntp_request.c ([Bug 1973] oversight) and sntp/main.c
  (CID 159, apparent overrun due to union, actually correct).
* Update sntp/loc/solaris to conform to stock locations.
(4.2.7p196) 2011/07/27 Released by Harlan Stenn <stenn@ntp.org>
* DEFAULT INSTALLATION DIRECTORY CHANGES ON SOME OSes: to get the old
  behavior, pass --with-locfile=legacy to 'configure'
* [Bug 1972] from 4.2.6p4-RC2: checking for struct rtattr fails.
* [Bug 1973] Widen reference clock mode from 8 to 32 bits.
* Removed sntp/m4/ntp_bindir.m4 - no longer needed.
* Move loc/ to sntp/loc/ .
* Move scripts/cvo.sh to sntp/scripts/cvo.sh .
* Move scripts/genLocInfo to sntp/scripts/genLocInfo .
* Give NTP_LOCINFO an optional path-to argument.
* Remove hacks to get NTP_LOCINFO-related data to sntp/ .
* Move sntp/include/mansec2subst.sed to sntp/scripts/mansec2subst.sed .
* If no "more specific" loc file is found for redhat* or fedora*,
  look for a loc/redhat file.
* If no "more specific" loc file is found and uname says this is Linux,
  look for a loc/linux file.
* Improve the help text: --with-locfile=XXX .
* work around solaris /bin/sh issues for genLocInfo.
(4.2.7p195) 2011/07/25 Released by Harlan Stenn <stenn@ntp.org>
* Added loc/redhat.
(4.2.7p194) 2011/07/25 Released by Harlan Stenn <stenn@ntp.org>
* [Bug 1608] from 4.2.6p4-RC2: Parse Refclock driver should honor
  trusttime.
* Add support for installing programs and scripts to libexec.
* Added loc/solaris.
(4.2.7p193) 2011/07/24 Released by Harlan Stenn <stenn@ntp.org>
* [Bug 1970] from 4.2.6p4-RC2: UNLINK_EXPR_SLIST() causes crash if list
  is empty.
* Update libevent to 2.1 HEAD as of merge of 2.0.13-stable-dev.
* Match addr_eqprefix() sizeof and memcpy destination to make it clear
  to static analysis that there is no buffer overrun (CID 402).
(4.2.7p192) 2011/07/18 Released by Harlan Stenn <stenn@ntp.org>
* [Bug 1966] Broken FILES section for ntp.keys.def.
(4.2.7p191) 2011/07/17 Released by Harlan Stenn <stenn@ntp.org>
* [Bug 1948] Update man page section layout.
* [Bug 1963] add reset command for ntpq :config, similar to ntpdc's.
* [Bug 1964] --without-sntp should not build sntp.
(4.2.7p190) 2011/07/13 Released by Harlan Stenn <stenn@ntp.org>
* [Bug 1961] from 4.2.6p4: html2man update: distribute ntp-wait.html.
* Require autogen-5.12.
(4.2.7p189) 2011/07/11 Released by Harlan Stenn <stenn@ntp.org>
* [Bug 1134] from 4.2.6p4-RC1: ntpd fails binding to tentative IPv6
  addresses.
* [Bug 1790] from 4.2.6p4-RC1: Update config.guess and config.sub to
  detect AIX6.
(4.2.7p188) 2011/06/28 Released by Harlan Stenn <stenn@ntp.org>
* [Bug 1958] genLocInfo must export PATH.
* ntp-wait: some versions of ntpd spell "associd" differently.
(4.2.7p187) 2011/06/24 Released by Harlan Stenn <stenn@ntp.org>
* [Bug 1954] Fix typos in [s]bin_PROGRAMS in ntpd/Makefile.am.
* Implement --with-locfile=filename configure argument.  If filename is
  empty we'll look under loc/ for a good fit.  If the filename contains
  a / character, it will be treated as a "normal" pathname.  Otherwise,
  that explicit file will be searched for under loc/ .
(4.2.7p186) 2011/06/23 Released by Harlan Stenn <stenn@ntp.org>
* [Bug 1950] Control installation of event_rpcgen.py.
* Update .point-changed-filelist for the new man pages.
* Update the building of OS-specific programs.
* Finish conversion to genLocInfo.
* validate MANTAGFMT in genLocInfo.
* Documentation update from Dave Mills.
(4.2.7p185) 2011/06/21 Released by Harlan Stenn <stenn@ntp.org>
* ntp_locs.m4: handle the case where . is not in the PATH.
* More genLocInfo cleanup.
(4.2.7p184) 2011/06/20 Released by Harlan Stenn <stenn@ntp.org>
* Added ntp_locs.m4.
* genLocInfo improvements.
* Add the man page tag "flavor" to the loc.* files.
* Add/distribute genLocInfo.
(4.2.7p183) 2011/06/19 Released by Harlan Stenn <stenn@ntp.org>
* Update the autogen include list for scripts/Makefile.am.
* Added loc.freebsd (and distribute it).
* Added loc.legacy (and distribute it).
(4.2.7p182) 2011/06/15 Released by Harlan Stenn <stenn@ntp.org>
* [Bug 1304] Update sntp.html to reflect new implementation.
* Update .point-changed-filelist .
* ntpdc documentation fixes.
* Update ntp-wait autogen docs.
* Update the ntpd autogen docs.
* Update the ntpsnmpd autogen docs.
* Use autogen to produce ntp-keygen docs.
* Add "license name" to ntp.lic for autogen-5.11.10.
* Prepare for ntp.keys.5.
(4.2.7p181) 2011/06/07 Released by Harlan Stenn <stenn@ntp.org>
* [Bug 1938] addr_eqprefix() doesn't clear enough storage.
(4.2.7p180) 2011/06/06 Released by Harlan Stenn <stenn@ntp.org>
* Upgrade to libevent-2.0.12.
* More sntp.1 cleanups.
* Produce ntpq.1 with the new autogen macros.
* Remove the deprecated "detail" stanza from ntpdc-opts.def.
(4.2.7p179) 2011/06/03 Released by Harlan Stenn <stenn@ntp.org>
* Update cmd-doc.tlib to autogen-5.11.10pre5.
* Upgrade local autoopts templates to 5.11.10pre5.
(4.2.7p178) 2011/06/02 Released by Harlan Stenn <stenn@ntp.org>
* Update the std_def_list to include the ntp.lic file.
* Distribute the ntp.lic file.
* Add http://ntp.org/license to the ntp.lic file.
(4.2.7p177) 2011/06/01 Released by Harlan Stenn <stenn@ntp.org>
* Use the latest autogen's new copyright template code.
* Clean up the ntp.lic file.
(4.2.7p176) 2011/05/31 Released by Harlan Stenn <stenn@ntp.org>
* sntp documentation cleanup.
* autogen documentation template cleanup.
(4.2.7p175) 2011/05/30 Released by Harlan Stenn <stenn@ntp.org>
* [Bug 1936] Correctly set IPV6_MULTICAST_LOOP.
* cmd-doc.tlib cleanup from Bruce Korb.
* sntp documentation cleanup.
(4.2.7p174) 2011/05/28 Released by Harlan Stenn <stenn@ntp.org>
* ntpdc documentation cleanup.
* sntp documentation cleanup.
* Don't build libevent with openssl support.  Right now, libevent
  doesn't use pkg-config to find openssl's installation location.
(4.2.7p173) 2011/05/25 Released by Harlan Stenn <stenn@ntp.org>
* Typo in emalloc.c hides file and line number from emalloc() error msg.
* parsesolaris.c compile fails on SPARC Solaris with conflicting printf.
* ntp_util.c compile fails on AIX and OSF with conflicting statsdir.
(4.2.7p172) 2011/05/24 Released by Harlan Stenn <stenn@ntp.org>
* Remove hardcoded 1/960 s. fudge for <CR> transmission time at 9600 8n1
  from WWVB/Spectracom driver introduced in 4.2.7p169.
(4.2.7p171) 2011/05/23 Released by Harlan Stenn <stenn@ntp.org>
* Eliminate warnings about shadowing global "basename" on Linux.
* Use filegen_config() consistently when changing filegen options.
* mprintf() should go to stdout, not stderr.  DPRINTF() uses mprintf().
* Repair a few simulator problems (more remain).
* Documentation updates from Dave Mills.
(4.2.7p170) 2011/05/19 Released by Harlan Stenn <stenn@ntp.org>
* [Bug 1932] libevent/util_internal.h builtin_expect compile error with
  gcc 2.95.
* Use 64-bit scalars in LFPTOD() and DTOLFP() on more platforms by
  conditionalizing on HAVE_U_INT64 rather than UINT64_MAX.
(4.2.7p169) 2011/05/18 Released by Harlan Stenn <stenn@ntp.org>
* [Bug 1933] WWVB/Spectracom driver timestamps LFs, not CRs.
(4.2.7p168) 2011/05/16 Released by Harlan Stenn <stenn@ntp.org>
* Convert receive buffer queue from doubly-linked list to FIFO.
(4.2.7p167) 2011/05/14 Released by Harlan Stenn <stenn@ntp.org>
* [Bug 1927] io_closeclock() should purge pending recvbufs.
* [Bug 1931] cv always includes fudgetime1, never fudgetime2.
* Use acts_close() in acts_shutdown() to avoid leaving a stale lockfile
  if unpeered via runtime configuration while the modem is open.
* Correct acts_close() test of pp->io.fd to see if it is open.
* 4.2.7p164 documentation updates re: 'tos orphanwait' expanded scope.
(4.2.7p166) 2011/05/13 Released by Harlan Stenn <stenn@ntp.org>
* If we have local overrides for autogen template files, use them.
* Convert more of the sntp-opt.def documentation from man to mdoc.
(4.2.7p165) 2011/05/11 Released by Harlan Stenn <stenn@ntp.org>
* Convert snmp docs to mdoc format, which requires autogen 5.11.9.
* from 4.2.6p4-RC1: Require autogen 5.11.9.
(4.2.7p164) 2011/05/11 Released by Harlan Stenn <stenn@ntp.org>
* [Bug 988] Local clock eats up -g option, so ntpd stops with large
  initial time offset.
* [Bug 1921] LOCAL, ACTS drivers with "prefer" excluded from initial
  candidate list.
* [Bug 1922] "tos orphanwait" applied incorrectly at startup.
* [Bug 1923] orphan parent favored over LOCAL, ACTS drivers.
* [Bug 1924] Billboard tally codes sometimes do not match operation,
  variables.
* Change "pool DNS" messages from msyslog to debug trace output.
* Remove unused FLAG_SYSPEER from peer->status.
* Respect "tos orphanwait" at startup.  Previously there was an
  unconditional 300 s. startup orphanwait, though other values were
  respected for subsequent orphan wait periods after no_sys_peer events.
* Apply "tos orphanwait" (def. 300 seconds) to LOCAL and ACTS reference
  clock drivers, in addition to orphan parent operation.  LOCAL and ACTS
  are not selectable during the orphanwait delay at startup and after
  each no_sys_peer event.  This prevents a particular form of clock-
  hopping, such as using LOCAL briefly at startup before remote peers
  are selectable.  This fixes the issue reported in [Bug 988].
* Documentation updates from Dave Mills.
(4.2.7p163) 2011/05/08 Released by Harlan Stenn <stenn@ntp.org>
* [Bug 1911] missing curly brace in libntp/ntp_rfc2553.c
(4.2.7p162) 2011/05/03 Released by Harlan Stenn <stenn@ntp.org>
* [Bug 1910] Support the Tristate Ltd. TS-GPSclock-01.
(4.2.7p161) 2011/05/02 Released by Harlan Stenn <stenn@ntp.org>
* [Bug 1904] 4.2.7p160 Windows build broken (POSIX_SHELL).
* [Bug 1906] 4.2.7p160 - libtool: compile: cannot determine name of
  library object in ./libevent
* Share a single sntp/libevent/build-aux directory between all three
  configure scripts.
* Add missing --enable-local-libevent help to top-level configure.
(4.2.7p160) 2011/05/01 Released by Harlan Stenn <stenn@ntp.org>
* from 4.2.6p4-RC1: Upgrade to libopts 35.0.10 from AutoGen 5.11.9pre8.
* [Bug 1901] Simulator does not set progname.
(4.2.7p159) 2011/04/28 Released by Harlan Stenn <stenn@ntp.org>
* Fix a couple of unused variable warnings.
* cleanup in timespecops.c / timevalops.c
(4.2.7p158) 2011/04/24 Released by Harlan Stenn <stenn@ntp.org>
* Update libevent --disable-libevent-regress handling to work when
  building libevent using mingw.
(4.2.7p157) 2011/04/21 Released by Harlan Stenn <stenn@ntp.org>
* [Bug 1890] 4.2.7p156 segfault in duplicate freeaddrinfo().
(4.2.7p156) 2011/04/19 Released by Harlan Stenn <stenn@ntp.org>
* [Bug 1851] freeaddrinfo() called after getaddrinfo() fails.
(4.2.7p155) 2011/04/18 Released by Harlan Stenn <stenn@ntp.org>
* Fix leak in refclock_datum.c start failure path.
(4.2.7p154) 2011/04/17 Released by Harlan Stenn <stenn@ntp.org>
* [Bug 1887] DNS fails on 4.2.7p153 using threads.
(4.2.7p153) 2011/04/16 Released by Harlan Stenn <stenn@ntp.org>
* A few more Coverity Scan cleanups.
(4.2.7p152) 2011/04/15 Released by Harlan Stenn <stenn@ntp.org>
* Update embedded libevent to current 2.1 git HEAD.
(4.2.7p151) 2011/04/14 Released by Harlan Stenn <stenn@ntp.org>
* Detect vsnprintf() support for "%m" and disable our "%m" expansion.
* Add --enable-c99-sprintf to configure args for -noopenssl variety of
  flock-build to avoid regressions in (v)snprintf() replacement.
* More msnprintf() unit tests.
* Coverity Scan error checking fixes.
* Log failure to fetch time from HOPF_P hardware.
* Check HOPF_S sscanf() conversion count before converted values.
(4.2.7p150) 2011/04/13 Released by Harlan Stenn <stenn@ntp.org>
* Remove never-used, incomplete ports/winnt/ntpd/refclock_trimbledc.[ch]
* On systems without C99-compliant (v)snprintf(), use C99-snprintf
  replacements (http://www.jhweiss.de/software/snprintf.html)
* Remove remaining sprintf() calls except refclock_ripencc.c (which is
  kept out of --enable-all-clocks as a result), upstream libs which use
  sprintf() only after careful buffer sizing.
(4.2.7p149) 2011/04/11 Released by Harlan Stenn <stenn@ntp.org>
* [Bug 1881] describe the {+,-,s} characters in configure --help output.
(4.2.7p148) 2011/04/09 Released by Harlan Stenn <stenn@ntp.org>
* Use _mkgmtime() as timegm() in the Windows port, rather than
  libntp/mktime.c's timegm().  Fixed [Bug 1875] on Windows using the old
  asn2ntp() code from before 4.2.7p147.
* ntp_crypto.c string buffer safety.
* Remove use of MAXFILENAME in mode 7 (ntpdc) on-wire structs.
* Change ntpd MAXFILENAME from 128 to 256 to match ntp-keygen.
* Buffer safety and sign extension fixes (thanks Coverity Scan).
(4.2.7p147) 2011/04/07 Released by Harlan Stenn <stenn@ntp.org>
* [Bug 1875] 'asn2ntp()' rewritten with 'caltontp()'; 'timegm()'
  substitute likely to crash with 64bit time_t.
(4.2.7p146) 2011/04/05 Released by Harlan Stenn <stenn@ntp.org>
* String buffer safety cleanup, converting to strlcpy() and strlcat().
* Use utmpname() before pututline() so repeated steps do not
  accidentally record into wtmp where utmp was intended.
* Use setutent() before each pututline() including first.
(4.2.7p145) 2011/04/04 Released by Harlan Stenn <stenn@ntp.org>
* [Bug 1840] ntp_lists.h FIFO macros buggy.
(4.2.7p144) 2011/04/03 Released by Harlan Stenn <stenn@ntp.org>
* [Bug 1874] ntpq -c "rv 0 sys_var_list" empty.
(4.2.7p143) 2011/03/31 Released by Harlan Stenn <stenn@ntp.org>
* [Bug 1732] ntpd ties up CPU on disconnected USB refclock.
* [Bug 1861] tickadj build failure using uClibc.
* [Bug 1862] in6addr_any test in configure fooled by arm gcc 4.1.3 -O2.
* Remove kernel line discipline driver code for clk and chu, deprecate
  related LDISC_ flags, and remove associated ntpd code to decode the
  timestamps, remove clktest line discipline test program.
* Remove "signal_no_reset: signal 17 had flags 4000000" logging, as it
  indicates no problem and is interpreted as an error.  Previously some
  bits had been ignored one-by-one, but Linux SA_RESTORER definition is
  unavailable to user headers.
(4.2.7p142) 2011/03/21 Released by Harlan Stenn <stenn@ntp.org>
* [Bug 1844] ntpd 4.2.7p131 NetBSD, --gc-sections links bad executable.
* Fix "make distcheck" break in libevent/sample caused by typo.
(4.2.7p141) 2011/03/20 Released by Harlan Stenn <stenn@ntp.org>
* Add "ntpq -c iostats" similar to "ntpdc -c iostats".
* Compare entire timestamp to reject duplicates in refclock_pps().
(4.2.7p140) 2011/03/17 Released by Harlan Stenn <stenn@ntp.org>
* [Bug 1848] ntpd 4.2.7p139 --disable-thread-support does not compile.
* Add --disable-thread-support to one flock-build variation.
* One more lock-while-init in lib/isc/task.c to quiet lock analysis.
(4.2.7p139) 2011/03/16 Released by Harlan Stenn <stenn@ntp.org>
* [Bug 1848] make check ntpd --saveconfigquit clutters syslog.
(4.2.7p138) 2011/03/08 Released by Harlan Stenn <stenn@ntp.org>
* [Bug 1846] MacOSX: debug symbol not found by propdelay or tickadj.
(4.2.7p137) 2011/03/07 Released by Harlan Stenn <stenn@ntp.org>
* Use TRACE() instead of DPRINTF() for libntp and utilities, which
  use the "debug" variable regardless of #ifdef DEBUG.
* Declare debug in libntp instead of each program.  Expose extern
  declaration to utilities, libntp, and DEBUG ntpd.
* Lock under-construction task, taskmgr objects to satisfy Coverity's
  mostly-correct assumptions about which variables are protected by
  which locks.
(4.2.7p136) 2011/03/02 Released by Harlan Stenn <stenn@ntp.org>
* [Bug 1839] 4.2.7p135 still installs libevent ev*.h headers.
(4.2.7p135) 2011/03/02 Released by Harlan Stenn <stenn@ntp.org>
* libevent: When building on systems with CLOCK_MONOTONIC available,
  separate the internal timeline (possibly counting since system boot)
  from the gettimeofday() timeline in event_base cached timevals.  Adds
  new event_base_tv_cached() to retrieve cached callback round start
  time on the internal timeline, and changes
  event_based_gettimeofday_cached() to always return times using the
  namesake timeline.  This preserves the benefit of using the never-
  stepped monotonic clock for event timeouts while providing clients
  with times consistently using gettimeofday().
* Correct event_base_gettimeofday_cached() workaround code in
  sntp to work with corrected libevent.
* Remove sntp l_fp_output() test now that it uses prettydate().
* [Bug 1839] 4.2.7p131 installs libevent ev*.h headers.
* Ensure CONFIG_SHELL is not empty before relying on it for #! scripts.
(4.2.7p134) 2011/02/24 Released by Harlan Stenn <stenn@ntp.org>
* [Bug 1837] Build fails on Win7 due to regedit requiring privilege.
* Provide fallback definitions for GetAdaptersAddresses() for Windows
  build environments lacking iphlpapi.h.
* Rename file containing 1.xxxx ChangeSet revision from version to
  scm-rev to avoid invoking GNU make implicit rules attempting to
  compile version.c into version.  Problem was with sntp/version.o
  during make distcheck after fix for spurious sntp rebuilds.
* Add INC_ALIGNED_PTR() macro to align pointers like malloc().
(4.2.7p133) 2011/02/23 Released by Harlan Stenn <stenn@ntp.org>
* [Bug 1834] ntpdate 4.2.7p131 aborts with assertion failure.
* Move sntp last in top-level Makefile.am SUBDIRS so that the libevent
  tearoff (if required) and sntp are compiled after the rest.
* Use a single set of Automake options for each package in configure.ac
  AM_INIT, remove Makefile.am AUTOMAKE_OPTIONS= lines.
* Correct spurious sntp rebuilds triggered by a make misperception
  sntp/version was out-of-date relative to phony target FRC.version.
* Do not cache paths to perl, test, or pkg-config, searching the PATH
  at configure time is worth it to pick up tool updates.
(4.2.7p132) 2011/02/22 Released by Harlan Stenn <stenn@ntp.org>
* [Bug 1832] ntpdate doesn't allow timeout > 2s.
* [Bug 1833] The checking sem_timedwait() fails without -pthread.
* ElectricFence was suffering bitrot - remove it.  valgrind works well.
* Enable all relevant automake warnings.
* Correct Solaris 2.1x PTHREAD_ONCE_INIT extra braces test to avoid
  triggering warnings due to excess braces.
* Remove libevent-cfg from sntp/Makefile.am.
* Provide bug report and URL options to Autoconf.
* Avoid relying on remake rules for routine build/flock-build for
  libevent as for the top-level and sntp subproject.
(4.2.7p131) 2011/02/21 Released by Harlan Stenn <stenn@ntp.org>
* [Bug 1087] -v/--normalverbose conflicts with -v/--version in sntp.
* [Bug 1088] sntp should (only) report the time difference without -s/-a.
* older autoconf sometimes dislikes [].
* Move "can't write KoD file" warning from sntp shutdown to startup.
* refclock_acts.c cleanup from Dave Mills.
* Convert sntp to libevent event-driven socket programming.  Instead of
  blocking name resolution and querying one NTP server at a time,
  resolve server names and send NTP queries without blocking.  Add
  sntp command-line options to adjust timing and optionally wait for all
  servers to respond instead of exiting after the first.
* Import libevent 2.0.10-stable plus local patches as a tearoff, used
  only if the target system lacks an installed libevent 2.0.9 or later.
* Move blocking worker and resolver to libntp from ntpd.
* Use threads rather than forked child processes for blocking worker
  when possible.  Override with configure --disable-thread-support.
* Move init_logging(), change_logfile(), and setup_logfile() from ntpd
  to libntp, use them in sntp.
* Test --without-sntp in flock-build script's -no-refclocks variety.
* Avoid invoking config.status twice in a row in build script.
* Move more m4sh tests needed by libntp to shared .m4 files.
* Split up ntp_libntp.m4 into smaller, more specific subsets.
* Enable gcc -Wcast-align, fix many instances of warnings when casting
  a pointer to a more-strictly-aligned underlying type.
(4.2.7p130) 2011/02/12 Released by Harlan Stenn <stenn@ntp.org>
* [Bug 1811] Update the download location in WHERE-TO-START.
(4.2.7p129) 2011/02/09 Released by Harlan Stenn <stenn@ntp.org>
* Add missing "break;" to ntp_control.c ctl_putsys() for caliberrs, used
  by ntpq -c kerninfo introduced in 4.2.7p104.
* Fix leak in ntp_control.c read_mru_list().
(4.2.7p128) 2011/01/30 Released by Harlan Stenn <stenn@ntp.org>
* [Bug 1799] ntpq mrv crash.
* [Bug 1801] ntpq mreadvar requires prior association caching.
(4.2.7p127) 2011/01/28 Released by Harlan Stenn <stenn@ntp.org>
* [Bug 1797] Restore stale timestamp check from the RANGEGATE cleanup.
(4.2.7p126) 2011/01/27 Released by Harlan Stenn <stenn@ntp.org>
* Fix unexposed fencepost error in format_time_fraction().
* Add more unit tests for timeval_tostr() and timespec_tostr().
(4.2.7p125) 2011/01/26 Released by Harlan Stenn <stenn@ntp.org>
* [Bug 1794] ntpq -c rv missing clk_wander information.
* [Bug 1795] ntpq readvar does not display last variable.
(4.2.7p124) 2011/01/25 Released by Harlan Stenn <stenn@ntp.org>
* sntp/Makefile.am needs any passed-in CFLAGS.
(4.2.7p123) 2011/01/24 Released by Harlan Stenn <stenn@ntp.org>
* [Bug 1788] tvtots.c tables inaccurate
(4.2.7p122) 2011/01/22 Released by Harlan Stenn <stenn@ntp.org>
* ACTS refclock cleanup from Dave Mills.
* Avoid shadowing the "group" global variable.
(4.2.7p121) 2011/01/21 Released by Harlan Stenn <stenn@ntp.org>
* [Bug 1786] Remove extra semicolon from ntp_proto.c .
(4.2.7p120) 2011/01/20 Released by Harlan Stenn <stenn@ntp.org>
* Change new timeval and timespec to string routines to use snprintf()
  rather than hand-crafted conversion, avoid signed int overflow there.
* Add configure support for SIZEOF_LONG_LONG to enable portable use of
  snprintf() with time_t.
* Grow ntpd/work_thread.c arrays as needed.
* Add DEBUG_* variants of ntp_assert.h macros which compile away using
  ./configure --disable-debugging.
* Fix tvalops.cpp unit test failures for 32-bit builds.
* Return to a single autoreconf invocation in ./bootstrap script.
* Fix warnings seen on FreeBSD 9.
* crypto group changes from Dave Mills.
* Lose the RANGEGATE check in PPS, from Dave Mills.
* ACTS refclock cleanup from Dave Mills.
* Documentation updates from Dave Mills.
* NMEA driver documentation update from Juergen Perlinger.
(4.2.7p119) 2011/01/18 Released by Harlan Stenn <stenn@ntp.org>
* added timespecops.{c,h} and tievalops.{c.h} to libntp and include
  added tspecops.cpp to tests/libntp
* Correct msyslog.c build break on Solaris 2.9 from #ifdef/#if mixup.
(4.2.7p118) 2011/01/15 Released by Harlan Stenn <stenn@ntp.org>
* Simplify the built-sources stuff in sntp/ .
* Fix check for -lipv6 on HP-UX 11.
(4.2.7p117) 2011/01/13 Released by Harlan Stenn <stenn@ntp.org>
* Add configure --without-sntp option to disable building sntp and
  sntp/tests.  withsntp=no in the environment changes the default.
* Build infrastructure cleanup:
  Move m4 directory to sntp/m4.
  Share a single set of genver output between sntp and the top level.
  Share a single set of autogen included .defs in sntp/include.
  Share a single set of build-aux scripts (e.g. config.guess, missing).
  Add ntp_libntp.m4 and ntp_ipv6.m4 to reduce configure.ac duplication.
  Warn and exit build/flock-build if bootstrap needs to be run.
(4.2.7p116) 2011/01/10 Released by Harlan Stenn <stenn@ntp.org>
* refclock_nmea.c refactoring by Juergen Perlinger.
(4.2.7p115) 2011/01/09 Released by Harlan Stenn <stenn@ntp.org>
* [Bug 1780] Windows ntpd 4.2.7p114 crashes in ioctl().
* [Bug 1781] longlong undefined in sntp handle_pkt() on Debian amd64.
(4.2.7p114) 2011/01/08 Released by Harlan Stenn <stenn@ntp.org>
* Fix for openssl pkg-config detection eval failure.
* Add erealloc_zero(), refactor estrdup(), emalloc(), emalloc_zero() to
  separate tracking callsite file/line from using debug MS C runtime,
  and to reduce code duplication.
(4.2.7p113) 2011/01/07 Released by Harlan Stenn <stenn@ntp.org>
* [Bug 1776] sntp mishandles -t/--timeout and -a/--authentication.
* Default to silent make rules, override with make V=1 or ./configure
  --disable-silent-rules.
* Correct --with-openssl-incdir defaulting with pkg-config.
* Correct ./build on systems without gtest available.
* Begin moving some of the low-level socket stuff to libntp.
(4.2.7p112) 2011/01/06 Released by Harlan Stenn <stenn@ntp.org>
* [Bug 1773] openssl not detected during ./configure.
* [Bug 1774] Segfaults if cryptostats enabled and built without OpenSSL.
* Use make V=0 in build script to increase signal/noise ratio.
(4.2.7p111) 2011/01/05 Released by Harlan Stenn <stenn@ntp.org>
* [Bug 1772] refclock_open() return value check wrong for ACTS.
* Default --with-openssl-libdir and --with-openssl-incdir to the values
  from pkg-config, falling back on our usual search paths if pkg-config
  is not available or does not have openssl.pc on PKG_CONFIG_PATH.
* Change refclock_open() to return -1 on failure like open().
* Update all refclock_open() callers to check for fd <= 0 indicating
  failure, so they work with older and newer refclock_open() and can
  easily backport.
* Initialize refclockproc.rio.fd to -1, harmonize refclock shutdown
  entrypoints to avoid crashing, particularly if refclock_open() fails.
* Enable tickadj-like taming of wildly off-spec Windows clock using
  NTPD_TICKADJ_PPM env. var. specifying baseline slew.
(4.2.7p110) 2011/01/04 Released by Harlan Stenn <stenn@ntp.org>
* [Bug 1771] algorithmic error in 'clocktime()' fixed.
* Unit tests extended for hard-coded system time.
* make V=0 and configure --enable-silent-rules supported.
* setvar modemsetup = ATE0... overrides ACTS driver default.
* Preserve last timecode in ACTS driver (ntpq -ccv).
* Tolerate previous ATE1 state when sending ACTS setup.
* Enable raw tty line discipline in Windows port.
* Allow tty open/close/open to succeed on Windows port.
* Enable ACTS and CHU reference clock drivers on Windows.
(4.2.7p109) 2011/01/02 Released by Harlan Stenn <stenn@ntp.org>
* Remove nearly all strcpy() and most strcat() from NTP distribution.
  One major pocket remains in ntp_crypto.c.  libopts & libisc also have
  (safe) uses of strcpy() and strcat() remaining.
* Documentation updates from Dave Mills.
(4.2.7p108) 2011/01/01 Released by Harlan Stenn <stenn@ntp.org>
* [Bug 1764] Move Palisade modem control logic to configure.ac.
* [Bug 1768] TIOCFLUSH undefined in linux for refclock_acts.
* Autokey multiple identity group improvements from Dave Mills.
* from 4.2.6p3: Update the copyright year.
(4.2.7p107) 2010/12/31 Released by Harlan Stenn <stenn@ntp.org>
* [Bug 1764] Palisade driver doesn't build on Linux.
* [Bug 1766] Oncore clock has offset/high jitter at startup.
* Move ntp_control.h variable IDs to ntp_control.c, remove their use by
  ntpq.  They are implementation details private to ntpd.  [Bug 597] was
  caused by ntpq's reliance on these IDs it need not know about.
* refclock_acts.c updates from Dave Mills.
(4.2.7p106) 2010/12/30 Released by Harlan Stenn <stenn@ntp.org>
* from 4.2.6p3: Update genCommitLog for the bk-5 release.
(4.2.7p105) 2010/12/29 Released by Harlan Stenn <stenn@ntp.org>
(4.2.7p104) 2010/12/28 Released by Harlan Stenn <stenn@ntp.org>
* from 4.2.6p3: Create and use scripts/check--help when generating
  .texi files.
* from 4.2.6p3: Update bk triggers for the bk-5 release.
* Support for multiple Autokey identity groups from Dave Mills.
* Documentation updates from Dave Mills.
* Add ntpq kerninfo, authinfo, and sysinfo commands similar to ntpdc's.
(4.2.7p103) 2010/12/24 Released by Harlan Stenn <stenn@ntp.org>
* Add ntpq pstats command similar to ntpdc's.
* Remove ntpq pstatus command, rv/readvar does the same and more.
* Documentation updates from Dave Mills.
(4.2.7p102) 2010/12/23 Released by Harlan Stenn <stenn@ntp.org>
* Allow ntpq &1 associd use without preceding association-fetching.
* Documentation updates from Dave Mills.
(4.2.7p101) 2010/12/22 Released by Harlan Stenn <stenn@ntp.org>
* from 4.2.6p3-RC12: Upgrade to libopts 34.0.9 from AutoGen 5.11.6pre7.
* from 4.2.6p3-RC12: Relax minimum Automake version to 1.10 with updated
  libopts.m4.
(4.2.7p100) 2010/12/21 Released by Harlan Stenn <stenn@ntp.org>
* [Bug 1743] from 4.2.6p3-RC12: Display timezone offset when showing
  time for sntp in the local timezone (documentation updates).
(4.2.7p99) 2010/12/21 Released by Harlan Stenn <stenn@ntp.org>
* Add unit tests for msnprintf().
(4.2.7p98) 2010/12/20 Released by Harlan Stenn <stenn@ntp.org>
* [Bug 1761] clockstuff/clktest-opts.h omitted from tarball.
* [Bug 1762] from 4.2.6p3-RC12: manycastclient responses interfere.
* Documentation updates from Dave Mills.
(4.2.7p97) 2010/12/19 Released by Harlan Stenn <stenn@ntp.org>
* [Bug 1458] from 4.2.6p3-RC12: Can not compile NTP on FreeBSD 4.7.
* [Bug 1760] from 4.2.6p3-RC12: ntpd Windows interpolation cannot be
  disabled.
* from 4.2.6p3-RC12: Upgrade to libopts 34.0.9 from AutoGen 5.11.6pre5.
* Documentation updates from Dave Mills.
(4.2.7p96) 2010/12/18 Released by Harlan Stenn <stenn@ntp.org>
* [Bug 1758] from 4.2.6p3-RC12: setsockopt IPV6_MULTICAST_IF with wrong
  ifindex.
* Documentation updates from Dave Mills.
(4.2.7p95) 2010/12/17 Released by Harlan Stenn <stenn@ntp.org>
* [Bug 1753] 4.2.7p94 faults on startup in newpeer(), strdup(NULL).
* [Bug 1754] from 4.2.6p3-RC12: --version output should be more verbose.
* [Bug 1757] from 4.2.6p3-RC12: oncore snprintf("%m") doesn't expand %m.
* from 4.2.6p3-RC12: Suppress ntp-keygen OpenSSL version display for
  --help, --version, display both build and runtime OpenSSL versions
  when they differ.
* from 4.2.6p3-RC12: Upgrade to libopts 33.5.8 from AutoGen 5.11.6pre3.
* Documentation updates from Dave Mills.
(4.2.7p94) 2010/12/15 Released by Harlan Stenn <stenn@ntp.org>
* [Bug 1751] from 4.2.6p3-RC12: Support for Atari FreeMiNT OS.
* Documentation updates from Dave Mills.
(4.2.7p93) 2010/12/13 Released by Harlan Stenn <stenn@ntp.org>
* [Bug 1510] from 4.2.6p3-RC12: Add modes 20/21 for driver 8 to support
  RAWDCF @ 75 baud.
* [Bug 1741] from 4.2.6p3-RC12: Enable multicast reception on each
  address (Windows).
* from 4.2.6p3-RC12: Other manycastclient repairs:
  Separate handling of scope ID embedded in many in6_addr from ifindex
  used for IPv6 multicasting ioctls.
  Add INT_PRIVACY endpt bit flag for IPv6 RFC 4941 privacy addresses.
  Enable outbound multicast from only one address per interface in the
  same subnet, and in that case prefer embedded MAC address modified
  EUI-64 IPv6 addresses first, then static, and last RFC 4941 privacy
  addresses.
  Use setsockopt(IP[V6]_MULTICAST_IF) before each send to multicast to
  select the local source address, using the correct socket is not
  enough.
* "server ... ident <groupname>" changes from Dave Mills.
* Documentation updates from Dave Mills.
(4.2.7p92) 2010/12/08 Released by Harlan Stenn <stenn@ntp.org>
* [Bug 1743] from 4.2.6p3-RC12: Display timezone offset when showing
  time for sntp in the local timezone.
(4.2.7p91) 2010/12/07 Released by Harlan Stenn <stenn@ntp.org>
* [Bug 1732] ntpd ties up CPU on disconnected USB device.
* [Bug 1742] form 4.2.6p3-RC12: Fix a typo in an error message in the
  "build" script.
(4.2.7p90) 2010/12/06 Released by Harlan Stenn <stenn@ntp.org>
* [Bug 1738] Windows ntpd has wrong net adapter name.
* [Bug 1740] ntpdc -c reslist packet count wrongly treated as signed.
(4.2.7p89) 2010/12/04 Released by Harlan Stenn <stenn@ntp.org>
* [Bug 1736] tos int, bool options broken in 4.2.7p66.
* from 4.2.6p3-RC12: Clean up the SNTP documentation.
(4.2.7p88) 2010/12/02 Released by Harlan Stenn <stenn@ntp.org>
* [Bug 1735] 'clocktime()' aborts ntpd on bogus input
(4.2.7p87) 2010/12/01 Released by Harlan Stenn <stenn@ntp.org>
* from 4.2.6p3-RC12: Clean up m4 quoting in configure.ac, *.m4 files,
  resolving intermittent AC_LANG_PROGRAM possibly undefined errors.
(4.2.7p86) 2010/11/29 Released by Harlan Stenn <stenn@ntp.org>
* Documentation updates from Dave Mills.
(4.2.7p85) 2010/11/24 Released by Harlan Stenn <stenn@ntp.org>
* Documentation updates from Dave Mills.
(4.2.7p84) 2010/11/22 Released by Harlan Stenn <stenn@ntp.org>
* [Bug 1618] Unreachable code in jjy_start().
* [Bug 1725] from 4.2.6p3-RC11: ntpd sends multicast from only one
  address.
* from 4.2.6p3-RC11: Upgrade libopts to 33.3.8.
* from 4.2.6p3-RC11: Bump minimum Automake version to 1.11, required for
  AM_COND_IF use in LIBOPTS_CHECK.
* An almost complete rebuild of the initial loopfilter configuration
  process, including the code that determines the interval between
  frequency file updates, from Dave Mills.
* Documentation updates from Dave Mills.
* Add ntp-keygen -l/--lifetime to control certificate expiry.
* JJY driver improvements for Tristate JJY01/02, including changes
  to its clockstats format.
* Add "nonvolatile" ntp.conf directive to control how often the
  driftfile is written.
(4.2.7p83) 2010/11/17 Released by Harlan Stenn <stenn@ntp.org>
* [Bug 1727] ntp-keygen PLEN, ILEN undeclared --without-crypto.
* Remove top-level libopts, use sntp/libopts.
* from 4.2.6p3-RC11: Remove log_msg() and debug_msg() from sntp in favor
  of msyslog().
* Documentation updates from Dave Mills.
(4.2.7p82) 2010/11/16 Released by Harlan Stenn <stenn@ntp.org>
* [Bug 1728] from 4.2.6p3-RC11: In ntp_openssl.m4, don't add
  -I/usr/include or -L/usr/lib to CPPFLAGS or LDFLAGS.
(4.2.7p81) 2010/11/14 Released by Harlan Stenn <stenn@ntp.org>
* [Bug 1681] from 4.2.6p3-RC10: More sntp logging cleanup.
* [Bug 1683] from 4.2.6p3-RC10: Non-localhost on loopback exempted from
  nic rules.
* [Bug 1719] Cleanup for ntp-keygen and fix -V crash, from Dave Mills.
(4.2.7p80) 2010/11/10 Released by Harlan Stenn <stenn@ntp.org>
* [Bug 1574] from 4.2.6p3-RC9: sntp doesn't set tv_usec correctly.
* [Bug 1681] from 4.2.6p3-RC9: sntp logging cleanup.
* [Bug 1683] from 4.2.6p3-RC9: Interface binding does not seem to work
  as intended.
* [Bug 1708] make check fails with googletest 1.4.0.
* [Bug 1709] from 4.2.6p3-RC9: ntpdate ignores replies with equal
  receive and transmit timestamps.
* [Bug 1715] sntp utilitiesTest.IPv6Address failed.
* [Bug 1718] Improve gtest checks in configure.ac.
(4.2.7p79) 2010/11/07 Released by Harlan Stenn <stenn@ntp.org>
* Correct frequency estimate with no drift file, from David Mills.
(4.2.7p78) 2010/11/04 Released by Harlan Stenn <stenn@ntp.org>
* [Bug 1697] filegen implementation should be improved.
* Refactor calendar functions in terms of new common code.
* Documentation updates from Dave Mills.
(4.2.7p77) 2010/11/03 Released by Harlan Stenn <stenn@ntp.org>
* [Bug 1692] packageinfo.sh needs to be "sourced" using ./ .
* [Bug 1695] ntpdate takes longer than necessary.
(4.2.7p76) 2010/11/02 Released by Harlan Stenn <stenn@ntp.org>
* [Bug 1690] Unit tests fails to build on some systems.
* [Bug 1691] Use first NMEA sentence each second.
* Put the sntp tests under sntp/ .
* ... and only build/run them if we have gtest.
* Documentation updates from Dave Mills.
(4.2.7p75) 2010/10/30 Released by Harlan Stenn <stenn@ntp.org>
* Documentation updates from Dave Mills.
* Include Linus Karlsson's GSoC 2010 testing code.
(4.2.7p74) 2010/10/29 Released by Harlan Stenn <stenn@ntp.org>
* [Bug 1685] from 4.2.6p3-RC8: NMEA driver mode byte confusion.
* from 4.2.6p3-RC8: First cut at using scripts/checkChangeLog.
* Documentation updates from Dave Mills.
(4.2.7p73) 2010/10/27 Released by Harlan Stenn <stenn@ntp.org>
* [Bug 1680] Fix alignment of clock_select() arrays.
* refinements to new startup behavior from David Mills.
* For the bootstrap script, touch .html files last.
* Add 'make check' test case that would have caught [Bug 1678].
(4.2.7p72) 2010/10/26 Released by Harlan Stenn <stenn@ntp.org>
* [Bug 1679] Fix test for -lsocket.
* Clean up missing ;; entries in configure.ac.
(4.2.7p71) 2010/10/25 Released by Harlan Stenn <stenn@ntp.org>
* [Bug 1676] from 4.2.6p3-RC7: NMEA: $GPGLL did not work after fix
  for Bug 1571.
* [Bug 1678] "restrict source" treated as "restrict default".
* from 4.2.6p3-RC7: Added scripts/checkChangeLog.
(4.2.7p70) 2010/10/24 Released by Harlan Stenn <stenn@ntp.org>
* [Bug 1571] from 4.2.6p3-RC6: NMEA does not relate data to PPS edge.
* [Bug 1572] from 4.2.p63-RC6: NMEA time adjustment for GPZDG buggy.
* [Bug 1675] from 4.2.6p3-RC6: Prohibit includefile remote config.
* Enable generating ntpd/ntp_keyword.h after keyword-gen.c changes on
  Windows as well as POSIX platforms.
* Fix from Dave Mills for a rare singularity in clock_combine().
(4.2.7p69) 2010/10/23 Released by Harlan Stenn <stenn@ntp.org>
* [Bug 1671] Automatic delay calibration is sometimes inaccurate.
(4.2.7p68) 2010/10/22 Released by Harlan Stenn <stenn@ntp.org>
* [Bug 1669] from 4.2.6p3-RC5: NTP fails to compile on IBM AIX 5.3.
* [Bug 1670] Fix peer->bias and broadcastdelay.
* Documentation updates from Dave Mills.
* Documentation EOL cleanup.
(4.2.7p67) 2010/10/21 Released by Harlan Stenn <stenn@ntp.org>
* [Bug 1649] from 4.2.6p3-RC5: Require NMEA checksum if $GPRMC or
  previously seen.
(4.2.7p66) 2010/10/19 Released by Harlan Stenn <stenn@ntp.org>
* [Bug 1277] Provide and use O(1) FIFOs, esp. in the config tree code.
* Remove unused 'bias' configuration keyword.
(4.2.7p65) 2010/10/16 Released by Harlan Stenn <stenn@ntp.org>
* [Bug 1584] from 4.2.6p3-RC4: wrong SNMP type for precision,
  resolution.
* Remove 'calldelay' and 'sign' remnants from parser, ntp_config.c.
(4.2.7p64) 2010/10/15 Released by Harlan Stenn <stenn@ntp.org>
* [Bug 1584] from 4.2.6p3-RC3: ntpsnmpd OID must be mib-2.197.
* [Bug 1659] from 4.2.6p3-RC4: Need CLOCK_TRUETIME not CLOCK_TRUE.
* [Bug 1663] ntpdsim should not open net sockets.
* [Bug 1665] from 4.2.6p3-RC4: is_anycast() u_int32_t should be u_int32.
* from 4.2.6p3: ntpsnmpd, libntpq warning cleanup.
* Remove 'calldelay' and 'sign' keywords (Dave Mills).
* Documentation updates from Dave Mills.
(4.2.7p63) 2010/10/13 Released by Harlan Stenn <stenn@ntp.org>
* [Bug 1080] from 4.2.6p3-RC3: ntpd on ipv6 routers very chatty.
* Documentation nit cleanup.
* Documentation updates from Dave Mills.
(4.2.7p62) 2010/10/12 Released by Harlan Stenn <stenn@ntp.org>
* [Bug 750] from 4.2.6p3-RC3: Non-existing device causes coredump with
  RIPE-NCC driver.
* [Bug 1567] from 4.2.6p3-RC3: Support Arbiter 1093C Satellite Clock on
  Windows.
* [Bug 1581] from 4.2.6p3-RC3: printf format string mismatch leftover.
* [Bug 1659] from 4.2.6p3-RC3: Support Truetime Satellite Clocks on
  Windows.
* [Bug 1660] from 4.2.6p3-RC3: On some systems, test is in /usr/bin, not
  /bin.
* [Bug 1661] from 4.2.6p3-RC3: Re-indent refclock_ripencc.c.
* Lose peer_count from ntp_peer.c and ntp_proto.c (Dave Mills).
* Documentation updates from Dave Mills.
(4.2.7p61) 2010/10/06 Released by Harlan Stenn <stenn@ntp.org>
* Documentation and code cleanup from Dave Mills. No more NTP_MAXASSOC.
(4.2.7p60) 2010/10/04 Released by Harlan Stenn <stenn@ntp.org>
* Documentation updates from Dave Mills.
(4.2.7p59) 2010/10/02 Released by Harlan Stenn <stenn@ntp.org>
* Documentation updates from Dave Mills.
* Variable name cleanup from Dave Mills.
* [Bug 1657] darwin needs res_9_init, not res_init.
(4.2.7p58) 2010/09/30 Released by Harlan Stenn <stenn@ntp.org>
* Clock select bugfix from Dave Mills.
* [Bug 1554] peer may stay selected as system peer after becoming
  unreachable.
* [Bug 1644] from 4.2.6p3-RC3: cvo.sh should use lsb_release to identify
  linux distros.
* [Bug 1646] ntpd crashes with relative path to logfile.
(4.2.7p57) 2010/09/27 Released by Harlan Stenn <stenn@ntp.org>
* Documentation updates from Dave Mills.
(4.2.7p56) 2010/09/25 Released by Harlan Stenn <stenn@ntp.org>
* Clock combining algorithm improvements from Dave Mills.
* Documentation updates from Dave Mills.
* [Bug 1642] ntpdsim can't find simulate block in config file.
* [Bug 1643] from 4.2.6p3-RC3: Range-check the decoding of the RIPE-NCC
  status codes.
(4.2.7p55) 2010/09/22 Released by Harlan Stenn <stenn@ntp.org>
* Documentation updates from Dave Mills.
* [Bug 1636] from 4.2.6p3-RC2: segfault after denied remote config.
(4.2.7p54) 2010/09/21 Released by Harlan Stenn <stenn@ntp.org>
* More Initial convergence improvements from Dave Mills.
* Documentation updates from Dave Mills.
* [Bug 1635] from 4.2.6p3-RC2: "filegen ... enable" is not default.
(4.2.7p53) 2010/09/20 Released by Harlan Stenn <stenn@ntp.org>
* Documentation updates from Dave Mills.
* More Initial convergence improvements from Dave Mills.
(4.2.7p52) 2010/09/19 Released by Harlan Stenn <stenn@ntp.org>
* Initial convergence improvements from Dave Mills.
(4.2.7p51) 2010/09/18 Released by Harlan Stenn <stenn@ntp.org>
* [Bug 1344] from 4.2.6p3-RC1: ntpd on Windows exits without logging
  cause.
* [Bug 1629] 4.2.7p50 configure.ac changes invalidate config.cache.
* [Bug 1630] 4.2.7p50 cannot bootstrap on Autoconf 2.61.
(4.2.7p50) 2010/09/16 Released by Harlan Stenn <stenn@ntp.org>
* Cleanup NTP_LIB_M.
* [Bug 1628] Clean up -lxnet/-lsocket usage for (open)solaris.
(4.2.7p49) 2010/09/13 Released by Harlan Stenn <stenn@ntp.org>
* Documentation updates from Dave Mills.
(4.2.7p48) 2010/09/12 Released by Harlan Stenn <stenn@ntp.org>
* Documentation updates from Dave Mills.
(4.2.7p47) 2010/09/11 Released by Harlan Stenn <stenn@ntp.org>
* Documentation updates from Dave Mills.
* [Bug 1588] finish configure --disable-autokey implementation.
* [Bug 1616] refclock_acts.c: if (pp->leap == 2) is always false.
* [Bug 1620] [Backward Incompatible] "discard minimum" value should be in
  seconds, not log2 seconds.
(4.2.7p46) 2010/09/10 Released by Harlan Stenn <stenn@ntp.org>
* Use AC_SEARCH_LIBS instead of AC_CHECK_LIB for NTP_LIB_M.
(4.2.7p45) 2010/09/05 Released by Harlan Stenn <stenn@ntp.org>
* [Bug 1578] Consistently use -lm when needed.
(4.2.7p44) 2010/08/27 Released by Harlan Stenn <stenn@ntp.org>
* [Bug 1573] from 4.2.6p3-beta1: Miscalculation of offset in sntp.
(4.2.7p43) 2010/08/26 Released by Harlan Stenn <stenn@ntp.org>
* [Bug 1602] Refactor some of the sntp/ directory to facililtate testing.
(4.2.7p42) 2010/08/18 Released by Harlan Stenn <stenn@ntp.org>
* [Bug 1593] ntpd abort in free() with logconfig syntax error.
* [Bug 1595] from 4.2.6p3-beta1: empty last line in key file causes
  duplicate key to be added
* [Bug 1597] from 4.2.6p3-beta1: packet processing ignores RATE KoD packets,
  Because of a bug in string comparison.
(4.2.7p41) 2010/07/28 Released by Harlan Stenn <stenn@ntp.org>
* [Bug 1581] from 4.2.6p3-beta1: ntp_intres.c size_t printf format
  string mismatch.
* [Bug 1586] ntpd 4.2.7p40 doesn't write to syslog after fork on QNX.
* Avoid race with parallel builds using same source directory in
  scripts/genver by using build directory for temporary files.
* orphanwait documentation updates.
(4.2.7p40) 2010/07/12 Released by Harlan Stenn <stenn@ntp.org>
* [Bug 1395] ease ntpdate elimination with ntpd -w/--wait-sync
* [Bug 1396] allow servers on ntpd command line like ntpdate
(4.2.7p39) 2010/07/09 Released by Harlan Stenn <stenn@ntp.org>
* Fix typo in driver28.html.
* [Bug 1581] from 4.2.6p2: size_t printf format string mismatches, IRIG
  string buffers undersized.  Mostly backported from earlier ntp-dev
  fixes by Juergen Perlinger.
(4.2.7p38) 2010/06/20 Released by Harlan Stenn <stenn@ntp.org>
* [Bug 1570] backported to 4.2.6p2-RC7.
* [Bug 1575] from 4.2.6p2-RC7: use 'snprintf' with LIB_BUFLENGTH in
  inttoa.c, tvtoa.c and utvtoa.c
* [Bug 1576] backported to 4.2.6p2-RC7.
* Typo fix in a comment in ntp_proto.c.
(4.2.7p37) 2010/06/19 Released by Harlan Stenn <stenn@ntp.org>
* [Bug 1576] sys/sysctl.h depends on sys/param.h on OpenBSD.
(4.2.7p36) 2010/06/15 Released by Harlan Stenn <stenn@ntp.org>
* [Bug 1560] Initial support for orphanwait, from Dave Mills.
* clock_filter()/reachability fixes from Dave Mills.
(4.2.7p35) 2010/06/12 Released by Harlan Stenn <stenn@ntp.org>
* Rewrite of multiprecision macros in 'ntp_fp.h' from J. Perlinger
  <perlinger@ntp.org>
* [Bug 715] from 4.2.6p2-RC6: libisc Linux IPv6 interface iteration
  drops multicast flags.
(4.2.7p34) 2010/06/05 Released by Harlan Stenn <stenn@ntp.org>
* [Bug 1570] serial clock drivers get outdated input from kernel tty
  line buffer after startup
(4.2.7p33) 2010/06/04 Released by Harlan Stenn <stenn@ntp.org>
* [Bug 1561] from 4.2.6p2-RC5: ntpq, ntpdc "passwd" prompts for MD5
  password w/SHA1.
* [Bug 1565] from 4.2.6p2-RC5: sntp/crypto.c compile fails on MacOS over
  vsnprintf().
* from 4.2.6p2-RC5: Windows port: do not exit in
  ntp_timestamp_from_counter() without first logging the reason.
(4.2.7p32) 2010/05/19 Released by Harlan Stenn <stenn@ntp.org>
* Copyright file cleanup from Dave Mills.
* [Bug 1555] from 4.2.6p2-RC4: sntp illegal C (mixed code and
  declarations).
* [Bug 1558] pool prototype associations have 0.0.0.0 for remote addr.
* configure.ac: add --disable-autokey, #define AUTOKEY to enable future
  support for building without Autokey, but with OpenSSL for its digest
  algorithms (hash functions).  Code must be modified to use #ifdef
  AUTOKEY instead of #ifdef OPENSSL where appropriate to complete this.
* include/ntp_crypto.h: make assumption AUTOKEY implies OPENSSL explicit.
(4.2.7p31) 2010/05/11 Released by Harlan Stenn <stenn@ntp.org>
* [Bug 1325] from 4.2.6p2-RC3: unreachable code sntp recv_bcst_data().
* [Bug 1459] from 4.2.6p2-RC3: sntp MD5 authentication does not work
  with ntpd.
* [Bug 1552] from 4.2.6p2-RC3: update and complete broadcast and crypto
  features in sntp.
* [Bug 1553] from 4.2.6p2-RC3: sntp/configure.ac OpenSSL support.
* from 4.2.6p2-RC3: Escape unprintable characters in a refid in ntpq -p
  billboard.
* from 4.2.6p2-RC3: Simplify hash client code by providing OpenSSL
  EVP_*() API when built without OpenSSL.  (already in 4.2.7)
* from 4.2.6p2-RC3: Do not depend on ASCII in sntp.
(4.2.7p30) 2010/05/06 Released by Harlan Stenn <stenn@ntp.org>
* [Bug 1526] ntpd DNS pipe read EINTR with no network at startup.
* Update the ChangeLog entries when merging items from -stable.
(4.2.7p29) 2010/05/04 Released by Harlan Stenn <stenn@ntp.org>
* [Bug 1542] ntpd mrulist response may have incorrect last.older.
* [Bug 1543] ntpq mrulist must refresh nonce when retrying.
* [Bug 1544] ntpq mrulist sscanf timestamp format mismatch on 64-bit.
* Windows compiling hints/winnt.html update from G. Sunil Tej.
(4.2.7p28) 2010/05/03 Released by Harlan Stenn <stenn@ntp.org>
* [Bug 1512] from 4.2.6p2-RC3: ntpsnmpd should connect to net-snmpd
  via a unix-domain socket by default.
  Provide a command-line 'socket name' option.
* [Bug 1538] from 4.2.6p2-RC3: update refclock_nmea.c's call to
  getprotobyname().
* [Bug 1541] from 4.2.6p2-RC3: Fix wrong keyword for "maxclock".
(4.2.7p27) 2010/04/27 Released by Harlan Stenn <stenn@ntp.org>
(4.2.7p26) 2010/04/24 Released by Harlan Stenn <stenn@ntp.org>
* [Bug 1465] from 4.2.6p2-RC2: Make sure time from TS2100 is not
  invalid (backport from -dev).
* [Bug 1528] from 4.2.6p2-RC2: Fix EDITLINE_LIBS link order for ntpq
  and ntpdc.
* [Bug 1531] Require nonce with mrulist requests.
* [Bug 1532] Remove ntpd support for ntpdc's monlist in favor of ntpq's
  mrulist.
* [Bug 1534] from 4.2.6p2-RC2: conflicts with VC++ 2010 errno.h.
* [Bug 1535] from 4.2.6p2-RC2: "restrict -4 default" and "restrict
  -6 default" ignored.
(4.2.7p25) 2010/04/20 Released by Harlan Stenn <stenn@ntp.org>
* [Bug 1528] from 4.2.6p2-RC2: Remove --with-arlib from br-flock.
* [Bug 1503] [Bug 1504] [Bug 1518] [Bug 1522] from 4.2.6p2-RC2:
  all of which were fixed in 4.2.7 previously.
(4.2.7p24) 2010/04/13 Released by Harlan Stenn <stenn@ntp.org>
* [Bug 1390] Control PPS on the Oncore M12.
* [Bug 1518] Windows ntpd should lock to one processor more
  conservatively.
* [Bug 1520] '%u' formats for size_t gives warnings with 64-bit builds.
* [Bug 1522] Enable range syntax "trustedkey (301 ... 399)".
* Documentation updates for 4.2.7p22 changes and additions, updating
  ntpdc.html, ntpq.html, accopt.html, confopt.html, manyopt.html,
  miscopt.html, and miscopt.txt.
* accopt.html: non-ntpport doc changes from Dave Mills.
* Modify full MRU list preemption when full to match "discard monitor"
  documentation, by removing exception for count == 1.
(4.2.7p23) 2010/04/04 Released by Harlan Stenn <stenn@ntp.org>
* [Bug 1516] unpeer by IP address fails, DNS name works.
* [Bug 1517] ntpq and ntpdc should verify reverse DNS before use.
  ntpq and ntpdc now use the following format for showing purported
  DNS names from IP address "reverse" DNS lookups when the DNS name
  does not exist or does not include the original IP address among
  the results: "192.168.1.2 (fake.dns.local)".
(4.2.7p22) 2010/04/02 Released by Harlan Stenn <stenn@ntp.org>
* [Bug 1432] Don't set inheritable flag for linux capabilities.
* [Bug 1465] Make sure time from TS2100 is not invalid.
* [Bug 1483] AI_NUMERICSERV undefined in 4.2.7p20.
* [Bug 1497] fudge is broken by getnetnum() change.
* [Bug 1503] Auto-enabling of monitor for "restrict ... limited" wrong.
* [Bug 1504] ntpdate tickles ntpd "discard minimum 1" rate limit if
  "restrict ... limited" is used.
* ntpdate: stop querying source after KoD packet response, log it.
* ntpdate: rate limit each server to 2s between packets.
* From J. N. Perlinger: avoid pointer wraparound warnings in dolfptoa(),
  printf format mismatches with 64-bit size_t.
* Broadcast client (ephemeral) associations should be demobilized only
  if they are not heard from for 10 consecutive polls, regardless of
  surviving the clock selection.  Fix from David Mills.
* Add "ntpq -c ifstats" similar to "ntpdc -c ifstats".
* Add "ntpq -c sysstats" similar to "ntpdc -c sysstats".
* Add "ntpq -c monstats" to show monlist knobs and stats.
* Add "ntpq -c mrulist" similar to "ntpdc -c monlist" but not
  limited to 600 rows, and with filtering and sorting options:
  ntpq -c "mrulist mincount=2 laddr=192.168.1.2 sort=-avgint"
  ntpq -c "mrulist sort=addr"
  ntpq -c "mrulist mincount=2 sort=count"
  ntpq -c "mrulist sort=-lstint"
* Modify internal representation of MRU list to use l_fp fixed-point
  NTP timestamps instead of seconds since startup.  This increases the
  resolution and substantially improves accuracy of sorts involving
  timestamps, at the cost of flushing all MRU entries when the clock is
  stepped, to ensure the timestamps can be compared with the current
  get_systime() results.
* Add ntp.conf "mru" directive to configure MRU parameters, such as
  "mru mindepth 600 maxage 64 maxdepth 5000 maxmem 1024" or
  "mru initalloc 0 initmem 16 incalloc 99 incmem 4".  Several pairs are
  equivalent with one in units of MRU entries and its twin in units of
  kilobytes of memory, so the last one used in ntp.conf controls:
  maxdepth/maxmem, initalloc/initmem, incalloc/incmem.  With the above
  values, ntpd will preallocate 16kB worth of MRU entries, allocating
  4kB worth each time more are needed, with a hard limit of 1MB of MRU
  entries.  Until there are more than 600 entries none would be reused.
  Then only entries for addresses last seen 64 seconds or longer ago are
  reused.
* Limit "ntpdc -c monlist" response in ntpd to 600 entries, the previous
  overall limit on the MRU list depth which was driven by the monlist
  implementation limit of one request with a single multipacket
  response.
* New "pool" directive implementation modeled on manycastclient.
* Do not abort on non-ASCII characters in ntp.conf, ignore them.
* ntpq: increase response reassembly limit from 24 to 32 packets, add
  discussion in comment regarding results with even larger MAXFRAGS.
* ntpq: handle "passwd MYPASSWORD" (without prompting) as with ntpdc.
* ntpdc: do not examine argument to "passwd" if not supplied.
* configure: remove check for pointer type used with qsort(), we
  require ANSI C which mandates void *.
* Reset sys_kodsent to 0 in proto_clr_stats().
* Add sptoa()/sockporttoa() similar to stoa()/socktoa() adding :port.
* Use memcpy() instead of memmove() when buffers can not overlap.
* Remove sockaddr_storage from our sockaddr_u union of sockaddr,
  sockaddr_in, and sockaddr_in6, shaving about 100 bytes from its size
  and substantially decreasing MRU entry memory consumption.
* Extend ntpq readvar (alias rv) to allow fetching up to three named
  variables in one operation:  ntpq -c "rv 0 version offset frequency".
* ntpq: use srchost variable to show .POOL. prototype associations'
  hostname instead of address 0.0.0.0.
* "restrict source ..." configures override restrictions for time
  sources, allows tight default restrictions to be used with the pool
  directive (where server addresses are not known in advance).
* Ignore "preempt" modifier on manycastclient and pool prototype
  associations.  The resulting associations are preemptible, but the
  prototype must not be.
* Maintain and use linked list of associations (struct peer) in ntpd,
  avoiding walking 128 hash table entries to iterate over peers.
* Remove more workarounds unneeded since we require ISO C90 AKA ANSI C:
  - remove fallback implementations for memmove(), memset, strstr().
  - do not test for atexit() or memcpy().
* Collapse a bunch of code duplication in ntpd/ntp_restrict.c added with
  support for IPv6.
* Correct some corner case failures in automatically enabling the MRU
  list if any "restrict ... limited" is in effect, and in disabling MRU
  maintenance. (ntp_monitor.c, ntp_restrict.c)
* Reverse the internal sort order of the address restriction lists, but
  preserve the same behavior.  This allows removal of special-case code
  related to the default restrictions and more straightforward lookups
  of restrictions for a given address (now, stop on first match).
* Move ntp_restrict.c MRU doubly-linked list maintenance code into
  ntp_lists.h macros, allowing more duplicated source excision.
* Repair ntpdate.c to no longer test HAVE_TIMER_SETTIME.
* Do not reference peer_node/unpeer_node after freeing when built with
  --disable-saveconfig and using DNS.
(4.2.7p21) 2010/03/31 Released by Harlan Stenn <stenn@ntp.org>
* [Bug 2399] Reset sys_kodsent in proto_clr_stats().
* [Bug 1514] from 4.2.6p1-RC6: Typo in ntp_proto.c: fabs(foo < .4)
  should be fabs(foo) < .4.
* [Bug 1464] from 4.2.6p1-RC6: synchronization source wrong for
  refclocks ARCRON_MSF (27) and SHM (28).
* From 4.2.6p1-RC6: Correct Windows port's refclock_open() to
  return 0 on failure not -1.
* From 4.2.6p1-RC6: Correct CHU, dumbclock, and WWVB drivers to
  check for 0 returned from refclock_open() on failure.
* From 4.2.6p1-RC6: Correct "SIMUL=4 ./flock-build -1" to
  prioritize -1/--one.
* [Bug 1306] constant conditionals in audio_gain().
(4.2.7p20) 2010/02/13 Released by Harlan Stenn <stenn@ntp.org>
* [Bug 1483] hostname in ntp.conf "restrict" parameter rejected.
* Use all addresses for each restrict by hostname.
* Use async DNS to resolve trap directive hostnames.
(4.2.7p19) 2010/02/09 Released by Harlan Stenn <stenn@ntp.org>
* [Bug 1338] Update the association type codes in ntpq.html.
* [Bug 1478] from 4.2.6p1-RC5: linking fails: EVP_MD_pkey_type.
* [Bug 1479] from 4.2.6p1-RC5: not finding readline headers.
* [Bug 1484] from 4.2.6p1-RC5: ushort is not defined in QNX6.
(4.2.7p18) 2010/02/07 Released by Harlan Stenn <stenn@ntp.org>
* [Bug 1480] from 4.2.6p1-RC5: snprintf() cleanup caused
  unterminated refclock IDs.
* Stop using getaddrinfo() to convert numeric address strings to on-wire
  addresses in favor of is_ip_address() alone.
(4.2.7p17) 2010/02/05 Released by Harlan Stenn <stenn@ntp.org>
* [Bug 1477] from 4.2.6p1-RC5: First non-gmake make in clone
  w/VPATH can't make COPYRIGHT.
* Attempts to cure CID 108 CID 118 CID 119 TAINTED_SCALAR warnings.
* Broaden ylwrap workaround VPATH_HACK to all non-GNU make.
(4.2.7p16) 2010/02/04 Released by Harlan Stenn <stenn@ntp.org>
* [Bug 1474] from 4.2.6p1-RC4: ntp_keygen LCRYPTO after libntp.a.
* Include 4.2.6p1-RC4: Remove arlib.
(4.2.7p15) 2010/02/03 Released by Harlan Stenn <stenn@ntp.org>
* [Bug 1455] from 4.2.6p1: ntpd does not try /etc/ntp.audio.
* Include 4.2.6p1: Convert many sprintf() calls to snprintf(), also
  strcpy(), strcat().
* Include 4.2.6p1: Fix widely cut-n-pasted bug in refclock shutdown
  after failed start.
* Include 4.2.6p1: Remove some dead code checking for emalloc()
  returning NULL.
(4.2.7p14) 2010/02/02 Released by Harlan Stenn <stenn@ntp.org>
* [Bug 1338] ntpq displays incorrect association type codes.
* [Bug 1469] u_int32, int32 changes broke HP-UX 10.20 build.
* [Bug 1470] from 4.2.6p1: "make distdir" compiles keyword-gen.
* [Bug 1471] CID 120 CID 121 CID 122 is_ip_address() uninit family.
* [Bug 1472] CID 116 CID 117 minor warnings in new DNS code.
* [Bug 1473] from 4.2.6p1: "make distcheck" version.m4 error.
(4.2.7p13) 2010/01/31 Released by Harlan Stenn <stenn@ntp.org>
* [Bug 1467] from 4.2.6p1: Fix bogus rebuild of sntp/sntp.html.
(4.2.7p12) 2010/01/30 Released by Harlan Stenn <stenn@ntp.org>
* [Bug 1468] 'make install' broken for root on default NFS mount.
(4.2.7p11) 2010/01/28 Released by Harlan Stenn <stenn@ntp.org>
* [Bug 47] Debugging and logging do not work after a fork.
* [Bug 1010] getaddrinfo() could block and thus should not be called by
  the main thread/process.
* New async DNS resolver in ntpd allows nonblocking queries anytime,
  instead of only once at startup.
(4.2.7p10) 2010/01/24 Released by Harlan Stenn <stenn@ntp.org>
* [Bug 1140] from 4.2.6p1-RC5: Clean up debug.html, decode.html,
  and ntpq.html.
* Include 4.2.6p1-RC3: Use TZ=UTC instead of TZ= when calling date in
  scripts/mkver.in .
* [Bug 1448] from 4.2.6p1-RC3: Some macros not correctly conditionally
  or absolutely defined on Windows.
* [Bug 1449] from 4.2.6p1-RC3: ntpsim.h in ntp_config.c should be used
  conditionally.
* [Bug 1450] from 4.2.6p1-RC3: Option to exclude warnings not
  unconditionally defined on Windows.
(4.2.7p9) 2010/01/13 Released by Harlan Stenn <stenn@ntp.org>
(4.2.7p8) 2010/01/12 Released by Harlan Stenn <stenn@ntp.org>
* [Bug 702] ntpd service logic should use libopts to examine cmdline.
* [Bug 1451] from 4.2.6p1-RC3: sntp leaks KoD entry updating.
* [Bug 1453] from 4.2.6p1-RC3: Use $CC in config.cache filename.
(4.2.7p7) 2009/12/30 Released by Harlan Stenn <stenn@ntp.org>
* [Bug 620] ntpdc getresponse() esize != *rsize s/b size != *rsize.
* [Bug 1446] 4.2.7p6 requires autogen, missing ntpd.1, *.texi, *.menu.
(4.2.7p6) 2009/12/28 Released by Harlan Stenn <stenn@ntp.org>
* [Bug 1443] Remove unnecessary dependencies on ntp_io.h
* [Bug 1442] Move Windows functions into libntp files
* [Bug 1127] from 4.2.6p1-RC3: Check the return of X590_verify().
* [Bug 1439] from 4.2.6p1-RC3: .texi gen after binary is linked.
* [Bug 1440] from 4.2.6p1-RC3: Update configure.ac to support kfreebsd.
* [Bug 1445] from 4.2.6p1-RC3: IRIX does not have -lcap or support
  linux capabilities.
(4.2.7p5) 2009/12/25 Released by Harlan Stenn <stenn@ntp.org>
* Include 4.2.6p1-RC2
(4.2.7p4) 2009/12/24 Released by Harlan Stenn <stenn@ntp.org>
* [Bug 1429] ntpd -4 option does not reliably force IPv4 resolution.
* [Bug 1431] System headers must come before ntp headers in ntp_intres.c .
(4.2.7p3) 2009/12/22 Released by Harlan Stenn <stenn@ntp.org>
* [Bug 1426] scripts/VersionName needs . on the search path.
* [Bug 1427] quote missing in ./build - shows up on NetBSD.
* [Bug 1428] Use AC_HEADER_RESOLV to fix breaks from resolv.h
(4.2.7p2) 2009/12/20 Released by Harlan Stenn <stenn@ntp.org>
* [Bug 1419] ntpdate, ntpdc, sntp, ntpd ignore configure --bindir.
* [Bug 1421] add util/tg2, a clone of tg that works on Linux, NetBSD, and
  FreeBSD
(4.2.7p1) 2009/12/15 Released by Harlan Stenn <stenn@ntp.org>
* [Bug 1348] ntpd Windows port should wait for sendto() completion.
* [Bug 1413] test OpenSSL headers regarding -Wno-strict-prototypes.
* [Bug 1418] building ntpd/ntpdc/ntpq statically with ssl fails.
(4.2.7p0) 2009/12/13 Released by Harlan Stenn <stenn@ntp.org>
* [Bug 1412] m4/os_cflags.m4 caches results that depend on $CC.
* [Bug 1414] Enable "make distcheck" success with BSD make.
(4.2.7) 2009/12/09 Released by Harlan Stenn <stenn@ntp.org>
* [Bug 1407] configure.ac: recent GNU Make -v does not include "version".
---
(4.2.6p5) 2011/12/24 Released by Harlan Stenn <stenn@ntp.org>

No changes from 4.2.6p5-RC3.

---
(4.2.6p5-RC3) 2011/12/08 Released by Harlan Stenn <stenn@ntp.org>

* [Bug 2082] 3-char refid sent by ntpd 4.2.6p5-RC2 ends with extra dot.
* [Bug 2085] clock_update() sys_rootdisp calculation omits root delay.
* [Bug 2086] get_systime() should not offset by sys_residual.
* [Bug 2087] sys_jitter calculation overweights sys.peer jitter.
* Ensure NULL peer->dstadr is not accessed in orphan parent selection.

---
(4.2.6p5-RC2) 2011/11/30 Released by Harlan Stenn <stenn@ntp.org>

* [Bug 2050] Orphan mode stratum counting to infinity.
* [Bug 2059] optional billboard column "server" does not honor -n.
* [Bug 2066] ntpq lopeers ipv6 "local" column overrun.
* [Bug 2068] ntpd sends nonprintable stratum 16 refid to ntpq.
* [Bug 2069] broadcastclient, multicastclient spin up duplicate
  ephemeral associations without broadcastdelay.
* [Bug 2072] Orphan parent selection metric needs ntohl().
* Exclude not-yet-determined sys_refid from use in loopback TEST12
  (from David Mills).
* Never send KoD rate limiting response to MODE_SERVER response.

---
(4.2.6p5-RC1) 2011/10/18 Released by Harlan Stenn <stenn@ntp.org>

* [Bug 2034] Listening address configuration with prefix misapplied.

---
(4.2.6p4) 2011/09/22 Released by Harlan Stenn <stenn@ntp.org>

* [Bug 1984] ntp/libisc fails to compile on OS X 10.7 (Lion).
* [Bug 1985] "logconfig =allall" rejected.
* [Bug 2001] ntpdc timerstats reports overruns as handled.
* [Bug 2003] libntpq ntpq_read_assoc_peervars() broken.
* [Backward Incompatible] sntp: -l/--filelog -> -l/--logfile, to be
  consistent with ntpd.
* libopts/file.c fix from Bruce Korb (arg-type=file).

---
(4.2.6p4-RC2) 2011/08/04 Released by Harlan Stenn <stenn@ntp.org>

* [Bug 1608] Parse Refclock driver should honor trusttime.
* [Bug 1961] html2man update: distribute ntp-wait.html.
* [Bug 1970] UNLINK_EXPR_SLIST() causes crash if list is empty.
* [Bug 1972] checking for struct rtattr fails.
* [Bug 1975] libntp/mktime.c won't work with 64-bit time_t
* [Bug 1978] [Bug 1134] fix in 4.2.6p4-RC1 doesn't build on older Linux.
* Backport several fixes for Coverity warnings from ntp-dev.
* Backport if_nametoindex() check for hpux.

---
(4.2.6p4-RC1) 2011/07/10 Released by Harlan Stenn <stenn@ntp.org>

* [Bug 1134] ntpd fails binding to tentative IPv6 addresses.
* [Bug 1790] Update config.guess and config.sub to detect AIX6.
* [Bug 1961] html2man needs an update.
* Update the NEWS file.

---
(4.2.6p4-beta2) 2011/05/25 Released by Harlan Stenn <stenn@ntp.org>

* [Bug 1695] ntpdate takes longer than necessary.
* [Bug 1832] ntpdate doesn't allow timeout > 2s.
* [Bug 1933] WWVB/Spectracom driver timestamps LFs, not CRs.
* Backport utility routines from ntp-dev: mprintf(), emalloc_zero().

---
(4.2.6p4-beta1) 2011/05/16 Released by Harlan Stenn <stenn@ntp.org>

* [Bug 1554] peer may stay selected as system peer after becoming
  unreachable.
* [Bug 1921] LOCAL, ACTS drivers with "prefer" excluded from initial
  candidate list.
* [Bug 1923] orphan parent favored over LOCAL, ACTS drivers.
* [Bug 1924] Billboard tally codes sometimes do not match operation,
  variables.
* Enable tickadj-like taming of wildly off-spec Windows clock using
  NTPD_TICKADJ_PPM env. var. specifying baseline slew.
* Upgrade to AutoGen 5.11.9 (and require it).
* Upgrade to libopts 35.0.10 from AutoGen 5.11.9pre8.

---
(4.2.6p3) 2011/01/03 Released by Harlan Stenn <stenn@ntp.org>

* [Bug 1764] Palisade driver doesn't build on Linux
* Create and use scripts/check--help when generating .texi files.
* Update bk triggers for the bk-5 release.
* Update genCommitLog for the bk-5 release.
* Update the copyright year.

---
(4.2.6p3-RC12) 2010/12/25 Released by Harlan Stenn <stenn@ntp.org>

* [Bug 1458] Can not compile NTP on FreeBSD 4.7.
* [Bug 1510] Add modes 20/21 for driver 8 to support RAWDCF @ 75 baud.
* [Bug 1618] Unreachable code in jjy_start(). (backport from ntp-dev)
* [Bug 1719] ntp-keygen -V crash. (backport)
* [Bug 1740] ntpdc treats many counters as signed. (backport)
* [Bug 1741] Enable multicast reception on each address (Windows).
* [Bug 1742] Fix a typo in an error message in the "build" script.
* [Bug 1743] Display timezone offset when showing time for sntp in the
local timezone.
* [Bug 1751] Support for Atari FreeMiNT OS.
* [Bug 1754] --version output should be more verbose.
* [Bug 1757] oncore snprintf("%m") doesn't expand %m.
* [Bug 1758] setsockopt IPV6_MULTICAST_IF with wrong ifindex.
* [Bug 1760] ntpd Windows interpolation cannot be disabled.
* [Bug 1762] manycastclient solicitation responses interfere.
* Upgrade to libopts 34.0.9 from AutoGen 5.11.6pre7.
* Relax minimum Automake version to 1.10 with updated libopts.m4.
* Suppress ntp-keygen OpenSSL version display for --help, --version,
display both build and runtime OpenSSL versions when they differ.
* Clean up m4 quoting in configure.ac, *.m4 files, resolving
  intermittent AC_LANG_PROGRAM possibly undefined errors.
* Clean up the SNTP documentation.
* Other manycastclient repairs:
  Separate handling of scope ID embedded in many in6_addr from ifindex
  used for IPv6 multicasting ioctls.
  Add INT_PRIVACY endpt bit flag for IPv6 RFC 4941 privacy addresses.
  Enable outbound multicast from only one address per interface in the
  same subnet, and in that case prefer embedded MAC address modified
  EUI-64 IPv6 addresses first, then static, and last RFC 4941 privacy
  addresses.
  Use setsockopt(IP[V6]_MULTICAST_IF) before each send to multicast to
  select the local source address, using the correct socket is not
  enough.

---
(4.2.6p3-RC11) 2010/11/28 Released by Harlan Stenn <stenn@ntp.org>

* [Bug 1725] ntpd sends multicast from only one address.
* [Bug 1728] In ntp_openssl.m4, don't add -I/usr/include or -L/usr/lib
  to CPPFLAGS or LDFLAGS.
* [Bug 1733] IRIX doesn't have 'head' (affects scripts/checkChangeLog).
* Remove log_msg() and debug_msg() from sntp in favor of msyslog().
* Use a single copy of libopts/, in sntp/.
* Upgrade libopts to 33.3.8.
* Bump minimum Automake version to 1.11, required for AM_COND_IF
  use in LIBOPTS_CHECK.
* Improvements to the 'build' script.

---
(4.2.6p3-RC10) 2010/11/14 Released by Harlan Stenn <stenn@ntp.org>

* [Bug 1681] More sntp logging cleanup.
* [Bug 1683] Non-localhost on loopback exempted from nic rules.

---
(4.2.6p3-RC9) 2010/11/10 Released by Harlan Stenn <stenn@ntp.org>

* [Bug 1574] sntp:set_time doesn't set tv_usec correctly.
* [Bug 1681] sntp logging cleanup.
* [Bug 1683] Interface binding does not seem to work as intended.
* [Bug 1691] Use first NMEA sentence each second.
* [Bug 1692] packageinfo.sh needs to be "sourced" using ./ .
* [Bug 1709] ntpdate ignores replies with equal receive and transmit
  timestamps.
* Backport sntp from -dev

---
(4.2.6p3-RC8) 2010/10/29 Released by Harlan Stenn <stenn@ntp.org>

* [Bug 1685] NMEA driver mode byte confusion.
* First cut at using scripts/checkChangeLog.

---
(4.2.6p3-RC7) 2010/10/25 Released by Harlan Stenn <stenn@ntp.org>

* [Bug 1676] NMEA: $GPGLL did not work after fix for Bug 1571.
* Added scripts/checkChangeLog.

---
(4.2.6p3-RC6) 2010/10/24 Released by Harlan Stenn <stenn@ntp.org>

* [Bug 1571] NMEA does not relate data to PPS edge.
* [Bug 1572] NMEA time adjustment for GPZDG buggy.
* [Bug 1675] Prohibit includefile remote config.

---
(4.2.6p3-RC5) 2010/10/22 Released by Harlan Stenn <stenn@ntp.org>

* [Bug 1649] Require NMEA checksum if $GPRMC or previously seen.
* [Bug 1669] NTP 4.2.6p2 fails to compile on IBM AIX 5.3.

---
(4.2.6p3-RC4) 2010/10/16 Released by Harlan Stenn <stenn@ntp.org>

* [Bug 1584] wrong SNMP type for precision, resolution.
* [Bug 1659] Need CLOCK_TRUETIME not CLOCK_TRUE.
* [Bug 1665] is_anycast() u_int32_t should be u_int32.
* ntpsnmpd, libntpq warning cleanup.

---
(4.2.6p3-RC3) 2010/10/14 Released by Harlan Stenn <stenn@ntp.org>

* [Bug 750] Non-existing device causes coredump with RIPE-NCC driver.
* [Bug 1080] ntpd on ipv6 routers very chatty.
* [Bug 1567] Support Arbiter 1093C Satellite Clock on Windows.
* [Bug 1581] printf format string mismatch leftover.
* [Bug 1584] ntpsnmpd OID must be mib-2.197.
* [Bug 1643] Range-check the decoding of the RIPE-NCC status codes.
* [Bug 1644] cvo.sh should use lsb_release to identify linux distros.
* [Bug 1659] Support Truetime Satellite Clocks on Windows.
* [Bug 1660] On some systems, test is in /usr/bin, not /bin.
* [Bug 1661] Re-indent refclock_ripencc.c.

---
(4.2.6p3-RC2) 2010/09/25 Released by Harlan Stenn <stenn@ntp.org>

* [Bug 1635] "filegen ... enable" is not default.
* [Bug 1636] yyparse() segfault after denied filegen remote config.

---
(4.2.6p3-RC1) 2010/09/18 Released by Harlan Stenn <stenn@ntp.org>

* [Bug 1344] ntpd on Windows exits without logging cause.

---
(4.2.6p3-beta1) 2010/09/11 Released by Harlan Stenn <stenn@ntp.org>

* [Bug 1573] Miscalculation of offset in sntp.
* [Bug 1595] empty last line in key file causes duplicate key to be added
* [Bug 1597] packet processing ignores RATE KoD packets, because of
  a bug in string comparison.
* [Bug 1581] ntp_intres.c size_t printf format string mismatch.

---
(4.2.6p2) 2010/07/09 Released by Harlan Stenn <stenn@ntp.org>

* [Bug 1581] size_t printf format string mismatches, IRIG string buffers
  undersized.  Mostly backported from earlier ntp-dev fixes by Juergen
  Perlinger.

---
(4.2.6p2-RC7) 2010/06/19 Released by Harlan Stenn <stenn@ntp.org>

* [Bug 1570] serial clock drivers get outdated input from kernel tty
  line buffer after startup
* [Bug 1575] use 'snprintf' with LIB_BUFLENGTH in inttoa.c, tvtoa.c and
  utvtoa.c
* [Bug 1576] sys/sysctl.h depends on sys/param.h on OpenBSD.

---
(4.2.6p2-RC6) 2010/06/12 Released by Harlan Stenn <stenn@ntp.org>

* [Bug 715] libisc Linux IPv6 interface iteration drops multicast flags.

---
(4.2.6p2-RC5) 2010/06/03 Released by Harlan Stenn <stenn@ntp.org>

* [Bug 1561] ntpq, ntpdc "passwd" prompts for MD5 password w/SHA1.
* [Bug 1565] sntp/crypto.c compile fails on MacOS over vsnprintf().
* Windows port: do not exit in ntp_timestamp_from_counter() without
  first logging the reason.
* Support "passwd blah" syntax in ntpq.

---
(4.2.6p2-RC4) 2010/05/19 Released by Harlan Stenn <stenn@ntp.org>

* [Bug 1555] 4.2.6p2-RC3 sntp illegal C (mixed code and declarations).

---
(4.2.6p2-RC3) 2010/05/11 Released by Harlan Stenn <stenn@ntp.org>

* [Bug 1325] unreachable code in sntp recv_bcst_data().
* [Bug 1459] sntp MD5 authentication does not work with ntpd.
* [Bug 1512] ntpsnmpd should connect to net-snmpd via a unix-domain
  socket by default.  Provide a command-line 'socket name' option.
* [Bug 1538] update refclock_nmea.c's call to getprotobyname().
* [Bug 1541] Fix wrong keyword for "maxclock".
* [Bug 1552] update and complete broadcast and crypto features in sntp.
* [Bug 1553] sntp/configure.ac OpenSSL support.
* Escape unprintable characters in a refid in ntpq -p billboard.
* Simplify hash client code by providing OpenSSL EVP_*() API when built
  without OpenSSL.  (from ntp-dev)
* Do not depend on ASCII values for ('A' - '0'), ('a' - '0') in sntp.
* Windows compiling hints/winnt.html update from G. Sunil Tej.

---
(4.2.6p2-RC2) 2010/04/27 Released by Harlan Stenn <stenn@ntp.org>

* [Bug 1465] Make sure time from TS2100 is not invalid (backport from
  ntp-dev).
* [Bug 1528] Fix EDITLINE_LIBS link order for ntpq and ntpdc.
* [Bug 1534] win32/include/isc/net.h conflicts with VC++ 2010 errno.h.
* [Bug 1535] "restrict -4 default" and "restrict -6 default" ignored.
* Remove --with-arlib from br-flock.

---
(4.2.6p2-RC1) 2010/04/18 Released by Harlan Stenn <stenn@ntp.org>

* [Bug 1503] Auto-enabling of monitor for "restrict ... limited" wrong.
* [Bug 1504] ntpdate tickles ntpd "discard minimum 1" rate limit if
  "restrict ... limited" is used.
* [Bug 1518] Windows ntpd should lock to one processor more
  conservatively.
* [Bug 1522] Enable range syntax "trustedkey (301 ... 399)".
* Update html/authopt.html controlkey, requestkey, and trustedkey docs.

---
(4.2.6p1) 2010/04/09 Released by Harlan Stenn <stenn@ntp.org>
(4.2.6p1-RC6) 2010/03/31 Released by Harlan Stenn <stenn@ntp.org>

* [Bug 1514] Typo in ntp_proto.c: fabs(foo < .4) should be fabs(foo) < .4.
* [Bug 1464] synchronization source wrong for refclocks ARCRON_MSF (27)
  and SHM (28).
* Correct Windows port's refclock_open() to return 0 on failure not -1.
* Correct CHU, dumbclock, and WWVB drivers to check for 0 returned from
  refclock_open() on failure.
* Correct "SIMUL=4 ./flock-build -1" to prioritize -1/--one.

---
(4.2.6p1-RC5) 2010/02/09 Released by Harlan Stenn <stenn@ntp.org>

* [Bug 1140] Clean up debug.html, decode.html, and ntpq.html.
* [Bug 1438] Remove dead code from sntp/networking.c.
* [Bug 1477] 1st non-gmake make in clone w/VPATH can't make COPYRIGHT.
* [Bug 1478] linking fails with undefined reference EVP_MD_pkey_type.
* [Bug 1479] Compilation fails because of not finding readline headers.
* [Bug 1480] snprintf() cleanup caused unterminated refclock IDs.
* [Bug 1484] ushort is not defined in QNX6.

---
(4.2.6p1-RC4) 2010/02/04 Released by Harlan Stenn <stenn@ntp.org>

* [Bug 1455] ntpd does not try /etc/ntp.audio as documented.
* [Bug 1467] Fix bogus rebuild of sntp/sntp.html
* [Bug 1470] "make distdir" in $srcdir builds keyword-gen, libntp.a.
* [Bug 1473] "make distcheck" before build can't make sntp/version.m4.
* [Bug 1474] ntp_keygen needs LCRYPTO after libntp.a.
* Convert many sprintf() calls to snprintf(), also strcpy(), strcat().
* Fix widely cut-n-pasted bug in refclock shutdown after failed start.
* Remove some dead code checking for emalloc() returning NULL.
* Remove arlib.

---
(4.2.6p1-RC3) 2010/01/24 Released by Harlan Stenn <stenn@ntp.org>

* Use TZ=UTC instead of TZ= when calling date in scripts/mkver.in .
* [Bug 1448] Some macros not correctly conditionally or absolutely defined
  on Windows.
* [Bug 1449] ntpsim.h in ntp_config.c should be used conditionally.
* [Bug 1450] Option to exclude warnings not unconditionally defined on Windows.
* [Bug 1127] Properly check the return of X590_verify() - missed one.
* [Bug 1439] .texi generation must wait until after binary is linked.
* [Bug 1440] Update configure.ac to support kfreebsd.
* [Bug 1445] IRIX does not have -lcap or support linux capabilities.
* [Bug 1451] CID 115: sntp leaks KoD entry when updating existing.
* [Bug 1453] Use $CC in config.cache filename in ./build script.

---
(4.2.6p1-RC2) 2009/12/25 Released by Harlan Stenn <stenn@ntp.org>

* [Bug 1411] Fix status messages in refclock_oncore.c.
* [Bug 1416] MAXDNAME undefined on Solaris 2.6.
* [Bug 1419] ntpdate, ntpdc, sntp, ntpd ignore configure --bindir.
* [Bug 1424] Fix check for rtattr (rtnetlink.h).
* [Bug 1425] unpeer by association ID sets up for duplicate free().
* [Bug 1426] scripts/VersionName needs . on the search path.
* [Bug 1427] quote missing in ./build - shows up on NetBSD.
* [Bug 1428] Use AC_HEADER_RESOLV to fix breaks from resolv.h
* [Bug 1429] ntpd -4 option does not reliably force IPv4 resolution.
* [Bug 1431] System headers must come before ntp headers in ntp_intres.c .
* [Bug 1434] HP-UX 11 ip_mreq undeclared, _HPUX_SOURCE helps some.
* [Bug 1435] sntp: Test for -lresolv using the same tests as in ntp.

---
(4.2.6p1-RC1) 2009/12/20 Released by Harlan Stenn <stenn@ntp.org>

* [Bug 1409] Put refclock_neoclock4x.c under the NTP COPYRIGHT notice.
  This should allow debian and other distros to add this refclock driver
  in further distro releases.
  Detect R2 hardware releases.
* [Bug 1412] m4/os_cflags.m4 caches results that depend on $CC.
* [Bug 1413] test OpenSSL headers regarding -Wno-strict-prototypes.
* [Bug 1414] Enable "make distcheck" success with BSD make.
* [Bug 1415] Fix Mac OS X link problem.
* [Bug 1418] building ntpd/ntpdc/ntpq statically with ssl fails.
* Build infrastructure updates to enable beta releases of ntp-stable.

---
(4.2.6) 2009/12/09 Released by Harlan Stenn <stenn@ntp.org>
* [Sec 1331] from4.2.4p8: DoS with mode 7 packets - CVE-2009-3563.
* [Bug 508] Fixed leap second handling for Windows.
(4.2.5p250-RC) 2009/11/30 Released by Harlan Stenn <stenn@ntp.org>
* sntp documentation updates.
* [Bug 761] internal resolver does not seem to honor -4/-6 qualifiers
* [Bug 1386] Deferred DNS doesn't work on NetBSD
* [Bug 1391] avoid invoking autogen twice for .c and .h files.
* [Bug 1397] shmget() refclock_shm failing because of file mode.
* Pass no_needed to ntp_intres as first part of fixing [Bug 975].
* Add ./configure --enable-force-defer-DNS to help debugging.
(4.2.5p249-RC) 2009/11/28 Released by Harlan Stenn <stenn@ntp.org>
* [Bug 1400] An empty KOD DB file causes sntp to coredump.
* sntp: documentation cleanup.
* sntp: clean up some error messages.
* sntp: Use the precision to control how many offset digits are shown.
* sntp: Show root dispersion.
* Cleanup from the automake/autoconf upgrades.
(4.2.5p248-RC) 2009/11/26 Released by Harlan Stenn <stenn@ntp.org>
* Prepare for the generation of sntp.html.
* Documentation changes from Dave Mills.
* [Bug 1387] Storage leak in ntp_intres (minor).
* [Bug 1389] buffer overflow in refclock_oncore.c
* [Bug 1391] .texi usage text from installed, not built binaries.
* [Bug 1392] intres retries duplicate assocations endlessly.
* Correct *-opts.h dependency so default 'get' action isn't used.
(4.2.5p247-RC) 2009/11/20 Released by Harlan Stenn <stenn@ntp.org>
* [Bug 1142] nodebug builds shed no light on -d, -D option failure.
* [Bug 1179] point out the problem with -i/--jaildir and -u/--user when
  they are disabled by configure.
* [Bug 1308] support systems that lack fork().
* [Bug 1343] sntp doesn't link on Solaris 7, needs -lresolv.
(4.2.5p246-RC) 2009/11/17 Released by Harlan Stenn <stenn@ntp.org>
* Upgrade to autogen-5.10
* [Bug 1378] Unnecessary resetting of peers during interface update.
* [Bug 1382] p245 configure --disable-dependency-tracking won't build.
* [Bug 1384] ntpq :config core dumped with a blank password.
(4.2.5p245-RC) 2009/11/14 Released by Harlan Stenn <stenn@ntp.org>
* Cleanup from Dave Mills.
* [Bug 1343] sntp illegal C does not compile on Solaris 7.
* [Bug 1381] Version .deps generated include file dependencies to allow
  known dependency-breaking changes to force .deps to be cleaned,
  triggered by changing the contents of deps-ver and/or sntp/deps-ver.
(4.2.5p244-RC) 2009/11/12 Released by Harlan Stenn <stenn@ntp.org>
* keygen.html updates from Dave Mills.
* [Bug 1003] ntpdc unconfig command doesn't prompt for keyid.
* [Bug 1376] Enable authenticated ntpq and ntpdc using newly-available
  digest types.
* ntp-keygen, Autokey OpenSSL build vs. run version mismatch is now a
  non-fatal warning.
(4.2.5p243-RC) 2009/11/11 Released by Harlan Stenn <stenn@ntp.org>
* [Bug 1226] Fix deferred DNS lookups.
* new crypto signature cleanup.
(4.2.5p242-RC) 2009/11/10 Released by Harlan Stenn <stenn@ntp.org>
* [Bug 1363] CID 92 clarify fallthrough case in clk_trimtsip.c
* [Bug 1366] ioctl(TIOCSCTTY, 0) fails on NetBSD *[0-2].* > 3.99.7.
* [Bug 1368] typos in libntp --without-crypto case
* [Bug 1371] deferred DNS lookup failing with INFO_ERR_AUTH.
* CID 87 dead code in ntpq.c atoascii().
* Fix authenticated ntpdc, broken in p240.
* Stub out isc/mem.h, shaving 47k from a MIPS ntpd binary.
* Shrink keyword scanner FSM entries from 64 to 32 bits apiece.
* Documention updates from Dave Mills.
* authkeys.c cleanup from Dave Mills.
(4.2.5p241-RC) 2009/11/07 Released by Harlan Stenn <stenn@ntp.org>
* html/authopt.html update from Dave Mills.
* Remove unused file from sntp/Makefile.am's distribution list.
* new crypto signature cleanup.
(4.2.5p240-RC) 2009/11/05 Released by Harlan Stenn <stenn@ntp.org>
* [Bug 1364] clock_gettime() not detected, need -lrt on Debian 5.0.3.
* Provide all of OpenSSL's signature methods for ntp.keys (FIPS 140-2).
(4.2.5p239-RC) 2009/10/30 Released by Harlan Stenn <stenn@ntp.org>
* [Bug 1357] bogus assert from refclock_shm.
* [Bug 1359] Debug message cleanup.
* CID 101: more pointer/array cleanup.
* [Bug 1356] core dump from refclock_nmea when can't open /dev/gpsU.
* [Bug 1358] AIX 4.3 sntp/networking.c IPV6_JOIN_GROUP undeclared.
* CID 101: pointer/array cleanup.
(4.2.5p238-RC) 2009/10/27 Released by Harlan Stenn <stenn@ntp.org>
* Changes from Dave Mills.
* driver4.html updates from Dave Mills.
* [Bug 1252] PPSAPI cleanup on ntpd/refclock_wwvb.c.
* [Bug 1354] libtool error building after bootstrap with Autoconf 2.64.
* Allow NTP_VPATH_HACK configure test to handle newer gmake versions.
* CIDs 94-99 make it more clearly impossible for sock_hash() to return
  a negative number.
* CID 105, 106 ensure ntpdc arrays are not overrun even if callers
  misbehave.
* CID 113 use va_end() in refclock_true.c true_debug().
* Get rid of configure tests for __ss_family and __ss_len when the more
  common ss_family and ss_len are present.
(4.2.5p237-RC) 2009/10/26 Released by Harlan Stenn <stenn@ntp.org>
* [Bug 610] NMEA support for using PPSAPI on a different device.
* [Bug 1238] use only fudge time2 to offset NMEA serial timestamp.
* [Bug 1355] ntp-dev won't compile on OpenBSD 4.6.
(4.2.5p236-RC) 2009/10/22 Released by Harlan Stenn <stenn@ntp.org>
* Cleanup from Dave Mills.
* [Bug 1343] ntpd/ntp_io.c close_fd() does not compile on Solaris 7.
* [Bug 1353] ntpq "rv 0 settimeofday" always shows UNKNOWN on unix.
* Do not attempt to execute built binaries from ntpd/Makefile when
  cross-compiling (keyword-gen and ntpd --saveconfigquit).
* sntp/main.c: Remove duplicate global adr_buf[] (also defined in
  networking.c) which Piotr Grudzinski identified breaking his build.
* Correct in6addr_any test in configure.ac to attempt link too.
(4.2.5p235-RC) 2009/10/18 Released by Harlan Stenn <stenn@ntp.org>
* [Bug 1343] lib/isc build breaks on systems without IPv6 headers.
(4.2.5p234-RC) 2009/10/16 Released by Harlan Stenn <stenn@ntp.org>
* [Bug 1339] redux, use unmodified lib/isc/win32/strerror.c and
  move #define strerror... to a header not used by lib/isc code.
* [Bug 1345] illegal 'grep' option prevents compilation.
* [Bug 1346] keyword scanner broken where char defaults to unsigned.
* [Bug 1347] ntpd/complete.conf missing multicastclient test case.
(4.2.5p233-RC) 2009/10/15 Released by Harlan Stenn <stenn@ntp.org>
* [Bug 1337] cast setsockopt() v4 address pointer to void *.
* [Bug 1342] ignore|drop one IPv6 address on an interface blocks all
  addresses on that interface.
* Documentation cleanup and updates.
(4.2.5p232-RC) 2009/10/14 Released by Harlan Stenn <stenn@ntp.org>
* [Bug 1302] OpenSSL under Windows needs applink support.
* [Bug 1337] fix incorrect args to setsockopt(fd, IP_MULTICAST_IF,...).
* [Bug 1339] Fix Windows-only ntp_strerror() infinite recursion.
* [Bug 1341] NMEA driver requires working PPSAPI #ifdef HAVE_PPSAPI.
* Construct ntpd keyword scanner finite state machine at compile time
  rather than at runtime, shrink entries from 40+ to 8 bytes.
* Update documentation for ntpq --old-rv, saveconfig, saveconfigdir,
  ntpd -I -L and -M, and interface/nic rules. (From Dave Hart)
* [Bug 1337] fix incorrect args to setsockopt(fd, IP_MULTICAST_IF,...)
(4.2.5p231-RC) 2009/10/10 Released by Harlan Stenn <stenn@ntp.org>
* [Bug 1335] Broadcast client degraded by wildcard default change.
(4.2.5p230-RC) 2009/10/09 Released by Harlan Stenn <stenn@ntp.org>
* Start the 4.2.6 Release Candidate cycle.
* Broadcast and transit phase cleanup from Dave Mills.
(4.2.5p229) 2009/10/07 Released by Harlan Stenn <stenn@ntp.org>
* [Bug 1334] ntpsnmpd undefined reference to `ntpqOptions'.
* Change ntpsnmpd/Makefile.am include file order to fix FreeBSD build.
(4.2.5p228) 2009/10/06 Released by Harlan Stenn <stenn@ntp.org>
* Reclaim syntax tree memory after application in ntpd built with
  configure --disable-saveconfig.
* [Bug 1135] ntpq uses sizeof(u_long) where sizeof(u_int32) is meant.
* [Bug 1333] ntpd --interface precedence over --novirtualips lost.
(4.2.5p227) 2009/10/05 Released by Harlan Stenn <stenn@ntp.org>
* [Bug 1135] :config fails with "Server disallowed request"
* [Bug 1330] disallow interface/nic rules when --novirtualips or
  --interface are used.
* [Bug 1332] ntpq -c 'rv 0 variablename' returns extra stuff.
* Add test of ntpd --saveconfigquit fidelity using new complete.conf.
* Documentation updates from Dave Hart/Dave Mills.
(4.2.5p226) 2009/10/04 Released by Harlan Stenn <stenn@ntp.org>
* [Bug 1318] Allow multiple -g options on ntpd command line.
* [Bug 1327] ntpq, ntpdc, ntp-keygen -d & -D should work with configure
  --disable-debugging.
* Add ntpd --saveconfigquit <filename> option for future build-time
  testing of saveconfig fidelity.
* Clockhop and autokey cleanup from Dave Mills.
* Documentation updates from Dave Mills.
(4.2.5p225) 2009/09/30 Released by Harlan Stenn <stenn@ntp.org>
* authopt documentation changes from Dave Mills/Dave Hart.
* [Bug 1324] support bracketed IPv6 numeric addresses for restrict.
(4.2.5p224) 2009/09/29 Released by Harlan Stenn <stenn@ntp.org>
* Clockhop and documentation fixes from Dave Mills.
* Remove "tos maxhop" ntp.conf knob.
(4.2.5p223) 2009/09/28 Released by Harlan Stenn <stenn@ntp.org>
* [Bug 1321] build doesn't work if . isn't on $PATH.
* [Bug 1323] Implement "revoke #" to match documentation, deprecate
  "crypto revoke #".
(4.2.5p222) 2009/09/27 Released by Harlan Stenn <stenn@ntp.org>
* Update libisc code using bind-9.6.1-P1.tar.gz, rearrange our copy to
  mirror the upstream layout (lib/isc/...), and merge in NTP-local
  modifications to libisc.  There is a new procedure to ease future
  libisc merges using a separate "upstream" bk repo.  That will enable
  normal bk pull automerge to handle carrying forward any local changes
  and should enable us to take updated libisc snapshots more often.
* Updated build and flock-build scripts.  flock-build --one is a way
  to perform a flock-build compatible solitary build, handy for a repo
  clone's first build on a machine with autoconf, automake, etc.
* Compiling ntp_parser.y using BSD make correctly places ntp_parser.h
  in the top-level ntpd directory instead of A.*/ntpd.
* bootstrap script updated to remove potentially stale .deps dirs.
* Remove unneeded Makefile.am files from the lib/isc/include tree.
(4.2.5p221) 2009/09/26 Released by Harlan Stenn <stenn@ntp.org>
* [Bug 1316] segfault if refclock_nmea can't open file.
* [Bug 1317] Distribute cvo.sh.
(4.2.5p220) 2009/09/25 Released by Harlan Stenn <stenn@ntp.org>
* Rearrange libisc code to match the upstream layout in BIND.  This is
  step one of two, changing the layout but keeping our existing libisc.
(4.2.5p219) 2009/09/24 Released by Harlan Stenn <stenn@ntp.org>
* [Bug 1315] "interface ignore 0.0.0.0" is ignored.
* add implicit "nic ignore all" rule before any rules from ntp.conf, so
  "nic listen eth0" alone means the same as "-I eth0".
* add wildcard match class for interface/nic rules.
* fix mistaken carryover of prefixlen from one rule to the next.
* Ensure IPv6 localhost address ::1 is included in libisc's Windows IPv6
  address enumeration, allowing ntpq and ntpdc's hardcoding to 127.0.0.1
  on Windows to end.
(4.2.5p218) 2009/09/21 Released by Harlan Stenn <stenn@ntp.org>
* [Bug 1314] saveconfig emits -4 and -6 on when not given.
* correct parsing and processing of setvar directive.
* highlight location of ntpq :config syntax errors with ^.
* clarify (former) NO_ARG, SINGLE_ARG, MULTIPLE_ARG renaming to
  FOLLBY_TOKEN, FOLLBY_STRING, FOLLBY_STRINGS_TO_EOC.
* parser, saveconfig cleanup to store T_ identifiers in syntax tree.
(4.2.5p217) 2009/09/20 Released by Harlan Stenn <stenn@ntp.org>
* [Bug 1300] reject remote configuration of dangerous items.
(4.2.5p216) 2009/09/19 Released by Harlan Stenn <stenn@ntp.org>
* [Bug 1312] ntpq/ntpdc MD5 passwords truncated to 8 chars on Suns.
* CID 10 missing free(up); in refclock_palisade.c error return, again.
* CID 83 added assertion to demonstrate config_nic_rules() does not
  call strchr(NULL, '/').
(4.2.5p215) 2009/09/18 Released by Harlan Stenn <stenn@ntp.org>
* [Bug 1292] Workaround last VC6 unsigned __int64 kink.
(4.2.5p214) 2009/09/17 Released by Harlan Stenn <stenn@ntp.org>
* [Bug 1303] remove top-level "autokey" directive.
* use "nic listen 192.168.0.0/16" instead of
  "nic listen 192.168.0.0 prefixlen 16".
(4.2.5p213) 2009/09/16 Released by Harlan Stenn <stenn@ntp.org>
* [Bug 1310] fix Thunderbolt mode in refclock_palisade.c
(4.2.5p212) 2009/09/15 Released by Harlan Stenn <stenn@ntp.org>
* [Bug 983] add interface [listen | ignore | drop] ... directive.
* [Bug 1243] MD5auth_setkey zero-fills key from first zero octet.
* [Bug 1295] leftover fix, do not crash on exit in free_config_trap()
  when "trap 1.2.3.4" is used without any further options.
* [Bug 1311] 4.2.5p211 doesn't build in no-debug mode.
* document interface (alias nic) and unpeer.
* Correct syntax error line & column numbers.
* CID 79: kod_init_kod_db() fails to fclose(db_s) in two error paths.
* CID 80: attempt to quiet Coverity false positive re: leaking "reason"
  in main().
* Documentation updates from Dave Mills.
* CID 81: savedconfig leaked in save_config().
* Make the code agree with the spec and the book (Dave Mills).
(4.2.5p211) 2009/09/14 Released by Harlan Stenn <stenn@ntp.org>
* [Bug 663] respect ntpq -c and -p order on command line.
* [Bug 1292] more VC6 unsigned __int64 workarounds.
* [Bug 1296] Added Support for Trimble Acutime Gold.
(4.2.5p210) 2009/09/06 Released by Harlan Stenn <stenn@ntp.org>
* [Bug 1294] Use OPENSSL_INC and OPENSSL_LIB macros for Windows
  and remove unnecessary reference to applink.c for Windows
* [Bug 1295] trap directive options are not optional.
* [Bug 1297] yylex() must always set yylval before returning.
(4.2.5p209) 2009/09/01 Released by Harlan Stenn <stenn@ntp.org>
* [Bug 1290] Fix to use GETTIMEOFDAY macro
* [Bug 1289] Update project files for VC6, VS2003, VS2005, VS 2008
(4.2.5p208) 2009/08/30 Released by Harlan Stenn <stenn@ntp.org>
* [Bug 1293] make configuration dumper ready for release, specifically:
* rename ntpq dumpcfg command to "saveconfig".
* require authentication for saveconfig.
* "restrict ... nomodify" prevents saveconfig and :config.
* "saveconfig ." shorthand to save to startup configuration file.
* support strftime() substitution in saveconfig arg to timestamp
  the output filename, for example "saveconfig %Y%m%d-%H%M%S.conf".
* display saveconfig response message from ntpd in ntpq.
* save output filename in "savedconfig" variable, fetched with ntpq -c
  "rv 0 savedconfig".
* document saveconfig in html/ntpq.html.
* add ./configure --disable-saveconfig to build a smaller ntpd.
* log saveconfig failures and successes to syslog.
(4.2.5p207) 2009/08/29 Released by Harlan Stenn <stenn@ntp.org>
* [Bug 1292] Minor Windows source tweaks for VC6-era SDK headers.
(4.2.5p206) 2009/08/26 Released by Harlan Stenn <stenn@ntp.org>
* accopt.html typo fixes from Dave Mills.
* [Bug 1283] default to remembering KoD in sntp.
* clean up numerous sntp/kod_management.c bugs.
* use all addresses resolved from each DNS name in sntp.
(4.2.5p205) 2009/08/18 Released by Harlan Stenn <stenn@ntp.org>
* accopt.html typo fixes from Dave Mills.
* [Bug 1285] Log ntpq :config/config-from-file events.
* [Bug 1286] dumpcfg omits statsdir, mangles filegen.
(4.2.5p204) 2009/08/17 Released by Harlan Stenn <stenn@ntp.org>
* [Bug 1284] infinite loop in ntpd dumping more than one trustedkey
(4.2.5p203) 2009/08/16 Released by Harlan Stenn <stenn@ntp.org>
* Add ntpq -c dumpcfg, Google Summer of Code project of Max Kuehn
(4.2.5p202) 2009/08/14 Released by Harlan Stenn <stenn@ntp.org>
* install the binary and man page for sntp.
(4.2.5p201) 2009/08/13 Released by Harlan Stenn <stenn@ntp.org>
* sntp: out with the old, in with the new.
(4.2.5p200) 2009/08/12 Released by Harlan Stenn <stenn@ntp.org>
* [Bug 1281] Build ntpd on Windows without big SDK download, burn,
  and install by checking in essentially unchanging messages.mc build
  products to avoid requiring mc.exe, which is not included with VC++
  2008 EE.
(4.2.5p199) 2009/08/09 Released by Harlan Stenn <stenn@ntp.org>
* [Bug 1279] Cleanup for warnings from Veracode static analysis.
(4.2.5p198) 2009/08/03 Released by Harlan Stenn <stenn@ntp.org>
* Upgrade to autogen-5.9.9-pre5.
(4.2.5p197) 2009/07/30 Released by Harlan Stenn <stenn@ntp.org>
* The build script now has . at the end of PATH for config.guess.
(4.2.5p196) 2009/07/29 Released by Harlan Stenn <stenn@ntp.org>
* [Bug 1272] gsoc_sntp IPv6 build problems under HP-UX 10.
* [Bug 1273] CID 10: Palisade leaks unit struct in error path.
* [Bug 1274] CID 67: ensure resolve_hosts() output count and pointers
  are consistent.
* [Bug 1275] CID 45: CID 46: old sntp uses uninitialized guesses[0],
  precs[0].
* [Bug 1276] CID 52: crypto_xmit() may call crypto_alice[23]()
  with NULL peer.
(4.2.5p195) 2009/07/27 Released by Harlan Stenn <stenn@ntp.org>
* cvo.sh: Add support for CentOS, Fedora, Slackware, SuSE, and QNX.
(4.2.5p194) 2009/07/26 Released by Harlan Stenn <stenn@ntp.org>
* Documentation updates from Dave Mills.
* Use scripts/cvo.sh in the build script to get better subdir names.
(4.2.5p193) 2009/07/25 Released by Harlan Stenn <stenn@ntp.org>
* [Bug 1261] CID 34: simulate_server() rbuf.msg_flags uninitialized.
* [Bug 1262] CID 35: xpkt.mac uninitialized in simulate_server().
* [Bug 1263] CID 37: CID 38: CID 40: CID 43: multiple refclocks
  uninitialized tm_zone (arc, chronolog, dumbclock, pcf).
* [Bug 1264] CID 64: gsoc_sntp on_wire() frees wrong ptr receiving KoD.
* [Bug 1265] CID 65: CID 66: gsoc_sntp on_wire() leaks x_pkt, r_pkt.
* [Bug 1266] CID 39: datum_pts_start() uninitialized arg.c_ospeed.
* [Bug 1267] CID 44: old sntp handle_saving() writes stack garbage to
  file when clearing.
* [Bug 1268] CID 63: resolve_hosts() leaks error message buffer.
* [Bug 1269] CID 74: use assertion to ensure move_fd() does not return
  negative descriptors.
* [Bug 1270] CID 70: gsoc_sntp recv_bcst_data mdevadr.ipv6mr_interface
  uninitialized.
(4.2.5p192) 2009/07/24 Released by Harlan Stenn <stenn@ntp.org>
* [Bug 965] CID 42: ss_family uninitialized.
* [Bug 1250] CID 53: kod_init_kod_db() overruns kod_db malloc'd buffer.
* [Bug 1251] CID 68: search_entry() mishandles dst argument.
* [Bug 1252] CID 32: Quiet Coverity warning with assertion.
* [Bug 1253] CID 50: gsoc_sntp/crypto.c auth_init() always returns a
  list with one entry.
* [Bug 1254] CID 56: tv_to_str() leaks a struct tm each call.
* [Bug 1255] CID 55: pkt_output() leaks a copy of each packet.
* [Bug 1256] CID 51: Coverity doesn't recognize our assertion macros as
  terminal.
* [Bug 1257] CID 57: gsoc_sntp auth_init() fails to fclose(keyfile).
* [Bug 1258] CID 54: gsoc_sntp resolve_hosts() needs simplification.
* [Bug 1259] CID 59: gsoc_sntp recv_bcast_data() fails to free(rdata)
  on error paths.
* [Bug 1260] CID 60: gsoc_sntp recvpkt() fails to free(rdata).
* Updated to AutoGen-5.9.9pre2.
(4.2.5p191) 2009/07/21 Released by Harlan Stenn <stenn@ntp.org>
* Updated to AutoGen-5.9.9pre1.
(4.2.5p190) 2009/07/20 Released by Harlan Stenn <stenn@ntp.org>
* Updated to AutoGen-5.9.8.
* [Bug 1248] RES_MSSNTP typo in ntp_proto.c.
* [Bug 1246] use a common template for singly-linked lists, convert most
  doubly-linked lists to singly-linked.
* Log warning about signd blocking when restrict mssntp used.
(4.2.5p189) 2009/07/16 Released by Harlan Stenn <stenn@ntp.org>
* Documentation cleanup from Dave Mills.
(4.2.5p188) 2009/07/15 Released by Harlan Stenn <stenn@ntp.org>
* [Bug 1245] Broken xmt time sent in fast_xmit() of 4.2.5p187.
(4.2.5p187) 2009/07/11 Released by Harlan Stenn <stenn@ntp.org>
* [Bug 1042] multicast listeners IPv4+6 ignore new interfaces.
* [Bug 1237] Windows serial code treat CR and LF both as line
  terminators.
* [Bug 1238] use fudge time2 for serial timecode offset in NMEA driver.
* [Bug 1242] Remove --enable-wintime, symmetric workaround is now
  always enabled.
* [Bug 1244] NTP_INSIST(fd != maxactivefd) failure in intres child
* Added restrict keyword "mssntp" for Samba4 DC operation, by Dave Mills.
(4.2.5p186) 2009/07/08 Released by Harlan Stenn <stenn@ntp.org>
* ntp_proto.c cleanup from Dave Mills.
(4.2.5p185) 2009/07/01 Released by Harlan Stenn <stenn@ntp.org>
* Documentation updates from Dave Mills.
* [Bug 1234] convert NMEA driver to use common PPSAPI code.
* timepps-Solaris.h pps_handle_t changed from pointer to scalar
* Spectracom refclock added to Windows port of ntpd
* [Bug 1236] Declaration order fixed.
* Bracket private ONCORE debug statements with #if 0 rather than #ifdef
  DEBUG
* Delete ONCORE debug statement that is now handled elsewhere.
(4.2.5p184) 2009/06/24 Released by Harlan Stenn <stenn@ntp.org>
* [Bug 1233] atom refclock fudge time1 sign flipped in 4.2.5p164.
(4.2.5p183) 2009/06/23 Released by Harlan Stenn <stenn@ntp.org>
* [Bug 1196] setsockopt(SO_EXCLUSIVEADDRUSE) can fail on Windows 2000
  and earlier with WSAINVAL, do not log a complaint in that case.
* [Bug 1210] ONCORE driver terminates ntpd without logging a reason.
* [Bug 1218] Correct comment in refclock_oncore on /etc/ntp.oncore*
  configuration file search order.
* Change ONCORE driver to log using msyslog as well as to any
  clockstats file.
* [Bug 1231] ntpsnmpd build fails after sockaddr union changes.
(4.2.5p182) 2009/06/18 Released by Harlan Stenn <stenn@ntp.org>
* Add missing header dependencies to the ntpdc layout verification.
* prefer.html updates from Dave Mills.
* [Bug 1205] Add ntpd --usepcc and --pccfreq options on Windows
* [Bug 1215] unpeer by association ID
* [Bug 1225] Broadcast address miscalculated on Windows 4.2.5p180
* [Bug 1229] autokey segfaults in cert_install().
* Use a union for structs sockaddr, sockaddr_storage, sockaddr_in, and
  sockaddr_in6 to remove casts and enable type checking.  Collapse
  some previously separate IPv4/IPv6 paths into a single codepath.
(4.2.5p181) 2009/06/06 Released by Harlan Stenn <stenn@ntp.org>
* [Bug 1206] Required compiler changes for Windows
* [Bug 1084] PPSAPI for ntpd on Windows with DLL backends
* [Bug 1204] Unix-style refclock device paths on Windows
* [Bug 1205] partial fix, disable RDTSC use by default on Windows
* [Bug 1208] decodenetnum() buffer overrun on [ with no ]
* [Bug 1211] keysdir free()d twice #ifdef DEBUG
* Enable ONCORE, ARCRON refclocks on Windows (untested)
(4.2.5p180) 2009/05/29 Released by Harlan Stenn <stenn@ntp.org>
* [Bug 1200] Enable IPv6 in Windows port
* Lose FLAG_FIXPOLL, from Dave Mills.
(4.2.5p179) 2009/05/23 Released by Harlan Stenn <stenn@ntp.org>
* [Bug 1041] xmt -> aorg timestamp cleanup from Dave Mills,
  reported by Dave Hart.
* [Bug 1193] Compile error: conflicting types for emalloc.
* [Bug 1196] VC6 winsock2.h does not define SO_EXCLUSIVEADDRUSE.
* Leap/expire cleanup from Dave Mills.
(4.2.5p178) 2009/05/21 Released by Harlan Stenn <stenn@ntp.org>
* Provide erealloc() and estrdup(), a la emalloc().
* Improve ntp.conf's parser error messages.
* [Bug 320] "restrict default ignore" does not affect IPv6.
* [Bug 1192] "restrict -6 ..." reports a syntax error.
(4.2.5p177) 2009/05/18 Released by Harlan Stenn <stenn@ntp.org>
* Include 4.2.4p7
* [Bug 1174] nmea_shutdown assumes that nmea has a unit assigned
* [Bug 1190] NMEA refclock fudge flag4 1 obscures position in timecode
* Update NMEA refclock documentation in html/drivers/driver20.html
(4.2.5p176) 2009/05/13 Released by Harlan Stenn <stenn@ntp.org>
* [Bug 1154] mDNS registration should be done later, repeatedly and only
  if asked for. (second try for fix)
(4.2.5p175) 2009/05/12 Released by Harlan Stenn <stenn@ntp.org>
* Include 4.2.4p7-RC7
* [Bug 1180] ntpd won't start with more than ~1000 interfaces
* [Bug 1182] Documentation typos and missing bits.
* [Bug 1183] COM port support should extend past COM3
* [Bug 1184] ntpd is deaf when restricted to second IP on the same net
* Clean up configure.ac NTP_CACHEVERSION interface, display cache
  version when clearing.  Fixes a regression.
(4.2.5p174) 2009/05/09 Released by Harlan Stenn <stenn@ntp.org>
* Stale leapsecond file fixes from Dave Mills.
(4.2.5p173) 2009/05/08 Released by Harlan Stenn <stenn@ntp.org>
* Include 4.2.4p7-RC6
(4.2.5p172) 2009/05/06 Released by Harlan Stenn <stenn@ntp.org>
* [Bug 1175] Instability in PLL daemon mode.
* [Bug 1176] refclock_parse.c does not compile without PPSAPI.
(4.2.5p171) 2009/05/04 Released by Harlan Stenn <stenn@ntp.org>
* Autokey documentation cleanup from Dave Mills.
* [Bug 1171] line editing libs found without headers (Solaris 11)
* [Bug 1173] NMEA refclock fails with Solaris PPSAPI
* Fix problem linking msntp on Solaris when sntp subdir is configured
  before parent caused by different gethostent library search order.
* Do not clear config.cache when it is  empty.
(4.2.5p170) 2009/05/02 Released by Harlan Stenn <stenn@ntp.org>
* [Bug 1152] adjust PARSE to new refclock_pps logic
* Include 4.2.4p7-RC5
* loopfilter FLL/PLL crossover cleanup from Dave Mills.
* Documentation updates from Dave Mills.
* ntp-keygen cleanup from Dave Mills.
* crypto API cleanup from Dave Mills.
* Add NTP_CACHEVERSION mechanism to ignore incompatible config.cache
* Enable gcc -Wstrict-overflow for gsoc_sntp as well
(4.2.5p169) 2009/04/30 Released by Harlan Stenn <stenn@ntp.org>
* [Bug 1171] Note that we never look for -lreadline by default.
* [Bug 1090] Fix bogus leap seconds in refclock_hpgps.
(4.2.5p168) 2009/04/29 Released by Harlan Stenn <stenn@ntp.org>
* Include 4.2.4p7-RC4
* [Bug 1169] quiet compiler warnings
* Re-enable gcc -Wstrict-prototypes when not building with OpenSSL
* Enable gcc -Wstrict-overflow
* ntpq/ntpdc emit newline after accepting password on Windows
* Updates from Dave Mills:
* ntp-keygen.c: Updates.
* Fix the error return and syslog function ID in refclock_{param,ppsapi}.
* Make sure syspoll is within the peer's minpoll/maxpoll bounds.
* ntp_crypto.c: Use sign_siglen, not len. sign key filename cleanup.
* Bump NTP_MAXEXTEN from 1024 to 2048, update values for some field lengths.
* m4/ntp_lineeditlibs.m4: fix warnings from newer Autoconf
* [Bug 1166] Remove truncation of position (blanking) code in refclock_nmea.c
(4.2.5p167) 2009/04/26 Released by Harlan Stenn <stenn@ntp.org>
* Crypto cleanup from Dave Mills.
(4.2.5p166) 2009/04/25 Released by Harlan Stenn <stenn@ntp.org>
* [Bug 1165] Clean up small memory leaks in the  config file parser
* Correct logconfig keyword declaration to MULTIPLE_ARG
* Enable filename and line number leak reporting on Windows when built
  DEBUG for all the typical C runtime allocators such as calloc,
  malloc, and strdup.  Previously only emalloc calls were covered.
* Add DEBUG-only code to free dynamically allocated memory that would
  otherwise remain allocated at ntpd exit, to allow less forgivable
  leaks to stand out in leaks reported after exit.
* Ensure termination of strings in ports/winnt/libisc/isc_strerror.c
  and quiet compiler warnings.
* [Bug 1057] ntpdc unconfig failure
* [Bug 1161] unpeer AKA unconfig command for ntpq :config
* PPS and crypto cleanup in ntp_proto.c from Dave Mills.
(4.2.5p165) 2009/04/23 Released by Harlan Stenn <stenn@ntp.org>
* WWVB refclock cleanup from Dave Mills.
* Code cleanup: requested_key -> request_key.
* [Bug 833] ignore whitespace at end of remote configuration lines
* [Bug 1033] ntpdc/ntpq crash prompting for keyid on Windows
* [Bug 1028] Support for W32Time authentication via Samba.
* quiet ntp_parser.c malloc redeclaration warning
* Mitigation and PPS/PPSAPI cleanup from Dave Mills.
* Documentation updates from Dave Mills.
* timepps-Solaris.h patches from Dave Hart.
(4.2.5p164) 2009/04/22 Released by Harlan Stenn <stenn@ntp.org>
* Include 4.2.4p7-RC3
* PPS/PPSAPI cleanup from Dave Mills.
* Documentation updates from Dave Mills.
* [Bug 1125] C runtime per-thread initialization on Windows
* [Bug 1152] temporarily disable refclock_parse, refclock_true until
  maintainers can repair build break from pps_sample()
* [Bug 1153] refclock_nmea should not mix UTC with GPS time
* [Bug 1159] ntpq overlap diagnostic message test buggy
(4.2.5p163) 2009/04/10 Released by Harlan Stenn <stenn@ntp.org>
(4.2.5p162) 2009/04/09 Released by Harlan Stenn <stenn@ntp.org>
* Documentation updates from Dave Mills.
* Mitigation and PPS cleanup from Dave Mills.
* Include 4.2.4p7-RC2
* [Bug 216] New interpolation scheme for Windows eliminates 1ms jitter
* remove a bunch of #ifdef SYS_WINNT from portable code
* 64-bit time_t cleanup for building on newer Windows compilers
* Only set CMOS clock during ntpd exit on Windows if the computer is
  shutting down or restarting.
* [Bug 1148] NMEA reference clock improvements
* remove deleted gsoc_sntp/utilities.o from repository so that .o build
  products can be cleaned up without corrupting the repository.
(4.2.5p161) 2009/03/31 Released by Harlan Stenn <stenn@ntp.org>
* Documentation updates from Dave Mills.
(4.2.5p160) 2009/03/30 Released by Harlan Stenn <stenn@ntp.org>
* [Bug 1141] refclock_report missing braces cause spurious "peer event:
  clock clk_unspec" log entries
* Include 4.2.4p7-RC1
(4.2.5p159) 2009/03/28 Released by Harlan Stenn <stenn@ntp.org>
* "bias" changes from Dave Mills.
(4.2.5p158) 2009/01/30 Released by Harlan Stenn <stenn@ntp.org>
* Fix [CID 72], a typo introduced at the latest fix to prettydate.c.
(4.2.5p157) 2009/01/26 Released by Harlan Stenn <stenn@ntp.org>
* Cleanup/fixes for ntp_proto.c and ntp_crypto.c from Dave Mills.
(4.2.5p156) 2009/01/19 Released by Harlan Stenn <stenn@ntp.org>
* [Bug 1118] Fixed sign extension for 32 bit time_t in caljulian() and prettydate().
  Fixed some compiler warnings about missing prototypes.
  Fixed some other simple compiler warnings.
* [Bug 1119] [CID 52] Avoid a possible null-dereference in ntp_crypto.c.
* [Bug 1120] [CID 51] INSIST that peer is non-null before we dereference it.
* [Bug 1121] [CID 47] double fclose() in ntp-keygen.c.
(4.2.5p155) 2009/01/18 Released by Harlan Stenn <stenn@ntp.org>
* Documentation updates from Dave Mills.
* CHU frequency updates.
* Design assertion fixes for ntp_crypto.c from Dave Mills.
(4.2.5p154) 2009/01/13 Released by Harlan Stenn <stenn@ntp.org>
* [Bug 992] support interface event change on Linux from
  Miroslav Lichvar.
(4.2.5p153) 2009/01/09 Released by Harlan Stenn <stenn@ntp.org>
* Renamed gsoc_sntp/:fetch-stubs to gsoc_sntp/fetch-stubs to avoid
  file name problems under Windows.
  Removed German umlaut from log msg for 4.2.5p142.
(4.2.5p152) 2009/01/08 Released by Harlan Stenn <stenn@ntp.org>
* Include 4.2.4p6: 2009/01/08 Released by Harlan Stenn <stenn@ntp.org>
(4.2.5p151) 2008/12/23 Released by Harlan Stenn <stenn@ntp.org>
* Stats file logging cleanup from Dave Mills.
(4.2.5p150) 2008/12/15 Released by Harlan Stenn <stenn@ntp.org>
* [Bug 1099] Fixed wrong behaviour in sntp's crypto.c.
* [Bug 1103] Fix 64-bit issues in the new calendar code.
(4.2.5p149) 2008/12/05 Released by Harlan Stenn <stenn@ntp.org>
* Fixed mismatches in data types and OID definitions in ntpSnmpSubAgent.c
* added a premliminary MIB file to ntpsnmpd (ntpv4-mib.mib)
(4.2.5p148) 2008/12/04 Released by Harlan Stenn <stenn@ntp.org>
* [Bug 1070] Fix use of ntpq_parsestring() in ntpsnmpd.
(4.2.5p147) 2008/11/27 Released by Harlan Stenn <stenn@ntp.org>
* Update gsoc_sntp's GCC warning code.
(4.2.5p146) 2008/11/26 Released by Harlan Stenn <stenn@ntp.org>
* Update Solaris CFLAGS for gsoc_sntp.
(4.2.5p145) 2008/11/20 Released by Harlan Stenn <stenn@ntp.org>
* Deal with time.h for sntp under linux.
* Provide rpl_malloc() for sntp for systems that need it.
* Handle ss_len and socklen type for sntp.
* Fixes to the sntp configure.ac script.
* Provide INET6_ADDRSTRLEN if it is missing.
* [Bug 1095] overflow in caljulian.c.
(4.2.5p144) 2008/11/19 Released by Harlan Stenn <stenn@ntp.org>
* Use int32, not int32_t.
* Avoid the sched*() functions under OSF - link problems.
(4.2.5p143) 2008/11/17 Released by Harlan Stenn <stenn@ntp.org>
* sntp cleanup and fixes.
(4.2.5p142) 2008/11/16 Released by Harlan Stenn <stenn@ntp.org>
* Imported GSoC SNTP code from Johannes Maximilian Kuehn.
(4.2.5p141) 2008/11/13 Released by Harlan Stenn <stenn@ntp.org>
* New caltontp.c and calyearstart.c from Juergen Perlinger.
(4.2.5p140) 2008/11/12 Released by Harlan Stenn <stenn@ntp.org>
* Cleanup lint from the ntp_scanner files.
* [Bug 1011] gmtime() returns NULL on windows where it would not under Unix.
* Updated caljulian.c and prettydate.c from Juergen Perlinger.
(4.2.5p139) 2008/11/11 Released by Harlan Stenn <stenn@ntp.org>
* Typo fix to driver20.html.
(4.2.5p138) 2008/11/10 Released by Harlan Stenn <stenn@ntp.org>
* [Bug 474] --disable-ipv6 is broken.
* IPv6 interfaces were being looked for twice.
* SHM driver grabs more samples, add clockstats
* decode.html and driver20.html updates from Dave Mills.
(4.2.5p137) 2008/11/01 Released by Harlan Stenn <stenn@ntp.org>
* [Bug 1069] #undef netsnmp's PACKAGE_* macros.
* [Bug 1068] Older versions of netsnmp do not have netsnmp_daemonize().
(4.2.5p136) 2008/10/27 Released by Harlan Stenn <stenn@ntp.org>
* [Bug 1078] statsdir configuration parsing is broken.
(4.2.5p135) 2008/09/23 Released by Harlan Stenn <stenn@ntp.org>
* [Bug 1072] clock_update should not allow updates older than sys_epoch.
(4.2.5p134) 2008/09/17 Released by Harlan Stenn <stenn@ntp.org>
* Clean up build process for ntpsnmpd.
(4.2.5p133) 2008/09/16 Released by Harlan Stenn <stenn@ntp.org>
* Add options processing to ntpsnmpd.
* [Bug 1062] Check net-snmp headers before deciding to build ntpsnmpd.
* Clean up the libntpq.a build.
* Regenerate ntp_parser.[ch] from ntp_parser.y
(4.2.5p132) 2008/09/15 Released by Harlan Stenn <stenn@ntp.org>
* [Bug 1067] Multicast DNS service registration must come after the fork
  on Solaris.
* [Bug 1066] Error messages should log as errors.
(4.2.5p131) 2008/09/14 Released by Harlan Stenn <stenn@ntp.org>
* [Bug 1065] Re-enable support for the timingstats file.
(4.2.5p130) 2008/09/13 Released by Harlan Stenn <stenn@ntp.org>
* [Bug 1064] Implement --with-net-snmp-config=progname
* [Bug 1063] ntpSnmpSubagentObject.h is missing from the distribution.
(4.2.5p129) 2008/09/11 Released by Harlan Stenn <stenn@ntp.org>
* Quiet some libntpq-related warnings.
(4.2.5p128) 2008/09/08 Released by Harlan Stenn <stenn@ntp.org>
* Import Heiko Gerstung's GSoC2008 NTP MIB daemon.
(4.2.5p127) 2008/09/01 Released by Harlan Stenn <stenn@ntp.org>
* Regenerate ntpd/ntp_parser.c
(4.2.5p126) 2008/08/31 Released by Harlan Stenn <stenn@ntp.org>
* Stop libtool-1.5 from looking for C++ or Fortran.
* [BUG 610] Documentation update for NMEA reference clock driver.
* [Bug 828] Fix IPv4/IPv6 address parsing.
* Changes from Dave Mills:
  Documentation updates.
  Fix a corner case where a frequency update was reported but not set.
  When LEAP_NOTINSYNC->LEAP_NOWARNING, call crypto_update() if we have
  crypto_flags.
(4.2.5p125) 2008/08/18 Released by Harlan Stenn <stenn@ntp.org>
* [Bug 1052] Add linuxPPS support to ONCORE driver.
(4.2.5p124) 2008/08/17 Released by Harlan Stenn <stenn@ntp.org>
* Documentation updates from Dave Mills.
* Include 4.2.4p5: 2008/08/17 Released by Harlan Stenn <stenn@ntp.org>
* [Bug 861] leap info was not being transmitted.
* [Bug 1046] refnumtoa.c is using the wrong header file.
* [Bug 1047] enable/disable options processing fix.
* header file cleanup.
* [Bug 1037] buffer in subroutine was 1 byte short.
* configure.ac: cleanup, add option for wintime, and lay the groundwork
  for the changes needed for bug 1028.
* Fixes from Dave Mills: 'bias' and 'interleave' work.  Separate
  phase and frequency discipline (for long poll intervals).  Update
  TAI function to match current leapsecond processing.
* Documentation updates from Dave Mills.
* [Bug 1037] Use all 16 of the MD5 passwords generated by ntp-keygen.
* Fixed the incorrect edge parameter being passed to time_pps_kcbind in
  NMEA refclock driver.
* [Bug 399] NMEA refclock driver does not honor time1 offset if flag3 set.
* [Bug 985] Modifications to NMEA reference clock driver to support Accord
  GPS Clock.
* poll time updates from Dave Mills.
* local refclock documentation updates from Dave Mills.
* [Bug 1022] Fix compilation problems with yesterday's commit.
* Updates and cleanup from Dave Mills:
  I've now spent eleven months of a sabbatical year - 7 days a week, 6-10
  hours most days - working on NTP. I have carefully reviewed every major
  algorithm, examined its original design and evolution from that design.
  I've trimmed off dead code and briar patches and did zillions of tests
  contrived to expose evil vulnerabilities. The development article is in
  rather good shape and should be ready for prime time.

  1. The protostats statistics files have been very useful in exposing
  little twitches and turns when something hiccups, like a broken PPS
  signal. Most of what used to be syslog messages are now repackaged as
  protostats messages with optional syslog as well. These can also be sent
  as traps which might be handy to tiggle a beeper or celltext. These, the
  sysstats files and cryptostats files reveal the ambient health of a busy
  server, monitor traffic and error counts and spot crypto attacks.

  2. Close inspection of the clock discipline behavior at long poll
  intervals (36 h) showed it not doing as well as it should. I redesigned
  the FLL loop to improve nominal accuracy from  several tens of
  milliseconds to something less than ten milliseconds.

  3. Autokey (again). The enhanced error checking was becoming a major
  pain. I found a way to toss out gobs of ugly fat code and replace the
  function with a much simpler and more comprehensive scheme. It resists
  bait-and-switch attacks and quickly detect cases when the protocol is
  not correctly synchronized.

  4. The interface code for the kernel PPS signal was not in sync with the
  kernel code itself. Some error checks were duplicated and some
  ineffective. I found none of the PPS-capable drivers, including the atom
  driver, do anything when the prefer peer fails; the kernel PPS signal
  remains in control. The atom driver now disables the kernel PPS when the
  prefer peer comes bum. This is important when the prefer peer is not a
  reference clock but a remote NTP server.

  5. The flake restrict bit turned out to be really interesting,
  especially with symmtric modes and of those especially those using
  Autokey. Small changes in the recovery procedures when packets are lost
  now avoid almost all scenarios which previously required protocol resets.

  6. I've always been a little uncomfortable when using the clock filter
  with long poll intervals because the samples become less and less
  correlated as the sample age exceeds the Allan intercept. Various
  schemes have been used over the years to cope with this fact. The latest
  one and the one that works the best is to use a modified sort metric
  where the delay is used when the age of the sample is less than the
  intercept and the sum of delay and dispersion above that. The net result
  is that, at small poll intervals the algorithm operates as a minimum
  filter, while at larger poll intervals it morphs to FIFO. Left
  unmodified, a sample could be used when twelve days old. This along with
  the FLL modifications has made a dramatic improvement at large poll
  intervals.

- [Backward Incompatible] The 'state' variable is no longer reported or
  available via ntpq output.  The following system status bit names
  have been changed:
  - sync_alarm -> leap_alarm
  - sync_atomic -> sync_pps
  - sync_lf_clock -> sync_lf_radio
  - sync_hf_clock -> sync_hf_radio
  - sync_uhf_clock -> sync_uhf_radio
  - sync_local_proto -> sync_local
  - sync_udp/time -> sync_other
  Other names have been changed as well.  See the change history for
  libntp/statestr.c for more details.
  Other backward-incompatible changes in ntpq include:
  - assID -> associd
  - rootdispersion -> rootdisp
  - pkt_head -> pkt_neader
  See the change history for other details.

* Updates and cleanup from Dave Mills.
* [Bug 995] Remove spurious ; from ntp-keygen.c.
* More cleanup and changes from Dave Mills.
* [Bug 980] Direct help to stdout.
---
(4.2.4p8) 2009/12/08 Released by Harlan Stenn <stenn@ntp.org>

* [Sec 1331] DoS with mode 7 packets - CVE-2009-3563.

---
(4.2.4p7) 2009/05/18 Released by Harlan Stenn <stenn@ntp.org>

* [Sec 1151] Remote exploit if autokey is enabled - CVE-2009-1252.
* [Bug 1187] Update the copyright date.
* [Bug 1191] ntpd fails on Win2000 - "Address already in use" after fix
  for [Sec 1149].

---
(4.2.4p7-RC7) 2009/05/12 Released by Harlan Stenn <stenn@ntp.org>

* ntp.isc.org -> ntp.org cleanup.
* [Bug 1178] Use prior FORCE_DNSRETRY behavior as needed at runtime,
  add configure --enable-ignore-dns-errors to be even more stubborn

---
(4.2.4p7-RC6) 2009/05/08 Released by Harlan Stenn <stenn@ntp.org>

* [Bug 784] Make --enable-linuxcaps the default when available
* [Bug 1179] error messages for -u/--user and -i lacking droproot
* Updated JJY reference clock driver from Takao Abe
* [Bug 1071] Log a message and exit before trying to use FD_SET with a
  descriptor larger than FD_SETSIZE, which will corrupt memory
* On corruption of the iface list head in add_interface, log and exit

---
(4.2.4p7-RC5) 2009/05/02 Released by Harlan Stenn <stenn@ntp.org>

* [Bug 1172] 4.2.4p7-RC{3,4} fail to build on linux.
* flock-build script unportable 'set -m' use removed

---
(4.2.4p7-RC4) 2009/04/29 Released by Harlan Stenn <stenn@ntp.org>

* [Bug 1167] use gcc -Winit-self only if it is understood

---
(4.2.4p7-RC3) 2009/04/22 Released by Harlan Stenn <stenn@ntp.org>

* [Bug 787] Bug fixes for 64-bit time_t on Windows
* [Bug 813] Conditional naming of Event
* [Bug 1147] System errors should be logged to msyslog()
* [Bug 1155] Fix compile problem on Windows with VS2005
* [Bug 1156] lock_thread_to_processor() should be declared in header
* [Bug 1157] quiet OpenSSL warnings, clean up configure.ac
* [Bug 1158] support for aix6.1
* [Bug 1160] MacOS X is like BSD regarding F_SETOWN

---
(4.2.4p7-RC2) 2009/04/09 Released by Harlan Stenn <stenn@ntp.org>

* [Sec 1144] limited buffer overflow in ntpq.  CVE-2009-0159
* [Sec 1149] use SO_EXCLUSIVEADDRUSE on Windows

---
(4.2.4p7-RC1) 2009/03/30 Released by Harlan Stenn <stenn@ntp.org>

* [Bug 1131] UDP sockets should not use SIGPOLL on Solaris.
* build system email address cleanup
* [Bug 774] parsesolaris.c does not compile under the new Solaris
* [Bug 873] Windows serial refclock proper TTY line discipline emulation
* [Bug 1014] Enable building with VC9 (in Visual Studio 2008,
  Visual C++ 2008, or SDK)
* [Bug 1117] Deferred interface binding under Windows works only correctly
  if FORCE_DNSRETRY is defined
* [BUG 1124] Lock QueryPerformanceCounter() client threads to same CPU
* DPRINTF macro made safer, always evaluates to a statement and will not
  misassociate an else which follows the macro.

---
(4.2.4p6) 2009/01/08 Released by Harlan Stenn <stenn@ntp.org>

* [Bug 1113] Fixed build errors with recent versions of openSSL.
* [Sec 1111] Fix incorrect check of EVP_VerifyFinal()'s return value.
* Update the copyright year.

---
(4.2.4p5) 2008/08/17 Released by Harlan Stenn <stenn@ntp.org>

* [BUG 1051] Month off by one in leap second message written to clockstats
  file fixed.
* [Bug 450] Windows only: Under original Windows NT we must not discard the
  wildcard socket to workaround a bug in NT's getsockname().
* [Bug 1038] Built-in getpass() function also prompts for password if
  not built with DEBUG.
* [Bug 841] Obsolete the "dynamic" keyword and make deferred binding
  to local interfaces the default.
  Emit a warning if that keyword is used for configuration.
* [Bug 959] Refclock on Windows not properly releasing recvbuffs.
* [Bug 993] Fix memory leak when fetching system messages.
* much cleanup, fixes, and changes from Dave Mills.
* ntp_control.c: LEAPTAB is a filestamp, not an unsigned.  From Dave Mills.
* ntp_config.c: ntp_minpoll fixes from Dave Mills.
* ntp-keygen updates from Dave Mills.
* refresh epoch, throttle, and leap cleanup from Dave Mills.
* Documentation cleanup from Dave Mills.
* [Bug 918] Only use a native md5.h if MD5Init() is available.
* [Bug 979] Provide ntptimeval if it is not otherwise present.
* [Bug 634] Re-instantiate syslog() and logfiles after the daemon fork.
* [Bug 952] Use md5 code with a friendlier license.
* [Bug 977] Fix mismatching #ifdefs for builds without IPv6.
* [Bug 830] Fix the checking order of the interface options.
* Clean up the logfile/syslog setup.
* [Bug 970] Lose obsolete -g flag to ntp-keygen.
* The -e flag to ntp-keygen can write GQ keys now, too.
* ntp_proto.c: sys_survivors and hpoll cleanup from Dave Mills.
* ntp_loopfilter.c: sys_poll cleanup from Dave Mills.
* refclock_wwv.c: maximum-likelihood digit and DSYNC fixes from Dave Mills.
* [Bug 967] preemptable associations are lost forever on a step.
* ntp_config.c: [CID 48] missing "else" clause.
* [Bug 833] ntpq config keyword is quote-mark unfriendly.
* Rename the ntpq "config" keyword to ":config".
* Dave Mills shifted some orphan processing.
* Fix typos in the [Bug 963] patch.
* bootstrap: squawk if genver fails.  Use -f with cp in case Dave does a chown.
* Remove obsolete simulator command-line options.
* ntp_request.c: [CID 36] zero sin_zero.
* [Bug 963] get_systime() is too noisy.
* [Bug 960] spurious syslog:crypto_setup:spurious crypto command
* [Bug 964] Change *-*-linux* to *-*-*linux* to allow for uclinux.
* Changes from Dave Mills:
  - ntp_util.c: cleanup.
  - ntp_timer.c: watch the non-burst packet rate.
  - ntp_request.c: cleanup.
  - ntp_restrict.c: RES_LIMITED cleanup.
  - ntp_proto.c: RES_LIMITED, rate bucktes, counters, overall cleanup.
  - ntp_peer.c: disallow peer_unconfig().
  - ntp_monitor.c: RES_LIMITED cleanup.
  - ntp_loopfilter.c: poll interval cleanup.
  - ntp_crypto.c: volley -> retry.  Cleanup TAI leap message.
  - ntp_config: average and minimum are ^2 values.
  - ntpdc: unknownversion is really "declined", not "bad version".
  - Packet retry cleanup.
* [Bug 961] refclock_tpro.c:tpro_poll() calls refclock_receive() twice.
* [Bug 957] Windows only: Let command line parameters from the Windows SCM GUI
  override the standard parameters from the ImagePath registry key.
* Added HAVE_INT32_T to the Windows config.h to avoid duplicate definitions.
* Work around a VPATH difference in FreeBSD's 'make' command.
* Update bugreport URL.
* Update -I documentation.
* [Bug 713] Fix bug reporting information.
* A bug in the application of the negative-sawtooth for 12 channel receivers.
* The removal of unneeded startup code used for the original LinuxPPS, it now
  conforms to the PPSAPI and does not need special code.
* ntp-keygen.c: Coverity fixes [CID 33,47].
* Volley cleanup from Dave Mills.
* Fuzz cleanup from Dave Mills.
* [Bug 861] Leap second cleanups from Dave Mills.
* ntpsim.c: add missing protypes and fix [CID 34], a nit.
* Upgraded bison at UDel.
* Update br-flock and flock-build machine lists.
* [Bug 752] QoS: add parse/config handling code.
* Fix the #include order in tickadj.c for picky machines.
* [Bug 752] QoS: On some systems, netinet/ip.h needs netinet/ip_systm.h.
* [Bug 752] Update the QoS tagging (code only - configuration to follow).
* Orphan mode and other protocol cleanup from Dave Mills.
* Documentation cleanup from Dave Mills.
* [Bug 940] ntp-keygen uses -v.  Disallow it as a shortcut for --version.
* more cleanup to ntp_lineeditlibs.m4.
* Documentation updates from Dave Mills.
* -ledit cleanup for ntpdc and ntpq.
* Association and other cleanup from Dave Mills.
* NTP_UNREACH changes from Dave Mills.
* Fix the readline history test.
* [Bug 931] Require -lreadline to be asked for explicitly.
* [Bug 764] When looking for -lreadline support, also try using -lncurses.
* [Bug 909] Fix int32_t errors for ntohl().
* [Bug 376/214] Enhancements to support multiple if names and IP addresses.
* [Bug 929] int32_t is undefined on Windows.  Casting wrong.
* [Bug 928] readlink missing braces.
* [Bug 788] Update macros to support VS 2005.
* ntpd/ntp_timer.c: add missing sys_tai parameter for debug printf
* [Bug 917] config parse leaves files open
* [Bug 912] detect conflicting enable/disable configuration on interfaces
  sharing an IP address
* [Bug 771] compare scopeid if available for IPv6 addresses
* Lose obsolete crypto subcommands (Dave Mills).
* WWV is an HF source, not an LF source (Dave Mills).
* [Bug 899] Only show -i/--jaildir -u/--user options if we HAVE_DROPROOT.
* [Bug 916] 'cryptosw' is undefined if built without OpenSSL.
* [Bug 891] 'restrict' config file keyword does not work (partial fix).
* [Bug 890] the crypto command seems to be required now.
* [Bug 915] ntpd cores during processing of x509 certificates.
* Crypto lint cleanup from Dave Mills.
* [Bug 897] Check RAND_status() - we may not need a .rnd file.
* Crypto cleanup from Dave Mills.
* [Bug 911] Fix error message in cmd_args.c.
* [Bug 895] Log assertion failures via syslog(), not stderr.
* Documentation updates from Dave Mills.
* Crypto cleanup from Dave Mills.
* [Bug 905] ntp_crypto.c fails to compile without -DDEBUG.
* Avoid double peer stats logging.
* ntp-keygen cleanup from Dave Mills.
* libopts needs to be built after ElectricFence.
* [Bug 894] Initialize keysdir before calling crypto_setup().
* Calysto cleanup for ntpq.
* ntp-keygen -i takes an arg.
* Cleanup and fixes from Dave Mills.
* [Bug 887] Fix error in ntp_types.h (for sizeof int != 4).
* Bug 880 bug fixes for Windows build
* Improve Calysto support.
* The "revoke" parameter is a crypto command.
* The driftfile wander threshold is a real number.
* [Bug 850] Fix the wander threshold parameter on the driftfile command.
* ntp_io.c: Dead code cleanup - Coverity View 19.
* Leap file related cleanup from Dave Mills.
* ntp_peer.c: Set peer->srcadr before (not after) calling set_peerdstadr().
* Initialize offset in leap_file() - Coverity View 17.
* Use the correct stratum on KISS codes.
* Fuzz bits cleanup.
* Show more digits in some debug printf's.
* Use drift_file_sw internally to control writing the drift file.
* Implement the wander_threshold option for the driftfile config keyword.
* reformat ntp_control.c; do not use c++ // comments.
* [Bug 629] Undo bug #629 fixes as they cause more problems than were  being
  solved
* Changes from Dave Mills: in/out-bound data rates, leapsecond cleanup,
  driftfile write cleanup, packet buffer length checks, documentation updates.
* More assertion checks and malloc()->emalloc(), courtesy of Calysto.
* [Bug 864] Place ntpd service in maintenance mode if using SMF on Solaris
* [Bug 862] includefile nesting; preserve phonelist on reconfig.
* [Bug 604] ntpd regularly dies on linux/alpha.
* more leap second infrastructure fixes from Dave Mills.
* [Bug 858] recent leapfile changes broke non-OpenSSL builds.
* Use emalloc() instead of malloc() in refclock_datum.c (Calysto).
* Start using 'design by contract' assertions.
* [Bug 767] Fast sync to refclocks wanted.
* Allow null driftfile.
* Use YYERROR_VERBOSE for the new parser, and fix related BUILT_SOURCES.
* [Bug 629] changes to ensure broadcast works including on wildcard addresses
* [Bug 853] get_node() must return a pointer to maximally-aligned memory.
* Initial leap file fixes from Dave Mills.
* [Bug 858] Recent leapfile changes broke without OPENSSL.
* Use a char for DIR_SEP, not a string.
* [Bug 850] driftfile parsing changes.
* driftfile maintenance changes from Dave Mills.  Use clock_phi instead of
  stats_write_tolerance.
* [Bug 828] refid string not being parsed correctly.
* [Bug 846] Correct includefile parsing.
* [Bug 827] New parsing code does not handle "fudge" correctly.
* Enable debugging capability in the config parser.
* [Bug 839] Crypto password not read from ntp.conf.
* Have autogen produce writable output files.
* [Bug 825] Correct logconfig -/+ keyword processing.
* [Bug 828] Correct parsing of " delimited strings.
* Cleanup FILE * usage after fclose() in ntp_filegen.c.
* [Bug 843] Windows Completion port code was incorrectly merged from -stable.
* [Bug 840] do fudge configuration AFTER peers (thus refclocks) have been
  configured.
* [Bug 824] Added new parser modules to the Windows project file.
* [Bug 832] Add libisc/log.c headers to the distribution.
* [Bug 808] Only write the drift file if we are in state 4.
* Initial import of libisc/log.c and friends.
* [Bug 826] Fix redefinition of PI.
* [Bug 825] ntp_scanner.c needs to #include <config.h> .
* [Bug 824] New parser code has some build problems with the SIM code.
* [Bug 817] Use longnames for setting ntp variables on the command-line;
  Allowing '-v' with and without an arg to disambiguate usage is error-prone.
* [Bug 822] set progname once, early.
* [Bug 819] remove erroneous #if 0 in Windows completion port code.
* The new config code missed an #ifdef for building without refclocks.
* Distribute some files needed by the new config parsing code.
* [Bug 819] Timeout for WaitForMultipleObjects was 500ms instead of INFINITE
* Use autogen 5.9.1.
* Fix clktest command-line arg processing.'
* Audio documentation updates from Dave Mills.
* New config file parsing code, from Sachin Kamboj.
* fuzz bit cleanup from Dave Mills.
* replay cleanup from Dave Mills.
* [Bug 542] Tolerate missing directory separator at EO statsdir.
* [Bug 812] ntpd should drop supplementary groups.
* [Bug 815] Fix warning compiling 4.2.5p22 under Windows with VC6.
* [Bug 740] Fix kernel/daemon startup drift anomaly.
* refclock_wwv.c fixes from Dave Mills.
* [Bug 810] Fix ntp-keygen documentation.
* [Bug 787] Bug fixes for 64-bit time_t on Windows.
* [Bug 796] Clean up duplicate #defines in ntp_control.c.
* [Bug 569] Use the correct precision for the Leitch CSD-5300.
* [Bug 795] Moved declaration of variable to top of function.
* [Bug 798] ntpq [p typo crashes ntpq/ntpdc.
* [Bug 786] Fix refclock_bancomm.c on Solaris.
* [Bug 774] parsesolaris.c does not compile under the new Solaris.
* [Bug 782] Remove P() macros from Windows files.
* [Bug 778] ntpd fails to lock with drift=+500 when started with drift=-500.
* [Bug 592] Trimble Thunderbolt GPS support.
* IRIG, CHU, WWV, WWVB refclock improvements from Dave Mills.
* [Bug 757] Lose ULONG_CONST().
* [Bug 756] Require ANSI C (function prototypes).
* codec (audio) and ICOM changes from Dave Mills.

---

* [Bug 450] Windows only: Under original Windows NT we must not discard the
  wildcard socket to workaround a bug in NT's getsockname().
* [Bug 1038] Built-in getpass() function also prompts for password if
  not built with DEBUG.
* [Bug 841] Obsolete the "dynamic" keyword and make deferred binding
  to local interfaces the default.
  Emit a warning if that keyword is used for configuration.
* [Bug 959] Refclock on Windows not properly releasing recvbuffs.
* [Bug 993] Fix memory leak when fetching system messages.
* [Bug 987] Wake up the resolver thread/process when a new interface has
  become available.
* Correctly apply negative-sawtooth for oncore 12 channel receiver.
* Startup code for original LinuxPPS removed.  LinuxPPS now conforms to
  the PPSAPI.
* [Bug 1000] allow implicit receive buffer allocation for Windows.
  fixes startup for windows systems with many interfaces.
  reduces dropped packets on network bursts.
  additionally fix timer() starvation during high load.
* [Bug 990] drop minimum time restriction for interface update interval.
* [Bug 977] Fix mismatching #ifdefs for builds without IPv6.
* Update the copyright year.
* Build system cleanup (make autogen-generated files writable).
* [Bug 957] Windows only: Let command line parameters from the Windows SCM GUI
  override the standard parameters from the ImagePath registry key.
* Fixes for ntpdate:
* [Bug 532] nptdate timeout is too long if several servers are supplied.
* [Bug 698] timeBeginPeriod is called without timeEndPeriod in some NTP tools.
* [Bug 857] ntpdate debug mode adjusts system clock when it shouldn't.
* [Bug 908] ntpdate crashes sometimes.
* [Bug 982] ntpdate(and ntptimeset) buffer overrun if HAVE_POLL_H isn't set
  (dup of 908).
* [Bug 997] ntpdate buffer too small and unsafe.
* ntpdate.c: Under Windows check whether NTP port in use under same conditions
  as under other OSs.
* ntpdate.c: Fixed some typos and indents (tabs/spaces).

(4.2.4p4) Released by Harlan Stenn <stenn@ntp.org>

* [Bug 902] Fix problems with the -6 flag.
* Updated include/copyright.def (owner and year).
* [Bug 878] Avoid ntpdc use of refid value as unterminated string.
* [Bug 881] Corrected display of pll offset on 64bit systems.
* [Bug 886] Corrected sign handling on 64bit in ntpdc loopinfo command.
* [Bug 889] avoid malloc() interrupted by SIGIO risk
* ntpd/refclock_parse.c: cleanup shutdown while the file descriptor is still
  open.
* [Bug 885] use emalloc() to get a message at the end of the memory
  unsigned types cannot be less than 0
  default_ai_family is a short
  lose trailing , from enum list
  clarify ntp_restrict.c for easier automated analysis
* [Bug 884] don't access recv buffers after having them passed to the free
  list.
* [Bug 882] allow loopback interfaces to share addresses with other
  interfaces.

---
(4.2.4p3) Released by Harlan Stenn <stenn@ntp.org>

* [Bug 863] unable to stop ntpd on Windows as the handle reference for events
  changed

---
(4.2.4p2) Released by Harlan Stenn <stenn@ntp.org>

* [Bug 854] Broadcast address was not correctly set for interface addresses
* [Bug 829] reduce syslog noise, while there fix Enabled/Disable logging
  to reflect the actual configuration.
* [Bug 795] Moved declaration of variable to top of function.
* [Bug 789] Fix multicast client crypto authentication and make sure arriving
  multicast packets do not disturb the autokey dance.
* [Bug 785] improve handling of multicast interfaces
  (multicast routers still need to run a multicast routing software/daemon)
* ntpd/refclock_parse.c: cleanup shutdown while the file descriptor is still
  open.
* [Bug 885] use emalloc() to get a message at the end of the memory
  unsigned types cannot be less than 0
  default_ai_family is a short
  lose trailing , from enum list
* [Bug 884] don't access recv buffers after having them passed to the free list.
* [Bug 882] allow loopback interfaces to share addresses with other interfaces.
* [Bug 527] Don't write from source address length to wrong location
* Upgraded autogen and libopts.
* [Bug 811] ntpd should not read a .ntprc file.

---
(4.2.4p1) (skipped)

---
(4.2.4p0) Released by Harlan Stenn <stenn@ntp.org>

* [Bug 793] Update Hans Lambermont's email address in ntpsweep.
* [Bug 776] Remove unimplemented "rate" flag from ntpdate.
* [Bug 586] Avoid lookups if AI_NUMERICHOST is set.
* [Bug 770] Fix numeric parameters to ntp-keygen (Alain Guibert).
* [Bug 768] Fix io_setbclient() error message.
* [Bug 765] Use net_bind_service capability on linux.
* [Bug 760] The background resolver must be aware of the 'dynamic' keyword.
* [Bug 753] make union timestamp anonymous (Philip Prindeville).
* confopt.html: move description for "dynamic" keyword into the right section.
* pick the right type for the recv*() length argument.

---
(4.2.4) Released by Harlan Stenn <stenn@ntp.org>

* monopt.html fixes from Dave Mills.
* [Bug 452] Do not report kernel PLL/FLL flips.
* [Bug 746] Expert mouseCLOCK USB v2.0 support added.'
* driver8.html updates.
* [Bug 747] Drop <NOBR> tags from ntpdc.html.
* sntp now uses the returned precision to control decimal places.
* sntp -u will use an unprivileged port for its queries.
* [Bug 741] "burst" doesn't work with !unfit peers.
* [Bug 735] Fix a make/gmake VPATH issue on Solaris.
* [Bug 739] ntpd -x should not take an argument.
* [Bug 737] Some systems need help providing struct iovec.
* [Bug 717] Fix libopts compile problem.
* [Bug 728] parse documentation fixes.
* [Bug 734] setsockopt(..., IP_MULTICAST_IF, ...) fails on 64-bit platforms.
* [Bug 732] C-DEX JST2000 patch from Hideo Kuramatsu.
* [Bug 721] check for __ss_family and __ss_len separately.
* [Bug 666] ntpq opeers displays jitter rather than dispersion.
* [Bug 718] Use the recommended type for the saddrlen arg to getsockname().
* [Bug 715] Fix a multicast issue under Linux.
* [Bug 690] Fix a Windows DNS lookup buffer overflow.
* [Bug 670] Resolved a Windows issue with the dynamic interface rescan code.
* K&R C support is being deprecated.
* [Bug 714] ntpq -p should conflict with -i, not -c.
* WWV refclock improvements from Dave Mills.
* [Bug 708] Use thread affinity only for the clock interpolation thread.
* [Bug 706] ntpd can be running several times in parallel.
* [Bug 704] Documentation typos.
* [Bug 701] coverity: NULL dereference in ntp_peer.c
* [Bug 695] libopts does not protect against macro collisions.
* [Bug 693] __adjtimex is independent of ntp_{adj,get}time.
* [Bug 692] sys_limitrejected was not being incremented.
* [Bug 691] restrictions() assumption not always valid.
* [Bug 689] Deprecate HEATH GC-1001 II; the driver never worked.
* [Bug 688] Fix documentation typos.
* [Bug 686] Handle leap seconds better under Windows.
* [Bug 685] Use the Windows multimedia timer.
* [Bug 684] Only allow debug options if debugging is enabled.
* [Bug 683] Use the right version string.
* [Bug 680] Fix the generated version string on Windows.
* [Bug 678] Use the correct size for control messages.
* [Bug 677] Do not check uint_t in configure.ac.
* [Bug 676] Use the right value for msg_namelen.
* [Bug 675] Make sure ntpd builds without debugging.
* [Bug 672] Fix cross-platform structure padding/size differences.
* [Bug 660] New TIMESTAMP code fails tp build on Solaris Express.
* [Bug 659] libopts does not build under Windows.
* [Bug 658] HP-UX with cc needs -Wp,-H8166 in CFLAGS.
* [Bug 656] ntpdate doesn't work with multicast address.
* [Bug 638] STREAMS_TLI is deprecated - remove it.
* [Bug 635] Fix tOptions definition.
* [Bug 628] Fallback to ntp discipline not working for large offsets.
* [Bug 622] Dynamic interface tracking for ntpd.
* [Bug 603] Don't link with libelf if it's not needed.
* [Bug 523] ntpd service under Windows does't shut down properly.
* [Bug 500] sntp should always be built.
* [Bug 479] Fix the -P option.
* [Bug 421] Support the bc637PCI-U card.
* [Bug 342] Deprecate broken TRAK refclock driver.
* [Bug 340] Deprecate broken MSF EES refclock driver.
* [Bug 153] Don't do DNS lookups on address masks.
* [Bug 143] Fix interrupted system call on HP-UX.
* [Bug 42] Distribution tarballs should be signed.
* Support separate PPS devices for PARSE refclocks.
* [Bug 637, 51?] Dynamic interface scanning can now be done.
* Options processing now uses GNU AutoGen.

---
(4.2.2p4) Released by Harlan Stenn <stenn@ntp.org>

* [Bug 710] compat getnameinfo() has off-by-one error
* [Bug 690] Buffer overflow in Windows when doing DNS Lookups

---
(4.2.2p3) Released by Harlan Stenn <stenn@ntp.org>

* Make the ChangeLog file cleaner and easier to read
* [Bug 601] ntpq's decodeint uses an extra level of indirection
* [Bug 657] Different OSes need different sized args for IP_MULTICAST_LOOP
* release engineering/build changes
* Documentation fixes
* Get sntp working under AIX-5

---
(4.2.2p2) (broken)

* Get sntp working under AIX-5

---
(4.2.2p1)

* [Bug 661] Use environment variable to specify the base path to openssl.
* Resolve an ambiguity in the copyright notice
* Added some new documentation files
* URL cleanup in the documentation
* [Bug 657]: IP_MULTICAST_LOOP uses a u_char value/size
* quiet gcc4 complaints
* more Coverity fixes
* [Bug 614] manage file descriptors better
* [Bug 632] update kernel PPS offsets when PPS offset is re-configured
* [Bug 637] Ignore UP in*addr_any interfaces
* [Bug 633] Avoid writing files in srcdir
* release engineering/build changes

---
(4.2.2)

* SNTP
* Many bugfixes
* Implements the current "goal state" of NTPv4
* Autokey improvements
* Much better IPv6 support
* [Bug 360] ntpd loses handles with LAN connection disabled.
* [Bug 239] Fix intermittent autokey failure with multicast clients.
* Rewrite of the multicast code
* New version numbering scheme

---
(4.2.0)

* More stuff than I have time to document
* IPv6 support
* Bugfixes
* call-gap filtering
* wwv and chu refclock improvements
* OpenSSL integration

---
(4.1.2)

* clock state machine bugfix
* Lose the source port check on incoming packets
* (x)ntpdc compatibility patch
* Virtual IP improvements
* ntp_loopfilter fixes and improvements
* ntpdc improvements
* GOES refclock fix
* JJY driver
* Jupiter refclock fixes
* Neoclock4X refclock fixes
* AIX 5 port
* bsdi port fixes
* Cray unicos port upgrade
* HP MPE/iX port
* Win/NT port upgrade
* Dynix PTX port fixes
* Document conversion from CVS to BK
* readline support for ntpq

---
(4.1.0)

* CERT problem fixed (99k23)

* Huff-n-Puff filter
* Preparation for OpenSSL support
* Resolver changes/improvements are not backward compatible with mode 7
  requests (which are implementation-specific anyway)
* leap second stuff
* manycast should work now
* ntp-genkeys does new good things.
* scripts/ntp-close
* PPS cleanup and improvements
* readline support for ntpdc
* Crypto/authentication rewrite
* WINNT builds with MD5 by default
* WINNT no longer requires Perl for building with Visual C++ 6.0
* algorithmic improvements, bugfixes
* Solaris dosynctodr info update
* html/pic/* is *lots* smaller
* New/updated drivers: Forum Graphic GPS, WWV/H, Heath GC-100 II, HOPF
  serial and PCI, ONCORE, ulink331
* Rewrite of the audio drivers

---
(4.0.99)

* Driver updates: CHU, DCF, GPS/VME, Oncore, PCF, Ulink, WWVB, burst
  If you use the ONCORE driver with a HARDPPS kernel module,
  you *must* have a properly specified:
	pps <filename> [assert/clear] [hardpps]
  line in the /etc/ntp.conf file.
* PARSE cleanup
* PPS cleanup
* ntpd, ntpq, ntpdate cleanup and fixes
* NT port improvements
* AIX, BSDI, DEC OSF, FreeBSD, NetBSD, Reliant, SCO, Solaris port improvements

---
(4.0.98)

* Solaris kernel FLL bug is fixed in 106541-07
* Bug/lint cleanup
* PPS cleanup
* ReliantUNIX patches
* NetInfo support
* Ultralink driver
* Trimble OEM Ace-II support
* DCF77 power choices
* Oncore improvements

---
(4.0.97)

* NT patches
* AIX,SunOS,IRIX portability
* NeXT portability
* ntptimeset utility added
* cygwin portability patches

---
(4.0.96)

* -lnsl, -lsocket, -lgen configuration patches
* Y2K patches from AT&T
* Linux portability cruft

---
(4.0.95)

* NT port cleanup/replacement
* a few portability fixes
* VARITEXT Parse clock added

---
(4.0.94)

* PPS updates (including ntp.config options)
* Lose the old DES stuff in favor of the (optional) RSAREF stuff
* html cleanup/updates
* numerous drivers cleaned up
* numerous portability patches and code cleanup

---
(4.0.93)

* Oncore refclock needs PPS or one of two ioctls.
* Don't make ntptime under Linux.  It doesn't compile for too many folks.
* Autokey cleanup
* ReliantUnix patches
* html cleanup
* tickadj cleanup
* PARSE cleanup
* IRIX -n32 cleanup
* byte order cleanup
* ntptrace improvements and patches
* ntpdc improvements and patches
* PPS cleanup
* mx4200 cleanup
* New clock state machine
* SCO cleanup
* Skip alias interfaces

---
(4.0.92)

* chronolog and dumbclock refclocks
* SCO updates
* Cleanup/bugfixes
* Y2K patches
* Updated palisade driver
* Plug memory leak
* wharton kernel clock
* Oncore clock upgrades
* NMEA clock improvements
* PPS improvements
* AIX portability patches

---
(4.0.91)

* New ONCORE driver
* New MX4200 driver
* Palisade improvements
* config file bugfixes and problem reporting
* autoconf upgrade and cleanup
* HP-UX, IRIX lint cleanup
* AIX portability patches
* NT cleanup

---
(4.0.90)

* Nanoseconds
* New palisade driver
* New Oncore driver

---
(4.0.73)

* README.hackers added
* PARSE driver is working again
* Solaris 2.6 has nasty kernel bugs.  DO NOT enable pll!
* DES is out of the distribution.

---
(4.0.72)

* K&R C compiling should work again.
* IRIG patches.
* MX4200 driver patches.
* Jupiter driver added.
* Palisade driver added.  Needs work (ANSI, ntoh/hton, sizeof double, ???)<|MERGE_RESOLUTION|>--- conflicted
+++ resolved
@@ -1,11 +1,8 @@
 ---
 
-<<<<<<< HEAD
+* CID 1269537: Clean up a line of dead code in getShmTime().
 * CID 1295478: Quiet a pedantic potential error from the fix for Bug 2776.
 * [Bug 2776] Improve ntpq's 'help keytype'.
-=======
-* CID 1269537: Clean up a line of dead code in getShmTime().
->>>>>>> 40c6bbc0
 * [Bug 2794] Clean up kernel clock status reports.
 * [Bug 2800] refclock_true.c true_debug() can't open debug log because
   of incompatible open/fdopen parameters.
@@ -15,11 +12,8 @@
   Changed libjsmn to a more recent version.
 * [Bug 2813] HP-UX needs -D__STDC_VERSION__=199901L and limits.h.
 * Improve the ntpq documentation around the controlkey keyid.
-<<<<<<< HEAD
 * ntpq.c cleanup.
-=======
 * autogen-5.18.5
->>>>>>> 40c6bbc0
 ---
 (4.2.8p2) 2015/04/07 Released by Harlan Stenn <stenn@ntp.org>
 (4.2.8p2-RC3) 2015/04/03 Released by Harlan Stenn <stenn@ntp.org>
