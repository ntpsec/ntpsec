<<<<<<< HEAD
* [Bug 1148] NMEA reference clock improvements
=======
* remove deleted gsoc_sntp/utilities.o from repository so that .o build
  products can be cleaned up without corrupting the repository.
(4.2.5p161) 2009/03/31 Released by Harlan Stenn <stenn@ntp.org>
>>>>>>> 592347ce
* Documentation updates from Dave Mills.
(4.2.5p160) 2009/03/30 Released by Harlan Stenn <stenn@ntp.org>
* Include (4.2.4p7)
(4.2.5p159) 2009/03/28 Released by Harlan Stenn <stenn@ntp.org>
* "bias" changes from Dave Mills.
(4.2.5p158) 2009/01/30 Released by Harlan Stenn <stenn@ntp.org>
* Fix [CID 72], a typo introduced at the latest fix to prettydate.c.
(4.2.5p157) 2009/01/26 Released by Harlan Stenn <stenn@ntp.org>
* Cleanup/fixes for ntp_proto.c and ntp_crypto.c from Dave Mills.
(4.2.5p156) 2009/01/19 Released by Harlan Stenn <stenn@ntp.org>
* [Bug 1118] Fixed sign extension for 32 bit time_t in caljulian() and prettydate().
  Fixed some compiler warnings about missing prototypes.
  Fixed some other simple compiler warnings.
* [Bug 1119] [CID 52] Avoid a possible null-dereference in ntp_crypto.c.
* [Bug 1120] [CID 51] INSIST that peer is non-null before we dereference it.
* [Bug 1121] [CID 47] double fclose() in ntp-keygen.c.
(4.2.5p155) 2009/01/18 Released by Harlan Stenn <stenn@ntp.org>
* Documentation updates from Dave Mills.
* CHU frequency updates.
* Design assertion fixes for ntp_crypto.c from Dave Mills.
(4.2.5p154) 2009/01/13 Released by Harlan Stenn <stenn@ntp.org>
* [Bug 992] support interface event change on Linux from
  Miroslav Lichvar.
(4.2.5p153) 2009/01/09 Released by Harlan Stenn <stenn@ntp.org>
* Renamed gsoc_sntp/:fetch-stubs to gsoc_sntp/fetch-stubs to avoid
  file name problems under Windows.
  Removed German umlaut from log msg for 4.2.5p142.
(4.2.5p152) 2009/01/08 Released by Harlan Stenn <stenn@ntp.org>
* Include (4.2.4p6) 2009/01/08 Released by Harlan Stenn <stenn@ntp.org>
(4.2.5p151) 2008/12/23 Released by Harlan Stenn <stenn@ntp.org>
* Stats file logging cleanup from Dave Mills.
(4.2.5p150) 2008/12/15 Released by Harlan Stenn <stenn@ntp.org>
* [Bug 1099] Fixed wrong behaviour in sntp's crypto.c.
* [Bug 1103] Fix 64-bit issues in the new calendar code.
(4.2.5p149) 2008/12/05 Released by Harlan Stenn <stenn@ntp.org>
* Fixed mismatches in data types and OID definitions in ntpSnmpSubAgent.c
* added a premliminary MIB file to ntpsnmpd (ntpv4-mib.mib)
(4.2.5p148) 2008/12/04 Released by Harlan Stenn <stenn@ntp.org>
* [Bug 1070] Fix use of ntpq_parsestring() in ntpsnmpd.
(4.2.5p147) 2008/11/27 Released by Harlan Stenn <stenn@ntp.org>
* Update gsoc_sntp's GCC warning code.
(4.2.5p146) 2008/11/26 Released by Harlan Stenn <stenn@ntp.org>
* Update Solaris CFLAGS for gsoc_sntp.
(4.2.5p145) 2008/11/20 Released by Harlan Stenn <stenn@ntp.org>
* Deal with time.h for sntp under linux.
* Provide rpl_malloc() for sntp for systems that need it.
* Handle ss_len and socklen type for sntp.
* Fixes to the sntp configure.ac script.
* Provide INET6_ADDRSTRLEN if it is missing.
* [Bug 1095] overflow in caljulian.c.
(4.2.5p144) 2008/11/19 Released by Harlan Stenn <stenn@ntp.org>
* Use int32, not int32_t.
* Avoid the sched*() functions under OSF - link problems.
(4.2.5p143) 2008/11/17 Released by Harlan Stenn <stenn@ntp.org>
* sntp cleanup and fixes.
(4.2.5p142) 2008/11/16 Released by Harlan Stenn <stenn@ntp.org>
* Imported GSoC SNTP code from Johannes Maximilian Kuehn.
(4.2.5p141) 2008/11/13 Released by Harlan Stenn <stenn@ntp.org>
* New caltontp.c and calyearstart.c from Juergen Perlinger.
(4.2.5p140) 2008/11/12 Released by Harlan Stenn <stenn@ntp.org>
* Cleanup lint from the ntp_scanner files.
* [Bug 1011] gmtime() returns NULL on windows where it would not under Unix.
* Updated caljulian.c and prettydate.c from Juergen Perlinger.
(4.2.5p139) 2008/11/11 Released by Harlan Stenn <stenn@ntp.org>
* Typo fix to driver20.html.
(4.2.5p138) 2008/11/10 Released by Harlan Stenn <stenn@ntp.org>
* [Bug 474] --disable-ipv6 is broken.
* IPv6 interfaces were being looked for twice.
* SHM driver grabs more samples, add clockstats
* decode.html and driver20.html updates from Dave Mills.
(4.2.5p137) 2008/11/01 Released by Harlan Stenn <stenn@ntp.org>
* [Bug 1069] #undef netsnmp's PACKAGE_* macros.
* [Bug 1068] Older versions of netsnmp do not have netsnmp_daemonize().
(4.2.5p136) 2008/10/27 Released by Harlan Stenn <stenn@ntp.org>
* [Bug 1078] statsdir configuration parsing is broken.
(4.2.5p135) 2008/09/23 Released by Harlan Stenn <stenn@ntp.org>
* [Bug 1072] clock_update should not allow updates older than sys_epoch.
(4.2.5p134) 2008/09/17 Released by Harlan Stenn <stenn@ntp.org>
* Clean up build process for ntpsnmpd.
(4.2.5p133) 2008/09/16 Released by Harlan Stenn <stenn@ntp.org>
* Add options processing to ntpsnmpd.
* [Bug 1062] Check net-snmp headers before deciding to build ntpsnmpd.
* Clean up the libntpq.a build.
* Regenerate ntp_parser.[ch] from ntp_parser.y
(4.2.5p132) 2008/09/15 Released by Harlan Stenn <stenn@ntp.org>
* [Bug 1067] Multicast DNS service registration must come after the fork
  on Solaris.
* [Bug 1066] Error messages should log as errors.
(4.2.5p131) 2008/09/14 Released by Harlan Stenn <stenn@ntp.org>
* [Bug 1065] Re-enable support for the timingstats file.
(4.2.5p130) 2008/09/13 Released by Harlan Stenn <stenn@ntp.org>
* [Bug 1064] Implement --with-net-snmp-config=progname
* [Bug 1063] ntpSnmpSubagentObject.h is missing from the distribution.
(4.2.5p129) 2008/09/11 Released by Harlan Stenn <stenn@ntp.org>
* Quiet some libntpq-related warnings.
(4.2.5p128) 2008/09/08 Released by Harlan Stenn <stenn@ntp.org>
* Import Heiko Gerstung's GSoC2008 NTP MIB daemon.
(4.2.5p127) 2008/09/01 Released by Harlan Stenn <stenn@ntp.org>
* Regenerate ntpd/ntp_parser.c
(4.2.5p126) 2008/08/31 Released by Harlan Stenn <stenn@ntp.org>
* Stop libtool-1.5 from looking for C++ or Fortran.
* [BUG 610] Documentation update for NMEA reference clock driver.
* [Bug 828] Fix IPv4/IPv6 address parsing.
* Changes from Dave Mills:
  Documentation updates.
  Fix a corner case where a frequency update was reported but not set.
  When LEAP_NOTINSYNC->LEAP_NOWARNING, call crypto_update() if we have
  crypto_flags.
(4.2.5p125) 2008/08/18 Released by Harlan Stenn <stenn@ntp.org>
* [Bug 1052] Add linuxPPS support to ONCORE driver.
(4.2.5p124) 2008/08/17 Released by Harlan Stenn <stenn@ntp.org>
* Documentation updates from Dave Mills.
* Include (4.2.4p5) 2008/08/17 Released by Harlan Stenn <stenn@ntp.org>
* [Bug 861] leap info was not being transmitted.
* [Bug 1046] refnumtoa.c is using the wrong header file.
* [Bug 1047] enable/disable options processing fix.
* header file cleanup.
* [Bug 1037] buffer in subroutine was 1 byte short.
* configure.ac: cleanup, add option for wintime, and lay the groundwork
  for the changes needed for bug 1028.
* Fixes from Dave Mills: 'bias' and 'interleave' work.  Separate
  phase and frequency discipline (for long poll intervals).  Update
  TAI function to match current leapsecond processing.
* Documentation updates from Dave Mills.
* [Bug 1037] Use all 16 of the MD5 passwords generated by ntp-keygen.
* Fixed the incorrect edge parameter being passed to time_pps_kcbind in
  NMEA refclock driver.
* [Bug 399] NMEA refclock driver does not honor time1 offset if flag3 set.
* [Bug 985] Modifications to NMEA reference clock driver to support Accord
  GPS Clock.
* poll time updates from Dave Mills.
* local refclock documentation updates from Dave Mills.
* [Bug 1022] Fix compilation problems with yesterday's commit.
* Updates and cleanup from Dave Mills:
  I've now spent eleven months of a sabbatical year - 7 days a week, 6-10
  hours most days - working on NTP. I have carefully reviewed every major
  algorithm, examined its original design and evolution from that design.
  I've trimmed off dead code and briar patches and did zillions of tests
  contrived to expose evil vulnerabilities. The development article is in
  rather good shape and should be ready for prime time.

  1. The protostats statistics files have been very useful in exposing
  little twitches and turns when something hiccups, like a broken PPS
  signal. Most of what used to be syslog messages are now repackaged as
  protostats messages with optional syslog as well. These can also be sent
  as traps which might be handy to tiggle a beeper or celltext. These, the
  sysstats files and cryptostats files reveal the ambient health of a busy
  server, monitor traffic and error counts and spot crypto attacks.

  2. Close inspection of the clock discipline behavior at long poll
  intervals (36 h) showed it not doing as well as it should. I redesigned
  the FLL loop to improve nominal accuracy from  several tens of
  milliseconds to something less than ten milliseconds.

  3. Autokey (again). The enhanced error checking was becoming a major
  pain. I found a way to toss out gobs of ugly fat code and replace the
  function with a much simpler and more comprehensive scheme. It resists
  bait-and-switch attacks and quickly detect cases when the protocol is
  not correctly synchronized.

  4. The interface code for the kernel PPS signal was not in sync with the
  kernel code itself. Some error checks were duplicated and some
  ineffective. I found none of the PPS-capable drivers, including the atom
  driver, do anything when the prefer peer fails; the kernel PPS signal
  remains in control. The atom driver now disables the kernel PPS when the
  prefer peer comes bum. This is important when the prefer peer is not a
  reference clock but a remote NTP server.

  5. The flake restrict bit turned out to be really interesting,
  especially with symmtric modes and of those especially those using
  Autokey. Small changes in the recovery procedures when packets are lost
  now avoid almost all scenarios which previously required protocol resets.

  6. I've always been a little uncomfortable when using the clock filter
  with long poll intervals because the samples become less and less
  correlated as the sample age exceeds the Allan intercept. Various
  schemes have been used over the years to cope with this fact. The latest
  one and the one that works the best is to use a modified sort metric
  where the delay is used when the age of the sample is less than the
  intercept and the sum of delay and dispersion above that. The net result
  is that, at small poll intervals the algorithm operates as a minimum
  filter, while at larger poll intervals it morphs to FIFO. Left
  unmodified, a sample could be used when twelve days old. This along with
  the FLL modifications has made a dramatic improvement at large poll
  intervals.

- [Backward Incompatible] The 'state' variable is no longer reported or
  available via ntpq output.  The following system status bit names
  have been changed:
  - sync_alarm -> leap_alarm
  - sync_atomic -> sync_pps
  - sync_lf_clock -> sync_lf_radio
  - sync_hf_clock -> sync_hf_radio
  - sync_uhf_clock -> sync_uhf_radio
  - sync_local_proto -> sync_local
  - sync_udp/time -> sync_other
  Other names have been changed as well.  See the change history for
  libntp/statestr.c for more details.
  Other backward-incompatible changes in ntpq include:
  - assID -> associd
  - rootdispersion -> rootdisp
  - pkt_head -> pkt_neader
  See the change history for other details.

* Updates and cleanup from Dave Mills.
* [Bug 995] Remove spurious ; from ntp-keygen.c.
* More cleanup and changes from Dave Mills.
* [Bug 980] Direct help to stdout.

* [Sec 1149] Use SO_EXCLUSIVEADDRUSE on Windows

---
(4.2.4p7-RC1) 2009/03/30 Released by Harlan Stenn <stenn@ntp.org>

* [Bug 1141] refclock_report missing braces cause spurious "peer event:
  clock clk_unspec" log entries
* [Bug 873] Windows serial refclock proper TTY line discipline emulation
* [Bug 1117] Deferred interface binding under Windows works only 
  correctly if FORCE_DNSRETRY is defined
* [BUG 1124] Lock QueryPerformanceCounter() client threads to same CPU
* [Bug 1014] Enable building with VC9 (in Visual Studio 2008, Visual
  C++ 2008, or SDK)
* DPRINTF macro made safer, always evaluates to a statement and will
  not misassociate an else which follows the macro

---
(4.2.4p6) 2009/01/08 Released by Harlan Stenn <stenn@ntp.org>

* [Bug 1113] Fixed build errors with recent versions of openSSL. 
* [Sec 1111] Fix incorrect check of EVP_VerifyFinal()'s return value.
* Update the copyright year.

---
(4.2.4p5) 2008/08/17 Released by Harlan Stenn <stenn@ntp.org>

* [BUG 1051] Month off by one in leap second message written to clockstats
  file fixed.
* [Bug 450] Windows only: Under original Windows NT we must not discard the
  wildcard socket to workaround a bug in NT's getsockname().
* [Bug 1038] Built-in getpass() function also prompts for password if
  not built with DEBUG.
* [Bug 841] Obsolete the "dynamic" keyword and make deferred binding
  to local interfaces the default.
  Emit a warning if that keyword is used for configuration.
* [Bug 959] Refclock on Windows not properly releasing recvbuffs.
* [Bug 993] Fix memory leak when fetching system messages.
* much cleanup, fixes, and changes from Dave Mills.
* ntp_control.c: LEAPTAB is a filestamp, not an unsigned.  From Dave Mills.
* ntp_config.c: ntp_minpoll fixes from Dave Mills.
* ntp-keygen updates from Dave Mills.
* refresh epoch, throttle, and leap cleanup from Dave Mills.
* Documentation cleanup from Dave Mills.
* [Bug 918] Only use a native md5.h if MD5Init() is available.
* [Bug 979] Provide ntptimeval if it is not otherwise present.
* [Bug 634] Re-instantiate syslog() and logfiles after the daemon fork.
* [Bug 952] Use md5 code with a friendlier license.
* [Bug 977] Fix mismatching #ifdefs for builds without IPv6.
* [Bug 830] Fix the checking order of the interface options.
* Clean up the logfile/syslog setup.
* [Bug 970] Lose obsolete -g flag to ntp-keygen.
* The -e flag to ntp-keygen can write GQ keys now, too.
* ntp_proto.c: sys_survivors and hpoll cleanup from Dave Mills.
* ntp_loopfilter.c: sys_poll cleanup from Dave Mills.
* refclock_wwv.c: maximum-likelihood digit and DSYNC fixes from Dave Mills.
* [Bug 967] preemptable associations are lost forever on a step.
* ntp_config.c: [CID 48] missing "else" clause.
* [Bug 833] ntpq config keyword is quote-mark unfriendly.
* Rename the ntpq "config" keyword to ":config".
* Dave Mills shifted some orphan processing.
* Fix typos in the [Bug 963] patch.
* bootstrap: squawk if genver fails.  Use -f with cp in case Dave does a chown.
* Remove obsolete simulator command-line options.
* ntp_request.c: [CID 36] zero sin_zero.
* [Bug 963] get_systime() is too noisy.
* [Bug 960] spurious syslog:crypto_setup:spurious crypto command
* [Bug 964] Change *-*-linux* to *-*-*linux* to allow for uclinux.
* Changes from Dave Mills:
  - ntp_util.c: cleanup.
  - ntp_timer.c: watch the non-burst packet rate.
  - ntp_request.c: cleanup.
  - ntp_restrict.c: RES_LIMITED cleanup.
  - ntp_proto.c: RES_LIMITED, rate bucktes, counters, overall cleanup.
  - ntp_peer.c: disallow peer_unconfig().
  - ntp_monitor.c: RES_LIMITED cleanup.
  - ntp_loopfilter.c: poll interval cleanup.
  - ntp_crypto.c: volley -> retry.  Cleanup TAI leap message.
  - ntp_config: average and minimum are ^2 values.
  - ntpdc: unknownversion is really "declined", not "bad version".
  - Packet retry cleanup.
* [Bug 961] refclock_tpro.c:tpro_poll() calls refclock_receive() twice.
* [Bug 957] Windows only: Let command line parameters from the Windows SCM GUI
  override the standard parameters from the ImagePath registry key.
* Added HAVE_INT32_T to the Windows config.h to avoid duplicate definitions.
* Work around a VPATH difference in FreeBSD's 'make' command.
* Update bugreport URL.
* Update -I documentation.
* [Bug 713] Fix bug reporting information.
* A bug in the application of the negative-sawtooth for 12 channel receivers. 
* The removal of unneeded startup code used for the original LinuxPPS, it now
  conforms to the PPSAPI and does not need special code.  
* ntp-keygen.c: Coverity fixes [CID 33,47].
* Volley cleanup from Dave Mills.
* Fuzz cleanup from Dave Mills.
* [Bug 861] Leap second cleanups from Dave Mills.
* ntpsim.c: add missing protypes and fix [CID 34], a nit.
* Upgraded bison at UDel.
* Update br-flock and flock-build machine lists.
* [Bug 752] QoS: add parse/config handling code. 
* Fix the #include order in tickadj.c for picky machines.
* [Bug 752] QoS: On some systems, netinet/ip.h needs netinet/ip_systm.h.
* [Bug 752] Update the QoS tagging (code only - configuration to follow).
* Orphan mode and other protocol cleanup from Dave Mills.
* Documentation cleanup from Dave Mills.
* [Bug 940] ntp-keygen uses -v.  Disallow it as a shortcut for --version.
* more cleanup to ntp_lineeditlibs.m4.
* Documentation updates from Dave Mills.
* -ledit cleanup for ntpdc and ntpq.
* Association and other cleanup from Dave Mills.
* NTP_UNREACH changes from Dave Mills.
* Fix the readline history test.
* [Bug 931] Require -lreadline to be asked for explicitly.
* [Bug 764] When looking for -lreadline support, also try using -lncurses.
* [Bug 909] Fix int32_t errors for ntohl().
* [Bug 376/214] Enhancements to support multiple if names and IP addresses.
* [Bug 929] int32_t is undefined on Windows.  Casting wrong.
* [Bug 928] readlink missing braces.
* [Bug 788] Update macros to support VS 2005.
* ntpd/ntp_timer.c: add missing sys_tai parameter for debug printf
* [Bug 917] config parse leaves files open
* [Bug 912] detect conflicting enable/disable configuration on interfaces
  sharing an IP address
* [Bug 771] compare scopeid if available for IPv6 addresses
* Lose obsolete crypto subcommands (Dave Mills).
* WWV is an HF source, not an LF source (Dave Mills).
* [Bug 899] Only show -i/--jaildir -u/--user options if we HAVE_DROPROOT.
* [Bug 916] 'cryptosw' is undefined if built without OpenSSL.
* [Bug 891] 'restrict' config file keyword does not work (partial fix).
* [Bug 890] the crypto command seems to be required now.
* [Bug 915] ntpd cores during processing of x509 certificates.
* Crypto lint cleanup from Dave Mills.
* [Bug 897] Check RAND_status() - we may not need a .rnd file.
* Crypto cleanup from Dave Mills.
* [Bug 911] Fix error message in cmd_args.c.
* [Bug 895] Log assertion failures via syslog(), not stderr.
* Documentation updates from Dave Mills.
* Crypto cleanup from Dave Mills.
* [Bug 905] ntp_crypto.c fails to compile without -DDEBUG.
* Avoid double peer stats logging.
* ntp-keygen cleanup from Dave Mills.
* libopts needs to be built after ElectricFence.
* [Bug 894] Initialize keysdir before calling crypto_setup().
* Calysto cleanup for ntpq.
* ntp-keygen -i takes an arg.
* Cleanup and fixes from Dave Mills.
* [Bug 887] Fix error in ntp_types.h (for sizeof int != 4).
* Bug 880 bug fixes for Windows build
* Improve Calysto support.
* The "revoke" parameter is a crypto command.
* The driftfile wander threshold is a real number.
* [Bug 850] Fix the wander threshold parameter on the driftfile command.
* ntp_io.c: Dead code cleanup - Coverity View 19.
* Leap file related cleanup from Dave Mills.
* ntp_peer.c: Set peer->srcadr before (not after) calling set_peerdstadr().
* Initialize offset in leap_file() - Coverity View 17.
* Use the correct stratum on KISS codes.
* Fuzz bits cleanup.
* Show more digits in some debug printf's.
* Use drift_file_sw internally to control writing the drift file.
* Implement the wander_threshold option for the driftfile config keyword.
* reformat ntp_control.c; do not use c++ // comments.
* [Bug 629] Undo bug #629 fixes as they cause more problems than were  being
  solved
* Changes from Dave Mills: in/out-bound data rates, leapsecond cleanup,
  driftfile write cleanup, packet buffer length checks, documentation updates.
* More assertion checks and malloc()->emalloc(), courtesy of Calysto.
* [Bug 864] Place ntpd service in maintenance mode if using SMF on Solaris
* [Bug 862] includefile nesting; preserve phonelist on reconfig.
* [Bug 604] ntpd regularly dies on linux/alpha.
* more leap second infrastructure fixes from Dave Mills.
* [Bug 858] recent leapfile changes broke non-OpenSSL builds.
* Use emalloc() instead of malloc() in refclock_datum.c (Calysto).
* Start using 'design by contract' assertions.
* [Bug 767] Fast sync to refclocks wanted.
* Allow null driftfile.
* Use YYERROR_VERBOSE for the new parser, and fix related BUILT_SOURCES.
* [Bug 629] changes to ensure broadcast works including on wildcard addresses
* [Bug 853] get_node() must return a pointer to maximally-aligned memory.
* Initial leap file fixes from Dave Mills.
* [Bug 858] Recent leapfile changes broke without OPENSSL.
* Use a char for DIR_SEP, not a string.
* [Bug 850] driftfile parsing changes.
* driftfile maintenance changes from Dave Mills.  Use clock_phi instead of
  stats_write_tolerance.
* [Bug 828] refid string not being parsed correctly.
* [Bug 846] Correct includefile parsing.
* [Bug 827] New parsing code does not handle "fudge" correctly.
* Enable debugging capability in the config parser.
* [Bug 839] Crypto password not read from ntp.conf.
* Have autogen produce writable output files.
* [Bug 825] Correct logconfig -/+ keyword processing.
* [Bug 828] Correct parsing of " delimited strings.
* Cleanup FILE * usage after fclose() in ntp_filegen.c.
* [Bug 843] Windows Completion port code was incorrectly merged from -stable.
* [Bug 840] do fudge configuration AFTER peers (thus refclocks) have been
  configured.
* [Bug 824] Added new parser modules to the Windows project file.
* [Bug 832] Add libisc/log.c headers to the distribution.
* [Bug 808] Only write the drift file if we are in state 4.
* Initial import of libisc/log.c and friends.
* [Bug 826] Fix redefinition of PI.
* [Bug 825] ntp_scanner.c needs to #include <config.h> .
* [Bug 824] New parser code has some build problems with the SIM code.
* [Bug 817] Use longnames for setting ntp variables on the command-line;
  Allowing '-v' with and without an arg to disambiguate usage is error-prone.
* [Bug 822] set progname once, early.
* [Bug 819] remove erroneous #if 0 in Windows completion port code.
* The new config code missed an #ifdef for building without refclocks.
* Distribute some files needed by the new config parsing code.
* [Bug 819] Timeout for WaitForMultipleObjects was 500ms instead of INFINITE
* Use autogen 5.9.1.
* Fix clktest command-line arg processing.'
* Audio documentation updates from Dave Mills.
* New config file parsing code, from Sachin Kamboj.
* fuzz bit cleanup from Dave Mills.
* replay cleanup from Dave Mills.
* [Bug 542] Tolerate missing directory separator at EO statsdir.
* [Bug 812] ntpd should drop supplementary groups.
* [Bug 815] Fix warning compiling 4.2.5p22 under Windows with VC6.
* [Bug 740] Fix kernel/daemon startup drift anomaly.
* refclock_wwv.c fixes from Dave Mills.
* [Bug 810] Fix ntp-keygen documentation.
* [Bug 787] Bug fixes for 64-bit time_t on Windows.
* [Bug 796] Clean up duplicate #defines in ntp_control.c.
* [Bug 569] Use the correct precision for the Leitch CSD-5300.
* [Bug 795] Moved declaration of variable to top of function.
* [Bug 798] ntpq [p typo crashes ntpq/ntpdc.
* [Bug 786] Fix refclock_bancomm.c on Solaris.
* [Bug 774] parsesolaris.c does not compile under the new Solaris.
* [Bug 782] Remove P() macros from Windows files.
* [Bug 778] ntpd fails to lock with drift=+500 when started with drift=-500.
* [Bug 592] Trimble Thunderbolt GPS support.
* IRIG, CHU, WWV, WWVB refclock improvements from Dave Mills.
* [Bug 757] Lose ULONG_CONST().
* [Bug 756] Require ANSI C (function prototypes).
* codec (audio) and ICOM changes from Dave Mills.

---

* [Bug 450] Windows only: Under original Windows NT we must not discard the
  wildcard socket to workaround a bug in NT's getsockname().
* [Bug 1038] Built-in getpass() function also prompts for password if
  not built with DEBUG.
* [Bug 841] Obsolete the "dynamic" keyword and make deferred binding
  to local interfaces the default.
  Emit a warning if that keyword is used for configuration.
* [Bug 959] Refclock on Windows not properly releasing recvbuffs.
* [Bug 993] Fix memory leak when fetching system messages.
* [Bug 987] Wake up the resolver thread/process when a new interface has
  become available.
* Correctly apply negative-sawtooth for oncore 12 channel receiver.
* Startup code for original LinuxPPS removed.  LinuxPPS now conforms to
  the PPSAPI.
* [Bug 1000] allow implicit receive buffer allocation for Windows.
  fixes startup for windows systems with many interfaces.
  reduces dropped packets on network bursts.
  additionally fix timer() starvation during high load.
* [Bug 990] drop minimum time restriction for interface update interval.
* [Bug 977] Fix mismatching #ifdefs for builds without IPv6.
* Update the copyright year.
* Build system cleanup (make autogen-generated files writable).
* [Bug 957] Windows only: Let command line parameters from the Windows SCM GUI
  override the standard parameters from the ImagePath registry key.
* Fixes for ntpdate:
* [Bug 532] nptdate timeout is too long if several servers are supplied.
* [Bug 698] timeBeginPeriod is called without timeEndPeriod in some NTP tools.
* [Bug 857] ntpdate debug mode adjusts system clock when it shouldn't.
* [Bug 908] ntpdate crashes sometimes.
* [Bug 982] ntpdate(and ntptimeset) buffer overrun if HAVE_POLL_H isn't set
  (dup of 908).
* [Bug 997] ntpdate buffer too small and unsafe.
* ntpdate.c: Under Windows check whether NTP port in use under same conditions
  as under other OSs.
* ntpdate.c: Fixed some typos and indents (tabs/spaces).

(4.2.4p4) Released by Harlan Stenn <stenn@ntp.org>

* [Bug 902] Fix problems with the -6 flag.
* Updated include/copyright.def (owner and year).
* [Bug 878] Avoid ntpdc use of refid value as unterminated string.
* [Bug 881] Corrected display of pll offset on 64bit systems.
* [Bug 886] Corrected sign handling on 64bit in ntpdc loopinfo command.
* [Bug 889] avoid malloc() interrupted by SIGIO risk
* ntpd/refclock_parse.c: cleanup shutdown while the file descriptor is still
  open.
* [Bug 885] use emalloc() to get a message at the end of the memory
  unsigned types cannot be less than 0
  default_ai_family is a short
  lose trailing , from enum list
  clarify ntp_restrict.c for easier automated analysis
* [Bug 884] don't access recv buffers after having them passed to the free
  list.
* [Bug 882] allow loopback interfaces to share addresses with other
  interfaces.

---
(4.2.4p3) Released by Harlan Stenn <stenn@ntp.org>

* [Bug 863] unable to stop ntpd on Windows as the handle reference for events
  changed

---
(4.2.4p2) Released by Harlan Stenn <stenn@ntp.org>

* [Bug 854] Broadcast address was not correctly set for interface addresses
* [Bug 829] reduce syslog noise, while there fix Enabled/Disable logging
  to reflect the actual configuration.
* [Bug 795] Moved declaration of variable to top of function.
* [Bug 789] Fix multicast client crypto authentication and make sure arriving
  multicast packets do not disturb the autokey dance.
* [Bug 785] improve handling of multicast interfaces
  (multicast routers still need to run a multicast routing software/daemon)
* ntpd/refclock_parse.c: cleanup shutdown while the file descriptor is still
  open.
* [Bug 885] use emalloc() to get a message at the end of the memory
  unsigned types cannot be less than 0
  default_ai_family is a short
  lose trailing , from enum list
* [Bug 884] don't access recv buffers after having them passed to the free list.
* [Bug 882] allow loopback interfaces to share addresses with other interfaces.
* [Bug 527] Don't write from source address length to wrong location
* Upgraded autogen and libopts.
* [Bug 811] ntpd should not read a .ntprc file.

---
(4.2.4p1) (skipped)

---
(4.2.4p0) Released by Harlan Stenn <stenn@ntp.org>

* [Bug 793] Update Hans Lambermont's email address in ntpsweep.
* [Bug 776] Remove unimplemented "rate" flag from ntpdate.
* [Bug 586] Avoid lookups if AI_NUMERICHOST is set.
* [Bug 770] Fix numeric parameters to ntp-keygen (Alain Guibert).
* [Bug 768] Fix io_setbclient() error message.
* [Bug 765] Use net_bind_service capability on linux.
* [Bug 760] The background resolver must be aware of the 'dynamic' keyword.
* [Bug 753] make union timestamp anonymous (Philip Prindeville).
* confopt.html: move description for "dynamic" keyword into the right section.
* pick the right type for the recv*() length argument.

---
(4.2.4) Released by Harlan Stenn <stenn@ntp.org>

* monopt.html fixes from Dave Mills.
* [Bug 452] Do not report kernel PLL/FLL flips.
* [Bug 746] Expert mouseCLOCK USB v2.0 support added.'
* driver8.html updates.
* [Bug 747] Drop <NOBR> tags from ntpdc.html.
* sntp now uses the returned precision to control decimal places.
* sntp -u will use an unprivileged port for its queries.
* [Bug 741] "burst" doesn't work with !unfit peers.
* [Bug 735] Fix a make/gmake VPATH issue on Solaris.
* [Bug 739] ntpd -x should not take an argument.
* [Bug 737] Some systems need help providing struct iovec.
* [Bug 717] Fix libopts compile problem.
* [Bug 728] parse documentation fixes.
* [Bug 734] setsockopt(..., IP_MULTICAST_IF, ...) fails on 64-bit platforms.
* [Bug 732] C-DEX JST2000 patch from Hideo Kuramatsu.
* [Bug 721] check for __ss_family and __ss_len separately.
* [Bug 666] ntpq opeers displays jitter rather than dispersion.
* [Bug 718] Use the recommended type for the saddrlen arg to getsockname().
* [Bug 715] Fix a multicast issue under Linux.
* [Bug 690] Fix a Windows DNS lookup buffer overflow.
* [Bug 670] Resolved a Windows issue with the dynamic interface rescan code.
* K&R C support is being deprecated.
* [Bug 714] ntpq -p should conflict with -i, not -c.
* WWV refclock improvements from Dave Mills.
* [Bug 708] Use thread affinity only for the clock interpolation thread.
* [Bug 706] ntpd can be running several times in parallel.
* [Bug 704] Documentation typos.
* [Bug 701] coverity: NULL dereference in ntp_peer.c
* [Bug 695] libopts does not protect against macro collisions.
* [Bug 693] __adjtimex is independent of ntp_{adj,get}time.
* [Bug 692] sys_limitrejected was not being incremented.
* [Bug 691] restrictions() assumption not always valid.
* [Bug 689] Deprecate HEATH GC-1001 II; the driver never worked.
* [Bug 688] Fix documentation typos.
* [Bug 686] Handle leap seconds better under Windows.
* [Bug 685] Use the Windows multimedia timer.
* [Bug 684] Only allow debug options if debugging is enabled.
* [Bug 683] Use the right version string.
* [Bug 680] Fix the generated version string on Windows.
* [Bug 678] Use the correct size for control messages.
* [Bug 677] Do not check uint_t in configure.ac.
* [Bug 676] Use the right value for msg_namelen.
* [Bug 675] Make sure ntpd builds without debugging.
* [Bug 672] Fix cross-platform structure padding/size differences.
* [Bug 660] New TIMESTAMP code fails tp build on Solaris Express.
* [Bug 659] libopts does not build under Windows.
* [Bug 658] HP-UX with cc needs -Wp,-H8166 in CFLAGS.
* [Bug 656] ntpdate doesn't work with multicast address.
* [Bug 638] STREAMS_TLI is deprecated - remove it.
* [Bug 635] Fix tOptions definition.
* [Bug 628] Fallback to ntp discipline not working for large offsets.
* [Bug 622] Dynamic interface tracking for ntpd.
* [Bug 603] Don't link with libelf if it's not needed.
* [Bug 523] ntpd service under Windows does't shut down properly.
* [Bug 500] sntp should always be built.
* [Bug 479] Fix the -P option.
* [Bug 421] Support the bc637PCI-U card.
* [Bug 342] Deprecate broken TRAK refclock driver.
* [Bug 340] Deprecate broken MSF EES refclock driver.
* [Bug 153] Don't do DNS lookups on address masks.
* [Bug 143] Fix interrupted system call on HP-UX.
* [Bug 42] Distribution tarballs should be signed.
* Support separate PPS devices for PARSE refclocks.
* [Bug 637, 51?] Dynamic interface scanning can now be done.
* Options processing now uses GNU AutoGen.

---
(4.2.2p4) Released by Harlan Stenn <stenn@ntp.org>

* [Bug 710] compat getnameinfo() has off-by-one error
* [Bug 690] Buffer overflow in Windows when doing DNS Lookups

---
(4.2.2p3) Released by Harlan Stenn <stenn@ntp.org>

* Make the ChangeLog file cleaner and easier to read
* [Bug 601] ntpq's decodeint uses an extra level of indirection
* [Bug 657] Different OSes need different sized args for IP_MULTICAST_LOOP
* release engineering/build changes
* Documentation fixes
* Get sntp working under AIX-5

---
(4.2.2p2) (broken)

* Get sntp working under AIX-5

---
(4.2.2p1)

* [Bug 661] Use environment variable to specify the base path to openssl.
* Resolve an ambiguity in the copyright notice
* Added some new documentation files
* URL cleanup in the documentation
* [Bug 657]: IP_MULTICAST_LOOP uses a u_char value/size
* quiet gcc4 complaints
* more Coverity fixes
* [Bug 614] manage file descriptors better
* [Bug 632] update kernel PPS offsets when PPS offset is re-configured
* [Bug 637] Ignore UP in*addr_any interfaces
* [Bug 633] Avoid writing files in srcdir
* release engineering/build changes

---
(4.2.2)

* SNTP
* Many bugfixes
* Implements the current "goal state" of NTPv4
* Autokey improvements
* Much better IPv6 support
* [Bug 360] ntpd loses handles with LAN connection disabled.
* [Bug 239] Fix intermittent autokey failure with multicast clients.
* Rewrite of the multicast code
* New version numbering scheme

---
(4.2.0)

* More stuff than I have time to document
* IPv6 support
* Bugfixes
* call-gap filtering
* wwv and chu refclock improvements
* OpenSSL integration

---
(4.1.2)

* clock state machine bugfix
* Lose the source port check on incoming packets
* (x)ntpdc compatibility patch
* Virtual IP improvements
* ntp_loopfilter fixes and improvements
* ntpdc improvements
* GOES refclock fix
* JJY driver
* Jupiter refclock fixes
* Neoclock4X refclock fixes
* AIX 5 port
* bsdi port fixes
* Cray unicos port upgrade
* HP MPE/iX port
* Win/NT port upgrade
* Dynix PTX port fixes
* Document conversion from CVS to BK
* readline support for ntpq

---
(4.1.0)

* CERT problem fixed (99k23)

* Huff-n-Puff filter
* Preparation for OpenSSL support
* Resolver changes/improvements are not backward compatible with mode 7
  requests (which are implementation-specific anyway)
* leap second stuff
* manycast should work now
* ntp-genkeys does new good things.
* scripts/ntp-close
* PPS cleanup and improvements
* readline support for ntpdc
* Crypto/authentication rewrite
* WINNT builds with MD5 by default
* WINNT no longer requires Perl for building with Visual C++ 6.0
* algorithmic improvements, bugfixes
* Solaris dosynctodr info update
* html/pic/* is *lots* smaller
* New/updated drivers: Forum Graphic GPS, WWV/H, Heath GC-100 II, HOPF
  serial and PCI, ONCORE, ulink331
* Rewrite of the audio drivers

---
(4.0.99)

* Driver updates: CHU, DCF, GPS/VME, Oncore, PCF, Ulink, WWVB, burst
  If you use the ONCORE driver with a HARDPPS kernel module,
  you *must* have a properly specified:
	pps <filename> [assert/clear] [hardpps]
  line in the /etc/ntp.conf file.
* PARSE cleanup
* PPS cleanup
* ntpd, ntpq, ntpdate cleanup and fixes
* NT port improvements
* AIX, BSDI, DEC OSF, FreeBSD, NetBSD, Reliant, SCO, Solaris port improvements

---
(4.0.98)

* Solaris kernel FLL bug is fixed in 106541-07
* Bug/lint cleanup
* PPS cleanup
* ReliantUNIX patches
* NetInfo support
* Ultralink driver
* Trimble OEM Ace-II support
* DCF77 power choices
* Oncore improvements

---
(4.0.97)

* NT patches
* AIX,SunOS,IRIX portability
* NeXT portability
* ntptimeset utility added
* cygwin portability patches

---
(4.0.96)

* -lnsl, -lsocket, -lgen configuration patches
* Y2K patches from AT&T
* Linux portability cruft

---
(4.0.95)

* NT port cleanup/replacement
* a few portability fixes
* VARITEXT Parse clock added

---
(4.0.94)

* PPS updates (including ntp.config options)
* Lose the old DES stuff in favor of the (optional) RSAREF stuff
* html cleanup/updates
* numerous drivers cleaned up
* numerous portability patches and code cleanup

---
(4.0.93)

* Oncore refclock needs PPS or one of two ioctls.
* Don't make ntptime under Linux.  It doesn't compile for too many folks.
* Autokey cleanup
* ReliantUnix patches
* html cleanup
* tickadj cleanup
* PARSE cleanup
* IRIX -n32 cleanup
* byte order cleanup
* ntptrace improvements and patches
* ntpdc improvements and patches
* PPS cleanup
* mx4200 cleanup
* New clock state machine
* SCO cleanup
* Skip alias interfaces

---
(4.0.92)

* chronolog and dumbclock refclocks
* SCO updates
* Cleanup/bugfixes
* Y2K patches
* Updated palisade driver
* Plug memory leak
* wharton kernel clock
* Oncore clock upgrades
* NMEA clock improvements
* PPS improvements
* AIX portability patches

---
(4.0.91)

* New ONCORE driver
* New MX4200 driver
* Palisade improvements
* config file bugfixes and problem reporting
* autoconf upgrade and cleanup
* HP-UX, IRIX lint cleanup
* AIX portability patches
* NT cleanup

---
(4.0.90)

* Nanoseconds
* New palisade driver
* New Oncore driver

---
(4.0.73)

* README.hackers added
* PARSE driver is working again
* Solaris 2.6 has nasty kernel bugs.  DO NOT enable pll!
* DES is out of the distribution.

---
(4.0.72)

* K&R C compiling should work again.
* IRIG patches.
* MX4200 driver patches.
* Jupiter driver added.
* Palisade driver added.  Needs work (ANSI, ntoh/hton, sizeof double, ???)<|MERGE_RESOLUTION|>--- conflicted
+++ resolved
@@ -1,10 +1,7 @@
-<<<<<<< HEAD
 * [Bug 1148] NMEA reference clock improvements
-=======
 * remove deleted gsoc_sntp/utilities.o from repository so that .o build
   products can be cleaned up without corrupting the repository.
 (4.2.5p161) 2009/03/31 Released by Harlan Stenn <stenn@ntp.org>
->>>>>>> 592347ce
 * Documentation updates from Dave Mills.
 (4.2.5p160) 2009/03/30 Released by Harlan Stenn <stenn@ntp.org>
 * Include (4.2.4p7)
