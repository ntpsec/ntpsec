--- conflicted
+++ resolved
@@ -1,16 +1,13 @@
 ---
 
 * CID 1269537: Clean up a line of dead code in getShmTime().
-<<<<<<< HEAD
+* CID 1295478: Quiet a pedantic potential error from the fix for Bug 2776.
 * [Bug 2590] autogen-5.18.5.
 * [Bug 2612] restrict: Warn when 'monitor' can't be disabled because
   of 'limited'.
 * [Bug 2650] fix includefile processing.
+* [Bug 2776] Improve ntpq's 'help keytype'.
 * [Bug 2782] Refactor refclock_shm.c, add memory barrier protection.
-=======
-* CID 1295478: Quiet a pedantic potential error from the fix for Bug 2776.
-* [Bug 2776] Improve ntpq's 'help keytype'.
->>>>>>> 00956eb6
 * [Bug 2794] Clean up kernel clock status reports.
 * [Bug 2800] refclock_true.c true_debug() can't open debug log because
   of incompatible open/fdopen parameters.
@@ -23,11 +20,7 @@
 * [Bug 2813] HP-UX needs -D__STDC_VERSION__=199901L and limits.h.
 * [Bug 2815] net-snmp before v5.4 has circular library dependencies.
 * Improve the ntpq documentation around the controlkey keyid.
-<<<<<<< HEAD
-=======
 * ntpq.c cleanup.
-* autogen-5.18.5
->>>>>>> 00956eb6
 ---
 (4.2.8p2) 2015/04/07 Released by Harlan Stenn <stenn@ntp.org>
 (4.2.8p2-RC3) 2015/04/03 Released by Harlan Stenn <stenn@ntp.org>
