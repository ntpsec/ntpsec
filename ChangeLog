--- conflicted
+++ resolved
@@ -1,5 +1,5 @@
-<<<<<<< HEAD
 * [Bug 2326] More leapsecond file notification cleanup.
+* [Bug 2506] make sure routing updates are always tracked
 * [Bug 2514] secs/* #define usage cleanup.
 (4.2.7p398) 2013/11/25 Released by Harlan Stenn <stenn@ntp.org>
 * [Bug 2326] More leapsecond file notification cleanup.
@@ -8,9 +8,6 @@
 * [Bug 2326] More leapsecond file notification cleanup.
 (4.2.7p396) 2013/11/19 Released by Harlan Stenn <stenn@ntp.org>
 * [Bug 2326] Improve stale leapsecond notifications.
-=======
-* [Bug 2506] make sure routing updates are always tracked
->>>>>>> 4b76f68b
 (4.2.7p395) 2013/11/12 Released by Harlan Stenn <stenn@ntp.org>
 * Upgrade to autogen-5.18.3pre5 and libopts-40.1.15.
 (4.2.7p394) 2013/11/05 Released by Harlan Stenn <stenn@ntp.org>
