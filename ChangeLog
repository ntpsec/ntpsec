--- conflicted
+++ resolved
@@ -73,10 +73,7 @@
 
 * [Bug 1787] DCF77's formerly "antenna" bit is "call bit" since 2003.
 * [Bug 1960] setsockopt IPV6_MULTICAST_IF: Invalid argument.
-<<<<<<< HEAD
-=======
 * [Bug 2346] "graceful termination" signals do not do peer cleanup.
->>>>>>> 1ea3d75d
 * [Bug 2728] See if C99-style structure initialization works.
 * [Bug 2747] Upgrade libevent to 2.1.5-beta.
 * [Bug 2749] ntp/lib/NTP/Util.pm needs update for ntpq -w, IPv6, .POOL. .
