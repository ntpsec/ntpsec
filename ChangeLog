<<<<<<< HEAD
* [Bug 629] Undo bug #629 fixes as they cause more problems than were  being solved
=======
* Changes from Dave Mills: in/out-bound data rates, leapsecond cleanup,
  driftfile write cleanup, packet buffer length checks, documentation updates.
>>>>>>> 9404f916
* More assertion checks and malloc()->emalloc(), courtesy of Calysto.
* [Bug 864] Place ntpd service in maintenance mode if using SMF on Solaris
* [Bug 862] includefile nesting; preserve phonelist on reconfig.
* [Bug 604] ntpd regularly dies on linux/alpha.
* more leap second infrastructure fixes from Dave Mills.
* [Bug 858] recent leapfile changes broke non-OpenSSL builds.
* Use emalloc() instead of malloc() in refclock_datum.c (Calysto).
* Start using 'design by contract' assertions.
* [Bug 767] Fast sync to refclocks wanted.
* Allow null driftfile.
* Use YYERROR_VERBOSE for the new parser, and fix related BUILT_SOURCES.
* [Bug 629] changes to ensure broadcast works including on wildcard addresses
* [Bug 853] get_node() must return a pointer to maximally-aligned memory.
* Initial leap file fixes from Dave Mills.
* [Bug 858] Recent leapfile changes broke without OPENSSL.
* Use a char for DIR_SEP, not a string.
* [Bug 850] driftfile parsing changes.
* driftfile maintenance changes from Dave Mills.  Use clock_phi instead of
  stats_write_tolerance.
* [Bug 828] refid string not being parsed correctly.
* [Bug 846] Correct includefile parsing.
* [Bug 827] New parsing code does not handle "fudge" correctly.
* Enable debugging capability in the config parser.
* [Bug 839] Crypto password not read from ntp.conf.
* Have autogen produce writable output files.
* [Bug 825] Correct logconfig -/+ keyword processing.
* [Bug 828] Correct parsing of " delimited strings.
* Cleanup FILE * usage after fclose() in ntp_filegen.c.
* [Bug 843] Windows Completion port code was incorrectly merged from -stable.
* [Bug 841] make deferred binding to local interface the default.
  (allows peers/servers to be configured even when no route exists)
* [Bug 840] do fudge configuration AFTER peers (thus refclocks) have been
  configured.
* [Bug 824] Added new parser modules to the Windows project file.
* [Bug 832] Add libisc/log.c headers to the distribution.
* [Bug 808] Only write the drift file if we are in state 4.
* Initial import of libisc/log.c and friends.
* [Bug 826] Fix redefinition of PI.
* [Bug 825] ntp_scanner.c needs to #include <config.h> .
* [Bug 824] New parser code has some build problems with the SIM code.
* [Bug 817] Use longnames for setting ntp variables on the command-line;
  Allowing '-v' with and without an arg to disambiguate usage is error-prone.
* [Bug 822] set progname once, early.
* [Bug 819] remove erroneous #if 0 in Windows completion port code.
* The new config code missed an #ifdef for building without refclocks.
* Distribute some files needed by the new config parsing code.
* [Bug 819] Timeout for WaitForMultipleObjects was 500ms instead of INFINITE
* Use autogen 5.9.1.
* Fix clktest command-line arg processing.'
* Audio documentation updates from Dave Mills.
* New config file parsing code, from Sachin Kamboj.
* fuzz bit cleanup from Dave Mills.
* replay cleanup from Dave Mills.
* [Bug 542] Tolerate missing directory separator at EO statsdir.
* [Bug 812] ntpd should drop supplementary groups.
* [Bug 815] Fix warning compiling 4.2.5p22 under Windows with VC6.
* [Bug 740] Fix kernel/daemon startup drift anomaly.
* refclock_wwv.c fixes from Dave Mills.
* [Bug 810] Fix ntp-keygen documentation.
* [Bug 787] Bug fixes for 64-bit time_t on Windows.
* [Bug 796] Clean up duplicate #defines in ntp_control.c.
* [Bug 569] Use the correct precision for the Leitch CSD-5300.
* [Bug 795] Moved declaration of variable to top of function.
* [Bug 798] ntpq [p typo crashes ntpq/ntpdc.
* [Bug 786] Fix refclock_bancomm.c on Solaris.
* [Bug 774] parsesolaris.c does not compile under the new Solaris.
* [Bug 782] Remove P() macros from Windows files.
* [Bug 778] ntpd fails to lock with drift=+500 when started with drift=-500.
* [Bug 592] Trimble Thunderbolt GPS support.
* IRIG, CHU, WWV, WWVB refclock improvements from Dave Mills.
* [Bug 757] Lose ULONG_CONST().
* [Bug 756] Require ANSI C (function prototypes).
* codec (audio) and ICOM changes from Dave Mills.

---
(4.2.4p3) Released by Harlan Stenn <stenn@ntp.org>

* [Bug 863] unable to stop ntpd on Windows as the handle reference for events
  changed

---
(4.2.4p2) Released by Harlan Stenn <stenn@ntp.org>

* [Bug 854] Broadcast address was not correctly set for interface addresses
* [Bug 829] reduce syslog noise, while there fix Enabled/Disable logging
  to reflect the actual configuration.
* [Bug 795] Moved declaration of variable to top of function.
* [Bug 789] Fix multicast client crypto authentication and make sure arriving
  multicast packets do not disturb the autokey dance.
* [Bug 785] improve handling of multicast interfaces
  (multicast routers still need to run a multicast routing software/daemon)
* [Bug 527] Don't write from source address length to wrong location
* Upgraded autogen and libopts.
* [Bug 811] ntpd should not read a .ntprc file.

---
(4.2.4p1) (skipped)

---
(4.2.4p0) Released by Harlan Stenn <stenn@ntp.org>

* [Bug 793] Update Hans Lambermont's email address in ntpsweep.
* [Bug 776] Remove unimplemented "rate" flag from ntpdate.
* [Bug 586] Avoid lookups if AI_NUMERICHOST is set.
* [Bug 770] Fix numeric parameters to ntp-keygen (Alain Guibert).
* [Bug 768] Fix io_setbclient() error message.
* [Bug 765] Use net_bind_service capability on linux.
* [Bug 760] The background resolver must be aware of the 'dynamic' keyword.
* [Bug 753] make union timestamp anonymous (Philip Prindeville).
* confopt.html: move description for "dynamic" keyword into the right section.
* pick the right type for the recv*() length argument.

---
(4.2.4) Released by Harlan Stenn <stenn@ntp.org>

* monopt.html fixes from Dave Mills.
* [Bug 452] Do not report kernel PLL/FLL flips.
* [Bug 746] Expert mouseCLOCK USB v2.0 support added.'
* driver8.html updates.
* [Bug 747] Drop <NOBR> tags from ntpdc.html.
* sntp now uses the returned precision to control decimal places.
* sntp -u will use an unprivileged port for its queries.
* [Bug 741] "burst" doesn't work with !unfit peers.
* [Bug 735] Fix a make/gmake VPATH issue on Solaris.
* [Bug 739] ntpd -x should not take an argument.
* [Bug 737] Some systems need help providing struct iovec.
* [Bug 717] Fix libopts compile problem.
* [Bug 728] parse documentation fixes.
* [Bug 734] setsockopt(..., IP_MULTICAST_IF, ...) fails on 64-bit platforms.
* [Bug 732] C-DEX JST2000 patch from Hideo Kuramatsu.
* [Bug 721] check for __ss_family and __ss_len separately.
* [Bug 666] ntpq opeers displays jitter rather than dispersion.
* [Bug 718] Use the recommended type for the saddrlen arg to getsockname().
* [Bug 715] Fix a multicast issue under Linux.
* [Bug 690] Fix a Windows DNS lookup buffer overflow.
* [Bug 670] Resolved a Windows issue with the dynamic interface rescan code.
* K&R C support is being deprecated.
* [Bug 714] ntpq -p should conflict with -i, not -c.
* WWV refclock improvements from Dave Mills.
* [Bug 708] Use thread affinity only for the clock interpolation thread.
* [Bug 706] ntpd can be running several times in parallel.
* [Bug 704] Documentation typos.
* [Bug 701] coverity: NULL dereference in ntp_peer.c
* [Bug 695] libopts does not protect against macro collisions.
* [Bug 693] __adjtimex is independent of ntp_{adj,get}time.
* [Bug 692] sys_limitrejected was not being incremented.
* [Bug 691] restrictions() assumption not always valid.
* [Bug 689] Deprecate HEATH GC-1001 II; the driver never worked.
* [Bug 688] Fix documentation typos.
* [Bug 686] Handle leap seconds better under Windows.
* [Bug 685] Use the Windows multimedia timer.
* [Bug 684] Only allow debug options if debugging is enabled.
* [Bug 683] Use the right version string.
* [Bug 680] Fix the generated version string on Windows.
* [Bug 678] Use the correct size for control messages.
* [Bug 677] Do not check uint_t in configure.ac.
* [Bug 676] Use the right value for msg_namelen.
* [Bug 675] Make sure ntpd builds without debugging.
* [Bug 672] Fix cross-platform structure padding/size differences.
* [Bug 660] New TIMESTAMP code fails tp build on Solaris Express.
* [Bug 659] libopts does not build under Windows.
* [Bug 658] HP-UX with cc needs -Wp,-H8166 in CFLAGS.
* [Bug 656] ntpdate doesn't work with multicast address.
* [Bug 638] STREAMS_TLI is deprecated - remove it.
* [Bug 635] Fix tOptions definition.
* [Bug 628] Fallback to ntp discipline not working for large offsets.
* [Bug 622] Dynamic interface tracking for ntpd.
* [Bug 603] Don't link with libelf if it's not needed.
* [Bug 523] ntpd service under Windows does't shut down properly.
* [Bug 500] sntp should always be built.
* [Bug 479] Fix the -P option.
* [Bug 421] Support the bc637PCI-U card.
* [Bug 342] Deprecate broken TRAK refclock driver.
* [Bug 340] Deprecate broken MSF EES refclock driver.
* [Bug 153] Don't do DNS lookups on address masks.
* [Bug 143] Fix interrupted system call on HP-UX.
* [Bug 42] Distribution tarballs should be signed.
* Support separate PPS devices for PARSE refclocks.
* [Bug 637, 51?] Dynamic interface scanning can now be done.
* Options processing now uses GNU AutoGen.

---
(4.2.2p4) Released by Harlan Stenn <stenn@ntp.org>

* [Bug 710] compat getnameinfo() has off-by-one error
* [Bug 690] Buffer overflow in Windows when doing DNS Lookups

---
(4.2.2p3) Released by Harlan Stenn <stenn@ntp.org>

* Make the ChangeLog file cleaner and easier to read
* [Bug 601] ntpq's decodeint uses an extra level of indirection
* [Bug 657] Different OSes need different sized args for IP_MULTICAST_LOOP
* release engineering/build changes
* Documentation fixes
* Get sntp working under AIX-5

---
(4.2.2p2) (broken)

* Get sntp working under AIX-5

---
(4.2.2p1)

* [Bug 661] Use environment variable to specify the base path to openssl.
* Resolve an ambiguity in the copyright notice
* Added some new documentation files
* URL cleanup in the documentation
* [Bug 657]: IP_MULTICAST_LOOP uses a u_char value/size
* quiet gcc4 complaints
* more Coverity fixes
* [Bug 614] manage file descriptors better
* [Bug 632] update kernel PPS offsets when PPS offset is re-configured
* [Bug 637] Ignore UP in*addr_any interfaces
* [Bug 633] Avoid writing files in srcdir
* release engineering/build changes

---
(4.2.2)

* SNTP
* Many bugfixes
* Implements the current "goal state" of NTPv4
* Autokey improvements
* Much better IPv6 support
* [Bug 360] ntpd loses handles with LAN connection disabled.
* [Bug 239] Fix intermittent autokey failure with multicast clients.
* Rewrite of the multicast code
* New version numbering scheme

---
(4.2.0)

* More stuff than I have time to document
* IPv6 support
* Bugfixes
* call-gap filtering
* wwv and chu refclock improvements
* OpenSSL integration

---
(4.1.2)

* clock state machine bugfix
* Lose the source port check on incoming packets
* (x)ntpdc compatibility patch
* Virtual IP improvements
* ntp_loopfilter fixes and improvements
* ntpdc improvements
* GOES refclock fix
* JJY driver
* Jupiter refclock fixes
* Neoclock4X refclock fixes
* AIX 5 port
* bsdi port fixes
* Cray unicos port upgrade
* HP MPE/iX port
* Win/NT port upgrade
* Dynix PTX port fixes
* Document conversion from CVS to BK
* readline support for ntpq

---
(4.1.0)

* CERT problem fixed (99k23)

* Huff-n-Puff filter
* Preparation for OpenSSL support
* Resolver changes/improvements are not backward compatible with mode 7
  requests (which are implementation-specific anyway)
* leap second stuff
* manycast should work now
* ntp-genkeys does new good things.
* scripts/ntp-close
* PPS cleanup and improvements
* readline support for ntpdc
* Crypto/authentication rewrite
* WINNT builds with MD5 by default
* WINNT no longer requires Perl for building with Visual C++ 6.0
* algorithmic improvements, bugfixes
* Solaris dosynctodr info update
* html/pic/* is *lots* smaller
* New/updated drivers: Forum Graphic GPS, WWV/H, Heath GC-100 II, HOPF
  serial and PCI, ONCORE, ulink331
* Rewrite of the audio drivers

---
(4.0.99)

* Driver updates: CHU, DCF, GPS/VME, Oncore, PCF, Ulink, WWVB, burst
  If you use the ONCORE driver with a HARDPPS kernel module,
  you *must* have a properly specified:
	pps <filename> [assert/clear] [hardpps]
  line in the /etc/ntp.conf file.
* PARSE cleanup
* PPS cleanup
* ntpd, ntpq, ntpdate cleanup and fixes
* NT port improvements
* AIX, BSDI, DEC OSF, FreeBSD, NetBSD, Reliant, SCO, Solaris port improvements

---
(4.0.98)

* Solaris kernel FLL bug is fixed in 106541-07
* Bug/lint cleanup
* PPS cleanup
* ReliantUNIX patches
* NetInfo support
* Ultralink driver
* Trimble OEM Ace-II support
* DCF77 power choices
* Oncore improvements

---
(4.0.97)

* NT patches
* AIX,SunOS,IRIX portability
* NeXT portability
* ntptimeset utility added
* cygwin portability patches

---
(4.0.96)

* -lnsl, -lsocket, -lgen configuration patches
* Y2K patches from AT&T
* Linux portability cruft

---
(4.0.95)

* NT port cleanup/replacement
* a few portability fixes
* VARITEXT Parse clock added

---
(4.0.94)

* PPS updates (including ntp.config options)
* Lose the old DES stuff in favor of the (optional) RSAREF stuff
* html cleanup/updates
* numerous drivers cleaned up
* numerous portability patches and code cleanup

---
(4.0.93)

* Oncore refclock needs PPS or one of two ioctls.
* Don't make ntptime under Linux.  It doesn't compile for too many folks.
* Autokey cleanup
* ReliantUnix patches
* html cleanup
* tickadj cleanup
* PARSE cleanup
* IRIX -n32 cleanup
* byte order cleanup
* ntptrace improvements and patches
* ntpdc improvements and patches
* PPS cleanup
* mx4200 cleanup
* New clock state machine
* SCO cleanup
* Skip alias interfaces

---
(4.0.92)

* chronolog and dumbclock refclocks
* SCO updates
* Cleanup/bugfixes
* Y2K patches
* Updated palisade driver
* Plug memory leak
* wharton kernel clock
* Oncore clock upgrades
* NMEA clock improvements
* PPS improvements
* AIX portability patches

---
(4.0.91)

* New ONCORE driver
* New MX4200 driver
* Palisade improvements
* config file bugfixes and problem reporting
* autoconf upgrade and cleanup
* HP-UX, IRIX lint cleanup
* AIX portability patches
* NT cleanup

---
(4.0.90)

* Nanoseconds
* New palisade driver
* New Oncore driver

---
(4.0.73)

* README.hackers added
* PARSE driver is working again
* Solaris 2.6 has nasty kernel bugs.  DO NOT enable pll!
* DES is out of the distribution.

---
(4.0.72)

* K&R C compiling should work again.
* IRIG patches.
* MX4200 driver patches.
* Jupiter driver added.
* Palisade driver added.  Needs work (ANSI, ntoh/hton, sizeof double, ???)<|MERGE_RESOLUTION|>--- conflicted
+++ resolved
@@ -1,9 +1,7 @@
-<<<<<<< HEAD
-* [Bug 629] Undo bug #629 fixes as they cause more problems than were  being solved
-=======
+* [Bug 629] Undo bug #629 fixes as they cause more problems than were  being
+  solved
 * Changes from Dave Mills: in/out-bound data rates, leapsecond cleanup,
   driftfile write cleanup, packet buffer length checks, documentation updates.
->>>>>>> 9404f916
 * More assertion checks and malloc()->emalloc(), courtesy of Calysto.
 * [Bug 864] Place ntpd service in maintenance mode if using SMF on Solaris
 * [Bug 862] includefile nesting; preserve phonelist on reconfig.
