Below are from 4.2.8p2:
* [Bug 1787] DCF77's formerly "antenna" bit is "call bit" since 2003.
* [Bug 2769] New script: update-leap
* [Bug 2777] Fixed loops and decoding of Meinberg GPS satellite info.
  Removed non-ASCII characters from some copyright comments.
  Removed trailing whitespace.
  Updated definitions for Meinberg clocks from current Meinberg header files.
  Now use C99 fixed-width types and avoid non-ASCII characters in comments.
  Account for updated definitions pulled from Meinberg header files.
  Updated comments on Meinberg GPS receivers which are not only called GPS16x.
  Replaced some constant numbers by defines from ntp_calendar.h
  Modified creation of parse-specific variables for Meinberg devices
  in gps16x_message().
  Reworked mk_utcinfo() to avoid printing of ambiguous leap second dates.
  Modified mbg_tm_str() which now expexts an additional parameter controlling
  if the time status shall be printed.
* [Bug 2791] Quiet compiler warnings from libevent.
* Comment from Juergen Perlinger in ntp_calendar.c to make the code clearer.
* Use predefined function types for parse driver functions
  used to set up function pointers.
  Account for changed prototype of parse_inp_fnc_t functions.
  Cast parse conversion results to appropriate types to avoid
  compiler warnings.
  Let ioctl() for Windows accept a (void *) to avoid compiler warnings
  when called with pointers to different types.
(4.3.9) 2015/03/16 Released by Harlan Stenn <stenn@ntp.org>
Below are from 4.2.8p2:
* [Bug 2763] Allow different thresholds for forward and backward steps.
(4.3.8) 2015/03/10 Released by Harlan Stenn <stenn@ntp.org>
* [Bug 2752] Update for mkver.bat for Windows from David Taylor.
  Account for release numbering scheme for 4.3.x and later.
Below are from 4.2.8p2:
* [Bug 2774] Unreasonably verbose printout - leap pending/warning
(4.3.7) 2015/03/07 Released by Harlan Stenn <stenn@ntp.org>
* [Bug 2784] Fix for 2782 uses clock_gettime() instead of time().
(4.3.6) 2015/03/06 Released by Harlan Stenn <stenn@ntp.org>
Below are from 4.2.8p2:
* [Bug 2782] Refactor refclock_shm.c, add memory barrier protection.
(4.3.5) 2015/03/05 Released by Harlan Stenn <stenn@ntp.org>
Below are from 4.2.8p2:
* [Bug 2783] Quiet autoconf warnings about missing AC_LANG_SOURCE.
(4.3.4) 2015/03/04 Released by Harlan Stenn <stenn@ntp.org>
Below are from 4.2.8p2:
* [Bug 2773] Early leap announcement from Palisade/Thunderbolt
* [Bug 2775] ntp-keygen.c fails to compile under Windows.
(4.3.3) 2015/02/28 Released by Harlan Stenn <stenn@ntp.org>
Below are from 4.2.8p2:
* [Bug 2751] jitter.h has stale copies of l_fp macros.
* [Bug 2756] ntpd hangs in startup with gcc 3.3.5 on ARM.
* [Bug 2757] Quiet compiler warnings.
* [Bug 2759] Expose nonvolatile/clk_wander_threshold to ntpq.
* [Bug 2766] ntp-keygen output files should not be world-readable.
* [Bug 2767] ntp-keygen -M should symlink to ntp.keys.
* [Bug 2771] nonvolatile value is documented in wrong units.
(4.3.2) 2015/02/25 Released by Harlan Stenn <stenn@ntp.org>
(4.3.1) 2015/02/21 Released by Harlan Stenn <stenn@ntp.org>
Below are from 4.2.8p2:
* [Bug 1960] setsockopt IPV6_MULTICAST_IF: Invalid argument.
* [Bug 2728] See if C99-style structure initialization works.
* [Bug 2749] ntp/lib/NTP/Util.pm needs update for ntpq -w, IPv6, .POOL. .
* [Bug 2751] jitter.h has stale copies of l_fp macros.
* [Bug 2757] Quiet compiler warnings.
(4.3.0) 2015/02/11 Released by Harlan Stenn <stenn@ntp.org>
From 4.2.8p2:
* [Bug 2747] Upgrade libevent to 2.1.5-beta.

ntp-4.3 begins.
---

* [Bug 1787] DCF77's formerly "antenna" bit is "call bit" since 2003.
* [Bug 1960] setsockopt IPV6_MULTICAST_IF: Invalid argument.
* [Bug 2728] See if C99-style structure initialization works.
* [Bug 2747] Upgrade libevent to 2.1.5-beta.
* [Bug 2749] ntp/lib/NTP/Util.pm needs update for ntpq -w, IPv6, .POOL. .
* [Bug 2751] jitter.h has stale copies of l_fp macros.
* [Bug 2756] ntpd hangs in startup with gcc 3.3.5 on ARM.
* [Bug 2757] Quiet compiler warnings.
* [Bug 2759] Expose nonvolatile/clk_wander_threshold to ntpq.
* [Bug 2763] Allow different thresholds for forward and backward steps.
* [Bug 2766] ntp-keygen output files should not be world-readable.
* [Bug 2767] ntp-keygen -M should symlink to ntp.keys.
* [Bug 2769] New script: update-leap
* [Bug 2771] nonvolatile value is documented in wrong units.
* [Bug 2773] Early leap announcement from Palisade/Thunderbolt
* [Bug 2774] Unreasonably verbose printout - leap pending/warning
* [Bug 2775] ntp-keygen.c fails to compile under Windows.
* [Bug 2777] Fixed loops and decoding of Meinberg GPS satellite info.
  Removed non-ASCII characters from some copyright comments.
  Removed trailing whitespace.
  Updated definitions for Meinberg clocks from current Meinberg header files.
  Now use C99 fixed-width types and avoid non-ASCII characters in comments.
  Account for updated definitions pulled from Meinberg header files.
  Updated comments on Meinberg GPS receivers which are not only called GPS16x.
  Replaced some constant numbers by defines from ntp_calendar.h
  Modified creation of parse-specific variables for Meinberg devices
  in gps16x_message().
  Reworked mk_utcinfo() to avoid printing of ambiguous leap second dates.
  Modified mbg_tm_str() which now expexts an additional parameter controlling
  if the time status shall be printed.
* [Bug 2782] Refactor refclock_shm.c, add memory barrier protection.
* [Bug 2783] Quiet autoconf warnings about missing AC_LANG_SOURCE.
<<<<<<< HEAD
* [Bug 2784] Fix for 2782 uses clock_gettime() instead of get_ostime().
* [Bug 2791] Quiet compiler warnings from libevent.
=======
* [Bug 2789] Quiet compiler warnings from libevent.
>>>>>>> 474f3d3a
* Comment from Juergen Perlinger in ntp_calendar.c to make the code clearer.
* Use predefined function types for parse driver functions
  used to set up function pointers.
  Account for changed prototype of parse_inp_fnc_t functions.
  Cast parse conversion results to appropriate types to avoid
  compiler warnings.
  Let ioctl() for Windows accept a (void *) to avoid compiler warnings
  when called with pointers to different types.
---
(4.2.8p1) 2015/02/04 Released by Harlan Stenn <stenn@ntp.org>

* Update the NEWS file.
* [Sec 2671] vallen in extension fields are not validated.
---
(4.2.8p1-RC2) 2015/01/29 Released by Harlan Stenn <stenn@ntp.org>

* [Bug 2627] shm refclock allows only two units with owner-only access
  rework: reverted sense of mode bit (so default reflects previous
  behaviour) and updated ducumentation.
* [Bug 2732] - Leap second not handled correctly on Windows 8
  use 'GetTickCount()' to get the true elapsed time of slew
  (This should work for all versions of Windows >= W2K)
* [Bug 2738] Missing buffer initialization in refclock_parse.c::parsestate().
* [Bug 2739] Parse driver with PPS enabled occasionally evaluates
  PPS timestamp with wrong sign.
  Removed some German umlauts.
* [Bug 2740] Removed some obsolete code from the parse driver.
* [Bug 2741] Incorrect buffer check in refclock_parse.c::parsestatus().
---
(4.2.8p1-RC1) 2015/01/24 Released by Harlan Stenn <stenn@ntp.org>

* Start the RC for 4.2.8p1.
* [Bug 2187] Update version number generation scripts.
* [Bug 2617] Fix sntp Usage documentation section.
* [Sec 2672] Code cleanup: On some OSes ::1 can be spoofed...
* [Bug 2736] Show error message if we cannot open the config file.
* Copyright update.
* Fix the package name.
---
(4.2.8p1-beta5) 2015/01/07 Released by Harlan Stenn <stenn@ntp.org>

* [Bug 2695] Windows build: __func__ not supported under Windows.
* [Bug 2728] Work around C99-style structure initialization code
  for older compilers, specifically Visual Studio prior to VS2013.
---
(4.2.8p1-beta4) 2015/01/04 Released by Harlan Stenn <stenn@ntp.org>

* [Bug 1084] PPSAPI for ntpd on Windows with DLL backends
* [Bug 2695] Build problem on Windows (sys/socket.h).
* [Bug 2715] mdnstries option for ntp.conf from NetBSD.
* Fix a regression introduced to timepps-Solaris.h as part of:
  [Bug 1206] Required compiler changes for Windows
  (4.2.5p181) 2009/06/06
---
(4.2.8p1-beta3) 2015/01/02 Released by Harlan Stenn <stenn@ntp.org>

* [Bug 2627] shm refclock allows only two units with owner-only access
  Use mode bit 0 to select public access for units >= 2 (units 0 & 1 are
  always private.
* [Bug 2681] Fix display of certificate EOValidity dates on 32-bit systems.
* [Bug 2695] 4.2.8 does not build on Windows.
* [bug 2700] mrulist stopped working in 4.2.8.
* [Bug 2706] libparse/info_trimble.c build dependencies are broken.
* [Bug 2713] variable type/cast, parameter name, general cleanup from NetBSD.
* [Bug 2714] libevent may need to be built independently of any build of sntp.
* [Bug 2715] mdnstries option for ntp.conf from NetBSD.
---
(4.2.8p1-beta2) 2014/12/27 Released by Harlan Stenn <stenn@ntp.org>

* [Bug 2674] Install sntp in sbin on NetBSD.
* [Bug 2693] ntp-keygen doesn't build without OpenSSL and sntp.
* [Bug 2707] Avoid a C90 extension in libjsmn/jsmn.c.
* [Bug 2709] see if we have a C99 compiler (not yet required).
---
(4.2.8p1-beta1) 2014/12/23 Released by Harlan Stenn <stenn@ntp.org>

* [Sec 2672] On some OSes ::1 can be spoofed, bypassing source IP ACLs.
* [Bug 2693] ntp-keygen doesn't build without OpenSSL.
* [Bug 2697] IN6_IS_ADDR_LOOPBACK build problems on some OSes.
* [Bug 2699] HAVE_SYS_SELECT_H is misspelled in refclock_gpsdjson.c.
---
(4.2.8) 2014/12/19 Released by Harlan Stenn <stenn@ntp.org>

* [Sec 730] Increase RSA_generate_key modulus.
* [Sec 2666] Use cryptographic random numbers for md5 key generation.
* [Sec 2667] buffer overflow in crypto_recv().
* [Sec 2668] buffer overflow in ctl_putdata().
* [Sec 2669] buffer overflow in configure().
* [Sec 2670] Missing return; from error clause.
* [Sec 2671] vallen in extension fields are not validated.
* [Sec 2672] On some OSes ::1 can be spoofed, bypassing source IP ACLs.
* [Bug 2691] Wrong variable name in refclock_ripencc.c.
(4.2.7p486-RC) 2014/12/18 Released by Harlan Stenn <stenn@ntp.org>
* [Bug 2687] RefClock 26/hpgps doesn't work at default line speed
(4.2.7p485-RC) 2014/12/12 Released by Harlan Stenn <stenn@ntp.org>
* [Bug 2686] refclock_gpsdjson needs strtoll(), which is not always present.
(4.2.7p484-RC) 2014/12/11 Released by Harlan Stenn <stenn@ntp.org>
(4.2.7p483) 2014/12/08 Released by Harlan Stenn <stenn@ntp.org>
* [Bug 2685] Better document the KOD file for sntp.
(4.2.7p482) 2014/12/02 Released by Harlan Stenn <stenn@ntp.org>
* [Bug 2641] sntp is installed in the wrong location in Solaris.
* [Bug 2678] nmea_control() now checks 'refclock_params()' result.
(4.2.7p481) 2014/11/22 Released by Harlan Stenn <stenn@ntp.org>
* [Bug 2314] Only enable PPS if kernel consumer binding succeeds.
* [Bug 2314] Kernel PPS binding EOPNOTSUPP is a failure condition.
* Rename pps_enable to hardpps_enable.
(4.2.7p480) 2014/11/21 Released by Harlan Stenn <stenn@ntp.org>
* [Bug 2677] PATH_MAX isn't #define'd under Windows.
  Regression from the patch fixing Bug 2639.
(4.2.7p479) 2014/11/15 Released by Harlan Stenn <stenn@ntp.org>
* [Bug 2651] Certificates with ASN timestamps w/ 4-digit years mis-parsed.
(4.2.7p478) 2014/11/14 Released by Harlan Stenn <stenn@ntp.org>
* [Sec 2630] buffer overrun in ntpq tokenize().
* [Bug 2639] Check return value of ntp_adjtime().
* [Bug 2650] includefile processing broken.
* [Bug 2661] ntpq crashes with mreadvar.
(4.2.7p477) 2014/11/13 Released by Harlan Stenn <stenn@ntp.org>
* [Bug 2657] Document that "restrict nopeer" intereferes with "pool".
(4.2.7p476) 2014/10/08 Released by Harlan Stenn <stenn@ntp.org>
* [Bug 2503] SHT utility outdated
(4.2.7p475) 2014/09/11 Released by Harlan Stenn <stenn@ntp.org>
* [Bug 2654] refclock_true.c doesn't identify the Mk III.
(4.2.7p474) 2014/09/10 Released by Harlan Stenn <stenn@ntp.org>
* [Bug 2536] ntpd sandboxing support (libseccomp2) cleanup.
* [Bug 2649] Clean up html/ page installation.
(4.2.7p473) 2014/09/06 Released by Harlan Stenn <stenn@ntp.org>
* [Bug 2649] Clean up html/ page installation.
(4.2.7p472) 2014/09/06 Released by Harlan Stenn <stenn@ntp.org>
* [Bug 2556] mrulist is missing from the generated ntpq man page.
(4.2.7p471) 2014/09/05 Released by Harlan Stenn <stenn@ntp.org>
* [Bug 2649] "make install" leaves wrong owner for files in html/.
* [Bug 2652] Windows hates directory names that contain a :.
(4.2.7p470) 2014/09/02 Released by Harlan Stenn <stenn@ntp.org>
* [Bug 2502] Autogen text replacement errors.
* autogen-5.18.5pre1
* html/ cleanups from Hal Murray.
(4.2.7p469) 2014/09/01 Released by Harlan Stenn <stenn@ntp.org>
* [Bug 2536] ntpd sandboxing support (libseccomp2) cleanup.
(4.2.7p468) 2014/08/31 Released by Harlan Stenn <stenn@ntp.org>
* [Bug 2556] ntpq man page cleanup.
* autogen-5.18.4
(4.2.7p467) 2014/08/28 Released by Harlan Stenn <stenn@ntp.org>
* [Bug 2639] Check return value of ntp_adjtime().
* [Bug 2640] STA_NANO can result in invalid ntv.constant.
(4.2.7p466) 2014/08/27 Released by Harlan Stenn <stenn@ntp.org>
* [Bug 2536] ntpd sandboxing support (libseccomp2) cleanup.
(4.2.7p465) 2014/08/23 Released by Harlan Stenn <stenn@ntp.org>
* [Bug 2538] NTP programs print exit code in help/usage text.
* [Bug 2595] Man page quirks: ntpdate references in ntpd.
* [Bug 2613] www.ntp.org/bugs.html tells folks to email doc bugs to DLM.
* [Bug 2636] Clutter in syslog if gpsd not running
   - found (hopefully) last cause for clutter in protocol version
   - log GPSD revision and release numbers with protocol version
(4.2.7p464) 2014/08/22 Released by Harlan Stenn <stenn@ntp.org>
* [Bug 2636] Fix coverity warning from previous patch.
(4.2.7p463) 2014/08/21 Released by Harlan Stenn <stenn@ntp.org>
* [Bug 2636] Clutter in syslog if gpsd not running
   - make driver work with GPSD protocol version 3.9
   - use exponential back-off for connection problems
   - implement rate-limit for syslog entries
(4.2.7p462) 2014/08/16 Released by Harlan Stenn <stenn@ntp.org>
* [Bug 2622] Synchronisation problem using SHM [...]
  Add 'control' function -- fudge values not available during start.
(4.2.7p461) 2014/08/14 Released by Harlan Stenn <stenn@ntp.org>
* [Bug 1128] ntpq truncates "remote" host information.
* More autogen-5.18.4pre14 cleanup.
(4.2.7p460) 2014/08/13 Released by Harlan Stenn <stenn@ntp.org>
* More autogen-5.18.4pre14 cleanup.
(4.2.7p459) 2014/08/12 Released by Harlan Stenn <stenn@ntp.org>
* [Bug 2630] Limit the ntpq command buffer to 512 bytes.
* FlexeLint cleanups.
* Try bison-3.0.2 instead of bison-2.5.
(4.2.7p458) 2014/08/11 Released by Harlan Stenn <stenn@ntp.org>
* [Bug 2633] Provide stdnoreturn.h for windows port.
(4.2.7p457) 2014/08/09 Released by Harlan Stenn <stenn@ntp.org>
* [Bug 2622] Synchronisation problem using SHM when time difference is
  more than four hours: Change SHM driver so TOY restricted API is not
  used any more. (Plus some minor cleanup in logic and flow control)
* Pass the configration source into the parser as argument rather
  than through a global variable.
* Fix nits in the ntpq man page.
* autogen-5.18.4pre14
(4.2.7p456) 2014/08/07 Released by Harlan Stenn <stenn@ntp.org>
* CID 739722: Change the way the extention and MAC fields are processed.
(4.2.7p455) 2014/08/03 Released by Harlan Stenn <stenn@ntp.org>
* [Bug 2565] ntpd sometimes logs unexpected getifaddrs() errors.
* CID 739722: Clean up the definition of the exten field of struct pkt.
(4.2.7p454) 2014/07/30 Released by Harlan Stenn <stenn@ntp.org>
* [Bug 2628] 'mon_getmoremem()' relies on undefined behaviour
(4.2.7p453) 2014/07/19 Released by Harlan Stenn <stenn@ntp.org>
* [Bug 2597] leap file loose ends (follow-up)
  - uniform expiration check messages for config and timer triggered
    leap file loads
  - timer triggered loads log messages only once per day
(4.2.7p452) 2014/07/18 Released by Harlan Stenn <stenn@ntp.org>
* Make all of the html/ .html files use the same format for "Last update".
(4.2.7p451) 2014/07/17 Released by Harlan Stenn <stenn@ntp.org>
* Fix the "Last update" entries in the html/ subtree.
(4.2.7p450) 2014/07/16 Released by Harlan Stenn <stenn@ntp.org>
* Distribute the scripts needed for the fix for Bug 2547.
(4.2.7p449) 2014/07/16 Released by Harlan Stenn <stenn@ntp.org>
* [Bug 2547] Automate update of "Last Update" datestamps in .html files.
* [Bug 2623] Missing {} in refclock_oncore.c.
* Quiet warnings from ntp_calendar.h: avoid using argument names.
* Fix typos in decode.html and debug.html .
(4.2.7p448) 2014/07/15 Released by Harlan Stenn <stenn@ntp.org>
* [Bug 2621] Avoid use of indeterminate address after 'free()'
  (minor C standard conformance issue)
* Quiet warnings from ntp_calendar.h: avoid using argument names.
(4.2.7p447) 2014/07/05 Released by Harlan Stenn <stenn@ntp.org>
* [Bug 2620] Use version.pm for checking version numbers in NTP::Util.
* [Bug 2624] Fix signed compare on 'l_fp'.
(4.2.7p446) 2014/06/28 Released by Harlan Stenn <stenn@ntp.org>
* [Bug 2597] leap file processing -- loose ends.
* [Bug 2614] use 'unsigned long' consistently in ntp_random.c
  to avoid possibly undefined behaviour in signed int overflow
* [Bug 2619] Save a signed int copy of the return value of i2d_DSA_SIG().
  Provide missing msyslog() message in crypto_alice().
* Fix a variable lifetime issue.
* Allow for version suffix in libevent in ntp_libevent.m4.
(4.2.7p445) 2014/06/12 Released by Harlan Stenn <stenn@ntp.org>
* [Bug 2556] mrulist isn't mentioned in the ntpq man page.
(4.2.7p444) 2014/05/19 Released by Harlan Stenn <stenn@ntp.org>
* [Bug 2597] leap file processing -- loose ends
  fixed coverity issues
(4.2.7p443) 2014/05/10 Released by Harlan Stenn <stenn@ntp.org>
* [Bug 2594] Update the year in sntp/include/copyright.def.
(4.2.7p442) 2014/05/09 Released by Harlan Stenn <stenn@ntp.org>
* [Bug 2589] Update VS2013 project files for libntp.
* [Bug 2600] Fix "Undisicplined Local Clock" driver1.html page.
(4.2.7p441) 2014/05/04 Released by Harlan Stenn <stenn@ntp.org>
* [Bug 2597] leap file processing -- loose ends
  log daily warning when leap info less than 28 days to expiration or
  already expired; nag hourly on last day before expiration; log when
  leapfile name is invalid
(4.2.7p440) 2014/04/09 Released by Harlan Stenn <stenn@ntp.org>
* [Bug 2536] ntpd sandboxing support (libseccomp2) cleanup.
* [Bug 2570] cleanup: fix log format for successful leapfile load
(4.2.7p439) 2014/04/03 Released by Harlan Stenn <stenn@ntp.org>
* [Bug 2589] fix VS2009 compile problem.
(4.2.7p438) 2014/04/01 Released by Harlan Stenn <stenn@ntp.org>
* [Bug 2546] Windows build documentation updates.
(4.2.7p437) 2014/03/31 Released by Harlan Stenn <stenn@ntp.org>
* [Bug 2537] ntpd truncates symmetric keys to 20 bytes.
* [Bug 2546] Documentation updates.
(4.2.7p436) 2014/03/31 Released by Harlan Stenn <stenn@ntp.org>
* Update to libopts-40.2.15, and autogen-5.18.3pre18.
* [Bug 2311] Add more tags to mdoc2xxx.
* [Bug 2502] Assorted text replacement errors in 4.2.7p345
* [Bug 2538] ntp programs print exit code as part of the "usage" text.
(4.2.7p435) 2014/03/29 Released by Harlan Stenn <stenn@ntp.org>
* [Bug 2570] cleanup: reduced logging noise, moved some functions
  into libntp.
(4.2.7p434) 2014/03/21 Released by Harlan Stenn <stenn@ntp.org>
* [Bug 2577] Update VS2013 solution and project files.
(4.2.7p433) 2014/03/10 Released by Harlan Stenn <stenn@ntp.org>
* Clean up last-update timestamps of html/*.html files.
* [Bug 2546] Documentation updates.
(4.2.7p432) 2014/03/09 Released by Harlan Stenn <stenn@ntp.org>
* CID 711660: Do a non-NULL pointer assertion check a bit earlier.
(4.2.7p431) 2014/03/05 Released by Harlan Stenn <stenn@ntp.org>
* [Bug 2572] cross-compiling fails for --with-yielding-select.
(4.2.7p430) 2014/03/04 Released by Harlan Stenn <stenn@ntp.org>
* Upgrade to libevent-2.1.3-alpha-dev.
* [Bug 2572] cross-compiling fails for --with-yielding-select.
(4.2.7p429) 2014/03/03 Released by Harlan Stenn <stenn@ntp.org>
* CID 1165098: Remove logically dead code from refclock_true.c.
* CID 1189401: Use INSIST() instead of a belt-and-suspenders pointer check.
* In ntp_dir_sep.m4, we care about $host_os, not $target_os.
* [Bug 2170] Use AC_PREPROC_IFELSE instead of AC_EGREP_CPP.
* [Bug 2540] bootstrap script needs to 'touch' files in finer-grained groups.
* [Bug 2570] refuse to load leapsec file with bad/missing SHA1 hash
  -- change reading the hash line code: NIST omits leading zeros.
* [Bug 2576] refclock_gpsdjson.c doesn't compile if CLOCK_GPSDJSON is
  not enabled at configure time.
(4.2.7p428) 2014/03/03 Released by Harlan Stenn <stenn@ntp.org>
* [Bug 2570] refuse to load leapsec file with bad/missing SHA1 hash
* [Bug 2562] Distribute the code in libjsmn/ .
(4.2.7p427) 2014/03/02 Released by Harlan Stenn <stenn@ntp.org>
* [Bug 2562] GPSD_JSON: fix solaris issues (asprintf(), isfinite())
* [Bug 2562] first release of the GPSD client clock (type 46)
(4.2.7p426) 2014/02/28 Released by Harlan Stenn <stenn@ntp.org>
* [Bug 2113] Warn about ignored extra args in ntpq.
* [Bug 2540] bootstrap script needs to 'touch' files in finer-grained groups.
* [Bug 2561] Allow wildcards in the target of the "interface" command.
* [Bug 2572] cross-compiling fails for --with-yielding_select.
(4.2.7p425) 2014/02/26 Released by Harlan Stenn <stenn@ntp.org>
* Copyright file update.
(4.2.7p424) 2014/02/24 Released by Harlan Stenn <stenn@ntp.org>
* [Bug 2541] ntpd terminates itself with SIGHUP unexpectedly.
(4.2.7p423) 2014/02/23 Released by Harlan Stenn <stenn@ntp.org>
* [Bug 2565] Handle EINTR on getifaddrs().
(4.2.7p422) 2014/02/17 Released by Harlan Stenn <stenn@ntp.org>
* [Bug 2536] ntpd sandboxing support (libseccomp2).
(4.2.7p421) 2014/02/10 Released by Harlan Stenn <stenn@ntp.org>
* [Bug 898] More documentation fixes.
* [Bug 2555] Autogen mdoc man pages all stamped with SunOS 5.10.
* calc_tickadj/Makefile.am man/mdoc page build cleanup.
(4.2.7p420) 2014/02/09 Released by Harlan Stenn <stenn@ntp.org>
* [Bug 492] Clearly document ntpdate's pending deprecation.
* [Bug 1186] ntpd fails with link local IPv6 addresses.
* [Sec 2542] Strengthen the mrulist nonce.
(4.2.7p419) 2014/02/08 Released by Harlan Stenn <stenn@ntp.org>
* [Bug 2466] Wrap NMEA timestamps in 1024 week cycles.
(4.2.7p418) 2014/02/05 Released by Harlan Stenn <stenn@ntp.org>
* [Bug 2551] --disable-local-libevent breaks the build.
(4.2.7p417) 2014/02/02 Released by Harlan Stenn <stenn@ntp.org>
* [Bug 2539] doc and code tweaks for NMEA driver.
* Add check for enable stats to ntpd/complete.conf.in
* Fix typo in html/confopt.html
(4.2.7p416) 2014/01/31 Released by Harlan Stenn <stenn@ntp.org>
* Tweak the 'Modified' line on appropriate html pages.
* Note in the deprecation of ntpdc in its documentation.
* [Bug 2332] Be more careful about when we use 'libgcc_s'.
(4.2.7p415) 2014/01/28 Released by Harlan Stenn <stenn@ntp.org>
* Fix the man page installation for the scripts/ files.
(4.2.7p414) 2014/01/28 Released by Harlan Stenn <stenn@ntp.org>
* [Bug 792] TrueTime TL-3 WWV refclock support.
* [Bug 898] Documentation fixes.
* [Bug 930] ntpdc docs refer to 'clockinfo', but mean 'clockstat'.
* [Bug 1002] ntp-keygen option and documentation updates: -p/--pvt-passwd
  is now -p/--password, and -q/--get-pvt-passwd is now -q/--export-passwd.
* [Bug 1349] statistics command not documented in HTML documentation.
  In html/monopt.html, add statistics id, definition, description, and
  correct typo.
  In html/scripts/monopt.txt, add statistics item, href, and comment.
  In ntpd/ntp.conf.def, under statistics correct four to eight kinds.
  In ntpd/complete.conf.in, add all eight kinds to statistics.
  In html/comdex.html, remove duplicate footer.
* [Bug 1734] Include man page for ntp.conf (fixed in 4.2.7p297).
* [Bug 2049] Clarify ntpdate's -d option behavior.
* [Bug 2366] ntpdc.html: burst/iburst only work on servers.
* [Bug 2493] ntptrace needs a man page (fixed in 4.2.7p402).
* [Bug 2545] Cleanup of scripts/monitoring/ntptrap.
(4.2.7p413) 2014/01/27 Released by Harlan Stenn <stenn@ntp.org>
* Require a version string for perl scripts that use autogen.
* html/ cleanup.
(4.2.7p412) 2014/01/20 Released by Harlan Stenn <stenn@ntp.org>
* [Bug 2540] bootstrap script needs to 'touch' files in finer-grained groups.
(4.2.7p411) 2014/01/12 Released by Harlan Stenn <stenn@ntp.org>
* [Bug 2532] Note in ntpdc docs that "enable pps" only works on older ntpd.
(4.2.7p410) 2014/01/08 Released by Harlan Stenn <stenn@ntp.org>
* [Bug 2332] Force reference to 'libgcc_s' when using GCC, because
  threading+restricted user+locked memory otherwise fails on Linux.
* [Bug 2530] Fix documentation for enable/disable mode7 and pps.
* Cleanup to the new scripts/*/Makefile.am files.
(4.2.7p409) 2014/01/04 Released by Harlan Stenn <stenn@ntp.org>
* [Bug 2060] Warn about restrictions with "kod" but not "limited".
(4.2.7p408) 2013/12/29 Released by Harlan Stenn <stenn@ntp.org>
* [Bug 2187] Update version number generation scripts.
(4.2.7p407) 2013/12/29 Released by Harlan Stenn <stenn@ntp.org>
* [Bug 2519] mktime.c does not compile on 64-bit Solaris but we do not
  need timegm() and the Solaris provides mktime().
* [Bug 2522] Revert Bug 2513 fix - it breaks backward compatibility.
(4.2.7p406) 2013/12/28 Released by Harlan Stenn <stenn@ntp.org>
* [Bug 2521] VPATH tweaks for perl -opts files.
(4.2.7p405) 2013/12/27 Released by Harlan Stenn <stenn@ntp.org>
* [Bug 2521] bootstrap script needs a tweak for perl -opts files.
* [Bug 2524] Add ntpsweep to sntp/loc/* files.
* [Bug 2526] Add "noinst" support to the sntp/loc/ framework.
(4.2.7p404) 2013/12/24 Released by Harlan Stenn <stenn@ntp.org>
* [Bug 135] AIX5: "Address already in use" for IPv6 wildcard.
(4.2.7p403) 2013/12/23 Released by Harlan Stenn <stenn@ntp.org>
* [Bug 2513] Remove any PIDFILE in finish().
* [Bug 2516] Enable clock_gettime() support for AIX 5+.
* [Bug 2517] Fix peer status errors in decode.html.
(4.2.7p402) 2013/12/23 Released by Harlan Stenn <stenn@ntp.org>
* Incorporate Oliver Kindernay's GSoC 2013 scripts/ cleanup.
(4.2.7p401) 2013/11/30 Released by Harlan Stenn <stenn@ntp.org>
* [Bug 2491] VS20xx compile fixes.
(4.2.7p400) 2013/11/29 Released by Harlan Stenn <stenn@ntp.org>
* [Bug 2491] VS2013 project files.
(4.2.7p399) 2013/11/28 Released by Harlan Stenn <stenn@ntp.org>
* [Bug 2326] More leapsecond file notification cleanup.
* [Bug 2506] make sure routing updates are always tracked
* [Bug 2514] secs/* #define usage cleanup.
(4.2.7p398) 2013/11/25 Released by Harlan Stenn <stenn@ntp.org>
* [Bug 2326] More leapsecond file notification cleanup.
* Improve sntp KoD data file fopen() error message.
(4.2.7p397) 2013/11/20 Released by Harlan Stenn <stenn@ntp.org>
* [Bug 2326] More leapsecond file notification cleanup.
(4.2.7p396) 2013/11/19 Released by Harlan Stenn <stenn@ntp.org>
* [Bug 2326] Improve stale leapsecond notifications.
(4.2.7p395) 2013/11/12 Released by Harlan Stenn <stenn@ntp.org>
* Upgrade to autogen-5.18.3pre5 and libopts-40.1.15.
(4.2.7p394) 2013/11/05 Released by Harlan Stenn <stenn@ntp.org>
* [Bug 1050] Change ONCORE log message for leap second announcement
  to avoid misunderstandings.
* [Bug 2499] Win32 user-space/loopback ppsapi provider drops samples.
* [Bug 2256] Improve configure's function searches in libraries.
(4.2.7p393) 2013/10/16 Released by Harlan Stenn <stenn@ntp.org>
* [Bug 2272] Use C99 integer types. ntp_calendar.h and ntp_types.h .
(4.2.7p392) 2013/10/15 Released by Harlan Stenn <stenn@ntp.org>
* [Bug 2375] Improve AIX compatibility.
* [Bug 2490] Fixed non-const initializer coming from [Bug 2250] fix.
(4.2.7p391) 2013/10/12 Released by Harlan Stenn <stenn@ntp.org>
* [Bug 2250] Rework of leap second handling machine.
* [Bug 2419] [rc-nmea] Improve clockstats reporting when receiver sends
  data without valid GPS fix.
(4.2.7p390) 2013/09/26 Released by Harlan Stenn <stenn@ntp.org>
* [Bug 2482] Cleanup of droproot and jail support for Solaris.
(4.2.7p389) 2013/09/24 Released by Harlan Stenn <stenn@ntp.org>
* [Bug 2473] revisited: NTPD exits after clock is stepped backwards
  Avoid possible unsigned underrun for startup condition when testing
  for clock backstep.
* [Bug 2481] ntpd aborts when both user and group are specified with -u.
* [Bug 2482] Add droproot and jail support for Solaris.
(4.2.7p388) 2013/09/19 Released by Harlan Stenn <stenn@ntp.org>
* [Bug 2473] NTPD exits after clock is stepped backwards externally
(4.2.7p387) 2013/09/16 Released by Harlan Stenn <stenn@ntp.org>
* [Bug 1642] ntpdsim can't find simnulate block in config file.
(4.2.7p386) 2013/09/01 Released by Harlan Stenn <stenn@ntp.org>
* [Bug 2472] (WinXP) Avoid self-termination of IO thread during exit().
(4.2.7p385) 2013/08/19 Released by Harlan Stenn <stenn@ntp.org>
* CID 975596: Copy/paste error: vallen should be siglen.
* CID 1009579: Check return status of X509_add_ext().
* [2085] Fix root distance and root dispersion calculations.
* [Bug 2426] Possibly uninitialized data in crypto_send() - CID 975596.
(4.2.7p384) 2013/08/18 Released by Harlan Stenn <stenn@ntp.org>
* [Bug 2450] --version has bogus short option.
(4.2.7p383) 2013/08/10 Released by Harlan Stenn <stenn@ntp.org>
* (no changes - force a rebuild for a new Coverity scan)
(4.2.7p382) 2013/08/08 Released by Harlan Stenn <stenn@ntp.org>
* [Bug 2454] Need way to set file descriptor limit - cleanup.
(4.2.7p381) 2013/08/07 Released by Harlan Stenn <stenn@ntp.org>
* [Bug 2451] rlimit command is missing from the table of contents in
  miscopt.html .
* [Bug 2452] provide io_handler/input_handler only on
  non HAVE_IO_COMPLETION_PORT platforms
* [Bug 2453] Need a way to avoid calling mlockall.
* [Bug 2454] Need way to set file descriptor limit.
* [Bug 2458] AM_CONFIG_HEADER is obsolete.
(4.2.7p380) 2013/08/03 Released by Harlan Stenn <stenn@ntp.org>
* CID 984511: Some systems have different printf needs for sizeof.
(4.2.7p379) 2013/08/02 Released by Harlan Stenn <stenn@ntp.org>
* CID 739724: Fix printf arg mismatch in a debug line.
* [Bug 2425] compile io_handler() in ntp_io.c unconditionally
* [Bug 2448] Fix checks for configure --with-stack-limit and --with-memlock
  values.
(4.2.7p378) 2013/08/01 Released by Harlan Stenn <stenn@ntp.org>
* [Bug 2425] move part of input handler code from ntpd.c to ntp_io.c
  and fix select()-only platforms calling input_handler directly.
* [Bug 2446] Quiet warnings from Oracle's Studio compiler.
* Upgrade to AutoGen-5.18.1pre3
* Upgrade to libopts-40.1.15.
(4.2.7p377) 2013/07/28 Released by Harlan Stenn <stenn@ntp.org>
* [Bug 2397] License/copyright cleanup.
* [Bug 2439] Fix check of EscapeCommFunction() in ports/winnt/libntp/termios.c.
(4.2.7p376) 2013/07/24 Released by Harlan Stenn <stenn@ntp.org>
* [Bug 2322] Oncore driver should send 0 PPS offset to GPS.
(4.2.7p375) 2013/07/22 Released by Harlan Stenn <stenn@ntp.org>
* [Bug 883] log warning arguments swapped in refclock_gpsvme.c.
* [Bug 2368] Correct bug in previous attempt.
* [Bug 2413] Fix "make check" with automake >= 1.13.
* [Bug 2434] Line-buffer (v. block-buffer) stdout.
(4.2.7p374) 2013/07/21 Released by Harlan Stenn <stenn@ntp.org>
* [Bug 2368] make check troubles in libevent.
* [Bug 2425] setup SIGIO/SIGPOLL for asyncio on the read side
  of a socketpair for the worker thread.
(4.2.7p373) 2013/07/20 Released by Harlan Stenn <stenn@ntp.org>
* [Bug 2427] configure fails to detect recvmsg() on Solaris.
(4.2.7p372) 2013/07/17 Released by Harlan Stenn <stenn@ntp.org>
* [Bug 1466] Oncore should set FLAG_PPS.
* [Bug 2375] AIX 7 doesn't like a libevent validation check.
* [Bug 2423] Log command-line args at LOG_INFO.
* [Bug 2428] do_unconf() should reset 'items' before the 2nd loop.
(4.2.7p371) 2013/07/07 Released by Harlan Stenn <stenn@ntp.org>
* CID 1042586: Check the return value of clock_gettime() in worker_sleep().
* Upgrade to libopts-39.0.14 from 5.17.5pre10.
(4.2.7p370) 2013/07/06 Released by Harlan Stenn <stenn@ntp.org>
* Remove \n's from syslog output strings.
(4.2.7p369) 2013/07/05 Released by Harlan Stenn <stenn@ntp.org>
* [Bug 2415] RES_LIMITED flags check should use &, not &&.
* Have NTP_LIBNTP check for time.h and clock_getres().
* Fix ntpsweep to use sntp instead of ntpdate, from Oliver Kindernay.
(4.2.7p368) 2013/05/01 Released by Harlan Stenn <stenn@ntp.org>
* [Bug 2145] ntpq dumps core when displaying sys_var_list and more.
(4.2.7p367) 2013/04/25 Released by Harlan Stenn <stenn@ntp.org>
* [Bug 1485] Sometimes ntpd crashes
* [Bug 2382] Implement LOGTOD using ldexp() instead of shifting.
(4.2.7p366) 2013/04/17 Released by Harlan Stenn <stenn@ntp.org>
* [Bug 1866] Disable some debugging output in refclock_oncore.
(4.2.7p365) 2013/04/16 Released by Harlan Stenn <stenn@ntp.org>
* [Bug 2149] Log an error message if /proc/net/if_inet6 cannot be opened.
(4.2.7p364) 2013/03/26 Released by Harlan Stenn <stenn@ntp.org>
* Bump sntp/include/autogen-version.def .
(4.2.7p363) 2013/03/26 Released by Harlan Stenn <stenn@ntp.org>
* [Bug 2357] sntp/libopts/usage.c sometimes needs -lintl.
* Upgrade to libopts from 5.17.3pre10.
(4.2.7p362) 2013/03/19 Released by Harlan Stenn <stenn@ntp.org>
* [Bug 2364] "sed -i" is not portable.
(4.2.7p361) 2013/03/17 Released by Harlan Stenn <stenn@ntp.org>
* [Bug 2357] sntp/libopts/usage.c sometimes needs -lintl.
* [Bug 2365] "make check" fails in libevent.
(4.2.7p360) 2013/03/15 Released by Harlan Stenn <stenn@ntp.org>
* Upgrade libevent (coverity fixes, etc.).
* EEXIST is OK for mkdir() in sntp/kod_management.c.
(4.2.7p359) 2013/03/03 Released by Harlan Stenn <stenn@ntp.org>
* [Bug 2359] Fix send_via_ntp_signd() prototype.
(4.2.7p358) 2013/02/27 Released by Harlan Stenn <stenn@ntp.org>
* Upgrade to autogen-5.17.3pre4 and libopts-38.0.13.
* [Bug 2357] sntp/libopts/usage.c on NetBSD needs -lintl.
(4.2.7p357) 2013/02/22 Released by Harlan Stenn <stenn@ntp.org>
* Upgrade to autogen-5.17.2pre and libopts-38.0.13.
(4.2.7p356) 2013/02/19 Released by Harlan Stenn <stenn@ntp.org>
* Added loc/debian.
(4.2.7p355) 2013/02/18 Released by Harlan Stenn <stenn@ntp.org>
* CID 739708: Check return status of fcntl() in refclock_arc.c.
* CID 739709: Check return status of fcntl() in refclock_datum.c.
* CID 739710: Check return status of mkdir() in sntp/kod_management.c.
* CID 739711: Ignore return status of remove() in ntp-keygen.c.
* CID 739723: Print sizeof as unsigned.
* CID 971094: Clean up time of check/time of use in check_leap_file().
(4.2.7p354) 2013/02/10 Released by Harlan Stenn <stenn@ntp.org>
* CID 97194: Check return from setsockopt().
* CID 739473,739532: Out-of-bounds access/illegal address computation.
* CID 739558: Double close.
* CID 739559: Double close.
* CID 739713: devmask/recmask copy/paste error.
* CID 739714: Fix code indentation level.
* CID 739715: Clean up sockaddr_dump().
(4.2.7p353) 2013/02/09 Released by Harlan Stenn <stenn@ntp.org>
* [Bug 2326] Check hourly for a new leapfile if the old one expired.
(4.2.7p352) 2013/01/28 Released by Harlan Stenn <stenn@ntp.org>
* [Bug 2326] Notice when a new leapfile has been installed.
(4.2.7p351) 2013/01/24 Released by Harlan Stenn <stenn@ntp.org>
* [Bug 2328] Don't apply small time adjustments on Windows versions
  which don't support this.
(4.2.7p350) 2013/01/21 Released by Harlan Stenn <stenn@ntp.org>
* Added sntp/loc/netbsd based on info from Christos Zoulas.
(4.2.7p349) 2013/01/20 Released by Harlan Stenn <stenn@ntp.org>
* [Bug 2321] Fixed Windows build, but autogen update still required.
(4.2.7p348) 2013/01/17 Released by Harlan Stenn <stenn@ntp.org>
* [Bug 2327] Rename sntp/ag-tpl/:Old to sntp/ag-tpl/Old.
* Cleanup to ntpsnmpd-opts.def.
* Cleanup to ntpq.texi.
* Documentation cleanup to the ntpd, ntpdc, ntpq and ntp-wait
  .def files.
* In ntp.conf.def, cleanup SEE ALSO, document 'rlimit' options.
* Add a reference to RFC5907 in the ntpsnmpd documentation.
(4.2.7p347) 2013/01/07 Released by Harlan Stenn <stenn@ntp.org>
* [Bug 2325] Re-enable mlockall() check under Linux post-1223 fix.
(4.2.7p346) 2013/01/06 Released by Harlan Stenn <stenn@ntp.org>
* [Bug 1223] reorganize inclusion of sys/resource.h.
(4.2.7p345) 2013/01/04 Released by Harlan Stenn <stenn@ntp.org>
* Update several .def files to use autogen-5.17 feature set.
(4.2.7p344) 2013/01/03 Released by Harlan Stenn <stenn@ntp.org>
* Refactor and enhance mdoc2texi.
* Make sure agtexi-file.tpl defines label-str.
* Cleanup to ntp.conf.def.
* Upgrade to autogen-5.17 and libopts-37.0.12.
(4.2.7p343) 2013/01/02 Released by Harlan Stenn <stenn@ntp.org>
* Update the copyright year.
(4.2.7p342) 2012/12/31 Released by Harlan Stenn <stenn@ntp.org>
* [Bug 2081 - Backward Incompatible] rawstats now logs everything.
(4.2.7p341) 2012/12/30 Released by Harlan Stenn <stenn@ntp.org>
(4.2.7p340) 2012/12/29 Released by Harlan Stenn <stenn@ntp.org>
* mdoc2texi fixes: trailing punctuation.
(4.2.7p339) 2012/12/26 Released by Harlan Stenn <stenn@ntp.org>
* mdoc2texi fixes: parseQuote, closing of list item tables.
* ntp-wait, ntpd, ntpdc, ntpq, ntpsnmpd autogen documentation updates.
(4.2.7p338) 2012/12/25 Released by Harlan Stenn <stenn@ntp.org>
* mdoc2texi fixes: Handle_ArCmFlIc, Handle_Fn, HandleQ.
* ntp-keygen autogen documentation updates.
* ntpq autogen docs.
(4.2.7p337) 2012/12/22 Released by Harlan Stenn <stenn@ntp.org>
* [Bug 1223] More final cleanup for rlimit changes.
(4.2.7p336) 2012/12/21 Released by Harlan Stenn <stenn@ntp.org>
* [Bug 1223] Final cleanup for rlimit changes.
(4.2.7p335) 2012/12/18 Released by Harlan Stenn <stenn@ntp.org>
* Update documentation templates and definitions.
* Create agtexi-file.tpl .
(4.2.7p334) 2012/12/10 Released by Harlan Stenn <stenn@ntp.org>
* [Bug 2114] Update tests for sntp's synch distance.
* Create ntp-keygen.{html,texi}.
(4.2.7p333) 2012/12/07 Released by Harlan Stenn <stenn@ntp.org>
* Autogen documentation cleanup.
(4.2.7p332) 2012/12/06 Released by Harlan Stenn <stenn@ntp.org>
* sntp documentation cleanup.
(4.2.7p331) 2012/12/03 Released by Harlan Stenn <stenn@ntp.org>
* [Bug 2114] Correctly calculate sntp's synch distance.
(4.2.7p330) 2012/12/03 Released by Harlan Stenn <stenn@ntp.org>
* autogen doc cleanup
(4.2.7p329) 2012/12/01 Released by Harlan Stenn <stenn@ntp.org>
* [Bug 2278] ACTS flag3 mismatch between code and driver18.html.
* Use an enum for the ACTS state table.
* html doc reconciliation with DLM's copy.
(4.2.7p328) 2012/11/30 Released by Harlan Stenn <stenn@ntp.org>
* html doc reconciliation with DLM's copy.
(4.2.7p327) 2012/11/29 Released by Harlan Stenn <stenn@ntp.org>
* [Bug 2024] Identify Events in the system status word in decode.html.'
* [Bug 2040] Provide a command-line option for the identity key bits.
* Create loc/darwin for Mac OSX
(4.2.7p326) 2012/11/21 Released by Harlan Stenn <stenn@ntp.org>
* [Bug 1214] 'proto: precision = ...' should be at INFO, not NOTICE.
* [Bug 2246] Clear sys_leap when voting says to disarm the leap.
(4.2.7p325) 2012/11/20 Released by Harlan Stenn <stenn@ntp.org>
* [Bug 2202] ntpq.html: there is no "acv" billboard.
* [Bug 2306] keep pps hack for Win32 even if user-mode/loopback
  PPS API is activated on a serial line.
(4.2.7p324) 2012/11/19 Released by Harlan Stenn <stenn@ntp.org>
* Reinstate doc fix to authentic.html from Mike T.
* [Bug 1223] cleanup for rlimit changes.
* [Bug 2098] Install DLM's HTML documentation.
* [Bug 2306] Added user-mode/loop-back PPS API provider for Win32
(4.2.7p323) 2012/11/18 Released by Harlan Stenn <stenn@ntp.org>
* html/ updates from Dave Mills.
(4.2.7p322) 2012/11/15 Released by Harlan Stenn <stenn@ntp.org>
* [Bug 1223] Allow configurable values for RLIMIT_STACK and
  RLIMIT_MEMLOCK.
* [Bug 1320] Log ntpd's initial command-line parameters. (updated fix)
* [Bug 2120] no sysexits.h under QNX.
* [Bug 2123] cleanup to html/leap.html.
(4.2.7p321) 2012/11/13 Released by Harlan Stenn <stenn@ntp.org>
* [Bug 1320] Log ntpd's initial command-line parameters.
(4.2.7p320) 2012/11/12 Released by Harlan Stenn <stenn@ntp.org>
* [Bug 969] Clarify ntpdate.html documentation about -u and ntpd.
* [Bug 1217] libisc/ifiter_sysctl.c:internal_current(): Ignore RTM
  messages with wrong version
(4.2.7p319) 2012/11/11 Released by Harlan Stenn <stenn@ntp.org>
* [Bug 2296] Fix compile problem with building with old OpenSSL.
(4.2.7p318) 2012/11/05 Released by Harlan Stenn <stenn@ntp.org>
* [Bug 2301] Remove spurious debug output from ntpq.
(4.2.7p317) 2012/11/05 Released by Harlan Stenn <stenn@ntp.org>
* [Bug 922] Allow interspersed -4 and -6 flags on the ntpq command line.
(4.2.7p316) 2012/10/27 Released by Harlan Stenn <stenn@ntp.org>
* [Bug 2296] Update fix for Bug 2294 to handle --without-crypto.
(4.2.7p315) 2012/10/26 Released by Harlan Stenn <stenn@ntp.org>
* [Bug 2294] ntpd crashes in FIPS mode.
(4.2.7p314) 2012/10/23 Released by Harlan Stenn <stenn@ntp.org>
* Document a tricky malloc() of dns_ctx in sntp.
(4.2.7p313) 2012/10/23 Released by Harlan Stenn <stenn@ntp.org>
* [Bug 2291] sntp should report why it cannot open file.kod.
* [Bug 2293] add support for SO_BINTIME, refine support for
  SO_TIMESTAMPNS (bug 1374)
(4.2.7p312) 2012/10/11 Released by Harlan Stenn <stenn@ntp.org>
* Clean up testing/debugging of fix for [Bug 938] from sntp/main.c .
(4.2.7p311) 2012/10/10 Released by Harlan Stenn <stenn@ntp.org>
* [Bug 938] The argument to the -D flag takes a number, not a string.
* [Bug 1013] ntpdate's HTML page claims wrong default version.
* [Bug 1374] Support SO_TIMESTAMPNS.
(4.2.7p310) 2012/10/09 Released by Harlan Stenn <stenn@ntp.org>
* [Bug 1374] Support SO_TIMESTAMPNS.
* [Bug 2266] Remove deprecated refclock_trak.c from Windows Makefile
  equivalents.
* [Bug 2274] Bring libopts/enum.c back to (old) ANSI C compliance.
(4.2.7p309) 2012/10/04 Released by Harlan Stenn <stenn@ntp.org>
* [Bug 2287] ntpdate returns 0 even if adjtime() call fails.
(4.2.7p308) 2012/09/29 Released by Harlan Stenn <stenn@ntp.org>
* CID 97198: Check return from ioctl() calls in refclock_acts.c.
(4.2.7p307) 2012/09/29 Released by Harlan Stenn <stenn@ntp.org>
* [Bug 1997] Fix sntp broadcast timeouts.
* [Bug 2234] Fix incorrect ntptrace html documentation.
* [Bug 2262] Install html docs in $htmldir.
* Fix typo in html/select.html.
(4.2.7p306) 2012/09/15 Released by Harlan Stenn <stenn@ntp.org>
* [Bug 752] ToS cleanup from Mike Tatarinov.
(4.2.7p305) 2012/09/15 Released by Harlan Stenn <stenn@ntp.org>
* [Bug 752] Use proper ToS network packet markings for IPv4 and IPv6.
* [Bug 1232] Convert SHM refclock to use struct timespec.
* [Bug 2258] Add syslog message about leap insertion.
* [Bug 2263] broadcast server doesn't work for host with
  OS_MISSES_SPECIFIC_ROUTE_UPDATES.
* [Bug 2271] Decode refclock types when built with --disable-all-clocks.
* [Bug 2276] clk_sel240x.c #define's _XOPEN_SOURCE, breaking QNX6.
* Updates to driver28.html.
(4.2.7p304) 2012/09/06 Released by Harlan Stenn <stenn@ntp.org>
* [Bug 2264] Cleanup SEL240X Refclock.
* In refclock_wwv.c rename SECOND to WWV_SEC and MINUTE to WWV_MIN.
(4.2.7p303) 2012/09/05 Released by Harlan Stenn <stenn@ntp.org>
* [Bug 1232] Add nanosecond support to SHM driver.
(4.2.7p302) 2012/09/05 Released by Harlan Stenn <stenn@ntp.org>
* [Bug 2160] Log warning about expired leapseconds file.
(4.2.7p301) 2012/09/03 Released by Harlan Stenn <stenn@ntp.org>
* [Bug 2164] Greater precision needed for ntpq offset report.
* Clean the man5_MANS in ntpd/ .
(4.2.7p300) 2012/09/03 Released by Harlan Stenn <stenn@ntp.org>
* [Bug 2262] Install sntp.html into htmldir.
* [Bug 2270] Install fails due to repeated man5 page names.
(4.2.7p299) 2012/09/01 Released by Harlan Stenn <stenn@ntp.org>
* More cleanup to the bootstrap script.
(4.2.7p298) 2012/09/01 Released by Harlan Stenn <stenn@ntp.org>
* Handle additional man page sections in the bootstrap script.
* Remove extraneous parens.
* Add a missing "%s" syslog format string.
(4.2.7p297) 2012/09/01 Released by Harlan Stenn <stenn@ntp.org>
* Fix mdoc2man.
* Distribute ntp.conf.def and ntp.keys.def.
(4.2.7p296) 2012/08/31 Released by Harlan Stenn <stenn@ntp.org>
* Begin support for autogen maintaining ntp.conf and ntp.keys docs.
* Upgrade to autogen-5.16.2 and libopts-36.5.11.
* Potential bugfix for agtexi-cmd.tpl.
(4.2.7p295) 2012/08/11 Released by Harlan Stenn <stenn@ntp.org>
* Look for syslog's facilitynames[].
(4.2.7p294) 2012/08/08 Released by Harlan Stenn <stenn@ntp.org>
* [Bug 2242] configure fails to detect getifaddrs function on Solaris.
* [Bug 2249] Bad operator for 'test' in 'make check' of libevent.
* [Bug 2252] palisade: formats nanosecs to a 6-char field.
* Attempt to resolve strict-aliasing violation in refclock_tsyncpci.c.
* Fix && -> & typo in refclock_palisade.c debug statements.
(4.2.7p293) 2012/08/04 Released by Harlan Stenn <stenn@ntp.org>
* [Bug 2247] (more) Get rid of the TRAK refclock - deprecated since 2006.
* Documentation cleanup from Mike T.
* Cleanup kclk_sel240x.o rules in libparse/Makefile.am.
(4.2.7p292) 2012/08/02 Released by Harlan Stenn <stenn@ntp.org>
* [Bug 1545] Note why we are logging the Version string.
* [Bug 1872] Remove legacy ppsclock fdpps, #ifdef PPS.
* [Bug 2075] Fix spelling of 'incompatible'.
* [Bug 2247] Get rid of the TRAK refclock - deprecated since 2006.
* Clean up an exit status in ntpq.c.
(4.2.7p291) 2012/07/31 Released by Harlan Stenn <stenn@ntp.org>
* [Bug 2241] MDNS registration should only happen if requested.
(4.2.7p290) 2012/07/20 Released by Harlan Stenn <stenn@ntp.org>
* [Bug 1454] Add parse clock support for the SEL-240x GPS products.
* CID 709185: refclock_chu.c will leak fd==0 (better fix)
(4.2.7p289) 2012/07/16 Released by Harlan Stenn <stenn@ntp.org>
* CID 97123: Future-proof possible change to refclock_nmea.c.
* CID 97377: ntp-keygen.c's followlink() might not NUL-terminate.
* CID 709185: refclock_chu.c will leak fd==0 (which should be impossible).
(4.2.7p288) 2012/07/03 Released by Harlan Stenn <stenn@ntp.org>
* CID 709173: Make sure a libisc function we do not use is called properly.
(4.2.7p287) 2012/07/03 Released by Harlan Stenn <stenn@ntp.org>
* Remove 1024 associations-per-server limit from ntpq.
* Remove blank line between ntpq mreadvar associations.
(4.2.7p286) 2012/06/28 Released by Harlan Stenn <stenn@ntp.org>
* CID 97193: check return from sscanf() in ntp_config.c.
* CID 709169: check return from open("/dev/null", 0) and friends.
* CID 709207: Initialize "quality" for ulink_receive.
(4.2.7p285) 2012/06/18 Released by Harlan Stenn <stenn@ntp.org>
* [Bug 2227] Enable mrulist access control via "restrict ... nomrulist".
* Automake-1.12 wants us to use AM_PROG_AR.
* Conditionalize msyslog messages about rejected mode 6 requests due to
  nomodify and nomrulist restrictions under "logconfig +sysinfo".
* Increment sys_restricted in a few rejection paths due to nomodify
  restrictions where previosuly overlooked.
(4.2.7p284) 2012/06/16 Released by Harlan Stenn <stenn@ntp.org>
* [Bug 2225] libevent configure hangs.
* Update bundled libevent to git master, post libevent 2.1.1-alpha.
(4.2.7p283) 2012/06/16 Released by Harlan Stenn <stenn@ntp.org>
* In sntp/m4/ntp_openssl.m4, Support multiple package names for the
  crypto library.  Add legacy support for -Wl,-rpath.
(4.2.7p282) 2012/06/15 Released by Harlan Stenn <stenn@ntp.org>
* tickadj may need to be linked with PTHREAD_LIBS.
(4.2.7p281) 2012/06/14 Released by Harlan Stenn <stenn@ntp.org>
* U_INT32_MAX cleanup in include/ntp_types.h .
* When linking, ntp_keygen and tickadj need $(LIBM).
(4.2.7p280) 2012/06/13 Released by Harlan Stenn <stenn@ntp.org>
* [Bug 2224] Use-after-free in routing socket code after dropping root.
(4.2.7p279) 2012/06/10 Released by Harlan Stenn <stenn@ntp.org>
* [Bug 2211] findbcastinter(): possibly undefined variable iface used.
* [Bug 2220] Incorrect check for maximum association id in ntpq.
(4.2.7p278) 2012/06/03 Released by Harlan Stenn <stenn@ntp.org>
* [Bug 2204] Build with --enable-getifaddrs=glibc fails.
* [Bug 2178] refclock_tsyncpci.c reach register fails to shift.
* [Bug 2191] dcfd -Y y2kcheck on CentOS 6.2 x86_64 breaks make check.
(4.2.7p277) 2012/05/25 Released by Harlan Stenn <stenn@ntp.org>
* [Bug 2193] Building timestruct tests with Clang 3.1 fails.
(4.2.7p276) 2012/05/15 Released by Harlan Stenn <stenn@ntp.org>
* [Bug 2179] Remove sntp/header.h.
(4.2.7p275) 2012/04/28 Released by Harlan Stenn <stenn@ntp.org>
* [Bug 1744] Remove obsolete ntpdate/ntptime* items.
(4.2.7p274) 2012/04/25 Released by Harlan Stenn <stenn@ntp.org>
* [Bug 2174] ntpd rejects source UDP ports less than 123 as bogus.
(4.2.7p273) 2012/04/19 Released by Harlan Stenn <stenn@ntp.org>
* [Bug 2141] handle_sigio() calls get_systime(), which must be
  reentrant when SIGIO is used.  Sanity checks relative to the prior
  get_systime() are disabled in ntpd on systems with signaled I/O, but
  active in sntp and ntpdate.
* Correct authnumfreekeys accounting broken in 4.2.7p262.
(4.2.7p272) 2012/04/14 Released by Harlan Stenn <stenn@ntp.org>
* LCRYPTO is gone - replace with VER_SUFFIX.
* Change the link order for ntpsntpd.
* Remove extra 'nlist' check from configure.ac.
(4.2.7p271) 2012/04/11 Released by Harlan Stenn <stenn@ntp.org>
* [Bug 1122] openssl detection via pkg-config fails when no additional
  -Idir flags are needed.
* Avoid overwriting user variable LDFLAGS with OpenSSL flags, instead
  they are added to LDFLAGS_NTP.
(4.2.7p270) 2012/03/26 Released by Harlan Stenn <stenn@ntp.org>
* Update driver45.html page.
(4.2.7p269) 2012/03/25 Released by Harlan Stenn <stenn@ntp.org>
* Clean up configure.ac.
* Cleanup configure.ac's TSYNC PCI section.
(4.2.7p268) 2012/03/24 Released by Harlan Stenn <stenn@ntp.org>
* Update driver45.html page.
(4.2.7p267) 2012/03/23 Released by Harlan Stenn <stenn@ntp.org>
* Initial cut at a basic driver45.html page.
(4.2.7p266) 2012/03/21 Released by Harlan Stenn <stenn@ntp.org>
* Add refclock_tsyncpci.c (driver 45) supporting Spectracom TSYNC timing
  boards.
(4.2.7p265) 2012/03/20 Released by Harlan Stenn <stenn@ntp.org>
* Treat zero counter as indication of precise system time in Windows
  PPSAPI helper function pps_ntp_timestamp_from_counter(), enabling
  PPSAPI providers to use the Windows 8 precise clock directly.
(4.2.7p264) 2012/03/14 Released by Harlan Stenn <stenn@ntp.org>
* [Bug 2160] Note if leapseconds file is past its prime.
* Use GetSystemTimePreciseAsFileTime() on Windows 8.
(4.2.7p263) 2012/03/13 Released by Harlan Stenn <stenn@ntp.org>
* [Bug 2156] clock instability with LOCAL driver, from Miroslav Lichvar.
* [Bug 2159] Windows ntpd using leapfile erroneous leap second 20120401.
(4.2.7p262) 2012/02/29 Released by Harlan Stenn <stenn@ntp.org>
* Improve ntpd scalability for servers with many trusted keys.
(4.2.7p261) 2012/02/27 Released by Harlan Stenn <stenn@ntp.org>
* [Bug 2048] add the clock variable timecode to SHM refclock.
(4.2.7p260) 2012/02/24 Released by Harlan Stenn <stenn@ntp.org>
* Fix the check-scm-rev invocation in several Makefile.am's.
(4.2.7p259) 2012/02/22 Released by Harlan Stenn <stenn@ntp.org>
* [Bug 2148] ntpd 4.2.7p258 segfault with 0x0100000 bit in NMEA mode.
* refclock_nmea.c merge cleanup thanks to Juergen Perlinger.
(4.2.7p258) 2012/02/21 Released by Harlan Stenn <stenn@ntp.org>
* [Bug 2140] Rework of Windows I/O completion port handling to avoid
  garbling serial input in UNIX line discipline emulation.
* [Bug 2143] NMEA driver: discard data if quality indication not good,
  add statistic counters (mode bit enabled) to clockstats file.
(4.2.7p257) 2012/02/17 Released by Harlan Stenn <stenn@ntp.org>
* [Bug 2135] defer calls to 'io_input' to main thread under Windows.
(4.2.7p256) 2012/02/08 Released by Harlan Stenn <stenn@ntp.org>
* [Bug 2131] Set the system variable settimeofday only after clock step.
* [Bug 2134] --enable-C99-snprintf does not force rpl_snprintf use.
(4.2.7p255) 2012/01/29 Released by Harlan Stenn <stenn@ntp.org>
* [Bug 603] Only link with nlist()-related libraries when needed:
  More cleanup.
(4.2.7p254) 2012/01/29 Released by Harlan Stenn <stenn@ntp.org>
* [Bug 603] Only link with nlist()-related libraries when needed.
(4.2.7p253) 2012/01/26 Released by Harlan Stenn <stenn@ntp.org>
* [Bug 2126] Compile error on Windows with libopts from Autogen 5.14.
* Update one of the license URLs.
(4.2.7p252) 2012/01/25 Released by Harlan Stenn <stenn@ntp.org>
* Upgrade to autogen-5.14 (and libopts-36.1.11).
(4.2.7p251) 2012/01/17 Released by Harlan Stenn <stenn@ntp.org>
* [Bug 2115] ntptrace should accept both rootdispersion and rootdisp.
(4.2.7p250) 2012/01/15 Released by Harlan Stenn <stenn@ntp.org>
* [Bug 2113] Warn about ignored extra args in ntpq.
* Update the copyright year.
(4.2.7p249) 2012/01/10 Released by Harlan Stenn <stenn@ntp.org>
* [Bug 2111] Remove minpoll delay before iburst for pool and
  manycastclient.
* Move refclock-specific scheduled timer code under #ifdef REFCLOCK
  and move "action" and "nextaction" data for same from struct peer to
  struct refclockproc.  These provide a way to schedule a callback some
  seconds in the future.
(4.2.7p248) 2012/01/08 Released by Harlan Stenn <stenn@ntp.org>
* [Bug 2109] "make clean check" is broken with gtest available.
* [Bug 2110] systime.c typo breaks build on microsecond clocks.
(4.2.7p247) 2012/01/07 Released by Harlan Stenn <stenn@ntp.org>
* Fix build break triggered by updating deps-ver and libntp/systime.c at
  the same time by explicitly depending systime_s.c on systime.c.
(4.2.7p246) 2012/01/06 Released by Harlan Stenn <stenn@ntp.org>
* [Bug 2104] ntpdc fault with oversize -c command.
* [Bug 2106] Fix warnings when using -Wformat-security.
* Refactor timespecops.h and timevalops.h into inline functions.
(4.2.7p245) 2011/12/31 Released by Harlan Stenn <stenn@ntp.org>
* [Bug 2100] conversion problem with timespec/timeval <--> l_fp fixed;
  added tests to expose the bug.
(4.2.7p244) 2011/12/25 Released by Harlan Stenn <stenn@ntp.org>
* Updates from 4.2.6p5.
(4.2.7p243) 2011/12/23 Released by Harlan Stenn <stenn@ntp.org>
* [Bug 2095] ntptrace now needs 'rv' instead of 'pstat', reported
  by Michael Tatarinov.
(4.2.7p242) 2011/12/21 Released by Harlan Stenn <stenn@ntp.org>
* Include missing html/icons/sitemap.png, reported by Michael Tatarinov.
* Documentation updates from Dave Mills.
(4.2.7p241) 2011/12/18 Released by Harlan Stenn <stenn@ntp.org>
* [Bug 2015] Overriding sys_tick should recalculate sys_precision.
* [Bug 2037] Fuzzed non-interpolated clock may decrease.
* [Bug 2068] "tos ceiling" default and cap changed to 15.
* Floor peer delay using system precision, as with jitter, reflecting
  inability to measure shorter intervals.
(4.2.7p240) 2011/12/15 Released by Harlan Stenn <stenn@ntp.org>
* [Bug 2092] clock_select() selection jitter miscalculated.
* [Bug 2093] Reintroduce smaller stratum factor to system peer metric.
(4.2.7p239) 2011/12/11 Released by Harlan Stenn <stenn@ntp.org>
* Documentation updates from Dave Mills.
(4.2.7p238) 2011/12/09 Released by Harlan Stenn <stenn@ntp.org>
* [Bug 2082] from 4.2.6p5-RC3: 3-char refid sent by ntpd 4.2.6p5-RC2
  ends with extra dot.
* [Bug 2085] from 4.2.6p5-RC3: clock_update() sys_rootdisp calculation
  omits root delay.
* [Bug 2086] from 4.2.6p5-RC3: get_systime() should not offset by
  sys_residual.
* [Bug 2087] from 4.2.6p5-RC3: sys_jitter calculation overweights
  sys.peer jitter.
* from 4.2.6p5-RC3: Ensure NULL peer->dstadr is not accessed in orphan
  parent selection.
(4.2.7p237) 2011/12/01 Released by Harlan Stenn <stenn@ntp.org>
* [Bug 2050] from 4.2.6p5-RC2: Orphan mode stratum counting to infinity.
* [Bug 2059] from 4.2.6p5-RC2: optional billboard column "server" does
  not honor -n.
* [Bug 2066] from 4.2.6p5-RC2: ntpq lopeers ipv6 "local" column overrun.
* [Bug 2068] from 4.2.6p5-RC2: ntpd sends nonprintable stratum 16 refid
  to ntpq.
* [Bug 2069] from 4.2.6p5-RC2: broadcastclient, multicastclient spin up
  duplicate ephemeral associations without broadcastdelay.
* [Bug 2072] from 4.2.6p5-RC2: Orphan parent selection metric needs
  ntohl().
* [Bug 2073] Correct ntpq billboard's MODE_PASSIVE t from 'u' to 'S'.
* from 4.2.6p5-RC2: Exclude not-yet-determined sys_refid from use in
  loopback TEST12 (from Dave Mills).
* from 4.2.6p5-RC2: Never send KoD rate limiting response to MODE_SERVER.
* Floor calculation of sys_rootdisp at sys_mindisp in clock_update (from
  Dave Mills).
* Restore 4.2.6 clock_combine() weighting to ntp-dev, reverting to pre-
  4.2.7p70 method while also avoiding divide-by-zero (from Dave Mills).
* Round l_fp traffic interval when converting to integer in rate limit
  and KoD calculation.
(4.2.7p236) 2011/11/16 Released by Harlan Stenn <stenn@ntp.org>
* Documentation updates from Dave Mills.
(4.2.7p235) 2011/11/16 Released by Harlan Stenn <stenn@ntp.org>
* [Bug 2052] Autokey CRYPTO_ASSOC host@group vallen needs checking.
(4.2.7p234) 2011/11/07 Released by Harlan Stenn <stenn@ntp.org>
* Clean up -libm entries regarding libntp.a
(4.2.7p233) 2011/11/06 Released by Harlan Stenn <stenn@ntp.org>
* Documentation updates from Dave Mills.
(4.2.7p232) 2011/11/05 Released by Harlan Stenn <stenn@ntp.org>
* Update the NEWS file so we note the default disable of mode 7 requests.
* Clean up some bitrotted code in libntp/socket.c.
(4.2.7p231) 2011/11/03 Released by Harlan Stenn <stenn@ntp.org>
* [Bug 1940] ignore auth key if hex decoding fails.
* Add ntpq reslist command to query access restrictions, similar to
  ntpdc's reslist.
(4.2.7p230) 2011/11/01 Released by Harlan Stenn <stenn@ntp.org>
* Disable mode 7 (ntpdc) query processing in ntpd by default.  ntpq is
  believed to provide all functionality ntpdc did, and uses a less-
  fragile protocol that's safer and easier to maintain.  If you do find
  some management via ntpdc is needed, you can use "enable mode7" in the
  ntpd configuration.
* Directly limit the number of datagrams in a mrulist response, rather
  than limiting the number of entries returned to indirectly limit the
  datagram count.
* Documentation updates from Dave Mills.
(4.2.7p229) 2011/10/26 Released by Harlan Stenn <stenn@ntp.org>
* [Bug 1995] fix wrong use of ZERO() macro in 'ntp_calendar.c'
(4.2.7p228) 2011/10/23 Released by Harlan Stenn <stenn@ntp.org>
* [Bug 1995] add compile time stamp based era unfolding for
  'step_systime()' and necessary support to 'ntp-calendar.c'.
(4.2.7p227) 2011/10/22 Released by Harlan Stenn <stenn@ntp.org>
* [Bug 2036] gcc 2.95.3 preprocessor can't nest #ifdef in macro args.
* A number of compiler warnings eliminated.
(4.2.7p226) 2011/10/21 Released by Harlan Stenn <stenn@ntp.org>
* [Bug 2035] ntpq -c mrulist sleeps 1 sec between queries, not 5 msec.
* Documentation updates from Dave Mills.
(4.2.7p225) 2011/10/15 Released by Harlan Stenn <stenn@ntp.org>
* Documentation updates from Dave Mills.
(4.2.7p224) 2011/10/14 Released by Harlan Stenn <stenn@ntp.org>
* ntpq mrulist shows intermediate counts every five seconds while
  retrieving list, and allows Ctrl-C interruption of the retrieval,
  showing the incomplete list as retrieved.  Reduce delay between
  successive mrulist retrieval queries from 30 to 5 msec.  Do not
  give up mrulist retrieval when a single query times out.
(4.2.7p223) 2011/10/12 Released by Harlan Stenn <stenn@ntp.org>
* Documentation updates from Dave Mills.
(4.2.7p222) 2011/10/11 Released by Harlan Stenn <stenn@ntp.org>
* [Bug 2029] "make check" clutters syslog.
* Log signal description along with number on ntpd exit.
(4.2.7p221) 2011/10/10 Released by Harlan Stenn <stenn@ntp.org>
* [Bug 2025] Switching between daemon and kernel loops can doubly-
  correct drift
* [Bug 2028] ntpd -n (nofork) redirects logging to stderr.
* Documentation updates from Dave Mills.
(4.2.7p220) 2011/10/05 Released by Harlan Stenn <stenn@ntp.org>
* [Bug 1945] mbg_gps166.h use of _TM_DEFINED conflicts with MS VC.
* [Bug 1946] parse_start uses open; does not work on Windows.
* [Bug 1947] Porting parse-based Wharton refclock driver to Windows.
* [Bug 2024] Remove unused system event code EVNT_CLKHOP.
(4.2.7p219) 2011/10/04 Released by Harlan Stenn <stenn@ntp.org>
* Documentation updates from Dave Mills.
(4.2.7p218) 2011/10/03 Released by Harlan Stenn <stenn@ntp.org>
* [Bug 2019] Allow selection of cipher for private key files.
* Documentation updates from Dave Mills.
* ntp-keygen private key cipher default now triple-key triple DES CBC.
* ntp-keygen -M is intended to ignore all other defaults and
  options, so do not attempt to open existing Autokey host certificate
  before generating symmetric keys and terminating.
* Restore IFF, MV, and GQ identity parameter filename convention to
  ntpkey_<scheme>par_<group/host> in ntpd, matching ntp-keygen.
* Change some error logging to syslog to ignore logconfig mask, such
  as reporting PPSAPI failure in NMEA and WWVB refclocks.
* ntp-keygen on Windows XP and later systems will now create links
  expected by ntpd.  They are hardlinks on Windows, soft on POSIX.
* Conditionalize NMEA serial open message under clockevent.
* Send all peer variables to trappers in report_event().
(4.2.7p217) 2011/09/29 Released by Harlan Stenn <stenn@ntp.org>
* [Bug 2020] ntp-keygen -s no longer sets host in cert file name.
* [Backward Incompatible] ntp-keygen -i option long name changed from
  misleading --issuer-name to --ident.
(4.2.7p216) 2011/09/27 Released by Harlan Stenn <stenn@ntp.org>
* sntp documentation tag cleanup.
* mdoc2man improvements.
(4.2.7p215) 2011/09/24 Released by Harlan Stenn <stenn@ntp.org>
* Use patched mdoc2man script, from Eric Feng.
* Sync with ntp-4.2.6p4 (a no-op).
(4.2.7p214) 2011/09/20 Released by Harlan Stenn <stenn@ntp.org>
* [Bug 1981] Initial offset convergence applies frequency correction 2x
  with kernel discipline.
* [Bug 2008] Initial offset convergence degraded with 500 PPM adjtime().
* [Bug 2009] EVNT_NSET adj_systime() mishandled by Windows ntpd.
(4.2.7p213) 2011/09/08 Released by Harlan Stenn <stenn@ntp.org>
* [Bug 1999] NMEA does not send PMOTG messages any more.
(4.2.7p212) 2011/09/07 Released by Harlan Stenn <stenn@ntp.org>
* [Bug 2003] from 4.2.6p4-RC3: ntpq_read_assoc_peervars() broken.
(4.2.7p211) 2011/09/01 Released by Harlan Stenn <stenn@ntp.org>
* Update libevent to git head (2.1 branch) as of 2.0.14-stable.
(4.2.7p210) 2011/08/31 Released by Harlan Stenn <stenn@ntp.org>
* Require -D4 or higher for ntpd SIGALRM debug trace from [Bug 2000].
(4.2.7p209) 2011/08/27 Released by Harlan Stenn <stenn@ntp.org>
* [Bug 2000] ntpd worker threads must block signals expected in main
  thread.
* [Bug 2001] add ntpq -c timerstats like ntpdc -c timerstats.
* [Bug 2001] from 4.2.6p4-RC3: ntpdc timerstats reports overruns as
  handled.
* Update sntp tests to track the change of root dispersion to
  synchronization distance.
(4.2.7p208) 2011/08/24 Released by Harlan Stenn <stenn@ntp.org>
* Fix the CLOCK_MONOTONIC TRACE() message.
(4.2.7p207) 2011/08/22 Released by Harlan Stenn <stenn@ntp.org>
* Restore the original CLOCK_MONOTONIC output format in sntp.
* Cleanups for ntp-wait-opts.def and ntp.keys.def .
(4.2.7p206) 2011/08/20 Released by Harlan Stenn <stenn@ntp.org>
* [Bug 1993] ntpd Windows port adj_systime() broken in 4.2.7p203.
* sntp documentation and behavior improvements suggested by
  Steven Sommars.
* Have sntp report synchronization distance instead of root dispersion.
* Clean up ntp-wait-opts.def .
(4.2.7p205) 2011/08/19 Released by Harlan Stenn <stenn@ntp.org>
* [Bug 1992] util/tg2 doesn't compile, needs libntp.
(4.2.7p204) 2011/08/16 Released by Harlan Stenn <stenn@ntp.org>
* Added support for Garmin's $PGRMF sentence to NMEA driver
* [Bug 1988] Better sntp send failed error message needed.
* [Bug 1989] sntp manual page sometimes refers to SNTP as a program.
* [Bug 1990] sntp output should include stratum.
(4.2.7p203) 2011/08/13 Released by Harlan Stenn <stenn@ntp.org>
* [Bug 1986] Require Visual C++ 2005 or later compilers in Windows port.
* Actually use long long for (u_)int64 by correcting spelling of
  SIZEOF_LONG_LONG in ntp_types.h.
* Force .exe minimum Windows version to 0x0400 to allow NT4 in
  vs2005/*.vcproj files.
* Fix make distcheck with --enable-libevent-regress problem with
  unwritable $srcdir.
* Correct init_logging()'s def_syslogmask type to u_int32 following
  change of ntp_syslogmask from u_long to u_int32 in p202.
(4.2.7p202) 2011/08/09 Released by Harlan Stenn <stenn@ntp.org>
* [Bug 1983] --without-sntp build breaks in sntp subdir.
* [Bug 1984] from 4.2.6p4-RC3: ntp/libisc fails to compile on OS X 10.7.
* [Bug 1985] from 4.2.6p4-RC3: "logconfig =allall" rejected.
(4.2.7p201) 2011/08/05 Released by Harlan Stenn <stenn@ntp.org>
* sntp: change -h/--headspace to -g/--gap, and change the default gap
  from 10 to 50ms
* [Backward Incompatible] from 4.2.6p4: sntp: -l/--filelog ->
  -l/--logfile, to be consistent with ntpd.
* Documentation updates from Dave Mills.
* From 4.2.6p4: libopts/file.c fix from Bruce Korb (arg-type=file).
(4.2.7p200) 2011/08/04 Released by Harlan Stenn <stenn@ntp.org>
* Sync with 4.2.6p4-RC2.
(4.2.7p199) 2011/07/29 Released by Harlan Stenn <stenn@ntp.org>
* Documentation updates from Dave Mills.
(4.2.7p198) 2011/07/28 Released by Harlan Stenn <stenn@ntp.org>
* remove old binsubdir stuff from SNTP, as NTP_LOCINFO does that now.
(4.2.7p197) 2011/07/28 Released by Harlan Stenn <stenn@ntp.org>
* [Bug 1975] from 4.2.6p4-RC2: libntp/mktime.c won't work with 64-bit
  time_t
* [Bug 1976] genLocInfo writes to srcdir break 'make distcheck'.
* [Bug 1977] Fix flag/description mismatches in ntp-keygen-opts.def.
* Do not force "legacy" when --with-locfile is not given, genLocInfo
  will find the correct default for the system.
* Fix warnings in ntp_request.c ([Bug 1973] oversight) and sntp/main.c
  (CID 159, apparent overrun due to union, actually correct).
* Update sntp/loc/solaris to conform to stock locations.
(4.2.7p196) 2011/07/27 Released by Harlan Stenn <stenn@ntp.org>
* DEFAULT INSTALLATION DIRECTORY CHANGES ON SOME OSes: to get the old
  behavior, pass --with-locfile=legacy to 'configure'
* [Bug 1972] from 4.2.6p4-RC2: checking for struct rtattr fails.
* [Bug 1973] Widen reference clock mode from 8 to 32 bits.
* Removed sntp/m4/ntp_bindir.m4 - no longer needed.
* Move loc/ to sntp/loc/ .
* Move scripts/cvo.sh to sntp/scripts/cvo.sh .
* Move scripts/genLocInfo to sntp/scripts/genLocInfo .
* Give NTP_LOCINFO an optional path-to argument.
* Remove hacks to get NTP_LOCINFO-related data to sntp/ .
* Move sntp/include/mansec2subst.sed to sntp/scripts/mansec2subst.sed .
* If no "more specific" loc file is found for redhat* or fedora*,
  look for a loc/redhat file.
* If no "more specific" loc file is found and uname says this is Linux,
  look for a loc/linux file.
* Improve the help text: --with-locfile=XXX .
* work around solaris /bin/sh issues for genLocInfo.
(4.2.7p195) 2011/07/25 Released by Harlan Stenn <stenn@ntp.org>
* Added loc/redhat.
(4.2.7p194) 2011/07/25 Released by Harlan Stenn <stenn@ntp.org>
* [Bug 1608] from 4.2.6p4-RC2: Parse Refclock driver should honor
  trusttime.
* Add support for installing programs and scripts to libexec.
* Added loc/solaris.
(4.2.7p193) 2011/07/24 Released by Harlan Stenn <stenn@ntp.org>
* [Bug 1970] from 4.2.6p4-RC2: UNLINK_EXPR_SLIST() causes crash if list
  is empty.
* Update libevent to 2.1 HEAD as of merge of 2.0.13-stable-dev.
* Match addr_eqprefix() sizeof and memcpy destination to make it clear
  to static analysis that there is no buffer overrun (CID 402).
(4.2.7p192) 2011/07/18 Released by Harlan Stenn <stenn@ntp.org>
* [Bug 1966] Broken FILES section for ntp.keys.def.
(4.2.7p191) 2011/07/17 Released by Harlan Stenn <stenn@ntp.org>
* [Bug 1948] Update man page section layout.
* [Bug 1963] add reset command for ntpq :config, similar to ntpdc's.
* [Bug 1964] --without-sntp should not build sntp.
(4.2.7p190) 2011/07/13 Released by Harlan Stenn <stenn@ntp.org>
* [Bug 1961] from 4.2.6p4: html2man update: distribute ntp-wait.html.
* Require autogen-5.12.
(4.2.7p189) 2011/07/11 Released by Harlan Stenn <stenn@ntp.org>
* [Bug 1134] from 4.2.6p4-RC1: ntpd fails binding to tentative IPv6
  addresses.
* [Bug 1790] from 4.2.6p4-RC1: Update config.guess and config.sub to
  detect AIX6.
(4.2.7p188) 2011/06/28 Released by Harlan Stenn <stenn@ntp.org>
* [Bug 1958] genLocInfo must export PATH.
* ntp-wait: some versions of ntpd spell "associd" differently.
(4.2.7p187) 2011/06/24 Released by Harlan Stenn <stenn@ntp.org>
* [Bug 1954] Fix typos in [s]bin_PROGRAMS in ntpd/Makefile.am.
* Implement --with-locfile=filename configure argument.  If filename is
  empty we'll look under loc/ for a good fit.  If the filename contains
  a / character, it will be treated as a "normal" pathname.  Otherwise,
  that explicit file will be searched for under loc/ .
(4.2.7p186) 2011/06/23 Released by Harlan Stenn <stenn@ntp.org>
* [Bug 1950] Control installation of event_rpcgen.py.
* Update .point-changed-filelist for the new man pages.
* Update the building of OS-specific programs.
* Finish conversion to genLocInfo.
* validate MANTAGFMT in genLocInfo.
* Documentation update from Dave Mills.
(4.2.7p185) 2011/06/21 Released by Harlan Stenn <stenn@ntp.org>
* ntp_locs.m4: handle the case where . is not in the PATH.
* More genLocInfo cleanup.
(4.2.7p184) 2011/06/20 Released by Harlan Stenn <stenn@ntp.org>
* Added ntp_locs.m4.
* genLocInfo improvements.
* Add the man page tag "flavor" to the loc.* files.
* Add/distribute genLocInfo.
(4.2.7p183) 2011/06/19 Released by Harlan Stenn <stenn@ntp.org>
* Update the autogen include list for scripts/Makefile.am.
* Added loc.freebsd (and distribute it).
* Added loc.legacy (and distribute it).
(4.2.7p182) 2011/06/15 Released by Harlan Stenn <stenn@ntp.org>
* [Bug 1304] Update sntp.html to reflect new implementation.
* Update .point-changed-filelist .
* ntpdc documentation fixes.
* Update ntp-wait autogen docs.
* Update the ntpd autogen docs.
* Update the ntpsnmpd autogen docs.
* Use autogen to produce ntp-keygen docs.
* Add "license name" to ntp.lic for autogen-5.11.10.
* Prepare for ntp.keys.5.
(4.2.7p181) 2011/06/07 Released by Harlan Stenn <stenn@ntp.org>
* [Bug 1938] addr_eqprefix() doesn't clear enough storage.
(4.2.7p180) 2011/06/06 Released by Harlan Stenn <stenn@ntp.org>
* Upgrade to libevent-2.0.12.
* More sntp.1 cleanups.
* Produce ntpq.1 with the new autogen macros.
* Remove the deprecated "detail" stanza from ntpdc-opts.def.
(4.2.7p179) 2011/06/03 Released by Harlan Stenn <stenn@ntp.org>
* Update cmd-doc.tlib to autogen-5.11.10pre5.
* Upgrade local autoopts templates to 5.11.10pre5.
(4.2.7p178) 2011/06/02 Released by Harlan Stenn <stenn@ntp.org>
* Update the std_def_list to include the ntp.lic file.
* Distribute the ntp.lic file.
* Add http://ntp.org/license to the ntp.lic file.
(4.2.7p177) 2011/06/01 Released by Harlan Stenn <stenn@ntp.org>
* Use the latest autogen's new copyright template code.
* Clean up the ntp.lic file.
(4.2.7p176) 2011/05/31 Released by Harlan Stenn <stenn@ntp.org>
* sntp documentation cleanup.
* autogen documentation template cleanup.
(4.2.7p175) 2011/05/30 Released by Harlan Stenn <stenn@ntp.org>
* [Bug 1936] Correctly set IPV6_MULTICAST_LOOP.
* cmd-doc.tlib cleanup from Bruce Korb.
* sntp documentation cleanup.
(4.2.7p174) 2011/05/28 Released by Harlan Stenn <stenn@ntp.org>
* ntpdc documentation cleanup.
* sntp documentation cleanup.
* Don't build libevent with openssl support.  Right now, libevent
  doesn't use pkg-config to find openssl's installation location.
(4.2.7p173) 2011/05/25 Released by Harlan Stenn <stenn@ntp.org>
* Typo in emalloc.c hides file and line number from emalloc() error msg.
* parsesolaris.c compile fails on SPARC Solaris with conflicting printf.
* ntp_util.c compile fails on AIX and OSF with conflicting statsdir.
(4.2.7p172) 2011/05/24 Released by Harlan Stenn <stenn@ntp.org>
* Remove hardcoded 1/960 s. fudge for <CR> transmission time at 9600 8n1
  from WWVB/Spectracom driver introduced in 4.2.7p169.
(4.2.7p171) 2011/05/23 Released by Harlan Stenn <stenn@ntp.org>
* Eliminate warnings about shadowing global "basename" on Linux.
* Use filegen_config() consistently when changing filegen options.
* mprintf() should go to stdout, not stderr.  DPRINTF() uses mprintf().
* Repair a few simulator problems (more remain).
* Documentation updates from Dave Mills.
(4.2.7p170) 2011/05/19 Released by Harlan Stenn <stenn@ntp.org>
* [Bug 1932] libevent/util_internal.h builtin_expect compile error with
  gcc 2.95.
* Use 64-bit scalars in LFPTOD() and DTOLFP() on more platforms by
  conditionalizing on HAVE_U_INT64 rather than UINT64_MAX.
(4.2.7p169) 2011/05/18 Released by Harlan Stenn <stenn@ntp.org>
* [Bug 1933] WWVB/Spectracom driver timestamps LFs, not CRs.
(4.2.7p168) 2011/05/16 Released by Harlan Stenn <stenn@ntp.org>
* Convert receive buffer queue from doubly-linked list to FIFO.
(4.2.7p167) 2011/05/14 Released by Harlan Stenn <stenn@ntp.org>
* [Bug 1927] io_closeclock() should purge pending recvbufs.
* [Bug 1931] cv always includes fudgetime1, never fudgetime2.
* Use acts_close() in acts_shutdown() to avoid leaving a stale lockfile
  if unpeered via runtime configuration while the modem is open.
* Correct acts_close() test of pp->io.fd to see if it is open.
* 4.2.7p164 documentation updates re: 'tos orphanwait' expanded scope.
(4.2.7p166) 2011/05/13 Released by Harlan Stenn <stenn@ntp.org>
* If we have local overrides for autogen template files, use them.
* Convert more of the sntp-opt.def documentation from man to mdoc.
(4.2.7p165) 2011/05/11 Released by Harlan Stenn <stenn@ntp.org>
* Convert snmp docs to mdoc format, which requires autogen 5.11.9.
* from 4.2.6p4-RC1: Require autogen 5.11.9.
(4.2.7p164) 2011/05/11 Released by Harlan Stenn <stenn@ntp.org>
* [Bug 988] Local clock eats up -g option, so ntpd stops with large
  initial time offset.
* [Bug 1921] LOCAL, ACTS drivers with "prefer" excluded from initial
  candidate list.
* [Bug 1922] "tos orphanwait" applied incorrectly at startup.
* [Bug 1923] orphan parent favored over LOCAL, ACTS drivers.
* [Bug 1924] Billboard tally codes sometimes do not match operation,
  variables.
* Change "pool DNS" messages from msyslog to debug trace output.
* Remove unused FLAG_SYSPEER from peer->status.
* Respect "tos orphanwait" at startup.  Previously there was an
  unconditional 300 s. startup orphanwait, though other values were
  respected for subsequent orphan wait periods after no_sys_peer events.
* Apply "tos orphanwait" (def. 300 seconds) to LOCAL and ACTS reference
  clock drivers, in addition to orphan parent operation.  LOCAL and ACTS
  are not selectable during the orphanwait delay at startup and after
  each no_sys_peer event.  This prevents a particular form of clock-
  hopping, such as using LOCAL briefly at startup before remote peers
  are selectable.  This fixes the issue reported in [Bug 988].
* Documentation updates from Dave Mills.
(4.2.7p163) 2011/05/08 Released by Harlan Stenn <stenn@ntp.org>
* [Bug 1911] missing curly brace in libntp/ntp_rfc2553.c
(4.2.7p162) 2011/05/03 Released by Harlan Stenn <stenn@ntp.org>
* [Bug 1910] Support the Tristate Ltd. TS-GPSclock-01.
(4.2.7p161) 2011/05/02 Released by Harlan Stenn <stenn@ntp.org>
* [Bug 1904] 4.2.7p160 Windows build broken (POSIX_SHELL).
* [Bug 1906] 4.2.7p160 - libtool: compile: cannot determine name of
  library object in ./libevent
* Share a single sntp/libevent/build-aux directory between all three
  configure scripts.
* Add missing --enable-local-libevent help to top-level configure.
(4.2.7p160) 2011/05/01 Released by Harlan Stenn <stenn@ntp.org>
* from 4.2.6p4-RC1: Upgrade to libopts 35.0.10 from AutoGen 5.11.9pre8.
* [Bug 1901] Simulator does not set progname.
(4.2.7p159) 2011/04/28 Released by Harlan Stenn <stenn@ntp.org>
* Fix a couple of unused variable warnings.
* cleanup in timespecops.c / timevalops.c
(4.2.7p158) 2011/04/24 Released by Harlan Stenn <stenn@ntp.org>
* Update libevent --disable-libevent-regress handling to work when
  building libevent using mingw.
(4.2.7p157) 2011/04/21 Released by Harlan Stenn <stenn@ntp.org>
* [Bug 1890] 4.2.7p156 segfault in duplicate freeaddrinfo().
(4.2.7p156) 2011/04/19 Released by Harlan Stenn <stenn@ntp.org>
* [Bug 1851] freeaddrinfo() called after getaddrinfo() fails.
(4.2.7p155) 2011/04/18 Released by Harlan Stenn <stenn@ntp.org>
* Fix leak in refclock_datum.c start failure path.
(4.2.7p154) 2011/04/17 Released by Harlan Stenn <stenn@ntp.org>
* [Bug 1887] DNS fails on 4.2.7p153 using threads.
(4.2.7p153) 2011/04/16 Released by Harlan Stenn <stenn@ntp.org>
* A few more Coverity Scan cleanups.
(4.2.7p152) 2011/04/15 Released by Harlan Stenn <stenn@ntp.org>
* Update embedded libevent to current 2.1 git HEAD.
(4.2.7p151) 2011/04/14 Released by Harlan Stenn <stenn@ntp.org>
* Detect vsnprintf() support for "%m" and disable our "%m" expansion.
* Add --enable-c99-sprintf to configure args for -noopenssl variety of
  flock-build to avoid regressions in (v)snprintf() replacement.
* More msnprintf() unit tests.
* Coverity Scan error checking fixes.
* Log failure to fetch time from HOPF_P hardware.
* Check HOPF_S sscanf() conversion count before converted values.
(4.2.7p150) 2011/04/13 Released by Harlan Stenn <stenn@ntp.org>
* Remove never-used, incomplete ports/winnt/ntpd/refclock_trimbledc.[ch]
* On systems without C99-compliant (v)snprintf(), use C99-snprintf
  replacements (http://www.jhweiss.de/software/snprintf.html)
* Remove remaining sprintf() calls except refclock_ripencc.c (which is
  kept out of --enable-all-clocks as a result), upstream libs which use
  sprintf() only after careful buffer sizing.
(4.2.7p149) 2011/04/11 Released by Harlan Stenn <stenn@ntp.org>
* [Bug 1881] describe the {+,-,s} characters in configure --help output.
(4.2.7p148) 2011/04/09 Released by Harlan Stenn <stenn@ntp.org>
* Use _mkgmtime() as timegm() in the Windows port, rather than
  libntp/mktime.c's timegm().  Fixed [Bug 1875] on Windows using the old
  asn2ntp() code from before 4.2.7p147.
* ntp_crypto.c string buffer safety.
* Remove use of MAXFILENAME in mode 7 (ntpdc) on-wire structs.
* Change ntpd MAXFILENAME from 128 to 256 to match ntp-keygen.
* Buffer safety and sign extension fixes (thanks Coverity Scan).
(4.2.7p147) 2011/04/07 Released by Harlan Stenn <stenn@ntp.org>
* [Bug 1875] 'asn2ntp()' rewritten with 'caltontp()'; 'timegm()'
  substitute likely to crash with 64bit time_t.
(4.2.7p146) 2011/04/05 Released by Harlan Stenn <stenn@ntp.org>
* String buffer safety cleanup, converting to strlcpy() and strlcat().
* Use utmpname() before pututline() so repeated steps do not
  accidentally record into wtmp where utmp was intended.
* Use setutent() before each pututline() including first.
(4.2.7p145) 2011/04/04 Released by Harlan Stenn <stenn@ntp.org>
* [Bug 1840] ntp_lists.h FIFO macros buggy.
(4.2.7p144) 2011/04/03 Released by Harlan Stenn <stenn@ntp.org>
* [Bug 1874] ntpq -c "rv 0 sys_var_list" empty.
(4.2.7p143) 2011/03/31 Released by Harlan Stenn <stenn@ntp.org>
* [Bug 1732] ntpd ties up CPU on disconnected USB refclock.
* [Bug 1861] tickadj build failure using uClibc.
* [Bug 1862] in6addr_any test in configure fooled by arm gcc 4.1.3 -O2.
* Remove kernel line discipline driver code for clk and chu, deprecate
  related LDISC_ flags, and remove associated ntpd code to decode the
  timestamps, remove clktest line discipline test program.
* Remove "signal_no_reset: signal 17 had flags 4000000" logging, as it
  indicates no problem and is interpreted as an error.  Previously some
  bits had been ignored one-by-one, but Linux SA_RESTORER definition is
  unavailable to user headers.
(4.2.7p142) 2011/03/21 Released by Harlan Stenn <stenn@ntp.org>
* [Bug 1844] ntpd 4.2.7p131 NetBSD, --gc-sections links bad executable.
* Fix "make distcheck" break in libevent/sample caused by typo.
(4.2.7p141) 2011/03/20 Released by Harlan Stenn <stenn@ntp.org>
* Add "ntpq -c iostats" similar to "ntpdc -c iostats".
* Compare entire timestamp to reject duplicates in refclock_pps().
(4.2.7p140) 2011/03/17 Released by Harlan Stenn <stenn@ntp.org>
* [Bug 1848] ntpd 4.2.7p139 --disable-thread-support does not compile.
* Add --disable-thread-support to one flock-build variation.
* One more lock-while-init in lib/isc/task.c to quiet lock analysis.
(4.2.7p139) 2011/03/16 Released by Harlan Stenn <stenn@ntp.org>
* [Bug 1848] make check ntpd --saveconfigquit clutters syslog.
(4.2.7p138) 2011/03/08 Released by Harlan Stenn <stenn@ntp.org>
* [Bug 1846] MacOSX: debug symbol not found by propdelay or tickadj.
(4.2.7p137) 2011/03/07 Released by Harlan Stenn <stenn@ntp.org>
* Use TRACE() instead of DPRINTF() for libntp and utilities, which
  use the "debug" variable regardless of #ifdef DEBUG.
* Declare debug in libntp instead of each program.  Expose extern
  declaration to utilities, libntp, and DEBUG ntpd.
* Lock under-construction task, taskmgr objects to satisfy Coverity's
  mostly-correct assumptions about which variables are protected by
  which locks.
(4.2.7p136) 2011/03/02 Released by Harlan Stenn <stenn@ntp.org>
* [Bug 1839] 4.2.7p135 still installs libevent ev*.h headers.
(4.2.7p135) 2011/03/02 Released by Harlan Stenn <stenn@ntp.org>
* libevent: When building on systems with CLOCK_MONOTONIC available,
  separate the internal timeline (possibly counting since system boot)
  from the gettimeofday() timeline in event_base cached timevals.  Adds
  new event_base_tv_cached() to retrieve cached callback round start
  time on the internal timeline, and changes
  event_based_gettimeofday_cached() to always return times using the
  namesake timeline.  This preserves the benefit of using the never-
  stepped monotonic clock for event timeouts while providing clients
  with times consistently using gettimeofday().
* Correct event_base_gettimeofday_cached() workaround code in
  sntp to work with corrected libevent.
* Remove sntp l_fp_output() test now that it uses prettydate().
* [Bug 1839] 4.2.7p131 installs libevent ev*.h headers.
* Ensure CONFIG_SHELL is not empty before relying on it for #! scripts.
(4.2.7p134) 2011/02/24 Released by Harlan Stenn <stenn@ntp.org>
* [Bug 1837] Build fails on Win7 due to regedit requiring privilege.
* Provide fallback definitions for GetAdaptersAddresses() for Windows
  build environments lacking iphlpapi.h.
* Rename file containing 1.xxxx ChangeSet revision from version to
  scm-rev to avoid invoking GNU make implicit rules attempting to
  compile version.c into version.  Problem was with sntp/version.o
  during make distcheck after fix for spurious sntp rebuilds.
* Add INC_ALIGNED_PTR() macro to align pointers like malloc().
(4.2.7p133) 2011/02/23 Released by Harlan Stenn <stenn@ntp.org>
* [Bug 1834] ntpdate 4.2.7p131 aborts with assertion failure.
* Move sntp last in top-level Makefile.am SUBDIRS so that the libevent
  tearoff (if required) and sntp are compiled after the rest.
* Use a single set of Automake options for each package in configure.ac
  AM_INIT, remove Makefile.am AUTOMAKE_OPTIONS= lines.
* Correct spurious sntp rebuilds triggered by a make misperception
  sntp/version was out-of-date relative to phony target FRC.version.
* Do not cache paths to perl, test, or pkg-config, searching the PATH
  at configure time is worth it to pick up tool updates.
(4.2.7p132) 2011/02/22 Released by Harlan Stenn <stenn@ntp.org>
* [Bug 1832] ntpdate doesn't allow timeout > 2s.
* [Bug 1833] The checking sem_timedwait() fails without -pthread.
* ElectricFence was suffering bitrot - remove it.  valgrind works well.
* Enable all relevant automake warnings.
* Correct Solaris 2.1x PTHREAD_ONCE_INIT extra braces test to avoid
  triggering warnings due to excess braces.
* Remove libevent-cfg from sntp/Makefile.am.
* Provide bug report and URL options to Autoconf.
* Avoid relying on remake rules for routine build/flock-build for
  libevent as for the top-level and sntp subproject.
(4.2.7p131) 2011/02/21 Released by Harlan Stenn <stenn@ntp.org>
* [Bug 1087] -v/--normalverbose conflicts with -v/--version in sntp.
* [Bug 1088] sntp should (only) report the time difference without -s/-a.
* older autoconf sometimes dislikes [].
* Move "can't write KoD file" warning from sntp shutdown to startup.
* refclock_acts.c cleanup from Dave Mills.
* Convert sntp to libevent event-driven socket programming.  Instead of
  blocking name resolution and querying one NTP server at a time,
  resolve server names and send NTP queries without blocking.  Add
  sntp command-line options to adjust timing and optionally wait for all
  servers to respond instead of exiting after the first.
* Import libevent 2.0.10-stable plus local patches as a tearoff, used
  only if the target system lacks an installed libevent 2.0.9 or later.
* Move blocking worker and resolver to libntp from ntpd.
* Use threads rather than forked child processes for blocking worker
  when possible.  Override with configure --disable-thread-support.
* Move init_logging(), change_logfile(), and setup_logfile() from ntpd
  to libntp, use them in sntp.
* Test --without-sntp in flock-build script's -no-refclocks variety.
* Avoid invoking config.status twice in a row in build script.
* Move more m4sh tests needed by libntp to shared .m4 files.
* Split up ntp_libntp.m4 into smaller, more specific subsets.
* Enable gcc -Wcast-align, fix many instances of warnings when casting
  a pointer to a more-strictly-aligned underlying type.
(4.2.7p130) 2011/02/12 Released by Harlan Stenn <stenn@ntp.org>
* [Bug 1811] Update the download location in WHERE-TO-START.
(4.2.7p129) 2011/02/09 Released by Harlan Stenn <stenn@ntp.org>
* Add missing "break;" to ntp_control.c ctl_putsys() for caliberrs, used
  by ntpq -c kerninfo introduced in 4.2.7p104.
* Fix leak in ntp_control.c read_mru_list().
(4.2.7p128) 2011/01/30 Released by Harlan Stenn <stenn@ntp.org>
* [Bug 1799] ntpq mrv crash.
* [Bug 1801] ntpq mreadvar requires prior association caching.
(4.2.7p127) 2011/01/28 Released by Harlan Stenn <stenn@ntp.org>
* [Bug 1797] Restore stale timestamp check from the RANGEGATE cleanup.
(4.2.7p126) 2011/01/27 Released by Harlan Stenn <stenn@ntp.org>
* Fix unexposed fencepost error in format_time_fraction().
* Add more unit tests for timeval_tostr() and timespec_tostr().
(4.2.7p125) 2011/01/26 Released by Harlan Stenn <stenn@ntp.org>
* [Bug 1794] ntpq -c rv missing clk_wander information.
* [Bug 1795] ntpq readvar does not display last variable.
(4.2.7p124) 2011/01/25 Released by Harlan Stenn <stenn@ntp.org>
* sntp/Makefile.am needs any passed-in CFLAGS.
(4.2.7p123) 2011/01/24 Released by Harlan Stenn <stenn@ntp.org>
* [Bug 1788] tvtots.c tables inaccurate
(4.2.7p122) 2011/01/22 Released by Harlan Stenn <stenn@ntp.org>
* ACTS refclock cleanup from Dave Mills.
* Avoid shadowing the "group" global variable.
(4.2.7p121) 2011/01/21 Released by Harlan Stenn <stenn@ntp.org>
* [Bug 1786] Remove extra semicolon from ntp_proto.c .
(4.2.7p120) 2011/01/20 Released by Harlan Stenn <stenn@ntp.org>
* Change new timeval and timespec to string routines to use snprintf()
  rather than hand-crafted conversion, avoid signed int overflow there.
* Add configure support for SIZEOF_LONG_LONG to enable portable use of
  snprintf() with time_t.
* Grow ntpd/work_thread.c arrays as needed.
* Add DEBUG_* variants of ntp_assert.h macros which compile away using
  ./configure --disable-debugging.
* Fix tvalops.cpp unit test failures for 32-bit builds.
* Return to a single autoreconf invocation in ./bootstrap script.
* Fix warnings seen on FreeBSD 9.
* crypto group changes from Dave Mills.
* Lose the RANGEGATE check in PPS, from Dave Mills.
* ACTS refclock cleanup from Dave Mills.
* Documentation updates from Dave Mills.
* NMEA driver documentation update from Juergen Perlinger.
(4.2.7p119) 2011/01/18 Released by Harlan Stenn <stenn@ntp.org>
* added timespecops.{c,h} and tievalops.{c.h} to libntp and include
  added tspecops.cpp to tests/libntp
* Correct msyslog.c build break on Solaris 2.9 from #ifdef/#if mixup.
(4.2.7p118) 2011/01/15 Released by Harlan Stenn <stenn@ntp.org>
* Simplify the built-sources stuff in sntp/ .
* Fix check for -lipv6 on HP-UX 11.
(4.2.7p117) 2011/01/13 Released by Harlan Stenn <stenn@ntp.org>
* Add configure --without-sntp option to disable building sntp and
  sntp/tests.  withsntp=no in the environment changes the default.
* Build infrastructure cleanup:
  Move m4 directory to sntp/m4.
  Share a single set of genver output between sntp and the top level.
  Share a single set of autogen included .defs in sntp/include.
  Share a single set of build-aux scripts (e.g. config.guess, missing).
  Add ntp_libntp.m4 and ntp_ipv6.m4 to reduce configure.ac duplication.
  Warn and exit build/flock-build if bootstrap needs to be run.
(4.2.7p116) 2011/01/10 Released by Harlan Stenn <stenn@ntp.org>
* refclock_nmea.c refactoring by Juergen Perlinger.
(4.2.7p115) 2011/01/09 Released by Harlan Stenn <stenn@ntp.org>
* [Bug 1780] Windows ntpd 4.2.7p114 crashes in ioctl().
* [Bug 1781] longlong undefined in sntp handle_pkt() on Debian amd64.
(4.2.7p114) 2011/01/08 Released by Harlan Stenn <stenn@ntp.org>
* Fix for openssl pkg-config detection eval failure.
* Add erealloc_zero(), refactor estrdup(), emalloc(), emalloc_zero() to
  separate tracking callsite file/line from using debug MS C runtime,
  and to reduce code duplication.
(4.2.7p113) 2011/01/07 Released by Harlan Stenn <stenn@ntp.org>
* [Bug 1776] sntp mishandles -t/--timeout and -a/--authentication.
* Default to silent make rules, override with make V=1 or ./configure
  --disable-silent-rules.
* Correct --with-openssl-incdir defaulting with pkg-config.
* Correct ./build on systems without gtest available.
* Begin moving some of the low-level socket stuff to libntp.
(4.2.7p112) 2011/01/06 Released by Harlan Stenn <stenn@ntp.org>
* [Bug 1773] openssl not detected during ./configure.
* [Bug 1774] Segfaults if cryptostats enabled and built without OpenSSL.
* Use make V=0 in build script to increase signal/noise ratio.
(4.2.7p111) 2011/01/05 Released by Harlan Stenn <stenn@ntp.org>
* [Bug 1772] refclock_open() return value check wrong for ACTS.
* Default --with-openssl-libdir and --with-openssl-incdir to the values
  from pkg-config, falling back on our usual search paths if pkg-config
  is not available or does not have openssl.pc on PKG_CONFIG_PATH.
* Change refclock_open() to return -1 on failure like open().
* Update all refclock_open() callers to check for fd <= 0 indicating
  failure, so they work with older and newer refclock_open() and can
  easily backport.
* Initialize refclockproc.rio.fd to -1, harmonize refclock shutdown
  entrypoints to avoid crashing, particularly if refclock_open() fails.
* Enable tickadj-like taming of wildly off-spec Windows clock using
  NTPD_TICKADJ_PPM env. var. specifying baseline slew.
(4.2.7p110) 2011/01/04 Released by Harlan Stenn <stenn@ntp.org>
* [Bug 1771] algorithmic error in 'clocktime()' fixed.
* Unit tests extended for hard-coded system time.
* make V=0 and configure --enable-silent-rules supported.
* setvar modemsetup = ATE0... overrides ACTS driver default.
* Preserve last timecode in ACTS driver (ntpq -ccv).
* Tolerate previous ATE1 state when sending ACTS setup.
* Enable raw tty line discipline in Windows port.
* Allow tty open/close/open to succeed on Windows port.
* Enable ACTS and CHU reference clock drivers on Windows.
(4.2.7p109) 2011/01/02 Released by Harlan Stenn <stenn@ntp.org>
* Remove nearly all strcpy() and most strcat() from NTP distribution.
  One major pocket remains in ntp_crypto.c.  libopts & libisc also have
  (safe) uses of strcpy() and strcat() remaining.
* Documentation updates from Dave Mills.
(4.2.7p108) 2011/01/01 Released by Harlan Stenn <stenn@ntp.org>
* [Bug 1764] Move Palisade modem control logic to configure.ac.
* [Bug 1768] TIOCFLUSH undefined in linux for refclock_acts.
* Autokey multiple identity group improvements from Dave Mills.
* from 4.2.6p3: Update the copyright year.
(4.2.7p107) 2010/12/31 Released by Harlan Stenn <stenn@ntp.org>
* [Bug 1764] Palisade driver doesn't build on Linux.
* [Bug 1766] Oncore clock has offset/high jitter at startup.
* Move ntp_control.h variable IDs to ntp_control.c, remove their use by
  ntpq.  They are implementation details private to ntpd.  [Bug 597] was
  caused by ntpq's reliance on these IDs it need not know about.
* refclock_acts.c updates from Dave Mills.
(4.2.7p106) 2010/12/30 Released by Harlan Stenn <stenn@ntp.org>
* from 4.2.6p3: Update genCommitLog for the bk-5 release.
(4.2.7p105) 2010/12/29 Released by Harlan Stenn <stenn@ntp.org>
(4.2.7p104) 2010/12/28 Released by Harlan Stenn <stenn@ntp.org>
* from 4.2.6p3: Create and use scripts/check--help when generating
  .texi files.
* from 4.2.6p3: Update bk triggers for the bk-5 release.
* Support for multiple Autokey identity groups from Dave Mills.
* Documentation updates from Dave Mills.
* Add ntpq kerninfo, authinfo, and sysinfo commands similar to ntpdc's.
(4.2.7p103) 2010/12/24 Released by Harlan Stenn <stenn@ntp.org>
* Add ntpq pstats command similar to ntpdc's.
* Remove ntpq pstatus command, rv/readvar does the same and more.
* Documentation updates from Dave Mills.
(4.2.7p102) 2010/12/23 Released by Harlan Stenn <stenn@ntp.org>
* Allow ntpq &1 associd use without preceding association-fetching.
* Documentation updates from Dave Mills.
(4.2.7p101) 2010/12/22 Released by Harlan Stenn <stenn@ntp.org>
* from 4.2.6p3-RC12: Upgrade to libopts 34.0.9 from AutoGen 5.11.6pre7.
* from 4.2.6p3-RC12: Relax minimum Automake version to 1.10 with updated
  libopts.m4.
(4.2.7p100) 2010/12/21 Released by Harlan Stenn <stenn@ntp.org>
* [Bug 1743] from 4.2.6p3-RC12: Display timezone offset when showing
  time for sntp in the local timezone (documentation updates).
(4.2.7p99) 2010/12/21 Released by Harlan Stenn <stenn@ntp.org>
* Add unit tests for msnprintf().
(4.2.7p98) 2010/12/20 Released by Harlan Stenn <stenn@ntp.org>
* [Bug 1761] clockstuff/clktest-opts.h omitted from tarball.
* [Bug 1762] from 4.2.6p3-RC12: manycastclient responses interfere.
* Documentation updates from Dave Mills.
(4.2.7p97) 2010/12/19 Released by Harlan Stenn <stenn@ntp.org>
* [Bug 1458] from 4.2.6p3-RC12: Can not compile NTP on FreeBSD 4.7.
* [Bug 1760] from 4.2.6p3-RC12: ntpd Windows interpolation cannot be
  disabled.
* from 4.2.6p3-RC12: Upgrade to libopts 34.0.9 from AutoGen 5.11.6pre5.
* Documentation updates from Dave Mills.
(4.2.7p96) 2010/12/18 Released by Harlan Stenn <stenn@ntp.org>
* [Bug 1758] from 4.2.6p3-RC12: setsockopt IPV6_MULTICAST_IF with wrong
  ifindex.
* Documentation updates from Dave Mills.
(4.2.7p95) 2010/12/17 Released by Harlan Stenn <stenn@ntp.org>
* [Bug 1753] 4.2.7p94 faults on startup in newpeer(), strdup(NULL).
* [Bug 1754] from 4.2.6p3-RC12: --version output should be more verbose.
* [Bug 1757] from 4.2.6p3-RC12: oncore snprintf("%m") doesn't expand %m.
* from 4.2.6p3-RC12: Suppress ntp-keygen OpenSSL version display for
  --help, --version, display both build and runtime OpenSSL versions
  when they differ.
* from 4.2.6p3-RC12: Upgrade to libopts 33.5.8 from AutoGen 5.11.6pre3.
* Documentation updates from Dave Mills.
(4.2.7p94) 2010/12/15 Released by Harlan Stenn <stenn@ntp.org>
* [Bug 1751] from 4.2.6p3-RC12: Support for Atari FreeMiNT OS.
* Documentation updates from Dave Mills.
(4.2.7p93) 2010/12/13 Released by Harlan Stenn <stenn@ntp.org>
* [Bug 1510] from 4.2.6p3-RC12: Add modes 20/21 for driver 8 to support
  RAWDCF @ 75 baud.
* [Bug 1741] from 4.2.6p3-RC12: Enable multicast reception on each
  address (Windows).
* from 4.2.6p3-RC12: Other manycastclient repairs:
  Separate handling of scope ID embedded in many in6_addr from ifindex
  used for IPv6 multicasting ioctls.
  Add INT_PRIVACY endpt bit flag for IPv6 RFC 4941 privacy addresses.
  Enable outbound multicast from only one address per interface in the
  same subnet, and in that case prefer embedded MAC address modified
  EUI-64 IPv6 addresses first, then static, and last RFC 4941 privacy
  addresses.
  Use setsockopt(IP[V6]_MULTICAST_IF) before each send to multicast to
  select the local source address, using the correct socket is not
  enough.
* "server ... ident <groupname>" changes from Dave Mills.
* Documentation updates from Dave Mills.
(4.2.7p92) 2010/12/08 Released by Harlan Stenn <stenn@ntp.org>
* [Bug 1743] from 4.2.6p3-RC12: Display timezone offset when showing
  time for sntp in the local timezone.
(4.2.7p91) 2010/12/07 Released by Harlan Stenn <stenn@ntp.org>
* [Bug 1732] ntpd ties up CPU on disconnected USB device.
* [Bug 1742] form 4.2.6p3-RC12: Fix a typo in an error message in the
  "build" script.
(4.2.7p90) 2010/12/06 Released by Harlan Stenn <stenn@ntp.org>
* [Bug 1738] Windows ntpd has wrong net adapter name.
* [Bug 1740] ntpdc -c reslist packet count wrongly treated as signed.
(4.2.7p89) 2010/12/04 Released by Harlan Stenn <stenn@ntp.org>
* [Bug 1736] tos int, bool options broken in 4.2.7p66.
* from 4.2.6p3-RC12: Clean up the SNTP documentation.
(4.2.7p88) 2010/12/02 Released by Harlan Stenn <stenn@ntp.org>
* [Bug 1735] 'clocktime()' aborts ntpd on bogus input
(4.2.7p87) 2010/12/01 Released by Harlan Stenn <stenn@ntp.org>
* from 4.2.6p3-RC12: Clean up m4 quoting in configure.ac, *.m4 files,
  resolving intermittent AC_LANG_PROGRAM possibly undefined errors.
(4.2.7p86) 2010/11/29 Released by Harlan Stenn <stenn@ntp.org>
* Documentation updates from Dave Mills.
(4.2.7p85) 2010/11/24 Released by Harlan Stenn <stenn@ntp.org>
* Documentation updates from Dave Mills.
(4.2.7p84) 2010/11/22 Released by Harlan Stenn <stenn@ntp.org>
* [Bug 1618] Unreachable code in jjy_start().
* [Bug 1725] from 4.2.6p3-RC11: ntpd sends multicast from only one
  address.
* from 4.2.6p3-RC11: Upgrade libopts to 33.3.8.
* from 4.2.6p3-RC11: Bump minimum Automake version to 1.11, required for
  AM_COND_IF use in LIBOPTS_CHECK.
* An almost complete rebuild of the initial loopfilter configuration
  process, including the code that determines the interval between
  frequency file updates, from Dave Mills.
* Documentation updates from Dave Mills.
* Add ntp-keygen -l/--lifetime to control certificate expiry.
* JJY driver improvements for Tristate JJY01/02, including changes
  to its clockstats format.
* Add "nonvolatile" ntp.conf directive to control how often the
  driftfile is written.
(4.2.7p83) 2010/11/17 Released by Harlan Stenn <stenn@ntp.org>
* [Bug 1727] ntp-keygen PLEN, ILEN undeclared --without-crypto.
* Remove top-level libopts, use sntp/libopts.
* from 4.2.6p3-RC11: Remove log_msg() and debug_msg() from sntp in favor
  of msyslog().
* Documentation updates from Dave Mills.
(4.2.7p82) 2010/11/16 Released by Harlan Stenn <stenn@ntp.org>
* [Bug 1728] from 4.2.6p3-RC11: In ntp_openssl.m4, don't add
  -I/usr/include or -L/usr/lib to CPPFLAGS or LDFLAGS.
(4.2.7p81) 2010/11/14 Released by Harlan Stenn <stenn@ntp.org>
* [Bug 1681] from 4.2.6p3-RC10: More sntp logging cleanup.
* [Bug 1683] from 4.2.6p3-RC10: Non-localhost on loopback exempted from
  nic rules.
* [Bug 1719] Cleanup for ntp-keygen and fix -V crash, from Dave Mills.
(4.2.7p80) 2010/11/10 Released by Harlan Stenn <stenn@ntp.org>
* [Bug 1574] from 4.2.6p3-RC9: sntp doesn't set tv_usec correctly.
* [Bug 1681] from 4.2.6p3-RC9: sntp logging cleanup.
* [Bug 1683] from 4.2.6p3-RC9: Interface binding does not seem to work
  as intended.
* [Bug 1708] make check fails with googletest 1.4.0.
* [Bug 1709] from 4.2.6p3-RC9: ntpdate ignores replies with equal
  receive and transmit timestamps.
* [Bug 1715] sntp utilitiesTest.IPv6Address failed.
* [Bug 1718] Improve gtest checks in configure.ac.
(4.2.7p79) 2010/11/07 Released by Harlan Stenn <stenn@ntp.org>
* Correct frequency estimate with no drift file, from David Mills.
(4.2.7p78) 2010/11/04 Released by Harlan Stenn <stenn@ntp.org>
* [Bug 1697] filegen implementation should be improved.
* Refactor calendar functions in terms of new common code.
* Documentation updates from Dave Mills.
(4.2.7p77) 2010/11/03 Released by Harlan Stenn <stenn@ntp.org>
* [Bug 1692] packageinfo.sh needs to be "sourced" using ./ .
* [Bug 1695] ntpdate takes longer than necessary.
(4.2.7p76) 2010/11/02 Released by Harlan Stenn <stenn@ntp.org>
* [Bug 1690] Unit tests fails to build on some systems.
* [Bug 1691] Use first NMEA sentence each second.
* Put the sntp tests under sntp/ .
* ... and only build/run them if we have gtest.
* Documentation updates from Dave Mills.
(4.2.7p75) 2010/10/30 Released by Harlan Stenn <stenn@ntp.org>
* Documentation updates from Dave Mills.
* Include Linus Karlsson's GSoC 2010 testing code.
(4.2.7p74) 2010/10/29 Released by Harlan Stenn <stenn@ntp.org>
* [Bug 1685] from 4.2.6p3-RC8: NMEA driver mode byte confusion.
* from 4.2.6p3-RC8: First cut at using scripts/checkChangeLog.
* Documentation updates from Dave Mills.
(4.2.7p73) 2010/10/27 Released by Harlan Stenn <stenn@ntp.org>
* [Bug 1680] Fix alignment of clock_select() arrays.
* refinements to new startup behavior from David Mills.
* For the bootstrap script, touch .html files last.
* Add 'make check' test case that would have caught [Bug 1678].
(4.2.7p72) 2010/10/26 Released by Harlan Stenn <stenn@ntp.org>
* [Bug 1679] Fix test for -lsocket.
* Clean up missing ;; entries in configure.ac.
(4.2.7p71) 2010/10/25 Released by Harlan Stenn <stenn@ntp.org>
* [Bug 1676] from 4.2.6p3-RC7: NMEA: $GPGLL did not work after fix
  for Bug 1571.
* [Bug 1678] "restrict source" treated as "restrict default".
* from 4.2.6p3-RC7: Added scripts/checkChangeLog.
(4.2.7p70) 2010/10/24 Released by Harlan Stenn <stenn@ntp.org>
* [Bug 1571] from 4.2.6p3-RC6: NMEA does not relate data to PPS edge.
* [Bug 1572] from 4.2.p63-RC6: NMEA time adjustment for GPZDG buggy.
* [Bug 1675] from 4.2.6p3-RC6: Prohibit includefile remote config.
* Enable generating ntpd/ntp_keyword.h after keyword-gen.c changes on
  Windows as well as POSIX platforms.
* Fix from Dave Mills for a rare singularity in clock_combine().
(4.2.7p69) 2010/10/23 Released by Harlan Stenn <stenn@ntp.org>
* [Bug 1671] Automatic delay calibration is sometimes inaccurate.
(4.2.7p68) 2010/10/22 Released by Harlan Stenn <stenn@ntp.org>
* [Bug 1669] from 4.2.6p3-RC5: NTP fails to compile on IBM AIX 5.3.
* [Bug 1670] Fix peer->bias and broadcastdelay.
* Documentation updates from Dave Mills.
* Documentation EOL cleanup.
(4.2.7p67) 2010/10/21 Released by Harlan Stenn <stenn@ntp.org>
* [Bug 1649] from 4.2.6p3-RC5: Require NMEA checksum if $GPRMC or
  previously seen.
(4.2.7p66) 2010/10/19 Released by Harlan Stenn <stenn@ntp.org>
* [Bug 1277] Provide and use O(1) FIFOs, esp. in the config tree code.
* Remove unused 'bias' configuration keyword.
(4.2.7p65) 2010/10/16 Released by Harlan Stenn <stenn@ntp.org>
* [Bug 1584] from 4.2.6p3-RC4: wrong SNMP type for precision,
  resolution.
* Remove 'calldelay' and 'sign' remnants from parser, ntp_config.c.
(4.2.7p64) 2010/10/15 Released by Harlan Stenn <stenn@ntp.org>
* [Bug 1584] from 4.2.6p3-RC3: ntpsnmpd OID must be mib-2.197.
* [Bug 1659] from 4.2.6p3-RC4: Need CLOCK_TRUETIME not CLOCK_TRUE.
* [Bug 1663] ntpdsim should not open net sockets.
* [Bug 1665] from 4.2.6p3-RC4: is_anycast() u_int32_t should be u_int32.
* from 4.2.6p3: ntpsnmpd, libntpq warning cleanup.
* Remove 'calldelay' and 'sign' keywords (Dave Mills).
* Documentation updates from Dave Mills.
(4.2.7p63) 2010/10/13 Released by Harlan Stenn <stenn@ntp.org>
* [Bug 1080] from 4.2.6p3-RC3: ntpd on ipv6 routers very chatty.
* Documentation nit cleanup.
* Documentation updates from Dave Mills.
(4.2.7p62) 2010/10/12 Released by Harlan Stenn <stenn@ntp.org>
* [Bug 750] from 4.2.6p3-RC3: Non-existing device causes coredump with
  RIPE-NCC driver.
* [Bug 1567] from 4.2.6p3-RC3: Support Arbiter 1093C Satellite Clock on
  Windows.
* [Bug 1581] from 4.2.6p3-RC3: printf format string mismatch leftover.
* [Bug 1659] from 4.2.6p3-RC3: Support Truetime Satellite Clocks on
  Windows.
* [Bug 1660] from 4.2.6p3-RC3: On some systems, test is in /usr/bin, not
  /bin.
* [Bug 1661] from 4.2.6p3-RC3: Re-indent refclock_ripencc.c.
* Lose peer_count from ntp_peer.c and ntp_proto.c (Dave Mills).
* Documentation updates from Dave Mills.
(4.2.7p61) 2010/10/06 Released by Harlan Stenn <stenn@ntp.org>
* Documentation and code cleanup from Dave Mills. No more NTP_MAXASSOC.
(4.2.7p60) 2010/10/04 Released by Harlan Stenn <stenn@ntp.org>
* Documentation updates from Dave Mills.
(4.2.7p59) 2010/10/02 Released by Harlan Stenn <stenn@ntp.org>
* Documentation updates from Dave Mills.
* Variable name cleanup from Dave Mills.
* [Bug 1657] darwin needs res_9_init, not res_init.
(4.2.7p58) 2010/09/30 Released by Harlan Stenn <stenn@ntp.org>
* Clock select bugfix from Dave Mills.
* [Bug 1554] peer may stay selected as system peer after becoming
  unreachable.
* [Bug 1644] from 4.2.6p3-RC3: cvo.sh should use lsb_release to identify
  linux distros.
* [Bug 1646] ntpd crashes with relative path to logfile.
(4.2.7p57) 2010/09/27 Released by Harlan Stenn <stenn@ntp.org>
* Documentation updates from Dave Mills.
(4.2.7p56) 2010/09/25 Released by Harlan Stenn <stenn@ntp.org>
* Clock combining algorithm improvements from Dave Mills.
* Documentation updates from Dave Mills.
* [Bug 1642] ntpdsim can't find simulate block in config file.
* [Bug 1643] from 4.2.6p3-RC3: Range-check the decoding of the RIPE-NCC
  status codes.
(4.2.7p55) 2010/09/22 Released by Harlan Stenn <stenn@ntp.org>
* Documentation updates from Dave Mills.
* [Bug 1636] from 4.2.6p3-RC2: segfault after denied remote config.
(4.2.7p54) 2010/09/21 Released by Harlan Stenn <stenn@ntp.org>
* More Initial convergence improvements from Dave Mills.
* Documentation updates from Dave Mills.
* [Bug 1635] from 4.2.6p3-RC2: "filegen ... enable" is not default.
(4.2.7p53) 2010/09/20 Released by Harlan Stenn <stenn@ntp.org>
* Documentation updates from Dave Mills.
* More Initial convergence improvements from Dave Mills.
(4.2.7p52) 2010/09/19 Released by Harlan Stenn <stenn@ntp.org>
* Initial convergence improvements from Dave Mills.
(4.2.7p51) 2010/09/18 Released by Harlan Stenn <stenn@ntp.org>
* [Bug 1344] from 4.2.6p3-RC1: ntpd on Windows exits without logging
  cause.
* [Bug 1629] 4.2.7p50 configure.ac changes invalidate config.cache.
* [Bug 1630] 4.2.7p50 cannot bootstrap on Autoconf 2.61.
(4.2.7p50) 2010/09/16 Released by Harlan Stenn <stenn@ntp.org>
* Cleanup NTP_LIB_M.
* [Bug 1628] Clean up -lxnet/-lsocket usage for (open)solaris.
(4.2.7p49) 2010/09/13 Released by Harlan Stenn <stenn@ntp.org>
* Documentation updates from Dave Mills.
(4.2.7p48) 2010/09/12 Released by Harlan Stenn <stenn@ntp.org>
* Documentation updates from Dave Mills.
(4.2.7p47) 2010/09/11 Released by Harlan Stenn <stenn@ntp.org>
* Documentation updates from Dave Mills.
* [Bug 1588] finish configure --disable-autokey implementation.
* [Bug 1616] refclock_acts.c: if (pp->leap == 2) is always false.
* [Bug 1620] [Backward Incompatible] "discard minimum" value should be in
  seconds, not log2 seconds.
(4.2.7p46) 2010/09/10 Released by Harlan Stenn <stenn@ntp.org>
* Use AC_SEARCH_LIBS instead of AC_CHECK_LIB for NTP_LIB_M.
(4.2.7p45) 2010/09/05 Released by Harlan Stenn <stenn@ntp.org>
* [Bug 1578] Consistently use -lm when needed.
(4.2.7p44) 2010/08/27 Released by Harlan Stenn <stenn@ntp.org>
* [Bug 1573] from 4.2.6p3-beta1: Miscalculation of offset in sntp.
(4.2.7p43) 2010/08/26 Released by Harlan Stenn <stenn@ntp.org>
* [Bug 1602] Refactor some of the sntp/ directory to facililtate testing.
(4.2.7p42) 2010/08/18 Released by Harlan Stenn <stenn@ntp.org>
* [Bug 1593] ntpd abort in free() with logconfig syntax error.
* [Bug 1595] from 4.2.6p3-beta1: empty last line in key file causes
  duplicate key to be added
* [Bug 1597] from 4.2.6p3-beta1: packet processing ignores RATE KoD packets,
  Because of a bug in string comparison.
(4.2.7p41) 2010/07/28 Released by Harlan Stenn <stenn@ntp.org>
* [Bug 1581] from 4.2.6p3-beta1: ntp_intres.c size_t printf format
  string mismatch.
* [Bug 1586] ntpd 4.2.7p40 doesn't write to syslog after fork on QNX.
* Avoid race with parallel builds using same source directory in
  scripts/genver by using build directory for temporary files.
* orphanwait documentation updates.
(4.2.7p40) 2010/07/12 Released by Harlan Stenn <stenn@ntp.org>
* [Bug 1395] ease ntpdate elimination with ntpd -w/--wait-sync
* [Bug 1396] allow servers on ntpd command line like ntpdate
(4.2.7p39) 2010/07/09 Released by Harlan Stenn <stenn@ntp.org>
* Fix typo in driver28.html.
* [Bug 1581] from 4.2.6p2: size_t printf format string mismatches, IRIG
  string buffers undersized.  Mostly backported from earlier ntp-dev
  fixes by Juergen Perlinger.
(4.2.7p38) 2010/06/20 Released by Harlan Stenn <stenn@ntp.org>
* [Bug 1570] backported to 4.2.6p2-RC7.
* [Bug 1575] from 4.2.6p2-RC7: use 'snprintf' with LIB_BUFLENGTH in
  inttoa.c, tvtoa.c and utvtoa.c
* [Bug 1576] backported to 4.2.6p2-RC7.
* Typo fix in a comment in ntp_proto.c.
(4.2.7p37) 2010/06/19 Released by Harlan Stenn <stenn@ntp.org>
* [Bug 1576] sys/sysctl.h depends on sys/param.h on OpenBSD.
(4.2.7p36) 2010/06/15 Released by Harlan Stenn <stenn@ntp.org>
* [Bug 1560] Initial support for orphanwait, from Dave Mills.
* clock_filter()/reachability fixes from Dave Mills.
(4.2.7p35) 2010/06/12 Released by Harlan Stenn <stenn@ntp.org>
* Rewrite of multiprecision macros in 'ntp_fp.h' from J. Perlinger
  <perlinger@ntp.org>
* [Bug 715] from 4.2.6p2-RC6: libisc Linux IPv6 interface iteration
  drops multicast flags.
(4.2.7p34) 2010/06/05 Released by Harlan Stenn <stenn@ntp.org>
* [Bug 1570] serial clock drivers get outdated input from kernel tty
  line buffer after startup
(4.2.7p33) 2010/06/04 Released by Harlan Stenn <stenn@ntp.org>
* [Bug 1561] from 4.2.6p2-RC5: ntpq, ntpdc "passwd" prompts for MD5
  password w/SHA1.
* [Bug 1565] from 4.2.6p2-RC5: sntp/crypto.c compile fails on MacOS over
  vsnprintf().
* from 4.2.6p2-RC5: Windows port: do not exit in
  ntp_timestamp_from_counter() without first logging the reason.
(4.2.7p32) 2010/05/19 Released by Harlan Stenn <stenn@ntp.org>
* Copyright file cleanup from Dave Mills.
* [Bug 1555] from 4.2.6p2-RC4: sntp illegal C (mixed code and
  declarations).
* [Bug 1558] pool prototype associations have 0.0.0.0 for remote addr.
* configure.ac: add --disable-autokey, #define AUTOKEY to enable future
  support for building without Autokey, but with OpenSSL for its digest
  algorithms (hash functions).  Code must be modified to use #ifdef
  AUTOKEY instead of #ifdef OPENSSL where appropriate to complete this.
* include/ntp_crypto.h: make assumption AUTOKEY implies OPENSSL explicit.
(4.2.7p31) 2010/05/11 Released by Harlan Stenn <stenn@ntp.org>
* [Bug 1325] from 4.2.6p2-RC3: unreachable code sntp recv_bcst_data().
* [Bug 1459] from 4.2.6p2-RC3: sntp MD5 authentication does not work
  with ntpd.
* [Bug 1552] from 4.2.6p2-RC3: update and complete broadcast and crypto
  features in sntp.
* [Bug 1553] from 4.2.6p2-RC3: sntp/configure.ac OpenSSL support.
* from 4.2.6p2-RC3: Escape unprintable characters in a refid in ntpq -p
  billboard.
* from 4.2.6p2-RC3: Simplify hash client code by providing OpenSSL
  EVP_*() API when built without OpenSSL.  (already in 4.2.7)
* from 4.2.6p2-RC3: Do not depend on ASCII in sntp.
(4.2.7p30) 2010/05/06 Released by Harlan Stenn <stenn@ntp.org>
* [Bug 1526] ntpd DNS pipe read EINTR with no network at startup.
* Update the ChangeLog entries when merging items from -stable.
(4.2.7p29) 2010/05/04 Released by Harlan Stenn <stenn@ntp.org>
* [Bug 1542] ntpd mrulist response may have incorrect last.older.
* [Bug 1543] ntpq mrulist must refresh nonce when retrying.
* [Bug 1544] ntpq mrulist sscanf timestamp format mismatch on 64-bit.
* Windows compiling hints/winnt.html update from G. Sunil Tej.
(4.2.7p28) 2010/05/03 Released by Harlan Stenn <stenn@ntp.org>
* [Bug 1512] from 4.2.6p2-RC3: ntpsnmpd should connect to net-snmpd
  via a unix-domain socket by default.
  Provide a command-line 'socket name' option.
* [Bug 1538] from 4.2.6p2-RC3: update refclock_nmea.c's call to
  getprotobyname().
* [Bug 1541] from 4.2.6p2-RC3: Fix wrong keyword for "maxclock".
(4.2.7p27) 2010/04/27 Released by Harlan Stenn <stenn@ntp.org>
(4.2.7p26) 2010/04/24 Released by Harlan Stenn <stenn@ntp.org>
* [Bug 1465] from 4.2.6p2-RC2: Make sure time from TS2100 is not
  invalid (backport from -dev).
* [Bug 1528] from 4.2.6p2-RC2: Fix EDITLINE_LIBS link order for ntpq
  and ntpdc.
* [Bug 1531] Require nonce with mrulist requests.
* [Bug 1532] Remove ntpd support for ntpdc's monlist in favor of ntpq's
  mrulist.
* [Bug 1534] from 4.2.6p2-RC2: conflicts with VC++ 2010 errno.h.
* [Bug 1535] from 4.2.6p2-RC2: "restrict -4 default" and "restrict
  -6 default" ignored.
(4.2.7p25) 2010/04/20 Released by Harlan Stenn <stenn@ntp.org>
* [Bug 1528] from 4.2.6p2-RC2: Remove --with-arlib from br-flock.
* [Bug 1503] [Bug 1504] [Bug 1518] [Bug 1522] from 4.2.6p2-RC2:
  all of which were fixed in 4.2.7 previously.
(4.2.7p24) 2010/04/13 Released by Harlan Stenn <stenn@ntp.org>
* [Bug 1390] Control PPS on the Oncore M12.
* [Bug 1518] Windows ntpd should lock to one processor more
  conservatively.
* [Bug 1520] '%u' formats for size_t gives warnings with 64-bit builds.
* [Bug 1522] Enable range syntax "trustedkey (301 ... 399)".
* Documentation updates for 4.2.7p22 changes and additions, updating
  ntpdc.html, ntpq.html, accopt.html, confopt.html, manyopt.html,
  miscopt.html, and miscopt.txt.
* accopt.html: non-ntpport doc changes from Dave Mills.
* Modify full MRU list preemption when full to match "discard monitor"
  documentation, by removing exception for count == 1.
(4.2.7p23) 2010/04/04 Released by Harlan Stenn <stenn@ntp.org>
* [Bug 1516] unpeer by IP address fails, DNS name works.
* [Bug 1517] ntpq and ntpdc should verify reverse DNS before use.
  ntpq and ntpdc now use the following format for showing purported
  DNS names from IP address "reverse" DNS lookups when the DNS name
  does not exist or does not include the original IP address among
  the results: "192.168.1.2 (fake.dns.local)".
(4.2.7p22) 2010/04/02 Released by Harlan Stenn <stenn@ntp.org>
* [Bug 1432] Don't set inheritable flag for linux capabilities.
* [Bug 1465] Make sure time from TS2100 is not invalid.
* [Bug 1483] AI_NUMERICSERV undefined in 4.2.7p20.
* [Bug 1497] fudge is broken by getnetnum() change.
* [Bug 1503] Auto-enabling of monitor for "restrict ... limited" wrong.
* [Bug 1504] ntpdate tickles ntpd "discard minimum 1" rate limit if
  "restrict ... limited" is used.
* ntpdate: stop querying source after KoD packet response, log it.
* ntpdate: rate limit each server to 2s between packets.
* From J. N. Perlinger: avoid pointer wraparound warnings in dolfptoa(),
  printf format mismatches with 64-bit size_t.
* Broadcast client (ephemeral) associations should be demobilized only
  if they are not heard from for 10 consecutive polls, regardless of
  surviving the clock selection.  Fix from David Mills.
* Add "ntpq -c ifstats" similar to "ntpdc -c ifstats".
* Add "ntpq -c sysstats" similar to "ntpdc -c sysstats".
* Add "ntpq -c monstats" to show monlist knobs and stats.
* Add "ntpq -c mrulist" similar to "ntpdc -c monlist" but not
  limited to 600 rows, and with filtering and sorting options:
  ntpq -c "mrulist mincount=2 laddr=192.168.1.2 sort=-avgint"
  ntpq -c "mrulist sort=addr"
  ntpq -c "mrulist mincount=2 sort=count"
  ntpq -c "mrulist sort=-lstint"
* Modify internal representation of MRU list to use l_fp fixed-point
  NTP timestamps instead of seconds since startup.  This increases the
  resolution and substantially improves accuracy of sorts involving
  timestamps, at the cost of flushing all MRU entries when the clock is
  stepped, to ensure the timestamps can be compared with the current
  get_systime() results.
* Add ntp.conf "mru" directive to configure MRU parameters, such as
  "mru mindepth 600 maxage 64 maxdepth 5000 maxmem 1024" or
  "mru initalloc 0 initmem 16 incalloc 99 incmem 4".  Several pairs are
  equivalent with one in units of MRU entries and its twin in units of
  kilobytes of memory, so the last one used in ntp.conf controls:
  maxdepth/maxmem, initalloc/initmem, incalloc/incmem.  With the above
  values, ntpd will preallocate 16kB worth of MRU entries, allocating
  4kB worth each time more are needed, with a hard limit of 1MB of MRU
  entries.  Until there are more than 600 entries none would be reused.
  Then only entries for addresses last seen 64 seconds or longer ago are
  reused.
* Limit "ntpdc -c monlist" response in ntpd to 600 entries, the previous
  overall limit on the MRU list depth which was driven by the monlist
  implementation limit of one request with a single multipacket
  response.
* New "pool" directive implementation modeled on manycastclient.
* Do not abort on non-ASCII characters in ntp.conf, ignore them.
* ntpq: increase response reassembly limit from 24 to 32 packets, add
  discussion in comment regarding results with even larger MAXFRAGS.
* ntpq: handle "passwd MYPASSWORD" (without prompting) as with ntpdc.
* ntpdc: do not examine argument to "passwd" if not supplied.
* configure: remove check for pointer type used with qsort(), we
  require ANSI C which mandates void *.
* Reset sys_kodsent to 0 in proto_clr_stats().
* Add sptoa()/sockporttoa() similar to stoa()/socktoa() adding :port.
* Use memcpy() instead of memmove() when buffers can not overlap.
* Remove sockaddr_storage from our sockaddr_u union of sockaddr,
  sockaddr_in, and sockaddr_in6, shaving about 100 bytes from its size
  and substantially decreasing MRU entry memory consumption.
* Extend ntpq readvar (alias rv) to allow fetching up to three named
  variables in one operation:  ntpq -c "rv 0 version offset frequency".
* ntpq: use srchost variable to show .POOL. prototype associations'
  hostname instead of address 0.0.0.0.
* "restrict source ..." configures override restrictions for time
  sources, allows tight default restrictions to be used with the pool
  directive (where server addresses are not known in advance).
* Ignore "preempt" modifier on manycastclient and pool prototype
  associations.  The resulting associations are preemptible, but the
  prototype must not be.
* Maintain and use linked list of associations (struct peer) in ntpd,
  avoiding walking 128 hash table entries to iterate over peers.
* Remove more workarounds unneeded since we require ISO C90 AKA ANSI C:
  - remove fallback implementations for memmove(), memset, strstr().
  - do not test for atexit() or memcpy().
* Collapse a bunch of code duplication in ntpd/ntp_restrict.c added with
  support for IPv6.
* Correct some corner case failures in automatically enabling the MRU
  list if any "restrict ... limited" is in effect, and in disabling MRU
  maintenance. (ntp_monitor.c, ntp_restrict.c)
* Reverse the internal sort order of the address restriction lists, but
  preserve the same behavior.  This allows removal of special-case code
  related to the default restrictions and more straightforward lookups
  of restrictions for a given address (now, stop on first match).
* Move ntp_restrict.c MRU doubly-linked list maintenance code into
  ntp_lists.h macros, allowing more duplicated source excision.
* Repair ntpdate.c to no longer test HAVE_TIMER_SETTIME.
* Do not reference peer_node/unpeer_node after freeing when built with
  --disable-saveconfig and using DNS.
(4.2.7p21) 2010/03/31 Released by Harlan Stenn <stenn@ntp.org>
* [Bug 2399] Reset sys_kodsent in proto_clr_stats().
* [Bug 1514] from 4.2.6p1-RC6: Typo in ntp_proto.c: fabs(foo < .4)
  should be fabs(foo) < .4.
* [Bug 1464] from 4.2.6p1-RC6: synchronization source wrong for
  refclocks ARCRON_MSF (27) and SHM (28).
* From 4.2.6p1-RC6: Correct Windows port's refclock_open() to
  return 0 on failure not -1.
* From 4.2.6p1-RC6: Correct CHU, dumbclock, and WWVB drivers to
  check for 0 returned from refclock_open() on failure.
* From 4.2.6p1-RC6: Correct "SIMUL=4 ./flock-build -1" to
  prioritize -1/--one.
* [Bug 1306] constant conditionals in audio_gain().
(4.2.7p20) 2010/02/13 Released by Harlan Stenn <stenn@ntp.org>
* [Bug 1483] hostname in ntp.conf "restrict" parameter rejected.
* Use all addresses for each restrict by hostname.
* Use async DNS to resolve trap directive hostnames.
(4.2.7p19) 2010/02/09 Released by Harlan Stenn <stenn@ntp.org>
* [Bug 1338] Update the association type codes in ntpq.html.
* [Bug 1478] from 4.2.6p1-RC5: linking fails: EVP_MD_pkey_type.
* [Bug 1479] from 4.2.6p1-RC5: not finding readline headers.
* [Bug 1484] from 4.2.6p1-RC5: ushort is not defined in QNX6.
(4.2.7p18) 2010/02/07 Released by Harlan Stenn <stenn@ntp.org>
* [Bug 1480] from 4.2.6p1-RC5: snprintf() cleanup caused
  unterminated refclock IDs.
* Stop using getaddrinfo() to convert numeric address strings to on-wire
  addresses in favor of is_ip_address() alone.
(4.2.7p17) 2010/02/05 Released by Harlan Stenn <stenn@ntp.org>
* [Bug 1477] from 4.2.6p1-RC5: First non-gmake make in clone
  w/VPATH can't make COPYRIGHT.
* Attempts to cure CID 108 CID 118 CID 119 TAINTED_SCALAR warnings.
* Broaden ylwrap workaround VPATH_HACK to all non-GNU make.
(4.2.7p16) 2010/02/04 Released by Harlan Stenn <stenn@ntp.org>
* [Bug 1474] from 4.2.6p1-RC4: ntp_keygen LCRYPTO after libntp.a.
* Include 4.2.6p1-RC4: Remove arlib.
(4.2.7p15) 2010/02/03 Released by Harlan Stenn <stenn@ntp.org>
* [Bug 1455] from 4.2.6p1: ntpd does not try /etc/ntp.audio.
* Include 4.2.6p1: Convert many sprintf() calls to snprintf(), also
  strcpy(), strcat().
* Include 4.2.6p1: Fix widely cut-n-pasted bug in refclock shutdown
  after failed start.
* Include 4.2.6p1: Remove some dead code checking for emalloc()
  returning NULL.
(4.2.7p14) 2010/02/02 Released by Harlan Stenn <stenn@ntp.org>
* [Bug 1338] ntpq displays incorrect association type codes.
* [Bug 1469] u_int32, int32 changes broke HP-UX 10.20 build.
* [Bug 1470] from 4.2.6p1: "make distdir" compiles keyword-gen.
* [Bug 1471] CID 120 CID 121 CID 122 is_ip_address() uninit family.
* [Bug 1472] CID 116 CID 117 minor warnings in new DNS code.
* [Bug 1473] from 4.2.6p1: "make distcheck" version.m4 error.
(4.2.7p13) 2010/01/31 Released by Harlan Stenn <stenn@ntp.org>
* [Bug 1467] from 4.2.6p1: Fix bogus rebuild of sntp/sntp.html.
(4.2.7p12) 2010/01/30 Released by Harlan Stenn <stenn@ntp.org>
* [Bug 1468] 'make install' broken for root on default NFS mount.
(4.2.7p11) 2010/01/28 Released by Harlan Stenn <stenn@ntp.org>
* [Bug 47] Debugging and logging do not work after a fork.
* [Bug 1010] getaddrinfo() could block and thus should not be called by
  the main thread/process.
* New async DNS resolver in ntpd allows nonblocking queries anytime,
  instead of only once at startup.
(4.2.7p10) 2010/01/24 Released by Harlan Stenn <stenn@ntp.org>
* [Bug 1140] from 4.2.6p1-RC5: Clean up debug.html, decode.html,
  and ntpq.html.
* Include 4.2.6p1-RC3: Use TZ=UTC instead of TZ= when calling date in
  scripts/mkver.in .
* [Bug 1448] from 4.2.6p1-RC3: Some macros not correctly conditionally
  or absolutely defined on Windows.
* [Bug 1449] from 4.2.6p1-RC3: ntpsim.h in ntp_config.c should be used
  conditionally.
* [Bug 1450] from 4.2.6p1-RC3: Option to exclude warnings not
  unconditionally defined on Windows.
(4.2.7p9) 2010/01/13 Released by Harlan Stenn <stenn@ntp.org>
(4.2.7p8) 2010/01/12 Released by Harlan Stenn <stenn@ntp.org>
* [Bug 702] ntpd service logic should use libopts to examine cmdline.
* [Bug 1451] from 4.2.6p1-RC3: sntp leaks KoD entry updating.
* [Bug 1453] from 4.2.6p1-RC3: Use $CC in config.cache filename.
(4.2.7p7) 2009/12/30 Released by Harlan Stenn <stenn@ntp.org>
* [Bug 620] ntpdc getresponse() esize != *rsize s/b size != *rsize.
* [Bug 1446] 4.2.7p6 requires autogen, missing ntpd.1, *.texi, *.menu.
(4.2.7p6) 2009/12/28 Released by Harlan Stenn <stenn@ntp.org>
* [Bug 1443] Remove unnecessary dependencies on ntp_io.h
* [Bug 1442] Move Windows functions into libntp files
* [Bug 1127] from 4.2.6p1-RC3: Check the return of X590_verify().
* [Bug 1439] from 4.2.6p1-RC3: .texi gen after binary is linked.
* [Bug 1440] from 4.2.6p1-RC3: Update configure.ac to support kfreebsd.
* [Bug 1445] from 4.2.6p1-RC3: IRIX does not have -lcap or support
  linux capabilities.
(4.2.7p5) 2009/12/25 Released by Harlan Stenn <stenn@ntp.org>
* Include 4.2.6p1-RC2
(4.2.7p4) 2009/12/24 Released by Harlan Stenn <stenn@ntp.org>
* [Bug 1429] ntpd -4 option does not reliably force IPv4 resolution.
* [Bug 1431] System headers must come before ntp headers in ntp_intres.c .
(4.2.7p3) 2009/12/22 Released by Harlan Stenn <stenn@ntp.org>
* [Bug 1426] scripts/VersionName needs . on the search path.
* [Bug 1427] quote missing in ./build - shows up on NetBSD.
* [Bug 1428] Use AC_HEADER_RESOLV to fix breaks from resolv.h
(4.2.7p2) 2009/12/20 Released by Harlan Stenn <stenn@ntp.org>
* [Bug 1419] ntpdate, ntpdc, sntp, ntpd ignore configure --bindir.
* [Bug 1421] add util/tg2, a clone of tg that works on Linux, NetBSD, and
  FreeBSD
(4.2.7p1) 2009/12/15 Released by Harlan Stenn <stenn@ntp.org>
* [Bug 1348] ntpd Windows port should wait for sendto() completion.
* [Bug 1413] test OpenSSL headers regarding -Wno-strict-prototypes.
* [Bug 1418] building ntpd/ntpdc/ntpq statically with ssl fails.
(4.2.7p0) 2009/12/13 Released by Harlan Stenn <stenn@ntp.org>
* [Bug 1412] m4/os_cflags.m4 caches results that depend on $CC.
* [Bug 1414] Enable "make distcheck" success with BSD make.
(4.2.7) 2009/12/09 Released by Harlan Stenn <stenn@ntp.org>
* [Bug 1407] configure.ac: recent GNU Make -v does not include "version".
---
(4.2.6p5) 2011/12/24 Released by Harlan Stenn <stenn@ntp.org>

No changes from 4.2.6p5-RC3.

---
(4.2.6p5-RC3) 2011/12/08 Released by Harlan Stenn <stenn@ntp.org>

* [Bug 2082] 3-char refid sent by ntpd 4.2.6p5-RC2 ends with extra dot.
* [Bug 2085] clock_update() sys_rootdisp calculation omits root delay.
* [Bug 2086] get_systime() should not offset by sys_residual.
* [Bug 2087] sys_jitter calculation overweights sys.peer jitter.
* Ensure NULL peer->dstadr is not accessed in orphan parent selection.

---
(4.2.6p5-RC2) 2011/11/30 Released by Harlan Stenn <stenn@ntp.org>

* [Bug 2050] Orphan mode stratum counting to infinity.
* [Bug 2059] optional billboard column "server" does not honor -n.
* [Bug 2066] ntpq lopeers ipv6 "local" column overrun.
* [Bug 2068] ntpd sends nonprintable stratum 16 refid to ntpq.
* [Bug 2069] broadcastclient, multicastclient spin up duplicate
  ephemeral associations without broadcastdelay.
* [Bug 2072] Orphan parent selection metric needs ntohl().
* Exclude not-yet-determined sys_refid from use in loopback TEST12
  (from David Mills).
* Never send KoD rate limiting response to MODE_SERVER response.

---
(4.2.6p5-RC1) 2011/10/18 Released by Harlan Stenn <stenn@ntp.org>

* [Bug 2034] Listening address configuration with prefix misapplied.

---
(4.2.6p4) 2011/09/22 Released by Harlan Stenn <stenn@ntp.org>

* [Bug 1984] ntp/libisc fails to compile on OS X 10.7 (Lion).
* [Bug 1985] "logconfig =allall" rejected.
* [Bug 2001] ntpdc timerstats reports overruns as handled.
* [Bug 2003] libntpq ntpq_read_assoc_peervars() broken.
* [Backward Incompatible] sntp: -l/--filelog -> -l/--logfile, to be
  consistent with ntpd.
* libopts/file.c fix from Bruce Korb (arg-type=file).

---
(4.2.6p4-RC2) 2011/08/04 Released by Harlan Stenn <stenn@ntp.org>

* [Bug 1608] Parse Refclock driver should honor trusttime.
* [Bug 1961] html2man update: distribute ntp-wait.html.
* [Bug 1970] UNLINK_EXPR_SLIST() causes crash if list is empty.
* [Bug 1972] checking for struct rtattr fails.
* [Bug 1975] libntp/mktime.c won't work with 64-bit time_t
* [Bug 1978] [Bug 1134] fix in 4.2.6p4-RC1 doesn't build on older Linux.
* Backport several fixes for Coverity warnings from ntp-dev.
* Backport if_nametoindex() check for hpux.

---
(4.2.6p4-RC1) 2011/07/10 Released by Harlan Stenn <stenn@ntp.org>

* [Bug 1134] ntpd fails binding to tentative IPv6 addresses.
* [Bug 1790] Update config.guess and config.sub to detect AIX6.
* [Bug 1961] html2man needs an update.
* Update the NEWS file.

---
(4.2.6p4-beta2) 2011/05/25 Released by Harlan Stenn <stenn@ntp.org>

* [Bug 1695] ntpdate takes longer than necessary.
* [Bug 1832] ntpdate doesn't allow timeout > 2s.
* [Bug 1933] WWVB/Spectracom driver timestamps LFs, not CRs.
* Backport utility routines from ntp-dev: mprintf(), emalloc_zero().

---
(4.2.6p4-beta1) 2011/05/16 Released by Harlan Stenn <stenn@ntp.org>

* [Bug 1554] peer may stay selected as system peer after becoming
  unreachable.
* [Bug 1921] LOCAL, ACTS drivers with "prefer" excluded from initial
  candidate list.
* [Bug 1923] orphan parent favored over LOCAL, ACTS drivers.
* [Bug 1924] Billboard tally codes sometimes do not match operation,
  variables.
* Enable tickadj-like taming of wildly off-spec Windows clock using
  NTPD_TICKADJ_PPM env. var. specifying baseline slew.
* Upgrade to AutoGen 5.11.9 (and require it).
* Upgrade to libopts 35.0.10 from AutoGen 5.11.9pre8.

---
(4.2.6p3) 2011/01/03 Released by Harlan Stenn <stenn@ntp.org>

* [Bug 1764] Palisade driver doesn't build on Linux
* Create and use scripts/check--help when generating .texi files.
* Update bk triggers for the bk-5 release.
* Update genCommitLog for the bk-5 release.
* Update the copyright year.

---
(4.2.6p3-RC12) 2010/12/25 Released by Harlan Stenn <stenn@ntp.org>

* [Bug 1458] Can not compile NTP on FreeBSD 4.7.
* [Bug 1510] Add modes 20/21 for driver 8 to support RAWDCF @ 75 baud.
* [Bug 1618] Unreachable code in jjy_start(). (backport from ntp-dev)
* [Bug 1719] ntp-keygen -V crash. (backport)
* [Bug 1740] ntpdc treats many counters as signed. (backport)
* [Bug 1741] Enable multicast reception on each address (Windows).
* [Bug 1742] Fix a typo in an error message in the "build" script.
* [Bug 1743] Display timezone offset when showing time for sntp in the
local timezone.
* [Bug 1751] Support for Atari FreeMiNT OS.
* [Bug 1754] --version output should be more verbose.
* [Bug 1757] oncore snprintf("%m") doesn't expand %m.
* [Bug 1758] setsockopt IPV6_MULTICAST_IF with wrong ifindex.
* [Bug 1760] ntpd Windows interpolation cannot be disabled.
* [Bug 1762] manycastclient solicitation responses interfere.
* Upgrade to libopts 34.0.9 from AutoGen 5.11.6pre7.
* Relax minimum Automake version to 1.10 with updated libopts.m4.
* Suppress ntp-keygen OpenSSL version display for --help, --version,
display both build and runtime OpenSSL versions when they differ.
* Clean up m4 quoting in configure.ac, *.m4 files, resolving
  intermittent AC_LANG_PROGRAM possibly undefined errors.
* Clean up the SNTP documentation.
* Other manycastclient repairs:
  Separate handling of scope ID embedded in many in6_addr from ifindex
  used for IPv6 multicasting ioctls.
  Add INT_PRIVACY endpt bit flag for IPv6 RFC 4941 privacy addresses.
  Enable outbound multicast from only one address per interface in the
  same subnet, and in that case prefer embedded MAC address modified
  EUI-64 IPv6 addresses first, then static, and last RFC 4941 privacy
  addresses.
  Use setsockopt(IP[V6]_MULTICAST_IF) before each send to multicast to
  select the local source address, using the correct socket is not
  enough.

---
(4.2.6p3-RC11) 2010/11/28 Released by Harlan Stenn <stenn@ntp.org>

* [Bug 1725] ntpd sends multicast from only one address.
* [Bug 1728] In ntp_openssl.m4, don't add -I/usr/include or -L/usr/lib
  to CPPFLAGS or LDFLAGS.
* [Bug 1733] IRIX doesn't have 'head' (affects scripts/checkChangeLog).
* Remove log_msg() and debug_msg() from sntp in favor of msyslog().
* Use a single copy of libopts/, in sntp/.
* Upgrade libopts to 33.3.8.
* Bump minimum Automake version to 1.11, required for AM_COND_IF
  use in LIBOPTS_CHECK.
* Improvements to the 'build' script.

---
(4.2.6p3-RC10) 2010/11/14 Released by Harlan Stenn <stenn@ntp.org>

* [Bug 1681] More sntp logging cleanup.
* [Bug 1683] Non-localhost on loopback exempted from nic rules.

---
(4.2.6p3-RC9) 2010/11/10 Released by Harlan Stenn <stenn@ntp.org>

* [Bug 1574] sntp:set_time doesn't set tv_usec correctly.
* [Bug 1681] sntp logging cleanup.
* [Bug 1683] Interface binding does not seem to work as intended.
* [Bug 1691] Use first NMEA sentence each second.
* [Bug 1692] packageinfo.sh needs to be "sourced" using ./ .
* [Bug 1709] ntpdate ignores replies with equal receive and transmit
  timestamps.
* Backport sntp from -dev

---
(4.2.6p3-RC8) 2010/10/29 Released by Harlan Stenn <stenn@ntp.org>

* [Bug 1685] NMEA driver mode byte confusion.
* First cut at using scripts/checkChangeLog.

---
(4.2.6p3-RC7) 2010/10/25 Released by Harlan Stenn <stenn@ntp.org>

* [Bug 1676] NMEA: $GPGLL did not work after fix for Bug 1571.
* Added scripts/checkChangeLog.

---
(4.2.6p3-RC6) 2010/10/24 Released by Harlan Stenn <stenn@ntp.org>

* [Bug 1571] NMEA does not relate data to PPS edge.
* [Bug 1572] NMEA time adjustment for GPZDG buggy.
* [Bug 1675] Prohibit includefile remote config.

---
(4.2.6p3-RC5) 2010/10/22 Released by Harlan Stenn <stenn@ntp.org>

* [Bug 1649] Require NMEA checksum if $GPRMC or previously seen.
* [Bug 1669] NTP 4.2.6p2 fails to compile on IBM AIX 5.3.

---
(4.2.6p3-RC4) 2010/10/16 Released by Harlan Stenn <stenn@ntp.org>

* [Bug 1584] wrong SNMP type for precision, resolution.
* [Bug 1659] Need CLOCK_TRUETIME not CLOCK_TRUE.
* [Bug 1665] is_anycast() u_int32_t should be u_int32.
* ntpsnmpd, libntpq warning cleanup.

---
(4.2.6p3-RC3) 2010/10/14 Released by Harlan Stenn <stenn@ntp.org>

* [Bug 750] Non-existing device causes coredump with RIPE-NCC driver.
* [Bug 1080] ntpd on ipv6 routers very chatty.
* [Bug 1567] Support Arbiter 1093C Satellite Clock on Windows.
* [Bug 1581] printf format string mismatch leftover.
* [Bug 1584] ntpsnmpd OID must be mib-2.197.
* [Bug 1643] Range-check the decoding of the RIPE-NCC status codes.
* [Bug 1644] cvo.sh should use lsb_release to identify linux distros.
* [Bug 1659] Support Truetime Satellite Clocks on Windows.
* [Bug 1660] On some systems, test is in /usr/bin, not /bin.
* [Bug 1661] Re-indent refclock_ripencc.c.

---
(4.2.6p3-RC2) 2010/09/25 Released by Harlan Stenn <stenn@ntp.org>

* [Bug 1635] "filegen ... enable" is not default.
* [Bug 1636] yyparse() segfault after denied filegen remote config.

---
(4.2.6p3-RC1) 2010/09/18 Released by Harlan Stenn <stenn@ntp.org>

* [Bug 1344] ntpd on Windows exits without logging cause.

---
(4.2.6p3-beta1) 2010/09/11 Released by Harlan Stenn <stenn@ntp.org>

* [Bug 1573] Miscalculation of offset in sntp.
* [Bug 1595] empty last line in key file causes duplicate key to be added
* [Bug 1597] packet processing ignores RATE KoD packets, because of
  a bug in string comparison.
* [Bug 1581] ntp_intres.c size_t printf format string mismatch.

---
(4.2.6p2) 2010/07/09 Released by Harlan Stenn <stenn@ntp.org>

* [Bug 1581] size_t printf format string mismatches, IRIG string buffers
  undersized.  Mostly backported from earlier ntp-dev fixes by Juergen
  Perlinger.

---
(4.2.6p2-RC7) 2010/06/19 Released by Harlan Stenn <stenn@ntp.org>

* [Bug 1570] serial clock drivers get outdated input from kernel tty
  line buffer after startup
* [Bug 1575] use 'snprintf' with LIB_BUFLENGTH in inttoa.c, tvtoa.c and
  utvtoa.c
* [Bug 1576] sys/sysctl.h depends on sys/param.h on OpenBSD.

---
(4.2.6p2-RC6) 2010/06/12 Released by Harlan Stenn <stenn@ntp.org>

* [Bug 715] libisc Linux IPv6 interface iteration drops multicast flags.

---
(4.2.6p2-RC5) 2010/06/03 Released by Harlan Stenn <stenn@ntp.org>

* [Bug 1561] ntpq, ntpdc "passwd" prompts for MD5 password w/SHA1.
* [Bug 1565] sntp/crypto.c compile fails on MacOS over vsnprintf().
* Windows port: do not exit in ntp_timestamp_from_counter() without
  first logging the reason.
* Support "passwd blah" syntax in ntpq.

---
(4.2.6p2-RC4) 2010/05/19 Released by Harlan Stenn <stenn@ntp.org>

* [Bug 1555] 4.2.6p2-RC3 sntp illegal C (mixed code and declarations).

---
(4.2.6p2-RC3) 2010/05/11 Released by Harlan Stenn <stenn@ntp.org>

* [Bug 1325] unreachable code in sntp recv_bcst_data().
* [Bug 1459] sntp MD5 authentication does not work with ntpd.
* [Bug 1512] ntpsnmpd should connect to net-snmpd via a unix-domain
  socket by default.  Provide a command-line 'socket name' option.
* [Bug 1538] update refclock_nmea.c's call to getprotobyname().
* [Bug 1541] Fix wrong keyword for "maxclock".
* [Bug 1552] update and complete broadcast and crypto features in sntp.
* [Bug 1553] sntp/configure.ac OpenSSL support.
* Escape unprintable characters in a refid in ntpq -p billboard.
* Simplify hash client code by providing OpenSSL EVP_*() API when built
  without OpenSSL.  (from ntp-dev)
* Do not depend on ASCII values for ('A' - '0'), ('a' - '0') in sntp.
* Windows compiling hints/winnt.html update from G. Sunil Tej.

---
(4.2.6p2-RC2) 2010/04/27 Released by Harlan Stenn <stenn@ntp.org>

* [Bug 1465] Make sure time from TS2100 is not invalid (backport from
  ntp-dev).
* [Bug 1528] Fix EDITLINE_LIBS link order for ntpq and ntpdc.
* [Bug 1534] win32/include/isc/net.h conflicts with VC++ 2010 errno.h.
* [Bug 1535] "restrict -4 default" and "restrict -6 default" ignored.
* Remove --with-arlib from br-flock.

---
(4.2.6p2-RC1) 2010/04/18 Released by Harlan Stenn <stenn@ntp.org>

* [Bug 1503] Auto-enabling of monitor for "restrict ... limited" wrong.
* [Bug 1504] ntpdate tickles ntpd "discard minimum 1" rate limit if
  "restrict ... limited" is used.
* [Bug 1518] Windows ntpd should lock to one processor more
  conservatively.
* [Bug 1522] Enable range syntax "trustedkey (301 ... 399)".
* Update html/authopt.html controlkey, requestkey, and trustedkey docs.

---
(4.2.6p1) 2010/04/09 Released by Harlan Stenn <stenn@ntp.org>
(4.2.6p1-RC6) 2010/03/31 Released by Harlan Stenn <stenn@ntp.org>

* [Bug 1514] Typo in ntp_proto.c: fabs(foo < .4) should be fabs(foo) < .4.
* [Bug 1464] synchronization source wrong for refclocks ARCRON_MSF (27)
  and SHM (28).
* Correct Windows port's refclock_open() to return 0 on failure not -1.
* Correct CHU, dumbclock, and WWVB drivers to check for 0 returned from
  refclock_open() on failure.
* Correct "SIMUL=4 ./flock-build -1" to prioritize -1/--one.

---
(4.2.6p1-RC5) 2010/02/09 Released by Harlan Stenn <stenn@ntp.org>

* [Bug 1140] Clean up debug.html, decode.html, and ntpq.html.
* [Bug 1438] Remove dead code from sntp/networking.c.
* [Bug 1477] 1st non-gmake make in clone w/VPATH can't make COPYRIGHT.
* [Bug 1478] linking fails with undefined reference EVP_MD_pkey_type.
* [Bug 1479] Compilation fails because of not finding readline headers.
* [Bug 1480] snprintf() cleanup caused unterminated refclock IDs.
* [Bug 1484] ushort is not defined in QNX6.

---
(4.2.6p1-RC4) 2010/02/04 Released by Harlan Stenn <stenn@ntp.org>

* [Bug 1455] ntpd does not try /etc/ntp.audio as documented.
* [Bug 1467] Fix bogus rebuild of sntp/sntp.html
* [Bug 1470] "make distdir" in $srcdir builds keyword-gen, libntp.a.
* [Bug 1473] "make distcheck" before build can't make sntp/version.m4.
* [Bug 1474] ntp_keygen needs LCRYPTO after libntp.a.
* Convert many sprintf() calls to snprintf(), also strcpy(), strcat().
* Fix widely cut-n-pasted bug in refclock shutdown after failed start.
* Remove some dead code checking for emalloc() returning NULL.
* Remove arlib.

---
(4.2.6p1-RC3) 2010/01/24 Released by Harlan Stenn <stenn@ntp.org>

* Use TZ=UTC instead of TZ= when calling date in scripts/mkver.in .
* [Bug 1448] Some macros not correctly conditionally or absolutely defined
  on Windows.
* [Bug 1449] ntpsim.h in ntp_config.c should be used conditionally.
* [Bug 1450] Option to exclude warnings not unconditionally defined on Windows.
* [Bug 1127] Properly check the return of X590_verify() - missed one.
* [Bug 1439] .texi generation must wait until after binary is linked.
* [Bug 1440] Update configure.ac to support kfreebsd.
* [Bug 1445] IRIX does not have -lcap or support linux capabilities.
* [Bug 1451] CID 115: sntp leaks KoD entry when updating existing.
* [Bug 1453] Use $CC in config.cache filename in ./build script.

---
(4.2.6p1-RC2) 2009/12/25 Released by Harlan Stenn <stenn@ntp.org>

* [Bug 1411] Fix status messages in refclock_oncore.c.
* [Bug 1416] MAXDNAME undefined on Solaris 2.6.
* [Bug 1419] ntpdate, ntpdc, sntp, ntpd ignore configure --bindir.
* [Bug 1424] Fix check for rtattr (rtnetlink.h).
* [Bug 1425] unpeer by association ID sets up for duplicate free().
* [Bug 1426] scripts/VersionName needs . on the search path.
* [Bug 1427] quote missing in ./build - shows up on NetBSD.
* [Bug 1428] Use AC_HEADER_RESOLV to fix breaks from resolv.h
* [Bug 1429] ntpd -4 option does not reliably force IPv4 resolution.
* [Bug 1431] System headers must come before ntp headers in ntp_intres.c .
* [Bug 1434] HP-UX 11 ip_mreq undeclared, _HPUX_SOURCE helps some.
* [Bug 1435] sntp: Test for -lresolv using the same tests as in ntp.

---
(4.2.6p1-RC1) 2009/12/20 Released by Harlan Stenn <stenn@ntp.org>

* [Bug 1409] Put refclock_neoclock4x.c under the NTP COPYRIGHT notice.
  This should allow debian and other distros to add this refclock driver
  in further distro releases.
  Detect R2 hardware releases.
* [Bug 1412] m4/os_cflags.m4 caches results that depend on $CC.
* [Bug 1413] test OpenSSL headers regarding -Wno-strict-prototypes.
* [Bug 1414] Enable "make distcheck" success with BSD make.
* [Bug 1415] Fix Mac OS X link problem.
* [Bug 1418] building ntpd/ntpdc/ntpq statically with ssl fails.
* Build infrastructure updates to enable beta releases of ntp-stable.

---
(4.2.6) 2009/12/09 Released by Harlan Stenn <stenn@ntp.org>
* [Sec 1331] from4.2.4p8: DoS with mode 7 packets - CVE-2009-3563.
* [Bug 508] Fixed leap second handling for Windows.
(4.2.5p250-RC) 2009/11/30 Released by Harlan Stenn <stenn@ntp.org>
* sntp documentation updates.
* [Bug 761] internal resolver does not seem to honor -4/-6 qualifiers
* [Bug 1386] Deferred DNS doesn't work on NetBSD
* [Bug 1391] avoid invoking autogen twice for .c and .h files.
* [Bug 1397] shmget() refclock_shm failing because of file mode.
* Pass no_needed to ntp_intres as first part of fixing [Bug 975].
* Add ./configure --enable-force-defer-DNS to help debugging.
(4.2.5p249-RC) 2009/11/28 Released by Harlan Stenn <stenn@ntp.org>
* [Bug 1400] An empty KOD DB file causes sntp to coredump.
* sntp: documentation cleanup.
* sntp: clean up some error messages.
* sntp: Use the precision to control how many offset digits are shown.
* sntp: Show root dispersion.
* Cleanup from the automake/autoconf upgrades.
(4.2.5p248-RC) 2009/11/26 Released by Harlan Stenn <stenn@ntp.org>
* Prepare for the generation of sntp.html.
* Documentation changes from Dave Mills.
* [Bug 1387] Storage leak in ntp_intres (minor).
* [Bug 1389] buffer overflow in refclock_oncore.c
* [Bug 1391] .texi usage text from installed, not built binaries.
* [Bug 1392] intres retries duplicate assocations endlessly.
* Correct *-opts.h dependency so default 'get' action isn't used.
(4.2.5p247-RC) 2009/11/20 Released by Harlan Stenn <stenn@ntp.org>
* [Bug 1142] nodebug builds shed no light on -d, -D option failure.
* [Bug 1179] point out the problem with -i/--jaildir and -u/--user when
  they are disabled by configure.
* [Bug 1308] support systems that lack fork().
* [Bug 1343] sntp doesn't link on Solaris 7, needs -lresolv.
(4.2.5p246-RC) 2009/11/17 Released by Harlan Stenn <stenn@ntp.org>
* Upgrade to autogen-5.10
* [Bug 1378] Unnecessary resetting of peers during interface update.
* [Bug 1382] p245 configure --disable-dependency-tracking won't build.
* [Bug 1384] ntpq :config core dumped with a blank password.
(4.2.5p245-RC) 2009/11/14 Released by Harlan Stenn <stenn@ntp.org>
* Cleanup from Dave Mills.
* [Bug 1343] sntp illegal C does not compile on Solaris 7.
* [Bug 1381] Version .deps generated include file dependencies to allow
  known dependency-breaking changes to force .deps to be cleaned,
  triggered by changing the contents of deps-ver and/or sntp/deps-ver.
(4.2.5p244-RC) 2009/11/12 Released by Harlan Stenn <stenn@ntp.org>
* keygen.html updates from Dave Mills.
* [Bug 1003] ntpdc unconfig command doesn't prompt for keyid.
* [Bug 1376] Enable authenticated ntpq and ntpdc using newly-available
  digest types.
* ntp-keygen, Autokey OpenSSL build vs. run version mismatch is now a
  non-fatal warning.
(4.2.5p243-RC) 2009/11/11 Released by Harlan Stenn <stenn@ntp.org>
* [Bug 1226] Fix deferred DNS lookups.
* new crypto signature cleanup.
(4.2.5p242-RC) 2009/11/10 Released by Harlan Stenn <stenn@ntp.org>
* [Bug 1363] CID 92 clarify fallthrough case in clk_trimtsip.c
* [Bug 1366] ioctl(TIOCSCTTY, 0) fails on NetBSD *[0-2].* > 3.99.7.
* [Bug 1368] typos in libntp --without-crypto case
* [Bug 1371] deferred DNS lookup failing with INFO_ERR_AUTH.
* CID 87 dead code in ntpq.c atoascii().
* Fix authenticated ntpdc, broken in p240.
* Stub out isc/mem.h, shaving 47k from a MIPS ntpd binary.
* Shrink keyword scanner FSM entries from 64 to 32 bits apiece.
* Documention updates from Dave Mills.
* authkeys.c cleanup from Dave Mills.
(4.2.5p241-RC) 2009/11/07 Released by Harlan Stenn <stenn@ntp.org>
* html/authopt.html update from Dave Mills.
* Remove unused file from sntp/Makefile.am's distribution list.
* new crypto signature cleanup.
(4.2.5p240-RC) 2009/11/05 Released by Harlan Stenn <stenn@ntp.org>
* [Bug 1364] clock_gettime() not detected, need -lrt on Debian 5.0.3.
* Provide all of OpenSSL's signature methods for ntp.keys (FIPS 140-2).
(4.2.5p239-RC) 2009/10/30 Released by Harlan Stenn <stenn@ntp.org>
* [Bug 1357] bogus assert from refclock_shm.
* [Bug 1359] Debug message cleanup.
* CID 101: more pointer/array cleanup.
* [Bug 1356] core dump from refclock_nmea when can't open /dev/gpsU.
* [Bug 1358] AIX 4.3 sntp/networking.c IPV6_JOIN_GROUP undeclared.
* CID 101: pointer/array cleanup.
(4.2.5p238-RC) 2009/10/27 Released by Harlan Stenn <stenn@ntp.org>
* Changes from Dave Mills.
* driver4.html updates from Dave Mills.
* [Bug 1252] PPSAPI cleanup on ntpd/refclock_wwvb.c.
* [Bug 1354] libtool error building after bootstrap with Autoconf 2.64.
* Allow NTP_VPATH_HACK configure test to handle newer gmake versions.
* CIDs 94-99 make it more clearly impossible for sock_hash() to return
  a negative number.
* CID 105, 106 ensure ntpdc arrays are not overrun even if callers
  misbehave.
* CID 113 use va_end() in refclock_true.c true_debug().
* Get rid of configure tests for __ss_family and __ss_len when the more
  common ss_family and ss_len are present.
(4.2.5p237-RC) 2009/10/26 Released by Harlan Stenn <stenn@ntp.org>
* [Bug 610] NMEA support for using PPSAPI on a different device.
* [Bug 1238] use only fudge time2 to offset NMEA serial timestamp.
* [Bug 1355] ntp-dev won't compile on OpenBSD 4.6.
(4.2.5p236-RC) 2009/10/22 Released by Harlan Stenn <stenn@ntp.org>
* Cleanup from Dave Mills.
* [Bug 1343] ntpd/ntp_io.c close_fd() does not compile on Solaris 7.
* [Bug 1353] ntpq "rv 0 settimeofday" always shows UNKNOWN on unix.
* Do not attempt to execute built binaries from ntpd/Makefile when
  cross-compiling (keyword-gen and ntpd --saveconfigquit).
* sntp/main.c: Remove duplicate global adr_buf[] (also defined in
  networking.c) which Piotr Grudzinski identified breaking his build.
* Correct in6addr_any test in configure.ac to attempt link too.
(4.2.5p235-RC) 2009/10/18 Released by Harlan Stenn <stenn@ntp.org>
* [Bug 1343] lib/isc build breaks on systems without IPv6 headers.
(4.2.5p234-RC) 2009/10/16 Released by Harlan Stenn <stenn@ntp.org>
* [Bug 1339] redux, use unmodified lib/isc/win32/strerror.c and
  move #define strerror... to a header not used by lib/isc code.
* [Bug 1345] illegal 'grep' option prevents compilation.
* [Bug 1346] keyword scanner broken where char defaults to unsigned.
* [Bug 1347] ntpd/complete.conf missing multicastclient test case.
(4.2.5p233-RC) 2009/10/15 Released by Harlan Stenn <stenn@ntp.org>
* [Bug 1337] cast setsockopt() v4 address pointer to void *.
* [Bug 1342] ignore|drop one IPv6 address on an interface blocks all
  addresses on that interface.
* Documentation cleanup and updates.
(4.2.5p232-RC) 2009/10/14 Released by Harlan Stenn <stenn@ntp.org>
* [Bug 1302] OpenSSL under Windows needs applink support.
* [Bug 1337] fix incorrect args to setsockopt(fd, IP_MULTICAST_IF,...).
* [Bug 1339] Fix Windows-only ntp_strerror() infinite recursion.
* [Bug 1341] NMEA driver requires working PPSAPI #ifdef HAVE_PPSAPI.
* Construct ntpd keyword scanner finite state machine at compile time
  rather than at runtime, shrink entries from 40+ to 8 bytes.
* Update documentation for ntpq --old-rv, saveconfig, saveconfigdir,
  ntpd -I -L and -M, and interface/nic rules. (From Dave Hart)
* [Bug 1337] fix incorrect args to setsockopt(fd, IP_MULTICAST_IF,...)
(4.2.5p231-RC) 2009/10/10 Released by Harlan Stenn <stenn@ntp.org>
* [Bug 1335] Broadcast client degraded by wildcard default change.
(4.2.5p230-RC) 2009/10/09 Released by Harlan Stenn <stenn@ntp.org>
* Start the 4.2.6 Release Candidate cycle.
* Broadcast and transit phase cleanup from Dave Mills.
(4.2.5p229) 2009/10/07 Released by Harlan Stenn <stenn@ntp.org>
* [Bug 1334] ntpsnmpd undefined reference to `ntpqOptions'.
* Change ntpsnmpd/Makefile.am include file order to fix FreeBSD build.
(4.2.5p228) 2009/10/06 Released by Harlan Stenn <stenn@ntp.org>
* Reclaim syntax tree memory after application in ntpd built with
  configure --disable-saveconfig.
* [Bug 1135] ntpq uses sizeof(u_long) where sizeof(u_int32) is meant.
* [Bug 1333] ntpd --interface precedence over --novirtualips lost.
(4.2.5p227) 2009/10/05 Released by Harlan Stenn <stenn@ntp.org>
* [Bug 1135] :config fails with "Server disallowed request"
* [Bug 1330] disallow interface/nic rules when --novirtualips or
  --interface are used.
* [Bug 1332] ntpq -c 'rv 0 variablename' returns extra stuff.
* Add test of ntpd --saveconfigquit fidelity using new complete.conf.
* Documentation updates from Dave Hart/Dave Mills.
(4.2.5p226) 2009/10/04 Released by Harlan Stenn <stenn@ntp.org>
* [Bug 1318] Allow multiple -g options on ntpd command line.
* [Bug 1327] ntpq, ntpdc, ntp-keygen -d & -D should work with configure
  --disable-debugging.
* Add ntpd --saveconfigquit <filename> option for future build-time
  testing of saveconfig fidelity.
* Clockhop and autokey cleanup from Dave Mills.
* Documentation updates from Dave Mills.
(4.2.5p225) 2009/09/30 Released by Harlan Stenn <stenn@ntp.org>
* authopt documentation changes from Dave Mills/Dave Hart.
* [Bug 1324] support bracketed IPv6 numeric addresses for restrict.
(4.2.5p224) 2009/09/29 Released by Harlan Stenn <stenn@ntp.org>
* Clockhop and documentation fixes from Dave Mills.
* Remove "tos maxhop" ntp.conf knob.
(4.2.5p223) 2009/09/28 Released by Harlan Stenn <stenn@ntp.org>
* [Bug 1321] build doesn't work if . isn't on $PATH.
* [Bug 1323] Implement "revoke #" to match documentation, deprecate
  "crypto revoke #".
(4.2.5p222) 2009/09/27 Released by Harlan Stenn <stenn@ntp.org>
* Update libisc code using bind-9.6.1-P1.tar.gz, rearrange our copy to
  mirror the upstream layout (lib/isc/...), and merge in NTP-local
  modifications to libisc.  There is a new procedure to ease future
  libisc merges using a separate "upstream" bk repo.  That will enable
  normal bk pull automerge to handle carrying forward any local changes
  and should enable us to take updated libisc snapshots more often.
* Updated build and flock-build scripts.  flock-build --one is a way
  to perform a flock-build compatible solitary build, handy for a repo
  clone's first build on a machine with autoconf, automake, etc.
* Compiling ntp_parser.y using BSD make correctly places ntp_parser.h
  in the top-level ntpd directory instead of A.*/ntpd.
* bootstrap script updated to remove potentially stale .deps dirs.
* Remove unneeded Makefile.am files from the lib/isc/include tree.
(4.2.5p221) 2009/09/26 Released by Harlan Stenn <stenn@ntp.org>
* [Bug 1316] segfault if refclock_nmea can't open file.
* [Bug 1317] Distribute cvo.sh.
(4.2.5p220) 2009/09/25 Released by Harlan Stenn <stenn@ntp.org>
* Rearrange libisc code to match the upstream layout in BIND.  This is
  step one of two, changing the layout but keeping our existing libisc.
(4.2.5p219) 2009/09/24 Released by Harlan Stenn <stenn@ntp.org>
* [Bug 1315] "interface ignore 0.0.0.0" is ignored.
* add implicit "nic ignore all" rule before any rules from ntp.conf, so
  "nic listen eth0" alone means the same as "-I eth0".
* add wildcard match class for interface/nic rules.
* fix mistaken carryover of prefixlen from one rule to the next.
* Ensure IPv6 localhost address ::1 is included in libisc's Windows IPv6
  address enumeration, allowing ntpq and ntpdc's hardcoding to 127.0.0.1
  on Windows to end.
(4.2.5p218) 2009/09/21 Released by Harlan Stenn <stenn@ntp.org>
* [Bug 1314] saveconfig emits -4 and -6 on when not given.
* correct parsing and processing of setvar directive.
* highlight location of ntpq :config syntax errors with ^.
* clarify (former) NO_ARG, SINGLE_ARG, MULTIPLE_ARG renaming to
  FOLLBY_TOKEN, FOLLBY_STRING, FOLLBY_STRINGS_TO_EOC.
* parser, saveconfig cleanup to store T_ identifiers in syntax tree.
(4.2.5p217) 2009/09/20 Released by Harlan Stenn <stenn@ntp.org>
* [Bug 1300] reject remote configuration of dangerous items.
(4.2.5p216) 2009/09/19 Released by Harlan Stenn <stenn@ntp.org>
* [Bug 1312] ntpq/ntpdc MD5 passwords truncated to 8 chars on Suns.
* CID 10 missing free(up); in refclock_palisade.c error return, again.
* CID 83 added assertion to demonstrate config_nic_rules() does not
  call strchr(NULL, '/').
(4.2.5p215) 2009/09/18 Released by Harlan Stenn <stenn@ntp.org>
* [Bug 1292] Workaround last VC6 unsigned __int64 kink.
(4.2.5p214) 2009/09/17 Released by Harlan Stenn <stenn@ntp.org>
* [Bug 1303] remove top-level "autokey" directive.
* use "nic listen 192.168.0.0/16" instead of
  "nic listen 192.168.0.0 prefixlen 16".
(4.2.5p213) 2009/09/16 Released by Harlan Stenn <stenn@ntp.org>
* [Bug 1310] fix Thunderbolt mode in refclock_palisade.c
(4.2.5p212) 2009/09/15 Released by Harlan Stenn <stenn@ntp.org>
* [Bug 983] add interface [listen | ignore | drop] ... directive.
* [Bug 1243] MD5auth_setkey zero-fills key from first zero octet.
* [Bug 1295] leftover fix, do not crash on exit in free_config_trap()
  when "trap 1.2.3.4" is used without any further options.
* [Bug 1311] 4.2.5p211 doesn't build in no-debug mode.
* document interface (alias nic) and unpeer.
* Correct syntax error line & column numbers.
* CID 79: kod_init_kod_db() fails to fclose(db_s) in two error paths.
* CID 80: attempt to quiet Coverity false positive re: leaking "reason"
  in main().
* Documentation updates from Dave Mills.
* CID 81: savedconfig leaked in save_config().
* Make the code agree with the spec and the book (Dave Mills).
(4.2.5p211) 2009/09/14 Released by Harlan Stenn <stenn@ntp.org>
* [Bug 663] respect ntpq -c and -p order on command line.
* [Bug 1292] more VC6 unsigned __int64 workarounds.
* [Bug 1296] Added Support for Trimble Acutime Gold.
(4.2.5p210) 2009/09/06 Released by Harlan Stenn <stenn@ntp.org>
* [Bug 1294] Use OPENSSL_INC and OPENSSL_LIB macros for Windows
  and remove unnecessary reference to applink.c for Windows
* [Bug 1295] trap directive options are not optional.
* [Bug 1297] yylex() must always set yylval before returning.
(4.2.5p209) 2009/09/01 Released by Harlan Stenn <stenn@ntp.org>
* [Bug 1290] Fix to use GETTIMEOFDAY macro
* [Bug 1289] Update project files for VC6, VS2003, VS2005, VS 2008
(4.2.5p208) 2009/08/30 Released by Harlan Stenn <stenn@ntp.org>
* [Bug 1293] make configuration dumper ready for release, specifically:
* rename ntpq dumpcfg command to "saveconfig".
* require authentication for saveconfig.
* "restrict ... nomodify" prevents saveconfig and :config.
* "saveconfig ." shorthand to save to startup configuration file.
* support strftime() substitution in saveconfig arg to timestamp
  the output filename, for example "saveconfig %Y%m%d-%H%M%S.conf".
* display saveconfig response message from ntpd in ntpq.
* save output filename in "savedconfig" variable, fetched with ntpq -c
  "rv 0 savedconfig".
* document saveconfig in html/ntpq.html.
* add ./configure --disable-saveconfig to build a smaller ntpd.
* log saveconfig failures and successes to syslog.
(4.2.5p207) 2009/08/29 Released by Harlan Stenn <stenn@ntp.org>
* [Bug 1292] Minor Windows source tweaks for VC6-era SDK headers.
(4.2.5p206) 2009/08/26 Released by Harlan Stenn <stenn@ntp.org>
* accopt.html typo fixes from Dave Mills.
* [Bug 1283] default to remembering KoD in sntp.
* clean up numerous sntp/kod_management.c bugs.
* use all addresses resolved from each DNS name in sntp.
(4.2.5p205) 2009/08/18 Released by Harlan Stenn <stenn@ntp.org>
* accopt.html typo fixes from Dave Mills.
* [Bug 1285] Log ntpq :config/config-from-file events.
* [Bug 1286] dumpcfg omits statsdir, mangles filegen.
(4.2.5p204) 2009/08/17 Released by Harlan Stenn <stenn@ntp.org>
* [Bug 1284] infinite loop in ntpd dumping more than one trustedkey
(4.2.5p203) 2009/08/16 Released by Harlan Stenn <stenn@ntp.org>
* Add ntpq -c dumpcfg, Google Summer of Code project of Max Kuehn
(4.2.5p202) 2009/08/14 Released by Harlan Stenn <stenn@ntp.org>
* install the binary and man page for sntp.
(4.2.5p201) 2009/08/13 Released by Harlan Stenn <stenn@ntp.org>
* sntp: out with the old, in with the new.
(4.2.5p200) 2009/08/12 Released by Harlan Stenn <stenn@ntp.org>
* [Bug 1281] Build ntpd on Windows without big SDK download, burn,
  and install by checking in essentially unchanging messages.mc build
  products to avoid requiring mc.exe, which is not included with VC++
  2008 EE.
(4.2.5p199) 2009/08/09 Released by Harlan Stenn <stenn@ntp.org>
* [Bug 1279] Cleanup for warnings from Veracode static analysis.
(4.2.5p198) 2009/08/03 Released by Harlan Stenn <stenn@ntp.org>
* Upgrade to autogen-5.9.9-pre5.
(4.2.5p197) 2009/07/30 Released by Harlan Stenn <stenn@ntp.org>
* The build script now has . at the end of PATH for config.guess.
(4.2.5p196) 2009/07/29 Released by Harlan Stenn <stenn@ntp.org>
* [Bug 1272] gsoc_sntp IPv6 build problems under HP-UX 10.
* [Bug 1273] CID 10: Palisade leaks unit struct in error path.
* [Bug 1274] CID 67: ensure resolve_hosts() output count and pointers
  are consistent.
* [Bug 1275] CID 45: CID 46: old sntp uses uninitialized guesses[0],
  precs[0].
* [Bug 1276] CID 52: crypto_xmit() may call crypto_alice[23]()
  with NULL peer.
(4.2.5p195) 2009/07/27 Released by Harlan Stenn <stenn@ntp.org>
* cvo.sh: Add support for CentOS, Fedora, Slackware, SuSE, and QNX.
(4.2.5p194) 2009/07/26 Released by Harlan Stenn <stenn@ntp.org>
* Documentation updates from Dave Mills.
* Use scripts/cvo.sh in the build script to get better subdir names.
(4.2.5p193) 2009/07/25 Released by Harlan Stenn <stenn@ntp.org>
* [Bug 1261] CID 34: simulate_server() rbuf.msg_flags uninitialized.
* [Bug 1262] CID 35: xpkt.mac uninitialized in simulate_server().
* [Bug 1263] CID 37: CID 38: CID 40: CID 43: multiple refclocks
  uninitialized tm_zone (arc, chronolog, dumbclock, pcf).
* [Bug 1264] CID 64: gsoc_sntp on_wire() frees wrong ptr receiving KoD.
* [Bug 1265] CID 65: CID 66: gsoc_sntp on_wire() leaks x_pkt, r_pkt.
* [Bug 1266] CID 39: datum_pts_start() uninitialized arg.c_ospeed.
* [Bug 1267] CID 44: old sntp handle_saving() writes stack garbage to
  file when clearing.
* [Bug 1268] CID 63: resolve_hosts() leaks error message buffer.
* [Bug 1269] CID 74: use assertion to ensure move_fd() does not return
  negative descriptors.
* [Bug 1270] CID 70: gsoc_sntp recv_bcst_data mdevadr.ipv6mr_interface
  uninitialized.
(4.2.5p192) 2009/07/24 Released by Harlan Stenn <stenn@ntp.org>
* [Bug 965] CID 42: ss_family uninitialized.
* [Bug 1250] CID 53: kod_init_kod_db() overruns kod_db malloc'd buffer.
* [Bug 1251] CID 68: search_entry() mishandles dst argument.
* [Bug 1252] CID 32: Quiet Coverity warning with assertion.
* [Bug 1253] CID 50: gsoc_sntp/crypto.c auth_init() always returns a
  list with one entry.
* [Bug 1254] CID 56: tv_to_str() leaks a struct tm each call.
* [Bug 1255] CID 55: pkt_output() leaks a copy of each packet.
* [Bug 1256] CID 51: Coverity doesn't recognize our assertion macros as
  terminal.
* [Bug 1257] CID 57: gsoc_sntp auth_init() fails to fclose(keyfile).
* [Bug 1258] CID 54: gsoc_sntp resolve_hosts() needs simplification.
* [Bug 1259] CID 59: gsoc_sntp recv_bcast_data() fails to free(rdata)
  on error paths.
* [Bug 1260] CID 60: gsoc_sntp recvpkt() fails to free(rdata).
* Updated to AutoGen-5.9.9pre2.
(4.2.5p191) 2009/07/21 Released by Harlan Stenn <stenn@ntp.org>
* Updated to AutoGen-5.9.9pre1.
(4.2.5p190) 2009/07/20 Released by Harlan Stenn <stenn@ntp.org>
* Updated to AutoGen-5.9.8.
* [Bug 1248] RES_MSSNTP typo in ntp_proto.c.
* [Bug 1246] use a common template for singly-linked lists, convert most
  doubly-linked lists to singly-linked.
* Log warning about signd blocking when restrict mssntp used.
(4.2.5p189) 2009/07/16 Released by Harlan Stenn <stenn@ntp.org>
* Documentation cleanup from Dave Mills.
(4.2.5p188) 2009/07/15 Released by Harlan Stenn <stenn@ntp.org>
* [Bug 1245] Broken xmt time sent in fast_xmit() of 4.2.5p187.
(4.2.5p187) 2009/07/11 Released by Harlan Stenn <stenn@ntp.org>
* [Bug 1042] multicast listeners IPv4+6 ignore new interfaces.
* [Bug 1237] Windows serial code treat CR and LF both as line
  terminators.
* [Bug 1238] use fudge time2 for serial timecode offset in NMEA driver.
* [Bug 1242] Remove --enable-wintime, symmetric workaround is now
  always enabled.
* [Bug 1244] NTP_INSIST(fd != maxactivefd) failure in intres child
* Added restrict keyword "mssntp" for Samba4 DC operation, by Dave Mills.
(4.2.5p186) 2009/07/08 Released by Harlan Stenn <stenn@ntp.org>
* ntp_proto.c cleanup from Dave Mills.
(4.2.5p185) 2009/07/01 Released by Harlan Stenn <stenn@ntp.org>
* Documentation updates from Dave Mills.
* [Bug 1234] convert NMEA driver to use common PPSAPI code.
* timepps-Solaris.h pps_handle_t changed from pointer to scalar
* Spectracom refclock added to Windows port of ntpd
* [Bug 1236] Declaration order fixed.
* Bracket private ONCORE debug statements with #if 0 rather than #ifdef
  DEBUG
* Delete ONCORE debug statement that is now handled elsewhere.
(4.2.5p184) 2009/06/24 Released by Harlan Stenn <stenn@ntp.org>
* [Bug 1233] atom refclock fudge time1 sign flipped in 4.2.5p164.
(4.2.5p183) 2009/06/23 Released by Harlan Stenn <stenn@ntp.org>
* [Bug 1196] setsockopt(SO_EXCLUSIVEADDRUSE) can fail on Windows 2000
  and earlier with WSAINVAL, do not log a complaint in that case.
* [Bug 1210] ONCORE driver terminates ntpd without logging a reason.
* [Bug 1218] Correct comment in refclock_oncore on /etc/ntp.oncore*
  configuration file search order.
* Change ONCORE driver to log using msyslog as well as to any
  clockstats file.
* [Bug 1231] ntpsnmpd build fails after sockaddr union changes.
(4.2.5p182) 2009/06/18 Released by Harlan Stenn <stenn@ntp.org>
* Add missing header dependencies to the ntpdc layout verification.
* prefer.html updates from Dave Mills.
* [Bug 1205] Add ntpd --usepcc and --pccfreq options on Windows
* [Bug 1215] unpeer by association ID
* [Bug 1225] Broadcast address miscalculated on Windows 4.2.5p180
* [Bug 1229] autokey segfaults in cert_install().
* Use a union for structs sockaddr, sockaddr_storage, sockaddr_in, and
  sockaddr_in6 to remove casts and enable type checking.  Collapse
  some previously separate IPv4/IPv6 paths into a single codepath.
(4.2.5p181) 2009/06/06 Released by Harlan Stenn <stenn@ntp.org>
* [Bug 1206] Required compiler changes for Windows
* [Bug 1084] PPSAPI for ntpd on Windows with DLL backends
* [Bug 1204] Unix-style refclock device paths on Windows
* [Bug 1205] partial fix, disable RDTSC use by default on Windows
* [Bug 1208] decodenetnum() buffer overrun on [ with no ]
* [Bug 1211] keysdir free()d twice #ifdef DEBUG
* Enable ONCORE, ARCRON refclocks on Windows (untested)
(4.2.5p180) 2009/05/29 Released by Harlan Stenn <stenn@ntp.org>
* [Bug 1200] Enable IPv6 in Windows port
* Lose FLAG_FIXPOLL, from Dave Mills.
(4.2.5p179) 2009/05/23 Released by Harlan Stenn <stenn@ntp.org>
* [Bug 1041] xmt -> aorg timestamp cleanup from Dave Mills,
  reported by Dave Hart.
* [Bug 1193] Compile error: conflicting types for emalloc.
* [Bug 1196] VC6 winsock2.h does not define SO_EXCLUSIVEADDRUSE.
* Leap/expire cleanup from Dave Mills.
(4.2.5p178) 2009/05/21 Released by Harlan Stenn <stenn@ntp.org>
* Provide erealloc() and estrdup(), a la emalloc().
* Improve ntp.conf's parser error messages.
* [Bug 320] "restrict default ignore" does not affect IPv6.
* [Bug 1192] "restrict -6 ..." reports a syntax error.
(4.2.5p177) 2009/05/18 Released by Harlan Stenn <stenn@ntp.org>
* Include 4.2.4p7
* [Bug 1174] nmea_shutdown assumes that nmea has a unit assigned
* [Bug 1190] NMEA refclock fudge flag4 1 obscures position in timecode
* Update NMEA refclock documentation in html/drivers/driver20.html
(4.2.5p176) 2009/05/13 Released by Harlan Stenn <stenn@ntp.org>
* [Bug 1154] mDNS registration should be done later, repeatedly and only
  if asked for. (second try for fix)
(4.2.5p175) 2009/05/12 Released by Harlan Stenn <stenn@ntp.org>
* Include 4.2.4p7-RC7
* [Bug 1180] ntpd won't start with more than ~1000 interfaces
* [Bug 1182] Documentation typos and missing bits.
* [Bug 1183] COM port support should extend past COM3
* [Bug 1184] ntpd is deaf when restricted to second IP on the same net
* Clean up configure.ac NTP_CACHEVERSION interface, display cache
  version when clearing.  Fixes a regression.
(4.2.5p174) 2009/05/09 Released by Harlan Stenn <stenn@ntp.org>
* Stale leapsecond file fixes from Dave Mills.
(4.2.5p173) 2009/05/08 Released by Harlan Stenn <stenn@ntp.org>
* Include 4.2.4p7-RC6
(4.2.5p172) 2009/05/06 Released by Harlan Stenn <stenn@ntp.org>
* [Bug 1175] Instability in PLL daemon mode.
* [Bug 1176] refclock_parse.c does not compile without PPSAPI.
(4.2.5p171) 2009/05/04 Released by Harlan Stenn <stenn@ntp.org>
* Autokey documentation cleanup from Dave Mills.
* [Bug 1171] line editing libs found without headers (Solaris 11)
* [Bug 1173] NMEA refclock fails with Solaris PPSAPI
* Fix problem linking msntp on Solaris when sntp subdir is configured
  before parent caused by different gethostent library search order.
* Do not clear config.cache when it is  empty.
(4.2.5p170) 2009/05/02 Released by Harlan Stenn <stenn@ntp.org>
* [Bug 1152] adjust PARSE to new refclock_pps logic
* Include 4.2.4p7-RC5
* loopfilter FLL/PLL crossover cleanup from Dave Mills.
* Documentation updates from Dave Mills.
* ntp-keygen cleanup from Dave Mills.
* crypto API cleanup from Dave Mills.
* Add NTP_CACHEVERSION mechanism to ignore incompatible config.cache
* Enable gcc -Wstrict-overflow for gsoc_sntp as well
(4.2.5p169) 2009/04/30 Released by Harlan Stenn <stenn@ntp.org>
* [Bug 1171] Note that we never look for -lreadline by default.
* [Bug 1090] Fix bogus leap seconds in refclock_hpgps.
(4.2.5p168) 2009/04/29 Released by Harlan Stenn <stenn@ntp.org>
* Include 4.2.4p7-RC4
* [Bug 1169] quiet compiler warnings
* Re-enable gcc -Wstrict-prototypes when not building with OpenSSL
* Enable gcc -Wstrict-overflow
* ntpq/ntpdc emit newline after accepting password on Windows
* Updates from Dave Mills:
* ntp-keygen.c: Updates.
* Fix the error return and syslog function ID in refclock_{param,ppsapi}.
* Make sure syspoll is within the peer's minpoll/maxpoll bounds.
* ntp_crypto.c: Use sign_siglen, not len. sign key filename cleanup.
* Bump NTP_MAXEXTEN from 1024 to 2048, update values for some field lengths.
* m4/ntp_lineeditlibs.m4: fix warnings from newer Autoconf
* [Bug 1166] Remove truncation of position (blanking) code in refclock_nmea.c
(4.2.5p167) 2009/04/26 Released by Harlan Stenn <stenn@ntp.org>
* Crypto cleanup from Dave Mills.
(4.2.5p166) 2009/04/25 Released by Harlan Stenn <stenn@ntp.org>
* [Bug 1165] Clean up small memory leaks in the  config file parser
* Correct logconfig keyword declaration to MULTIPLE_ARG
* Enable filename and line number leak reporting on Windows when built
  DEBUG for all the typical C runtime allocators such as calloc,
  malloc, and strdup.  Previously only emalloc calls were covered.
* Add DEBUG-only code to free dynamically allocated memory that would
  otherwise remain allocated at ntpd exit, to allow less forgivable
  leaks to stand out in leaks reported after exit.
* Ensure termination of strings in ports/winnt/libisc/isc_strerror.c
  and quiet compiler warnings.
* [Bug 1057] ntpdc unconfig failure
* [Bug 1161] unpeer AKA unconfig command for ntpq :config
* PPS and crypto cleanup in ntp_proto.c from Dave Mills.
(4.2.5p165) 2009/04/23 Released by Harlan Stenn <stenn@ntp.org>
* WWVB refclock cleanup from Dave Mills.
* Code cleanup: requested_key -> request_key.
* [Bug 833] ignore whitespace at end of remote configuration lines
* [Bug 1033] ntpdc/ntpq crash prompting for keyid on Windows
* [Bug 1028] Support for W32Time authentication via Samba.
* quiet ntp_parser.c malloc redeclaration warning
* Mitigation and PPS/PPSAPI cleanup from Dave Mills.
* Documentation updates from Dave Mills.
* timepps-Solaris.h patches from Dave Hart.
(4.2.5p164) 2009/04/22 Released by Harlan Stenn <stenn@ntp.org>
* Include 4.2.4p7-RC3
* PPS/PPSAPI cleanup from Dave Mills.
* Documentation updates from Dave Mills.
* [Bug 1125] C runtime per-thread initialization on Windows
* [Bug 1152] temporarily disable refclock_parse, refclock_true until
  maintainers can repair build break from pps_sample()
* [Bug 1153] refclock_nmea should not mix UTC with GPS time
* [Bug 1159] ntpq overlap diagnostic message test buggy
(4.2.5p163) 2009/04/10 Released by Harlan Stenn <stenn@ntp.org>
(4.2.5p162) 2009/04/09 Released by Harlan Stenn <stenn@ntp.org>
* Documentation updates from Dave Mills.
* Mitigation and PPS cleanup from Dave Mills.
* Include 4.2.4p7-RC2
* [Bug 216] New interpolation scheme for Windows eliminates 1ms jitter
* remove a bunch of #ifdef SYS_WINNT from portable code
* 64-bit time_t cleanup for building on newer Windows compilers
* Only set CMOS clock during ntpd exit on Windows if the computer is
  shutting down or restarting.
* [Bug 1148] NMEA reference clock improvements
* remove deleted gsoc_sntp/utilities.o from repository so that .o build
  products can be cleaned up without corrupting the repository.
(4.2.5p161) 2009/03/31 Released by Harlan Stenn <stenn@ntp.org>
* Documentation updates from Dave Mills.
(4.2.5p160) 2009/03/30 Released by Harlan Stenn <stenn@ntp.org>
* [Bug 1141] refclock_report missing braces cause spurious "peer event:
  clock clk_unspec" log entries
* Include 4.2.4p7-RC1
(4.2.5p159) 2009/03/28 Released by Harlan Stenn <stenn@ntp.org>
* "bias" changes from Dave Mills.
(4.2.5p158) 2009/01/30 Released by Harlan Stenn <stenn@ntp.org>
* Fix [CID 72], a typo introduced at the latest fix to prettydate.c.
(4.2.5p157) 2009/01/26 Released by Harlan Stenn <stenn@ntp.org>
* Cleanup/fixes for ntp_proto.c and ntp_crypto.c from Dave Mills.
(4.2.5p156) 2009/01/19 Released by Harlan Stenn <stenn@ntp.org>
* [Bug 1118] Fixed sign extension for 32 bit time_t in caljulian() and prettydate().
  Fixed some compiler warnings about missing prototypes.
  Fixed some other simple compiler warnings.
* [Bug 1119] [CID 52] Avoid a possible null-dereference in ntp_crypto.c.
* [Bug 1120] [CID 51] INSIST that peer is non-null before we dereference it.
* [Bug 1121] [CID 47] double fclose() in ntp-keygen.c.
(4.2.5p155) 2009/01/18 Released by Harlan Stenn <stenn@ntp.org>
* Documentation updates from Dave Mills.
* CHU frequency updates.
* Design assertion fixes for ntp_crypto.c from Dave Mills.
(4.2.5p154) 2009/01/13 Released by Harlan Stenn <stenn@ntp.org>
* [Bug 992] support interface event change on Linux from
  Miroslav Lichvar.
(4.2.5p153) 2009/01/09 Released by Harlan Stenn <stenn@ntp.org>
* Renamed gsoc_sntp/:fetch-stubs to gsoc_sntp/fetch-stubs to avoid
  file name problems under Windows.
  Removed German umlaut from log msg for 4.2.5p142.
(4.2.5p152) 2009/01/08 Released by Harlan Stenn <stenn@ntp.org>
* Include 4.2.4p6: 2009/01/08 Released by Harlan Stenn <stenn@ntp.org>
(4.2.5p151) 2008/12/23 Released by Harlan Stenn <stenn@ntp.org>
* Stats file logging cleanup from Dave Mills.
(4.2.5p150) 2008/12/15 Released by Harlan Stenn <stenn@ntp.org>
* [Bug 1099] Fixed wrong behaviour in sntp's crypto.c.
* [Bug 1103] Fix 64-bit issues in the new calendar code.
(4.2.5p149) 2008/12/05 Released by Harlan Stenn <stenn@ntp.org>
* Fixed mismatches in data types and OID definitions in ntpSnmpSubAgent.c
* added a premliminary MIB file to ntpsnmpd (ntpv4-mib.mib)
(4.2.5p148) 2008/12/04 Released by Harlan Stenn <stenn@ntp.org>
* [Bug 1070] Fix use of ntpq_parsestring() in ntpsnmpd.
(4.2.5p147) 2008/11/27 Released by Harlan Stenn <stenn@ntp.org>
* Update gsoc_sntp's GCC warning code.
(4.2.5p146) 2008/11/26 Released by Harlan Stenn <stenn@ntp.org>
* Update Solaris CFLAGS for gsoc_sntp.
(4.2.5p145) 2008/11/20 Released by Harlan Stenn <stenn@ntp.org>
* Deal with time.h for sntp under linux.
* Provide rpl_malloc() for sntp for systems that need it.
* Handle ss_len and socklen type for sntp.
* Fixes to the sntp configure.ac script.
* Provide INET6_ADDRSTRLEN if it is missing.
* [Bug 1095] overflow in caljulian.c.
(4.2.5p144) 2008/11/19 Released by Harlan Stenn <stenn@ntp.org>
* Use int32, not int32_t.
* Avoid the sched*() functions under OSF - link problems.
(4.2.5p143) 2008/11/17 Released by Harlan Stenn <stenn@ntp.org>
* sntp cleanup and fixes.
(4.2.5p142) 2008/11/16 Released by Harlan Stenn <stenn@ntp.org>
* Imported GSoC SNTP code from Johannes Maximilian Kuehn.
(4.2.5p141) 2008/11/13 Released by Harlan Stenn <stenn@ntp.org>
* New caltontp.c and calyearstart.c from Juergen Perlinger.
(4.2.5p140) 2008/11/12 Released by Harlan Stenn <stenn@ntp.org>
* Cleanup lint from the ntp_scanner files.
* [Bug 1011] gmtime() returns NULL on windows where it would not under Unix.
* Updated caljulian.c and prettydate.c from Juergen Perlinger.
(4.2.5p139) 2008/11/11 Released by Harlan Stenn <stenn@ntp.org>
* Typo fix to driver20.html.
(4.2.5p138) 2008/11/10 Released by Harlan Stenn <stenn@ntp.org>
* [Bug 474] --disable-ipv6 is broken.
* IPv6 interfaces were being looked for twice.
* SHM driver grabs more samples, add clockstats
* decode.html and driver20.html updates from Dave Mills.
(4.2.5p137) 2008/11/01 Released by Harlan Stenn <stenn@ntp.org>
* [Bug 1069] #undef netsnmp's PACKAGE_* macros.
* [Bug 1068] Older versions of netsnmp do not have netsnmp_daemonize().
(4.2.5p136) 2008/10/27 Released by Harlan Stenn <stenn@ntp.org>
* [Bug 1078] statsdir configuration parsing is broken.
(4.2.5p135) 2008/09/23 Released by Harlan Stenn <stenn@ntp.org>
* [Bug 1072] clock_update should not allow updates older than sys_epoch.
(4.2.5p134) 2008/09/17 Released by Harlan Stenn <stenn@ntp.org>
* Clean up build process for ntpsnmpd.
(4.2.5p133) 2008/09/16 Released by Harlan Stenn <stenn@ntp.org>
* Add options processing to ntpsnmpd.
* [Bug 1062] Check net-snmp headers before deciding to build ntpsnmpd.
* Clean up the libntpq.a build.
* Regenerate ntp_parser.[ch] from ntp_parser.y
(4.2.5p132) 2008/09/15 Released by Harlan Stenn <stenn@ntp.org>
* [Bug 1067] Multicast DNS service registration must come after the fork
  on Solaris.
* [Bug 1066] Error messages should log as errors.
(4.2.5p131) 2008/09/14 Released by Harlan Stenn <stenn@ntp.org>
* [Bug 1065] Re-enable support for the timingstats file.
(4.2.5p130) 2008/09/13 Released by Harlan Stenn <stenn@ntp.org>
* [Bug 1064] Implement --with-net-snmp-config=progname
* [Bug 1063] ntpSnmpSubagentObject.h is missing from the distribution.
(4.2.5p129) 2008/09/11 Released by Harlan Stenn <stenn@ntp.org>
* Quiet some libntpq-related warnings.
(4.2.5p128) 2008/09/08 Released by Harlan Stenn <stenn@ntp.org>
* Import Heiko Gerstung's GSoC2008 NTP MIB daemon.
(4.2.5p127) 2008/09/01 Released by Harlan Stenn <stenn@ntp.org>
* Regenerate ntpd/ntp_parser.c
(4.2.5p126) 2008/08/31 Released by Harlan Stenn <stenn@ntp.org>
* Stop libtool-1.5 from looking for C++ or Fortran.
* [BUG 610] Documentation update for NMEA reference clock driver.
* [Bug 828] Fix IPv4/IPv6 address parsing.
* Changes from Dave Mills:
  Documentation updates.
  Fix a corner case where a frequency update was reported but not set.
  When LEAP_NOTINSYNC->LEAP_NOWARNING, call crypto_update() if we have
  crypto_flags.
(4.2.5p125) 2008/08/18 Released by Harlan Stenn <stenn@ntp.org>
* [Bug 1052] Add linuxPPS support to ONCORE driver.
(4.2.5p124) 2008/08/17 Released by Harlan Stenn <stenn@ntp.org>
* Documentation updates from Dave Mills.
* Include 4.2.4p5: 2008/08/17 Released by Harlan Stenn <stenn@ntp.org>
* [Bug 861] leap info was not being transmitted.
* [Bug 1046] refnumtoa.c is using the wrong header file.
* [Bug 1047] enable/disable options processing fix.
* header file cleanup.
* [Bug 1037] buffer in subroutine was 1 byte short.
* configure.ac: cleanup, add option for wintime, and lay the groundwork
  for the changes needed for bug 1028.
* Fixes from Dave Mills: 'bias' and 'interleave' work.  Separate
  phase and frequency discipline (for long poll intervals).  Update
  TAI function to match current leapsecond processing.
* Documentation updates from Dave Mills.
* [Bug 1037] Use all 16 of the MD5 passwords generated by ntp-keygen.
* Fixed the incorrect edge parameter being passed to time_pps_kcbind in
  NMEA refclock driver.
* [Bug 399] NMEA refclock driver does not honor time1 offset if flag3 set.
* [Bug 985] Modifications to NMEA reference clock driver to support Accord
  GPS Clock.
* poll time updates from Dave Mills.
* local refclock documentation updates from Dave Mills.
* [Bug 1022] Fix compilation problems with yesterday's commit.
* Updates and cleanup from Dave Mills:
  I've now spent eleven months of a sabbatical year - 7 days a week, 6-10
  hours most days - working on NTP. I have carefully reviewed every major
  algorithm, examined its original design and evolution from that design.
  I've trimmed off dead code and briar patches and did zillions of tests
  contrived to expose evil vulnerabilities. The development article is in
  rather good shape and should be ready for prime time.

  1. The protostats statistics files have been very useful in exposing
  little twitches and turns when something hiccups, like a broken PPS
  signal. Most of what used to be syslog messages are now repackaged as
  protostats messages with optional syslog as well. These can also be sent
  as traps which might be handy to tiggle a beeper or celltext. These, the
  sysstats files and cryptostats files reveal the ambient health of a busy
  server, monitor traffic and error counts and spot crypto attacks.

  2. Close inspection of the clock discipline behavior at long poll
  intervals (36 h) showed it not doing as well as it should. I redesigned
  the FLL loop to improve nominal accuracy from  several tens of
  milliseconds to something less than ten milliseconds.

  3. Autokey (again). The enhanced error checking was becoming a major
  pain. I found a way to toss out gobs of ugly fat code and replace the
  function with a much simpler and more comprehensive scheme. It resists
  bait-and-switch attacks and quickly detect cases when the protocol is
  not correctly synchronized.

  4. The interface code for the kernel PPS signal was not in sync with the
  kernel code itself. Some error checks were duplicated and some
  ineffective. I found none of the PPS-capable drivers, including the atom
  driver, do anything when the prefer peer fails; the kernel PPS signal
  remains in control. The atom driver now disables the kernel PPS when the
  prefer peer comes bum. This is important when the prefer peer is not a
  reference clock but a remote NTP server.

  5. The flake restrict bit turned out to be really interesting,
  especially with symmtric modes and of those especially those using
  Autokey. Small changes in the recovery procedures when packets are lost
  now avoid almost all scenarios which previously required protocol resets.

  6. I've always been a little uncomfortable when using the clock filter
  with long poll intervals because the samples become less and less
  correlated as the sample age exceeds the Allan intercept. Various
  schemes have been used over the years to cope with this fact. The latest
  one and the one that works the best is to use a modified sort metric
  where the delay is used when the age of the sample is less than the
  intercept and the sum of delay and dispersion above that. The net result
  is that, at small poll intervals the algorithm operates as a minimum
  filter, while at larger poll intervals it morphs to FIFO. Left
  unmodified, a sample could be used when twelve days old. This along with
  the FLL modifications has made a dramatic improvement at large poll
  intervals.

- [Backward Incompatible] The 'state' variable is no longer reported or
  available via ntpq output.  The following system status bit names
  have been changed:
  - sync_alarm -> leap_alarm
  - sync_atomic -> sync_pps
  - sync_lf_clock -> sync_lf_radio
  - sync_hf_clock -> sync_hf_radio
  - sync_uhf_clock -> sync_uhf_radio
  - sync_local_proto -> sync_local
  - sync_udp/time -> sync_other
  Other names have been changed as well.  See the change history for
  libntp/statestr.c for more details.
  Other backward-incompatible changes in ntpq include:
  - assID -> associd
  - rootdispersion -> rootdisp
  - pkt_head -> pkt_neader
  See the change history for other details.

* Updates and cleanup from Dave Mills.
* [Bug 995] Remove spurious ; from ntp-keygen.c.
* More cleanup and changes from Dave Mills.
* [Bug 980] Direct help to stdout.
---
(4.2.4p8) 2009/12/08 Released by Harlan Stenn <stenn@ntp.org>

* [Sec 1331] DoS with mode 7 packets - CVE-2009-3563.

---
(4.2.4p7) 2009/05/18 Released by Harlan Stenn <stenn@ntp.org>

* [Sec 1151] Remote exploit if autokey is enabled - CVE-2009-1252.
* [Bug 1187] Update the copyright date.
* [Bug 1191] ntpd fails on Win2000 - "Address already in use" after fix
  for [Sec 1149].

---
(4.2.4p7-RC7) 2009/05/12 Released by Harlan Stenn <stenn@ntp.org>

* ntp.isc.org -> ntp.org cleanup.
* [Bug 1178] Use prior FORCE_DNSRETRY behavior as needed at runtime,
  add configure --enable-ignore-dns-errors to be even more stubborn

---
(4.2.4p7-RC6) 2009/05/08 Released by Harlan Stenn <stenn@ntp.org>

* [Bug 784] Make --enable-linuxcaps the default when available
* [Bug 1179] error messages for -u/--user and -i lacking droproot
* Updated JJY reference clock driver from Takao Abe
* [Bug 1071] Log a message and exit before trying to use FD_SET with a
  descriptor larger than FD_SETSIZE, which will corrupt memory
* On corruption of the iface list head in add_interface, log and exit

---
(4.2.4p7-RC5) 2009/05/02 Released by Harlan Stenn <stenn@ntp.org>

* [Bug 1172] 4.2.4p7-RC{3,4} fail to build on linux.
* flock-build script unportable 'set -m' use removed

---
(4.2.4p7-RC4) 2009/04/29 Released by Harlan Stenn <stenn@ntp.org>

* [Bug 1167] use gcc -Winit-self only if it is understood

---
(4.2.4p7-RC3) 2009/04/22 Released by Harlan Stenn <stenn@ntp.org>

* [Bug 787] Bug fixes for 64-bit time_t on Windows
* [Bug 813] Conditional naming of Event
* [Bug 1147] System errors should be logged to msyslog()
* [Bug 1155] Fix compile problem on Windows with VS2005
* [Bug 1156] lock_thread_to_processor() should be declared in header
* [Bug 1157] quiet OpenSSL warnings, clean up configure.ac
* [Bug 1158] support for aix6.1
* [Bug 1160] MacOS X is like BSD regarding F_SETOWN

---
(4.2.4p7-RC2) 2009/04/09 Released by Harlan Stenn <stenn@ntp.org>

* [Sec 1144] limited buffer overflow in ntpq.  CVE-2009-0159
* [Sec 1149] use SO_EXCLUSIVEADDRUSE on Windows

---
(4.2.4p7-RC1) 2009/03/30 Released by Harlan Stenn <stenn@ntp.org>

* [Bug 1131] UDP sockets should not use SIGPOLL on Solaris.
* build system email address cleanup
* [Bug 774] parsesolaris.c does not compile under the new Solaris
* [Bug 873] Windows serial refclock proper TTY line discipline emulation
* [Bug 1014] Enable building with VC9 (in Visual Studio 2008,
  Visual C++ 2008, or SDK)
* [Bug 1117] Deferred interface binding under Windows works only correctly
  if FORCE_DNSRETRY is defined
* [BUG 1124] Lock QueryPerformanceCounter() client threads to same CPU
* DPRINTF macro made safer, always evaluates to a statement and will not
  misassociate an else which follows the macro.

---
(4.2.4p6) 2009/01/08 Released by Harlan Stenn <stenn@ntp.org>

* [Bug 1113] Fixed build errors with recent versions of openSSL.
* [Sec 1111] Fix incorrect check of EVP_VerifyFinal()'s return value.
* Update the copyright year.

---
(4.2.4p5) 2008/08/17 Released by Harlan Stenn <stenn@ntp.org>

* [BUG 1051] Month off by one in leap second message written to clockstats
  file fixed.
* [Bug 450] Windows only: Under original Windows NT we must not discard the
  wildcard socket to workaround a bug in NT's getsockname().
* [Bug 1038] Built-in getpass() function also prompts for password if
  not built with DEBUG.
* [Bug 841] Obsolete the "dynamic" keyword and make deferred binding
  to local interfaces the default.
  Emit a warning if that keyword is used for configuration.
* [Bug 959] Refclock on Windows not properly releasing recvbuffs.
* [Bug 993] Fix memory leak when fetching system messages.
* much cleanup, fixes, and changes from Dave Mills.
* ntp_control.c: LEAPTAB is a filestamp, not an unsigned.  From Dave Mills.
* ntp_config.c: ntp_minpoll fixes from Dave Mills.
* ntp-keygen updates from Dave Mills.
* refresh epoch, throttle, and leap cleanup from Dave Mills.
* Documentation cleanup from Dave Mills.
* [Bug 918] Only use a native md5.h if MD5Init() is available.
* [Bug 979] Provide ntptimeval if it is not otherwise present.
* [Bug 634] Re-instantiate syslog() and logfiles after the daemon fork.
* [Bug 952] Use md5 code with a friendlier license.
* [Bug 977] Fix mismatching #ifdefs for builds without IPv6.
* [Bug 830] Fix the checking order of the interface options.
* Clean up the logfile/syslog setup.
* [Bug 970] Lose obsolete -g flag to ntp-keygen.
* The -e flag to ntp-keygen can write GQ keys now, too.
* ntp_proto.c: sys_survivors and hpoll cleanup from Dave Mills.
* ntp_loopfilter.c: sys_poll cleanup from Dave Mills.
* refclock_wwv.c: maximum-likelihood digit and DSYNC fixes from Dave Mills.
* [Bug 967] preemptable associations are lost forever on a step.
* ntp_config.c: [CID 48] missing "else" clause.
* [Bug 833] ntpq config keyword is quote-mark unfriendly.
* Rename the ntpq "config" keyword to ":config".
* Dave Mills shifted some orphan processing.
* Fix typos in the [Bug 963] patch.
* bootstrap: squawk if genver fails.  Use -f with cp in case Dave does a chown.
* Remove obsolete simulator command-line options.
* ntp_request.c: [CID 36] zero sin_zero.
* [Bug 963] get_systime() is too noisy.
* [Bug 960] spurious syslog:crypto_setup:spurious crypto command
* [Bug 964] Change *-*-linux* to *-*-*linux* to allow for uclinux.
* Changes from Dave Mills:
  - ntp_util.c: cleanup.
  - ntp_timer.c: watch the non-burst packet rate.
  - ntp_request.c: cleanup.
  - ntp_restrict.c: RES_LIMITED cleanup.
  - ntp_proto.c: RES_LIMITED, rate bucktes, counters, overall cleanup.
  - ntp_peer.c: disallow peer_unconfig().
  - ntp_monitor.c: RES_LIMITED cleanup.
  - ntp_loopfilter.c: poll interval cleanup.
  - ntp_crypto.c: volley -> retry.  Cleanup TAI leap message.
  - ntp_config: average and minimum are ^2 values.
  - ntpdc: unknownversion is really "declined", not "bad version".
  - Packet retry cleanup.
* [Bug 961] refclock_tpro.c:tpro_poll() calls refclock_receive() twice.
* [Bug 957] Windows only: Let command line parameters from the Windows SCM GUI
  override the standard parameters from the ImagePath registry key.
* Added HAVE_INT32_T to the Windows config.h to avoid duplicate definitions.
* Work around a VPATH difference in FreeBSD's 'make' command.
* Update bugreport URL.
* Update -I documentation.
* [Bug 713] Fix bug reporting information.
* A bug in the application of the negative-sawtooth for 12 channel receivers.
* The removal of unneeded startup code used for the original LinuxPPS, it now
  conforms to the PPSAPI and does not need special code.
* ntp-keygen.c: Coverity fixes [CID 33,47].
* Volley cleanup from Dave Mills.
* Fuzz cleanup from Dave Mills.
* [Bug 861] Leap second cleanups from Dave Mills.
* ntpsim.c: add missing protypes and fix [CID 34], a nit.
* Upgraded bison at UDel.
* Update br-flock and flock-build machine lists.
* [Bug 752] QoS: add parse/config handling code.
* Fix the #include order in tickadj.c for picky machines.
* [Bug 752] QoS: On some systems, netinet/ip.h needs netinet/ip_systm.h.
* [Bug 752] Update the QoS tagging (code only - configuration to follow).
* Orphan mode and other protocol cleanup from Dave Mills.
* Documentation cleanup from Dave Mills.
* [Bug 940] ntp-keygen uses -v.  Disallow it as a shortcut for --version.
* more cleanup to ntp_lineeditlibs.m4.
* Documentation updates from Dave Mills.
* -ledit cleanup for ntpdc and ntpq.
* Association and other cleanup from Dave Mills.
* NTP_UNREACH changes from Dave Mills.
* Fix the readline history test.
* [Bug 931] Require -lreadline to be asked for explicitly.
* [Bug 764] When looking for -lreadline support, also try using -lncurses.
* [Bug 909] Fix int32_t errors for ntohl().
* [Bug 376/214] Enhancements to support multiple if names and IP addresses.
* [Bug 929] int32_t is undefined on Windows.  Casting wrong.
* [Bug 928] readlink missing braces.
* [Bug 788] Update macros to support VS 2005.
* ntpd/ntp_timer.c: add missing sys_tai parameter for debug printf
* [Bug 917] config parse leaves files open
* [Bug 912] detect conflicting enable/disable configuration on interfaces
  sharing an IP address
* [Bug 771] compare scopeid if available for IPv6 addresses
* Lose obsolete crypto subcommands (Dave Mills).
* WWV is an HF source, not an LF source (Dave Mills).
* [Bug 899] Only show -i/--jaildir -u/--user options if we HAVE_DROPROOT.
* [Bug 916] 'cryptosw' is undefined if built without OpenSSL.
* [Bug 891] 'restrict' config file keyword does not work (partial fix).
* [Bug 890] the crypto command seems to be required now.
* [Bug 915] ntpd cores during processing of x509 certificates.
* Crypto lint cleanup from Dave Mills.
* [Bug 897] Check RAND_status() - we may not need a .rnd file.
* Crypto cleanup from Dave Mills.
* [Bug 911] Fix error message in cmd_args.c.
* [Bug 895] Log assertion failures via syslog(), not stderr.
* Documentation updates from Dave Mills.
* Crypto cleanup from Dave Mills.
* [Bug 905] ntp_crypto.c fails to compile without -DDEBUG.
* Avoid double peer stats logging.
* ntp-keygen cleanup from Dave Mills.
* libopts needs to be built after ElectricFence.
* [Bug 894] Initialize keysdir before calling crypto_setup().
* Calysto cleanup for ntpq.
* ntp-keygen -i takes an arg.
* Cleanup and fixes from Dave Mills.
* [Bug 887] Fix error in ntp_types.h (for sizeof int != 4).
* Bug 880 bug fixes for Windows build
* Improve Calysto support.
* The "revoke" parameter is a crypto command.
* The driftfile wander threshold is a real number.
* [Bug 850] Fix the wander threshold parameter on the driftfile command.
* ntp_io.c: Dead code cleanup - Coverity View 19.
* Leap file related cleanup from Dave Mills.
* ntp_peer.c: Set peer->srcadr before (not after) calling set_peerdstadr().
* Initialize offset in leap_file() - Coverity View 17.
* Use the correct stratum on KISS codes.
* Fuzz bits cleanup.
* Show more digits in some debug printf's.
* Use drift_file_sw internally to control writing the drift file.
* Implement the wander_threshold option for the driftfile config keyword.
* reformat ntp_control.c; do not use c++ // comments.
* [Bug 629] Undo bug #629 fixes as they cause more problems than were  being
  solved
* Changes from Dave Mills: in/out-bound data rates, leapsecond cleanup,
  driftfile write cleanup, packet buffer length checks, documentation updates.
* More assertion checks and malloc()->emalloc(), courtesy of Calysto.
* [Bug 864] Place ntpd service in maintenance mode if using SMF on Solaris
* [Bug 862] includefile nesting; preserve phonelist on reconfig.
* [Bug 604] ntpd regularly dies on linux/alpha.
* more leap second infrastructure fixes from Dave Mills.
* [Bug 858] recent leapfile changes broke non-OpenSSL builds.
* Use emalloc() instead of malloc() in refclock_datum.c (Calysto).
* Start using 'design by contract' assertions.
* [Bug 767] Fast sync to refclocks wanted.
* Allow null driftfile.
* Use YYERROR_VERBOSE for the new parser, and fix related BUILT_SOURCES.
* [Bug 629] changes to ensure broadcast works including on wildcard addresses
* [Bug 853] get_node() must return a pointer to maximally-aligned memory.
* Initial leap file fixes from Dave Mills.
* [Bug 858] Recent leapfile changes broke without OPENSSL.
* Use a char for DIR_SEP, not a string.
* [Bug 850] driftfile parsing changes.
* driftfile maintenance changes from Dave Mills.  Use clock_phi instead of
  stats_write_tolerance.
* [Bug 828] refid string not being parsed correctly.
* [Bug 846] Correct includefile parsing.
* [Bug 827] New parsing code does not handle "fudge" correctly.
* Enable debugging capability in the config parser.
* [Bug 839] Crypto password not read from ntp.conf.
* Have autogen produce writable output files.
* [Bug 825] Correct logconfig -/+ keyword processing.
* [Bug 828] Correct parsing of " delimited strings.
* Cleanup FILE * usage after fclose() in ntp_filegen.c.
* [Bug 843] Windows Completion port code was incorrectly merged from -stable.
* [Bug 840] do fudge configuration AFTER peers (thus refclocks) have been
  configured.
* [Bug 824] Added new parser modules to the Windows project file.
* [Bug 832] Add libisc/log.c headers to the distribution.
* [Bug 808] Only write the drift file if we are in state 4.
* Initial import of libisc/log.c and friends.
* [Bug 826] Fix redefinition of PI.
* [Bug 825] ntp_scanner.c needs to #include <config.h> .
* [Bug 824] New parser code has some build problems with the SIM code.
* [Bug 817] Use longnames for setting ntp variables on the command-line;
  Allowing '-v' with and without an arg to disambiguate usage is error-prone.
* [Bug 822] set progname once, early.
* [Bug 819] remove erroneous #if 0 in Windows completion port code.
* The new config code missed an #ifdef for building without refclocks.
* Distribute some files needed by the new config parsing code.
* [Bug 819] Timeout for WaitForMultipleObjects was 500ms instead of INFINITE
* Use autogen 5.9.1.
* Fix clktest command-line arg processing.'
* Audio documentation updates from Dave Mills.
* New config file parsing code, from Sachin Kamboj.
* fuzz bit cleanup from Dave Mills.
* replay cleanup from Dave Mills.
* [Bug 542] Tolerate missing directory separator at EO statsdir.
* [Bug 812] ntpd should drop supplementary groups.
* [Bug 815] Fix warning compiling 4.2.5p22 under Windows with VC6.
* [Bug 740] Fix kernel/daemon startup drift anomaly.
* refclock_wwv.c fixes from Dave Mills.
* [Bug 810] Fix ntp-keygen documentation.
* [Bug 787] Bug fixes for 64-bit time_t on Windows.
* [Bug 796] Clean up duplicate #defines in ntp_control.c.
* [Bug 569] Use the correct precision for the Leitch CSD-5300.
* [Bug 795] Moved declaration of variable to top of function.
* [Bug 798] ntpq [p typo crashes ntpq/ntpdc.
* [Bug 786] Fix refclock_bancomm.c on Solaris.
* [Bug 774] parsesolaris.c does not compile under the new Solaris.
* [Bug 782] Remove P() macros from Windows files.
* [Bug 778] ntpd fails to lock with drift=+500 when started with drift=-500.
* [Bug 592] Trimble Thunderbolt GPS support.
* IRIG, CHU, WWV, WWVB refclock improvements from Dave Mills.
* [Bug 757] Lose ULONG_CONST().
* [Bug 756] Require ANSI C (function prototypes).
* codec (audio) and ICOM changes from Dave Mills.

---

* [Bug 450] Windows only: Under original Windows NT we must not discard the
  wildcard socket to workaround a bug in NT's getsockname().
* [Bug 1038] Built-in getpass() function also prompts for password if
  not built with DEBUG.
* [Bug 841] Obsolete the "dynamic" keyword and make deferred binding
  to local interfaces the default.
  Emit a warning if that keyword is used for configuration.
* [Bug 959] Refclock on Windows not properly releasing recvbuffs.
* [Bug 993] Fix memory leak when fetching system messages.
* [Bug 987] Wake up the resolver thread/process when a new interface has
  become available.
* Correctly apply negative-sawtooth for oncore 12 channel receiver.
* Startup code for original LinuxPPS removed.  LinuxPPS now conforms to
  the PPSAPI.
* [Bug 1000] allow implicit receive buffer allocation for Windows.
  fixes startup for windows systems with many interfaces.
  reduces dropped packets on network bursts.
  additionally fix timer() starvation during high load.
* [Bug 990] drop minimum time restriction for interface update interval.
* [Bug 977] Fix mismatching #ifdefs for builds without IPv6.
* Update the copyright year.
* Build system cleanup (make autogen-generated files writable).
* [Bug 957] Windows only: Let command line parameters from the Windows SCM GUI
  override the standard parameters from the ImagePath registry key.
* Fixes for ntpdate:
* [Bug 532] nptdate timeout is too long if several servers are supplied.
* [Bug 698] timeBeginPeriod is called without timeEndPeriod in some NTP tools.
* [Bug 857] ntpdate debug mode adjusts system clock when it shouldn't.
* [Bug 908] ntpdate crashes sometimes.
* [Bug 982] ntpdate(and ntptimeset) buffer overrun if HAVE_POLL_H isn't set
  (dup of 908).
* [Bug 997] ntpdate buffer too small and unsafe.
* ntpdate.c: Under Windows check whether NTP port in use under same conditions
  as under other OSs.
* ntpdate.c: Fixed some typos and indents (tabs/spaces).

(4.2.4p4) Released by Harlan Stenn <stenn@ntp.org>

* [Bug 902] Fix problems with the -6 flag.
* Updated include/copyright.def (owner and year).
* [Bug 878] Avoid ntpdc use of refid value as unterminated string.
* [Bug 881] Corrected display of pll offset on 64bit systems.
* [Bug 886] Corrected sign handling on 64bit in ntpdc loopinfo command.
* [Bug 889] avoid malloc() interrupted by SIGIO risk
* ntpd/refclock_parse.c: cleanup shutdown while the file descriptor is still
  open.
* [Bug 885] use emalloc() to get a message at the end of the memory
  unsigned types cannot be less than 0
  default_ai_family is a short
  lose trailing , from enum list
  clarify ntp_restrict.c for easier automated analysis
* [Bug 884] don't access recv buffers after having them passed to the free
  list.
* [Bug 882] allow loopback interfaces to share addresses with other
  interfaces.

---
(4.2.4p3) Released by Harlan Stenn <stenn@ntp.org>

* [Bug 863] unable to stop ntpd on Windows as the handle reference for events
  changed

---
(4.2.4p2) Released by Harlan Stenn <stenn@ntp.org>

* [Bug 854] Broadcast address was not correctly set for interface addresses
* [Bug 829] reduce syslog noise, while there fix Enabled/Disable logging
  to reflect the actual configuration.
* [Bug 795] Moved declaration of variable to top of function.
* [Bug 789] Fix multicast client crypto authentication and make sure arriving
  multicast packets do not disturb the autokey dance.
* [Bug 785] improve handling of multicast interfaces
  (multicast routers still need to run a multicast routing software/daemon)
* ntpd/refclock_parse.c: cleanup shutdown while the file descriptor is still
  open.
* [Bug 885] use emalloc() to get a message at the end of the memory
  unsigned types cannot be less than 0
  default_ai_family is a short
  lose trailing , from enum list
* [Bug 884] don't access recv buffers after having them passed to the free list.
* [Bug 882] allow loopback interfaces to share addresses with other interfaces.
* [Bug 527] Don't write from source address length to wrong location
* Upgraded autogen and libopts.
* [Bug 811] ntpd should not read a .ntprc file.

---
(4.2.4p1) (skipped)

---
(4.2.4p0) Released by Harlan Stenn <stenn@ntp.org>

* [Bug 793] Update Hans Lambermont's email address in ntpsweep.
* [Bug 776] Remove unimplemented "rate" flag from ntpdate.
* [Bug 586] Avoid lookups if AI_NUMERICHOST is set.
* [Bug 770] Fix numeric parameters to ntp-keygen (Alain Guibert).
* [Bug 768] Fix io_setbclient() error message.
* [Bug 765] Use net_bind_service capability on linux.
* [Bug 760] The background resolver must be aware of the 'dynamic' keyword.
* [Bug 753] make union timestamp anonymous (Philip Prindeville).
* confopt.html: move description for "dynamic" keyword into the right section.
* pick the right type for the recv*() length argument.

---
(4.2.4) Released by Harlan Stenn <stenn@ntp.org>

* monopt.html fixes from Dave Mills.
* [Bug 452] Do not report kernel PLL/FLL flips.
* [Bug 746] Expert mouseCLOCK USB v2.0 support added.'
* driver8.html updates.
* [Bug 747] Drop <NOBR> tags from ntpdc.html.
* sntp now uses the returned precision to control decimal places.
* sntp -u will use an unprivileged port for its queries.
* [Bug 741] "burst" doesn't work with !unfit peers.
* [Bug 735] Fix a make/gmake VPATH issue on Solaris.
* [Bug 739] ntpd -x should not take an argument.
* [Bug 737] Some systems need help providing struct iovec.
* [Bug 717] Fix libopts compile problem.
* [Bug 728] parse documentation fixes.
* [Bug 734] setsockopt(..., IP_MULTICAST_IF, ...) fails on 64-bit platforms.
* [Bug 732] C-DEX JST2000 patch from Hideo Kuramatsu.
* [Bug 721] check for __ss_family and __ss_len separately.
* [Bug 666] ntpq opeers displays jitter rather than dispersion.
* [Bug 718] Use the recommended type for the saddrlen arg to getsockname().
* [Bug 715] Fix a multicast issue under Linux.
* [Bug 690] Fix a Windows DNS lookup buffer overflow.
* [Bug 670] Resolved a Windows issue with the dynamic interface rescan code.
* K&R C support is being deprecated.
* [Bug 714] ntpq -p should conflict with -i, not -c.
* WWV refclock improvements from Dave Mills.
* [Bug 708] Use thread affinity only for the clock interpolation thread.
* [Bug 706] ntpd can be running several times in parallel.
* [Bug 704] Documentation typos.
* [Bug 701] coverity: NULL dereference in ntp_peer.c
* [Bug 695] libopts does not protect against macro collisions.
* [Bug 693] __adjtimex is independent of ntp_{adj,get}time.
* [Bug 692] sys_limitrejected was not being incremented.
* [Bug 691] restrictions() assumption not always valid.
* [Bug 689] Deprecate HEATH GC-1001 II; the driver never worked.
* [Bug 688] Fix documentation typos.
* [Bug 686] Handle leap seconds better under Windows.
* [Bug 685] Use the Windows multimedia timer.
* [Bug 684] Only allow debug options if debugging is enabled.
* [Bug 683] Use the right version string.
* [Bug 680] Fix the generated version string on Windows.
* [Bug 678] Use the correct size for control messages.
* [Bug 677] Do not check uint_t in configure.ac.
* [Bug 676] Use the right value for msg_namelen.
* [Bug 675] Make sure ntpd builds without debugging.
* [Bug 672] Fix cross-platform structure padding/size differences.
* [Bug 660] New TIMESTAMP code fails tp build on Solaris Express.
* [Bug 659] libopts does not build under Windows.
* [Bug 658] HP-UX with cc needs -Wp,-H8166 in CFLAGS.
* [Bug 656] ntpdate doesn't work with multicast address.
* [Bug 638] STREAMS_TLI is deprecated - remove it.
* [Bug 635] Fix tOptions definition.
* [Bug 628] Fallback to ntp discipline not working for large offsets.
* [Bug 622] Dynamic interface tracking for ntpd.
* [Bug 603] Don't link with libelf if it's not needed.
* [Bug 523] ntpd service under Windows does't shut down properly.
* [Bug 500] sntp should always be built.
* [Bug 479] Fix the -P option.
* [Bug 421] Support the bc637PCI-U card.
* [Bug 342] Deprecate broken TRAK refclock driver.
* [Bug 340] Deprecate broken MSF EES refclock driver.
* [Bug 153] Don't do DNS lookups on address masks.
* [Bug 143] Fix interrupted system call on HP-UX.
* [Bug 42] Distribution tarballs should be signed.
* Support separate PPS devices for PARSE refclocks.
* [Bug 637, 51?] Dynamic interface scanning can now be done.
* Options processing now uses GNU AutoGen.

---
(4.2.2p4) Released by Harlan Stenn <stenn@ntp.org>

* [Bug 710] compat getnameinfo() has off-by-one error
* [Bug 690] Buffer overflow in Windows when doing DNS Lookups

---
(4.2.2p3) Released by Harlan Stenn <stenn@ntp.org>

* Make the ChangeLog file cleaner and easier to read
* [Bug 601] ntpq's decodeint uses an extra level of indirection
* [Bug 657] Different OSes need different sized args for IP_MULTICAST_LOOP
* release engineering/build changes
* Documentation fixes
* Get sntp working under AIX-5

---
(4.2.2p2) (broken)

* Get sntp working under AIX-5

---
(4.2.2p1)

* [Bug 661] Use environment variable to specify the base path to openssl.
* Resolve an ambiguity in the copyright notice
* Added some new documentation files
* URL cleanup in the documentation
* [Bug 657]: IP_MULTICAST_LOOP uses a u_char value/size
* quiet gcc4 complaints
* more Coverity fixes
* [Bug 614] manage file descriptors better
* [Bug 632] update kernel PPS offsets when PPS offset is re-configured
* [Bug 637] Ignore UP in*addr_any interfaces
* [Bug 633] Avoid writing files in srcdir
* release engineering/build changes

---
(4.2.2)

* SNTP
* Many bugfixes
* Implements the current "goal state" of NTPv4
* Autokey improvements
* Much better IPv6 support
* [Bug 360] ntpd loses handles with LAN connection disabled.
* [Bug 239] Fix intermittent autokey failure with multicast clients.
* Rewrite of the multicast code
* New version numbering scheme

---
(4.2.0)

* More stuff than I have time to document
* IPv6 support
* Bugfixes
* call-gap filtering
* wwv and chu refclock improvements
* OpenSSL integration

---
(4.1.2)

* clock state machine bugfix
* Lose the source port check on incoming packets
* (x)ntpdc compatibility patch
* Virtual IP improvements
* ntp_loopfilter fixes and improvements
* ntpdc improvements
* GOES refclock fix
* JJY driver
* Jupiter refclock fixes
* Neoclock4X refclock fixes
* AIX 5 port
* bsdi port fixes
* Cray unicos port upgrade
* HP MPE/iX port
* Win/NT port upgrade
* Dynix PTX port fixes
* Document conversion from CVS to BK
* readline support for ntpq

---
(4.1.0)

* CERT problem fixed (99k23)

* Huff-n-Puff filter
* Preparation for OpenSSL support
* Resolver changes/improvements are not backward compatible with mode 7
  requests (which are implementation-specific anyway)
* leap second stuff
* manycast should work now
* ntp-genkeys does new good things.
* scripts/ntp-close
* PPS cleanup and improvements
* readline support for ntpdc
* Crypto/authentication rewrite
* WINNT builds with MD5 by default
* WINNT no longer requires Perl for building with Visual C++ 6.0
* algorithmic improvements, bugfixes
* Solaris dosynctodr info update
* html/pic/* is *lots* smaller
* New/updated drivers: Forum Graphic GPS, WWV/H, Heath GC-100 II, HOPF
  serial and PCI, ONCORE, ulink331
* Rewrite of the audio drivers

---
(4.0.99)

* Driver updates: CHU, DCF, GPS/VME, Oncore, PCF, Ulink, WWVB, burst
  If you use the ONCORE driver with a HARDPPS kernel module,
  you *must* have a properly specified:
	pps <filename> [assert/clear] [hardpps]
  line in the /etc/ntp.conf file.
* PARSE cleanup
* PPS cleanup
* ntpd, ntpq, ntpdate cleanup and fixes
* NT port improvements
* AIX, BSDI, DEC OSF, FreeBSD, NetBSD, Reliant, SCO, Solaris port improvements

---
(4.0.98)

* Solaris kernel FLL bug is fixed in 106541-07
* Bug/lint cleanup
* PPS cleanup
* ReliantUNIX patches
* NetInfo support
* Ultralink driver
* Trimble OEM Ace-II support
* DCF77 power choices
* Oncore improvements

---
(4.0.97)

* NT patches
* AIX,SunOS,IRIX portability
* NeXT portability
* ntptimeset utility added
* cygwin portability patches

---
(4.0.96)

* -lnsl, -lsocket, -lgen configuration patches
* Y2K patches from AT&T
* Linux portability cruft

---
(4.0.95)

* NT port cleanup/replacement
* a few portability fixes
* VARITEXT Parse clock added

---
(4.0.94)

* PPS updates (including ntp.config options)
* Lose the old DES stuff in favor of the (optional) RSAREF stuff
* html cleanup/updates
* numerous drivers cleaned up
* numerous portability patches and code cleanup

---
(4.0.93)

* Oncore refclock needs PPS or one of two ioctls.
* Don't make ntptime under Linux.  It doesn't compile for too many folks.
* Autokey cleanup
* ReliantUnix patches
* html cleanup
* tickadj cleanup
* PARSE cleanup
* IRIX -n32 cleanup
* byte order cleanup
* ntptrace improvements and patches
* ntpdc improvements and patches
* PPS cleanup
* mx4200 cleanup
* New clock state machine
* SCO cleanup
* Skip alias interfaces

---
(4.0.92)

* chronolog and dumbclock refclocks
* SCO updates
* Cleanup/bugfixes
* Y2K patches
* Updated palisade driver
* Plug memory leak
* wharton kernel clock
* Oncore clock upgrades
* NMEA clock improvements
* PPS improvements
* AIX portability patches

---
(4.0.91)

* New ONCORE driver
* New MX4200 driver
* Palisade improvements
* config file bugfixes and problem reporting
* autoconf upgrade and cleanup
* HP-UX, IRIX lint cleanup
* AIX portability patches
* NT cleanup

---
(4.0.90)

* Nanoseconds
* New palisade driver
* New Oncore driver

---
(4.0.73)

* README.hackers added
* PARSE driver is working again
* Solaris 2.6 has nasty kernel bugs.  DO NOT enable pll!
* DES is out of the distribution.

---
(4.0.72)

* K&R C compiling should work again.
* IRIG patches.
* MX4200 driver patches.
* Jupiter driver added.
* Palisade driver added.  Needs work (ANSI, ntoh/hton, sizeof double, ???)<|MERGE_RESOLUTION|>--- conflicted
+++ resolved
@@ -99,12 +99,8 @@
   if the time status shall be printed.
 * [Bug 2782] Refactor refclock_shm.c, add memory barrier protection.
 * [Bug 2783] Quiet autoconf warnings about missing AC_LANG_SOURCE.
-<<<<<<< HEAD
 * [Bug 2784] Fix for 2782 uses clock_gettime() instead of get_ostime().
-* [Bug 2791] Quiet compiler warnings from libevent.
-=======
 * [Bug 2789] Quiet compiler warnings from libevent.
->>>>>>> 474f3d3a
 * Comment from Juergen Perlinger in ntp_calendar.c to make the code clearer.
 * Use predefined function types for parse driver functions
   used to set up function pointers.
