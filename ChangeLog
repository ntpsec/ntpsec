<<<<<<< HEAD
* [Bug 1200] Enable IPv6 in Windows port
=======
* Lose FLAG_FIXPOLL, from Dave Mills.
>>>>>>> 584f267c
(4.2.5p179) 2009/05/23 Released by Harlan Stenn <stenn@ntp.org>
* [Bug 1041] xmt -> aorg timestamp cleanup from Dave Mills,
  reported by Dave Hart.
* [Bug 1193] Compile error: conflicting types for emalloc.
* [Bug 1196] VC6 winsock2.h does not define SO_EXLUSIVEADDRUSE.
* Leap/expire cleanup from Dave Mills.
(4.2.5p178) 2009/05/21 Released by Harlan Stenn <stenn@ntp.org>
* Provide erealloc() and estrdup(), a la emalloc().
* Improve ntp.conf's parser error messages.
* [Bug 320] "restrict default ignore" does not affect IPv6.
* [Bug 1192] "restrict -6 ..." reports a syntax error.
(4.2.5p177) 2009/05/18 Released by Harlan Stenn <stenn@ntp.org>
* Include (4.2.4p7)
* [Bug 1174] nmea_shutdown assumes that nmea has a unit assigned
* [Bug 1190] NMEA refclock fudge flag4 1 obscures position in timecode
* Update NMEA refclock documentation in html/drivers/driver20.html
(4.2.5p176) 2009/05/13 Released by Harlan Stenn <stenn@ntp.org>
* [Bug 1154] mDNS registration should be done later, repeatedly and only
  if asked for. (second try for fix)
(4.2.5p175) 2009/05/12 Released by Harlan Stenn <stenn@ntp.org>
* Include (4.2.4p7-RC7)
* [Bug 1180] ntpd won't start with more than ~1000 interfaces
* [Bug 1182] Documentation typos and missing bits.
* [Bug 1183] COM port support should extend past COM3
* [Bug 1184] ntpd is deaf when restricted to second IP on the same net
* Clean up configure.ac NTP_CACHEVERSION interface, display cache
  version when clearing.  Fixes a regression.
(4.2.5p174) 2009/05/09 Released by Harlan Stenn <stenn@ntp.org>
* Stale leapsecond file fixes from Dave Mills.
(4.2.5p173) 2009/05/08 Released by Harlan Stenn <stenn@ntp.org>
* Include (4.2.4p7-RC6)
(4.2.5p172) 2009/05/06 Released by Harlan Stenn <stenn@ntp.org>
* [Bug 1175] Instability in PLL daemon mode.
* [Bug 1176] refclock_parse.c does not compile without PPSAPI.
(4.2.5p171) 2009/05/04 Released by Harlan Stenn <stenn@ntp.org>
* Autokey documentation cleanup from Dave Mills.
* [Bug 1171] line editing libs found without headers (Solaris 11)
* [Bug 1173] NMEA refclock fails with Solaris PPSAPI
* Fix problem linking msntp on Solaris when sntp subdir is configured
  before parent caused by different gethostent library search order.
* Do not clear config.cache when it is  empty.
(4.2.5p170) 2009/05/02 Released by Harlan Stenn <stenn@ntp.org>
* [Bug 1152] adjust PARSE to new refclock_pps logic
* Include (4.2.4p7-RC5)
* loopfilter FLL/PLL crossover cleanup from Dave Mills.
* Documentation updates from Dave Mills.
* ntp-keygen cleanup from Dave Mills.
* crypto API cleanup from Dave Mills.
* Add NTP_CACHEVERSION mechanism to ignore incompatible config.cache
* Enable gcc -Wstrict-overflow for gsoc_sntp as well
(4.2.5p169) 2009/04/30 Released by Harlan Stenn <stenn@ntp.org>
* [Bug 1171] Note that we never look for -lreadline by default.
* [Bug 1090] Fix bogus leap seconds in refclock_hpgps.
(4.2.5p168) 2009/04/29 Released by Harlan Stenn <stenn@ntp.org>
* Include (4.2.4p7-RC4)
* [Bug 1169] quiet compiler warnings
* Re-enable gcc -Wstrict-prototypes when not building with OpenSSL
* Enable gcc -Wstrict-overflow
* ntpq/ntpdc emit newline after accepting password on Windows
* Updates from Dave Mills:
* ntp-keygen.c: Updates.
* Fix the error return and syslog function ID in refclock_{param,ppsapi}.
* Make sure syspoll is within the peer's minpoll/maxpoll bounds.
* ntp_crypto.c: Use sign_siglen, not len. sign key filename cleanup.
* Bump NTP_MAXEXTEN from 1024 to 2048, update values for some field lengths.
* m4/ntp_lineeditlibs.m4: fix warnings from newer Autoconf
* [Bug 1166] Remove truncation of position (blanking) code in refclock_nmea.c
(4.2.5p167) 2009/04/26 Released by Harlan Stenn <stenn@ntp.org>
* Crypto cleanup from Dave Mills.
(4.2.5p166) 2009/04/25 Released by Harlan Stenn <stenn@ntp.org>
* [Bug 1165] Clean up small memory leaks in the  config file parser
* Correct logconfig keyword declaration to MULTIPLE_ARG
* Enable filename and line number leak reporting on Windows when built
  DEBUG for all the typical C runtime allocators such as calloc,
  malloc, and strdup.  Previously only emalloc calls were covered.
* Add DEBUG-only code to free dynamically allocated memory that would
  otherwise remain allocated at ntpd exit, to allow less forgivable
  leaks to stand out in leaks reported after exit.
* Ensure termination of strings in ports/winnt/libisc/isc_strerror.c
  and quiet compiler warnings.
* [Bug 1057] ntpdc unconfig failure
* [Bug 1161] unpeer AKA unconfig command for ntpq :config
* PPS and crypto cleanup in ntp_proto.c from Dave Mills.
(4.2.5p165) 2009/04/23 Released by Harlan Stenn <stenn@ntp.org>
* WWVB refclock cleanup from Dave Mills.
* Code cleanup: requested_key -> request_key.
* [Bug 833] ignore whitespace at end of remote configuration lines
* [Bug 1033] ntpdc/ntpq crash prompting for keyid on Windows
* [Bug 1028] Support for W32Time authentication via Samba.
* quiet ntp_parser.c malloc redeclaration warning
* Mitigation and PPS/PPSAPI cleanup from Dave Mills.
* Documentation updates from Dave Mills.
* timepps-Solaris.h patches from Dave Hart.
(4.2.5p164) 2009/04/22 Released by Harlan Stenn <stenn@ntp.org>
* Include (4.2.4p7-RC3)
* PPS/PPSAPI cleanup from Dave Mills.
* Documentation updates from Dave Mills.
* [Bug 1125] C runtime per-thread initialization on Windows
* [Bug 1152] temporarily disable refclock_parse, refclock_true until
  maintainers can repair build break from pps_sample()
* [Bug 1153] refclock_nmea should not mix UTC with GPS time
* [Bug 1159] ntpq overlap diagnostic message test buggy
(4.2.5p163) 2009/04/10 Released by Harlan Stenn <stenn@ntp.org>
(4.2.5p162) 2009/04/09 Released by Harlan Stenn <stenn@ntp.org>
* Documentation updates from Dave Mills.
* Mitigation and PPS cleanup from Dave Mills.
* Include (4.2.4p7-RC2)
* [Bug 216] New interpolation scheme for Windows eliminates 1ms jitter
* remove a bunch of #ifdef SYS_WINNT from portable code
* 64-bit time_t cleanup for building on newer Windows compilers
* Only set CMOS clock during ntpd exit on Windows if the computer is
  shutting down or restarting.
* [Bug 1148] NMEA reference clock improvements
* remove deleted gsoc_sntp/utilities.o from repository so that .o build
  products can be cleaned up without corrupting the repository.
(4.2.5p161) 2009/03/31 Released by Harlan Stenn <stenn@ntp.org>
* Documentation updates from Dave Mills.
(4.2.5p160) 2009/03/30 Released by Harlan Stenn <stenn@ntp.org>
* [Bug 1141] refclock_report missing braces cause spurious "peer event:
  clock clk_unspec" log entries
* Include (4.2.4p7-RC1)
(4.2.5p159) 2009/03/28 Released by Harlan Stenn <stenn@ntp.org>
* "bias" changes from Dave Mills.
(4.2.5p158) 2009/01/30 Released by Harlan Stenn <stenn@ntp.org>
* Fix [CID 72], a typo introduced at the latest fix to prettydate.c.
(4.2.5p157) 2009/01/26 Released by Harlan Stenn <stenn@ntp.org>
* Cleanup/fixes for ntp_proto.c and ntp_crypto.c from Dave Mills.
(4.2.5p156) 2009/01/19 Released by Harlan Stenn <stenn@ntp.org>
* [Bug 1118] Fixed sign extension for 32 bit time_t in caljulian() and prettydate().
  Fixed some compiler warnings about missing prototypes.
  Fixed some other simple compiler warnings.
* [Bug 1119] [CID 52] Avoid a possible null-dereference in ntp_crypto.c.
* [Bug 1120] [CID 51] INSIST that peer is non-null before we dereference it.
* [Bug 1121] [CID 47] double fclose() in ntp-keygen.c.
(4.2.5p155) 2009/01/18 Released by Harlan Stenn <stenn@ntp.org>
* Documentation updates from Dave Mills.
* CHU frequency updates.
* Design assertion fixes for ntp_crypto.c from Dave Mills.
(4.2.5p154) 2009/01/13 Released by Harlan Stenn <stenn@ntp.org>
* [Bug 992] support interface event change on Linux from
  Miroslav Lichvar.
(4.2.5p153) 2009/01/09 Released by Harlan Stenn <stenn@ntp.org>
* Renamed gsoc_sntp/:fetch-stubs to gsoc_sntp/fetch-stubs to avoid
  file name problems under Windows.
  Removed German umlaut from log msg for 4.2.5p142.
(4.2.5p152) 2009/01/08 Released by Harlan Stenn <stenn@ntp.org>
* Include (4.2.4p6) 2009/01/08 Released by Harlan Stenn <stenn@ntp.org>
(4.2.5p151) 2008/12/23 Released by Harlan Stenn <stenn@ntp.org>
* Stats file logging cleanup from Dave Mills.
(4.2.5p150) 2008/12/15 Released by Harlan Stenn <stenn@ntp.org>
* [Bug 1099] Fixed wrong behaviour in sntp's crypto.c.
* [Bug 1103] Fix 64-bit issues in the new calendar code.
(4.2.5p149) 2008/12/05 Released by Harlan Stenn <stenn@ntp.org>
* Fixed mismatches in data types and OID definitions in ntpSnmpSubAgent.c
* added a premliminary MIB file to ntpsnmpd (ntpv4-mib.mib)
(4.2.5p148) 2008/12/04 Released by Harlan Stenn <stenn@ntp.org>
* [Bug 1070] Fix use of ntpq_parsestring() in ntpsnmpd.
(4.2.5p147) 2008/11/27 Released by Harlan Stenn <stenn@ntp.org>
* Update gsoc_sntp's GCC warning code.
(4.2.5p146) 2008/11/26 Released by Harlan Stenn <stenn@ntp.org>
* Update Solaris CFLAGS for gsoc_sntp.
(4.2.5p145) 2008/11/20 Released by Harlan Stenn <stenn@ntp.org>
* Deal with time.h for sntp under linux.
* Provide rpl_malloc() for sntp for systems that need it.
* Handle ss_len and socklen type for sntp.
* Fixes to the sntp configure.ac script.
* Provide INET6_ADDRSTRLEN if it is missing.
* [Bug 1095] overflow in caljulian.c.
(4.2.5p144) 2008/11/19 Released by Harlan Stenn <stenn@ntp.org>
* Use int32, not int32_t.
* Avoid the sched*() functions under OSF - link problems.
(4.2.5p143) 2008/11/17 Released by Harlan Stenn <stenn@ntp.org>
* sntp cleanup and fixes.
(4.2.5p142) 2008/11/16 Released by Harlan Stenn <stenn@ntp.org>
* Imported GSoC SNTP code from Johannes Maximilian Kuehn.
(4.2.5p141) 2008/11/13 Released by Harlan Stenn <stenn@ntp.org>
* New caltontp.c and calyearstart.c from Juergen Perlinger.
(4.2.5p140) 2008/11/12 Released by Harlan Stenn <stenn@ntp.org>
* Cleanup lint from the ntp_scanner files.
* [Bug 1011] gmtime() returns NULL on windows where it would not under Unix.
* Updated caljulian.c and prettydate.c from Juergen Perlinger.
(4.2.5p139) 2008/11/11 Released by Harlan Stenn <stenn@ntp.org>
* Typo fix to driver20.html.
(4.2.5p138) 2008/11/10 Released by Harlan Stenn <stenn@ntp.org>
* [Bug 474] --disable-ipv6 is broken.
* IPv6 interfaces were being looked for twice.
* SHM driver grabs more samples, add clockstats
* decode.html and driver20.html updates from Dave Mills.
(4.2.5p137) 2008/11/01 Released by Harlan Stenn <stenn@ntp.org>
* [Bug 1069] #undef netsnmp's PACKAGE_* macros.
* [Bug 1068] Older versions of netsnmp do not have netsnmp_daemonize().
(4.2.5p136) 2008/10/27 Released by Harlan Stenn <stenn@ntp.org>
* [Bug 1078] statsdir configuration parsing is broken.
(4.2.5p135) 2008/09/23 Released by Harlan Stenn <stenn@ntp.org>
* [Bug 1072] clock_update should not allow updates older than sys_epoch.
(4.2.5p134) 2008/09/17 Released by Harlan Stenn <stenn@ntp.org>
* Clean up build process for ntpsnmpd.
(4.2.5p133) 2008/09/16 Released by Harlan Stenn <stenn@ntp.org>
* Add options processing to ntpsnmpd.
* [Bug 1062] Check net-snmp headers before deciding to build ntpsnmpd.
* Clean up the libntpq.a build.
* Regenerate ntp_parser.[ch] from ntp_parser.y
(4.2.5p132) 2008/09/15 Released by Harlan Stenn <stenn@ntp.org>
* [Bug 1067] Multicast DNS service registration must come after the fork
  on Solaris.
* [Bug 1066] Error messages should log as errors.
(4.2.5p131) 2008/09/14 Released by Harlan Stenn <stenn@ntp.org>
* [Bug 1065] Re-enable support for the timingstats file.
(4.2.5p130) 2008/09/13 Released by Harlan Stenn <stenn@ntp.org>
* [Bug 1064] Implement --with-net-snmp-config=progname
* [Bug 1063] ntpSnmpSubagentObject.h is missing from the distribution.
(4.2.5p129) 2008/09/11 Released by Harlan Stenn <stenn@ntp.org>
* Quiet some libntpq-related warnings.
(4.2.5p128) 2008/09/08 Released by Harlan Stenn <stenn@ntp.org>
* Import Heiko Gerstung's GSoC2008 NTP MIB daemon.
(4.2.5p127) 2008/09/01 Released by Harlan Stenn <stenn@ntp.org>
* Regenerate ntpd/ntp_parser.c
(4.2.5p126) 2008/08/31 Released by Harlan Stenn <stenn@ntp.org>
* Stop libtool-1.5 from looking for C++ or Fortran.
* [BUG 610] Documentation update for NMEA reference clock driver.
* [Bug 828] Fix IPv4/IPv6 address parsing.
* Changes from Dave Mills:
  Documentation updates.
  Fix a corner case where a frequency update was reported but not set.
  When LEAP_NOTINSYNC->LEAP_NOWARNING, call crypto_update() if we have
  crypto_flags.
(4.2.5p125) 2008/08/18 Released by Harlan Stenn <stenn@ntp.org>
* [Bug 1052] Add linuxPPS support to ONCORE driver.
(4.2.5p124) 2008/08/17 Released by Harlan Stenn <stenn@ntp.org>
* Documentation updates from Dave Mills.
* Include (4.2.4p5) 2008/08/17 Released by Harlan Stenn <stenn@ntp.org>
* [Bug 861] leap info was not being transmitted.
* [Bug 1046] refnumtoa.c is using the wrong header file.
* [Bug 1047] enable/disable options processing fix.
* header file cleanup.
* [Bug 1037] buffer in subroutine was 1 byte short.
* configure.ac: cleanup, add option for wintime, and lay the groundwork
  for the changes needed for bug 1028.
* Fixes from Dave Mills: 'bias' and 'interleave' work.  Separate
  phase and frequency discipline (for long poll intervals).  Update
  TAI function to match current leapsecond processing.
* Documentation updates from Dave Mills.
* [Bug 1037] Use all 16 of the MD5 passwords generated by ntp-keygen.
* Fixed the incorrect edge parameter being passed to time_pps_kcbind in
  NMEA refclock driver.
* [Bug 399] NMEA refclock driver does not honor time1 offset if flag3 set.
* [Bug 985] Modifications to NMEA reference clock driver to support Accord
  GPS Clock.
* poll time updates from Dave Mills.
* local refclock documentation updates from Dave Mills.
* [Bug 1022] Fix compilation problems with yesterday's commit.
* Updates and cleanup from Dave Mills:
  I've now spent eleven months of a sabbatical year - 7 days a week, 6-10
  hours most days - working on NTP. I have carefully reviewed every major
  algorithm, examined its original design and evolution from that design.
  I've trimmed off dead code and briar patches and did zillions of tests
  contrived to expose evil vulnerabilities. The development article is in
  rather good shape and should be ready for prime time.

  1. The protostats statistics files have been very useful in exposing
  little twitches and turns when something hiccups, like a broken PPS
  signal. Most of what used to be syslog messages are now repackaged as
  protostats messages with optional syslog as well. These can also be sent
  as traps which might be handy to tiggle a beeper or celltext. These, the
  sysstats files and cryptostats files reveal the ambient health of a busy
  server, monitor traffic and error counts and spot crypto attacks.

  2. Close inspection of the clock discipline behavior at long poll
  intervals (36 h) showed it not doing as well as it should. I redesigned
  the FLL loop to improve nominal accuracy from  several tens of
  milliseconds to something less than ten milliseconds.

  3. Autokey (again). The enhanced error checking was becoming a major
  pain. I found a way to toss out gobs of ugly fat code and replace the
  function with a much simpler and more comprehensive scheme. It resists
  bait-and-switch attacks and quickly detect cases when the protocol is
  not correctly synchronized.

  4. The interface code for the kernel PPS signal was not in sync with the
  kernel code itself. Some error checks were duplicated and some
  ineffective. I found none of the PPS-capable drivers, including the atom
  driver, do anything when the prefer peer fails; the kernel PPS signal
  remains in control. The atom driver now disables the kernel PPS when the
  prefer peer comes bum. This is important when the prefer peer is not a
  reference clock but a remote NTP server.

  5. The flake restrict bit turned out to be really interesting,
  especially with symmtric modes and of those especially those using
  Autokey. Small changes in the recovery procedures when packets are lost
  now avoid almost all scenarios which previously required protocol resets.

  6. I've always been a little uncomfortable when using the clock filter
  with long poll intervals because the samples become less and less
  correlated as the sample age exceeds the Allan intercept. Various
  schemes have been used over the years to cope with this fact. The latest
  one and the one that works the best is to use a modified sort metric
  where the delay is used when the age of the sample is less than the
  intercept and the sum of delay and dispersion above that. The net result
  is that, at small poll intervals the algorithm operates as a minimum
  filter, while at larger poll intervals it morphs to FIFO. Left
  unmodified, a sample could be used when twelve days old. This along with
  the FLL modifications has made a dramatic improvement at large poll
  intervals.

- [Backward Incompatible] The 'state' variable is no longer reported or
  available via ntpq output.  The following system status bit names
  have been changed:
  - sync_alarm -> leap_alarm
  - sync_atomic -> sync_pps
  - sync_lf_clock -> sync_lf_radio
  - sync_hf_clock -> sync_hf_radio
  - sync_uhf_clock -> sync_uhf_radio
  - sync_local_proto -> sync_local
  - sync_udp/time -> sync_other
  Other names have been changed as well.  See the change history for
  libntp/statestr.c for more details.
  Other backward-incompatible changes in ntpq include:
  - assID -> associd
  - rootdispersion -> rootdisp
  - pkt_head -> pkt_neader
  See the change history for other details.

* Updates and cleanup from Dave Mills.
* [Bug 995] Remove spurious ; from ntp-keygen.c.
* More cleanup and changes from Dave Mills.
* [Bug 980] Direct help to stdout.

---
(4.2.4p7) 2009/05/18 Released by Harlan Stenn <stenn@ntp.org>

* [Sec 1151] Remote exploit if autokey is enabled - CVE-2009-1252.
* [Bug 1187] Update the copyright date.
* [Bug 1191] ntpd fails on Win2000 - "Address already in use" after fix
  for [Sec 1149].

---
(4.2.4p7-RC7) 2009/05/12 Released by Harlan Stenn <stenn@ntp.org>

* ntp.isc.org -> ntp.org cleanup.
* [Bug 1178] Use prior FORCE_DNSRETRY behavior as needed at runtime,
  add configure --enable-ignore-dns-errors to be even more stubborn

---
(4.2.4p7-RC6) 2009/05/08 Released by Harlan Stenn <stenn@ntp.org>

* [Bug 784] Make --enable-linuxcaps the default when available
* [Bug 1179] error messages for -u/--user and -i lacking droproot
* Updated JJY reference clock driver from Takao Abe
* [Bug 1071] Log a message and exit before trying to use FD_SET with a
  descriptor larger than FD_SETSIZE, which will corrupt memory
* On corruption of the iface list head in add_interface, log and exit

---
(4.2.4p7-RC5) 2009/05/02 Released by Harlan Stenn <stenn@ntp.org>

* [Bug 1172] 4.2.4p7-RC{3,4} fail to build on linux.
* flock-build script unportable 'set -m' use removed

---
(4.2.4p7-RC4) 2009/04/29 Released by Harlan Stenn <stenn@ntp.org>

* [Bug 1167] use gcc -Winit-self only if it is understood

---
(4.2.4p7-RC3) 2009/04/22 Released by Harlan Stenn <stenn@ntp.org>

* [Bug 787] Bug fixes for 64-bit time_t on Windows
* [Bug 813] Conditional naming of Event
* [Bug 1147] System errors should be logged to msyslog()
* [Bug 1155] Fix compile problem on Windows with VS2005
* [Bug 1156] lock_thread_to_processor() should be declared in header
* [Bug 1157] quiet OpenSSL warnings, clean up configure.ac
* [Bug 1158] support for aix6.1
* [Bug 1160] MacOS X is like BSD regarding F_SETOWN

---
(4.2.4p7-RC2) 2009/04/09 Released by Harlan Stenn <stenn@ntp.org>

* [Sec 1144] limited buffer overflow in ntpq.  CVE-2009-0159
* [Sec 1149] use SO_EXCLUSIVEADDRUSE on Windows

---
(4.2.4p7-RC1) 2009/03/30 Released by Harlan Stenn <stenn@ntp.org>

* [Bug 1131] UDP sockets should not use SIGPOLL on Solaris.
* build system email address cleanup
* [Bug 774] parsesolaris.c does not compile under the new Solaris
* [Bug 873] Windows serial refclock proper TTY line discipline emulation
* [Bug 1014] Enable building with VC9 (in Visual Studio 2008,
  Visual C++ 2008, or SDK)
* [Bug 1117] Deferred interface binding under Windows works only correctly
  if FORCE_DNSRETRY is defined
* [BUG 1124] Lock QueryPerformanceCounter() client threads to same CPU
* DPRINTF macro made safer, always evaluates to a statement and will not
  misassociate an else which follows the macro.

---
(4.2.4p6) 2009/01/08 Released by Harlan Stenn <stenn@ntp.org>

* [Bug 1113] Fixed build errors with recent versions of openSSL. 
* [Sec 1111] Fix incorrect check of EVP_VerifyFinal()'s return value.
* Update the copyright year.

---
(4.2.4p5) 2008/08/17 Released by Harlan Stenn <stenn@ntp.org>

* [BUG 1051] Month off by one in leap second message written to clockstats
  file fixed.
* [Bug 450] Windows only: Under original Windows NT we must not discard the
  wildcard socket to workaround a bug in NT's getsockname().
* [Bug 1038] Built-in getpass() function also prompts for password if
  not built with DEBUG.
* [Bug 841] Obsolete the "dynamic" keyword and make deferred binding
  to local interfaces the default.
  Emit a warning if that keyword is used for configuration.
* [Bug 959] Refclock on Windows not properly releasing recvbuffs.
* [Bug 993] Fix memory leak when fetching system messages.
* much cleanup, fixes, and changes from Dave Mills.
* ntp_control.c: LEAPTAB is a filestamp, not an unsigned.  From Dave Mills.
* ntp_config.c: ntp_minpoll fixes from Dave Mills.
* ntp-keygen updates from Dave Mills.
* refresh epoch, throttle, and leap cleanup from Dave Mills.
* Documentation cleanup from Dave Mills.
* [Bug 918] Only use a native md5.h if MD5Init() is available.
* [Bug 979] Provide ntptimeval if it is not otherwise present.
* [Bug 634] Re-instantiate syslog() and logfiles after the daemon fork.
* [Bug 952] Use md5 code with a friendlier license.
* [Bug 977] Fix mismatching #ifdefs for builds without IPv6.
* [Bug 830] Fix the checking order of the interface options.
* Clean up the logfile/syslog setup.
* [Bug 970] Lose obsolete -g flag to ntp-keygen.
* The -e flag to ntp-keygen can write GQ keys now, too.
* ntp_proto.c: sys_survivors and hpoll cleanup from Dave Mills.
* ntp_loopfilter.c: sys_poll cleanup from Dave Mills.
* refclock_wwv.c: maximum-likelihood digit and DSYNC fixes from Dave Mills.
* [Bug 967] preemptable associations are lost forever on a step.
* ntp_config.c: [CID 48] missing "else" clause.
* [Bug 833] ntpq config keyword is quote-mark unfriendly.
* Rename the ntpq "config" keyword to ":config".
* Dave Mills shifted some orphan processing.
* Fix typos in the [Bug 963] patch.
* bootstrap: squawk if genver fails.  Use -f with cp in case Dave does a chown.
* Remove obsolete simulator command-line options.
* ntp_request.c: [CID 36] zero sin_zero.
* [Bug 963] get_systime() is too noisy.
* [Bug 960] spurious syslog:crypto_setup:spurious crypto command
* [Bug 964] Change *-*-linux* to *-*-*linux* to allow for uclinux.
* Changes from Dave Mills:
  - ntp_util.c: cleanup.
  - ntp_timer.c: watch the non-burst packet rate.
  - ntp_request.c: cleanup.
  - ntp_restrict.c: RES_LIMITED cleanup.
  - ntp_proto.c: RES_LIMITED, rate bucktes, counters, overall cleanup.
  - ntp_peer.c: disallow peer_unconfig().
  - ntp_monitor.c: RES_LIMITED cleanup.
  - ntp_loopfilter.c: poll interval cleanup.
  - ntp_crypto.c: volley -> retry.  Cleanup TAI leap message.
  - ntp_config: average and minimum are ^2 values.
  - ntpdc: unknownversion is really "declined", not "bad version".
  - Packet retry cleanup.
* [Bug 961] refclock_tpro.c:tpro_poll() calls refclock_receive() twice.
* [Bug 957] Windows only: Let command line parameters from the Windows SCM GUI
  override the standard parameters from the ImagePath registry key.
* Added HAVE_INT32_T to the Windows config.h to avoid duplicate definitions.
* Work around a VPATH difference in FreeBSD's 'make' command.
* Update bugreport URL.
* Update -I documentation.
* [Bug 713] Fix bug reporting information.
* A bug in the application of the negative-sawtooth for 12 channel receivers. 
* The removal of unneeded startup code used for the original LinuxPPS, it now
  conforms to the PPSAPI and does not need special code.  
* ntp-keygen.c: Coverity fixes [CID 33,47].
* Volley cleanup from Dave Mills.
* Fuzz cleanup from Dave Mills.
* [Bug 861] Leap second cleanups from Dave Mills.
* ntpsim.c: add missing protypes and fix [CID 34], a nit.
* Upgraded bison at UDel.
* Update br-flock and flock-build machine lists.
* [Bug 752] QoS: add parse/config handling code. 
* Fix the #include order in tickadj.c for picky machines.
* [Bug 752] QoS: On some systems, netinet/ip.h needs netinet/ip_systm.h.
* [Bug 752] Update the QoS tagging (code only - configuration to follow).
* Orphan mode and other protocol cleanup from Dave Mills.
* Documentation cleanup from Dave Mills.
* [Bug 940] ntp-keygen uses -v.  Disallow it as a shortcut for --version.
* more cleanup to ntp_lineeditlibs.m4.
* Documentation updates from Dave Mills.
* -ledit cleanup for ntpdc and ntpq.
* Association and other cleanup from Dave Mills.
* NTP_UNREACH changes from Dave Mills.
* Fix the readline history test.
* [Bug 931] Require -lreadline to be asked for explicitly.
* [Bug 764] When looking for -lreadline support, also try using -lncurses.
* [Bug 909] Fix int32_t errors for ntohl().
* [Bug 376/214] Enhancements to support multiple if names and IP addresses.
* [Bug 929] int32_t is undefined on Windows.  Casting wrong.
* [Bug 928] readlink missing braces.
* [Bug 788] Update macros to support VS 2005.
* ntpd/ntp_timer.c: add missing sys_tai parameter for debug printf
* [Bug 917] config parse leaves files open
* [Bug 912] detect conflicting enable/disable configuration on interfaces
  sharing an IP address
* [Bug 771] compare scopeid if available for IPv6 addresses
* Lose obsolete crypto subcommands (Dave Mills).
* WWV is an HF source, not an LF source (Dave Mills).
* [Bug 899] Only show -i/--jaildir -u/--user options if we HAVE_DROPROOT.
* [Bug 916] 'cryptosw' is undefined if built without OpenSSL.
* [Bug 891] 'restrict' config file keyword does not work (partial fix).
* [Bug 890] the crypto command seems to be required now.
* [Bug 915] ntpd cores during processing of x509 certificates.
* Crypto lint cleanup from Dave Mills.
* [Bug 897] Check RAND_status() - we may not need a .rnd file.
* Crypto cleanup from Dave Mills.
* [Bug 911] Fix error message in cmd_args.c.
* [Bug 895] Log assertion failures via syslog(), not stderr.
* Documentation updates from Dave Mills.
* Crypto cleanup from Dave Mills.
* [Bug 905] ntp_crypto.c fails to compile without -DDEBUG.
* Avoid double peer stats logging.
* ntp-keygen cleanup from Dave Mills.
* libopts needs to be built after ElectricFence.
* [Bug 894] Initialize keysdir before calling crypto_setup().
* Calysto cleanup for ntpq.
* ntp-keygen -i takes an arg.
* Cleanup and fixes from Dave Mills.
* [Bug 887] Fix error in ntp_types.h (for sizeof int != 4).
* Bug 880 bug fixes for Windows build
* Improve Calysto support.
* The "revoke" parameter is a crypto command.
* The driftfile wander threshold is a real number.
* [Bug 850] Fix the wander threshold parameter on the driftfile command.
* ntp_io.c: Dead code cleanup - Coverity View 19.
* Leap file related cleanup from Dave Mills.
* ntp_peer.c: Set peer->srcadr before (not after) calling set_peerdstadr().
* Initialize offset in leap_file() - Coverity View 17.
* Use the correct stratum on KISS codes.
* Fuzz bits cleanup.
* Show more digits in some debug printf's.
* Use drift_file_sw internally to control writing the drift file.
* Implement the wander_threshold option for the driftfile config keyword.
* reformat ntp_control.c; do not use c++ // comments.
* [Bug 629] Undo bug #629 fixes as they cause more problems than were  being
  solved
* Changes from Dave Mills: in/out-bound data rates, leapsecond cleanup,
  driftfile write cleanup, packet buffer length checks, documentation updates.
* More assertion checks and malloc()->emalloc(), courtesy of Calysto.
* [Bug 864] Place ntpd service in maintenance mode if using SMF on Solaris
* [Bug 862] includefile nesting; preserve phonelist on reconfig.
* [Bug 604] ntpd regularly dies on linux/alpha.
* more leap second infrastructure fixes from Dave Mills.
* [Bug 858] recent leapfile changes broke non-OpenSSL builds.
* Use emalloc() instead of malloc() in refclock_datum.c (Calysto).
* Start using 'design by contract' assertions.
* [Bug 767] Fast sync to refclocks wanted.
* Allow null driftfile.
* Use YYERROR_VERBOSE for the new parser, and fix related BUILT_SOURCES.
* [Bug 629] changes to ensure broadcast works including on wildcard addresses
* [Bug 853] get_node() must return a pointer to maximally-aligned memory.
* Initial leap file fixes from Dave Mills.
* [Bug 858] Recent leapfile changes broke without OPENSSL.
* Use a char for DIR_SEP, not a string.
* [Bug 850] driftfile parsing changes.
* driftfile maintenance changes from Dave Mills.  Use clock_phi instead of
  stats_write_tolerance.
* [Bug 828] refid string not being parsed correctly.
* [Bug 846] Correct includefile parsing.
* [Bug 827] New parsing code does not handle "fudge" correctly.
* Enable debugging capability in the config parser.
* [Bug 839] Crypto password not read from ntp.conf.
* Have autogen produce writable output files.
* [Bug 825] Correct logconfig -/+ keyword processing.
* [Bug 828] Correct parsing of " delimited strings.
* Cleanup FILE * usage after fclose() in ntp_filegen.c.
* [Bug 843] Windows Completion port code was incorrectly merged from -stable.
* [Bug 840] do fudge configuration AFTER peers (thus refclocks) have been
  configured.
* [Bug 824] Added new parser modules to the Windows project file.
* [Bug 832] Add libisc/log.c headers to the distribution.
* [Bug 808] Only write the drift file if we are in state 4.
* Initial import of libisc/log.c and friends.
* [Bug 826] Fix redefinition of PI.
* [Bug 825] ntp_scanner.c needs to #include <config.h> .
* [Bug 824] New parser code has some build problems with the SIM code.
* [Bug 817] Use longnames for setting ntp variables on the command-line;
  Allowing '-v' with and without an arg to disambiguate usage is error-prone.
* [Bug 822] set progname once, early.
* [Bug 819] remove erroneous #if 0 in Windows completion port code.
* The new config code missed an #ifdef for building without refclocks.
* Distribute some files needed by the new config parsing code.
* [Bug 819] Timeout for WaitForMultipleObjects was 500ms instead of INFINITE
* Use autogen 5.9.1.
* Fix clktest command-line arg processing.'
* Audio documentation updates from Dave Mills.
* New config file parsing code, from Sachin Kamboj.
* fuzz bit cleanup from Dave Mills.
* replay cleanup from Dave Mills.
* [Bug 542] Tolerate missing directory separator at EO statsdir.
* [Bug 812] ntpd should drop supplementary groups.
* [Bug 815] Fix warning compiling 4.2.5p22 under Windows with VC6.
* [Bug 740] Fix kernel/daemon startup drift anomaly.
* refclock_wwv.c fixes from Dave Mills.
* [Bug 810] Fix ntp-keygen documentation.
* [Bug 787] Bug fixes for 64-bit time_t on Windows.
* [Bug 796] Clean up duplicate #defines in ntp_control.c.
* [Bug 569] Use the correct precision for the Leitch CSD-5300.
* [Bug 795] Moved declaration of variable to top of function.
* [Bug 798] ntpq [p typo crashes ntpq/ntpdc.
* [Bug 786] Fix refclock_bancomm.c on Solaris.
* [Bug 774] parsesolaris.c does not compile under the new Solaris.
* [Bug 782] Remove P() macros from Windows files.
* [Bug 778] ntpd fails to lock with drift=+500 when started with drift=-500.
* [Bug 592] Trimble Thunderbolt GPS support.
* IRIG, CHU, WWV, WWVB refclock improvements from Dave Mills.
* [Bug 757] Lose ULONG_CONST().
* [Bug 756] Require ANSI C (function prototypes).
* codec (audio) and ICOM changes from Dave Mills.

---

* [Bug 450] Windows only: Under original Windows NT we must not discard the
  wildcard socket to workaround a bug in NT's getsockname().
* [Bug 1038] Built-in getpass() function also prompts for password if
  not built with DEBUG.
* [Bug 841] Obsolete the "dynamic" keyword and make deferred binding
  to local interfaces the default.
  Emit a warning if that keyword is used for configuration.
* [Bug 959] Refclock on Windows not properly releasing recvbuffs.
* [Bug 993] Fix memory leak when fetching system messages.
* [Bug 987] Wake up the resolver thread/process when a new interface has
  become available.
* Correctly apply negative-sawtooth for oncore 12 channel receiver.
* Startup code for original LinuxPPS removed.  LinuxPPS now conforms to
  the PPSAPI.
* [Bug 1000] allow implicit receive buffer allocation for Windows.
  fixes startup for windows systems with many interfaces.
  reduces dropped packets on network bursts.
  additionally fix timer() starvation during high load.
* [Bug 990] drop minimum time restriction for interface update interval.
* [Bug 977] Fix mismatching #ifdefs for builds without IPv6.
* Update the copyright year.
* Build system cleanup (make autogen-generated files writable).
* [Bug 957] Windows only: Let command line parameters from the Windows SCM GUI
  override the standard parameters from the ImagePath registry key.
* Fixes for ntpdate:
* [Bug 532] nptdate timeout is too long if several servers are supplied.
* [Bug 698] timeBeginPeriod is called without timeEndPeriod in some NTP tools.
* [Bug 857] ntpdate debug mode adjusts system clock when it shouldn't.
* [Bug 908] ntpdate crashes sometimes.
* [Bug 982] ntpdate(and ntptimeset) buffer overrun if HAVE_POLL_H isn't set
  (dup of 908).
* [Bug 997] ntpdate buffer too small and unsafe.
* ntpdate.c: Under Windows check whether NTP port in use under same conditions
  as under other OSs.
* ntpdate.c: Fixed some typos and indents (tabs/spaces).

(4.2.4p4) Released by Harlan Stenn <stenn@ntp.org>

* [Bug 902] Fix problems with the -6 flag.
* Updated include/copyright.def (owner and year).
* [Bug 878] Avoid ntpdc use of refid value as unterminated string.
* [Bug 881] Corrected display of pll offset on 64bit systems.
* [Bug 886] Corrected sign handling on 64bit in ntpdc loopinfo command.
* [Bug 889] avoid malloc() interrupted by SIGIO risk
* ntpd/refclock_parse.c: cleanup shutdown while the file descriptor is still
  open.
* [Bug 885] use emalloc() to get a message at the end of the memory
  unsigned types cannot be less than 0
  default_ai_family is a short
  lose trailing , from enum list
  clarify ntp_restrict.c for easier automated analysis
* [Bug 884] don't access recv buffers after having them passed to the free
  list.
* [Bug 882] allow loopback interfaces to share addresses with other
  interfaces.

---
(4.2.4p3) Released by Harlan Stenn <stenn@ntp.org>

* [Bug 863] unable to stop ntpd on Windows as the handle reference for events
  changed

---
(4.2.4p2) Released by Harlan Stenn <stenn@ntp.org>

* [Bug 854] Broadcast address was not correctly set for interface addresses
* [Bug 829] reduce syslog noise, while there fix Enabled/Disable logging
  to reflect the actual configuration.
* [Bug 795] Moved declaration of variable to top of function.
* [Bug 789] Fix multicast client crypto authentication and make sure arriving
  multicast packets do not disturb the autokey dance.
* [Bug 785] improve handling of multicast interfaces
  (multicast routers still need to run a multicast routing software/daemon)
* ntpd/refclock_parse.c: cleanup shutdown while the file descriptor is still
  open.
* [Bug 885] use emalloc() to get a message at the end of the memory
  unsigned types cannot be less than 0
  default_ai_family is a short
  lose trailing , from enum list
* [Bug 884] don't access recv buffers after having them passed to the free list.
* [Bug 882] allow loopback interfaces to share addresses with other interfaces.
* [Bug 527] Don't write from source address length to wrong location
* Upgraded autogen and libopts.
* [Bug 811] ntpd should not read a .ntprc file.

---
(4.2.4p1) (skipped)

---
(4.2.4p0) Released by Harlan Stenn <stenn@ntp.org>

* [Bug 793] Update Hans Lambermont's email address in ntpsweep.
* [Bug 776] Remove unimplemented "rate" flag from ntpdate.
* [Bug 586] Avoid lookups if AI_NUMERICHOST is set.
* [Bug 770] Fix numeric parameters to ntp-keygen (Alain Guibert).
* [Bug 768] Fix io_setbclient() error message.
* [Bug 765] Use net_bind_service capability on linux.
* [Bug 760] The background resolver must be aware of the 'dynamic' keyword.
* [Bug 753] make union timestamp anonymous (Philip Prindeville).
* confopt.html: move description for "dynamic" keyword into the right section.
* pick the right type for the recv*() length argument.

---
(4.2.4) Released by Harlan Stenn <stenn@ntp.org>

* monopt.html fixes from Dave Mills.
* [Bug 452] Do not report kernel PLL/FLL flips.
* [Bug 746] Expert mouseCLOCK USB v2.0 support added.'
* driver8.html updates.
* [Bug 747] Drop <NOBR> tags from ntpdc.html.
* sntp now uses the returned precision to control decimal places.
* sntp -u will use an unprivileged port for its queries.
* [Bug 741] "burst" doesn't work with !unfit peers.
* [Bug 735] Fix a make/gmake VPATH issue on Solaris.
* [Bug 739] ntpd -x should not take an argument.
* [Bug 737] Some systems need help providing struct iovec.
* [Bug 717] Fix libopts compile problem.
* [Bug 728] parse documentation fixes.
* [Bug 734] setsockopt(..., IP_MULTICAST_IF, ...) fails on 64-bit platforms.
* [Bug 732] C-DEX JST2000 patch from Hideo Kuramatsu.
* [Bug 721] check for __ss_family and __ss_len separately.
* [Bug 666] ntpq opeers displays jitter rather than dispersion.
* [Bug 718] Use the recommended type for the saddrlen arg to getsockname().
* [Bug 715] Fix a multicast issue under Linux.
* [Bug 690] Fix a Windows DNS lookup buffer overflow.
* [Bug 670] Resolved a Windows issue with the dynamic interface rescan code.
* K&R C support is being deprecated.
* [Bug 714] ntpq -p should conflict with -i, not -c.
* WWV refclock improvements from Dave Mills.
* [Bug 708] Use thread affinity only for the clock interpolation thread.
* [Bug 706] ntpd can be running several times in parallel.
* [Bug 704] Documentation typos.
* [Bug 701] coverity: NULL dereference in ntp_peer.c
* [Bug 695] libopts does not protect against macro collisions.
* [Bug 693] __adjtimex is independent of ntp_{adj,get}time.
* [Bug 692] sys_limitrejected was not being incremented.
* [Bug 691] restrictions() assumption not always valid.
* [Bug 689] Deprecate HEATH GC-1001 II; the driver never worked.
* [Bug 688] Fix documentation typos.
* [Bug 686] Handle leap seconds better under Windows.
* [Bug 685] Use the Windows multimedia timer.
* [Bug 684] Only allow debug options if debugging is enabled.
* [Bug 683] Use the right version string.
* [Bug 680] Fix the generated version string on Windows.
* [Bug 678] Use the correct size for control messages.
* [Bug 677] Do not check uint_t in configure.ac.
* [Bug 676] Use the right value for msg_namelen.
* [Bug 675] Make sure ntpd builds without debugging.
* [Bug 672] Fix cross-platform structure padding/size differences.
* [Bug 660] New TIMESTAMP code fails tp build on Solaris Express.
* [Bug 659] libopts does not build under Windows.
* [Bug 658] HP-UX with cc needs -Wp,-H8166 in CFLAGS.
* [Bug 656] ntpdate doesn't work with multicast address.
* [Bug 638] STREAMS_TLI is deprecated - remove it.
* [Bug 635] Fix tOptions definition.
* [Bug 628] Fallback to ntp discipline not working for large offsets.
* [Bug 622] Dynamic interface tracking for ntpd.
* [Bug 603] Don't link with libelf if it's not needed.
* [Bug 523] ntpd service under Windows does't shut down properly.
* [Bug 500] sntp should always be built.
* [Bug 479] Fix the -P option.
* [Bug 421] Support the bc637PCI-U card.
* [Bug 342] Deprecate broken TRAK refclock driver.
* [Bug 340] Deprecate broken MSF EES refclock driver.
* [Bug 153] Don't do DNS lookups on address masks.
* [Bug 143] Fix interrupted system call on HP-UX.
* [Bug 42] Distribution tarballs should be signed.
* Support separate PPS devices for PARSE refclocks.
* [Bug 637, 51?] Dynamic interface scanning can now be done.
* Options processing now uses GNU AutoGen.

---
(4.2.2p4) Released by Harlan Stenn <stenn@ntp.org>

* [Bug 710] compat getnameinfo() has off-by-one error
* [Bug 690] Buffer overflow in Windows when doing DNS Lookups

---
(4.2.2p3) Released by Harlan Stenn <stenn@ntp.org>

* Make the ChangeLog file cleaner and easier to read
* [Bug 601] ntpq's decodeint uses an extra level of indirection
* [Bug 657] Different OSes need different sized args for IP_MULTICAST_LOOP
* release engineering/build changes
* Documentation fixes
* Get sntp working under AIX-5

---
(4.2.2p2) (broken)

* Get sntp working under AIX-5

---
(4.2.2p1)

* [Bug 661] Use environment variable to specify the base path to openssl.
* Resolve an ambiguity in the copyright notice
* Added some new documentation files
* URL cleanup in the documentation
* [Bug 657]: IP_MULTICAST_LOOP uses a u_char value/size
* quiet gcc4 complaints
* more Coverity fixes
* [Bug 614] manage file descriptors better
* [Bug 632] update kernel PPS offsets when PPS offset is re-configured
* [Bug 637] Ignore UP in*addr_any interfaces
* [Bug 633] Avoid writing files in srcdir
* release engineering/build changes

---
(4.2.2)

* SNTP
* Many bugfixes
* Implements the current "goal state" of NTPv4
* Autokey improvements
* Much better IPv6 support
* [Bug 360] ntpd loses handles with LAN connection disabled.
* [Bug 239] Fix intermittent autokey failure with multicast clients.
* Rewrite of the multicast code
* New version numbering scheme

---
(4.2.0)

* More stuff than I have time to document
* IPv6 support
* Bugfixes
* call-gap filtering
* wwv and chu refclock improvements
* OpenSSL integration

---
(4.1.2)

* clock state machine bugfix
* Lose the source port check on incoming packets
* (x)ntpdc compatibility patch
* Virtual IP improvements
* ntp_loopfilter fixes and improvements
* ntpdc improvements
* GOES refclock fix
* JJY driver
* Jupiter refclock fixes
* Neoclock4X refclock fixes
* AIX 5 port
* bsdi port fixes
* Cray unicos port upgrade
* HP MPE/iX port
* Win/NT port upgrade
* Dynix PTX port fixes
* Document conversion from CVS to BK
* readline support for ntpq

---
(4.1.0)

* CERT problem fixed (99k23)

* Huff-n-Puff filter
* Preparation for OpenSSL support
* Resolver changes/improvements are not backward compatible with mode 7
  requests (which are implementation-specific anyway)
* leap second stuff
* manycast should work now
* ntp-genkeys does new good things.
* scripts/ntp-close
* PPS cleanup and improvements
* readline support for ntpdc
* Crypto/authentication rewrite
* WINNT builds with MD5 by default
* WINNT no longer requires Perl for building with Visual C++ 6.0
* algorithmic improvements, bugfixes
* Solaris dosynctodr info update
* html/pic/* is *lots* smaller
* New/updated drivers: Forum Graphic GPS, WWV/H, Heath GC-100 II, HOPF
  serial and PCI, ONCORE, ulink331
* Rewrite of the audio drivers

---
(4.0.99)

* Driver updates: CHU, DCF, GPS/VME, Oncore, PCF, Ulink, WWVB, burst
  If you use the ONCORE driver with a HARDPPS kernel module,
  you *must* have a properly specified:
	pps <filename> [assert/clear] [hardpps]
  line in the /etc/ntp.conf file.
* PARSE cleanup
* PPS cleanup
* ntpd, ntpq, ntpdate cleanup and fixes
* NT port improvements
* AIX, BSDI, DEC OSF, FreeBSD, NetBSD, Reliant, SCO, Solaris port improvements

---
(4.0.98)

* Solaris kernel FLL bug is fixed in 106541-07
* Bug/lint cleanup
* PPS cleanup
* ReliantUNIX patches
* NetInfo support
* Ultralink driver
* Trimble OEM Ace-II support
* DCF77 power choices
* Oncore improvements

---
(4.0.97)

* NT patches
* AIX,SunOS,IRIX portability
* NeXT portability
* ntptimeset utility added
* cygwin portability patches

---
(4.0.96)

* -lnsl, -lsocket, -lgen configuration patches
* Y2K patches from AT&T
* Linux portability cruft

---
(4.0.95)

* NT port cleanup/replacement
* a few portability fixes
* VARITEXT Parse clock added

---
(4.0.94)

* PPS updates (including ntp.config options)
* Lose the old DES stuff in favor of the (optional) RSAREF stuff
* html cleanup/updates
* numerous drivers cleaned up
* numerous portability patches and code cleanup

---
(4.0.93)

* Oncore refclock needs PPS or one of two ioctls.
* Don't make ntptime under Linux.  It doesn't compile for too many folks.
* Autokey cleanup
* ReliantUnix patches
* html cleanup
* tickadj cleanup
* PARSE cleanup
* IRIX -n32 cleanup
* byte order cleanup
* ntptrace improvements and patches
* ntpdc improvements and patches
* PPS cleanup
* mx4200 cleanup
* New clock state machine
* SCO cleanup
* Skip alias interfaces

---
(4.0.92)

* chronolog and dumbclock refclocks
* SCO updates
* Cleanup/bugfixes
* Y2K patches
* Updated palisade driver
* Plug memory leak
* wharton kernel clock
* Oncore clock upgrades
* NMEA clock improvements
* PPS improvements
* AIX portability patches

---
(4.0.91)

* New ONCORE driver
* New MX4200 driver
* Palisade improvements
* config file bugfixes and problem reporting
* autoconf upgrade and cleanup
* HP-UX, IRIX lint cleanup
* AIX portability patches
* NT cleanup

---
(4.0.90)

* Nanoseconds
* New palisade driver
* New Oncore driver

---
(4.0.73)

* README.hackers added
* PARSE driver is working again
* Solaris 2.6 has nasty kernel bugs.  DO NOT enable pll!
* DES is out of the distribution.

---
(4.0.72)

* K&R C compiling should work again.
* IRIG patches.
* MX4200 driver patches.
* Jupiter driver added.
* Palisade driver added.  Needs work (ANSI, ntoh/hton, sizeof double, ???)<|MERGE_RESOLUTION|>--- conflicted
+++ resolved
@@ -1,8 +1,5 @@
-<<<<<<< HEAD
 * [Bug 1200] Enable IPv6 in Windows port
-=======
 * Lose FLAG_FIXPOLL, from Dave Mills.
->>>>>>> 584f267c
 (4.2.5p179) 2009/05/23 Released by Harlan Stenn <stenn@ntp.org>
 * [Bug 1041] xmt -> aorg timestamp cleanup from Dave Mills,
   reported by Dave Hart.
