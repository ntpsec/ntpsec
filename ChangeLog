<<<<<<< HEAD
* [Bug 1542] ntpd mrulist response may have incorrect last.older.
* [Bug 1543] ntpq mrulist must refresh nonce when retrying.
* [Bug 1544] ntpq mrulist sscanf timestamp format mismatch on 64-bit.
* Windows compiling hints/winnt.html update from Sunil Tej S.
=======
(4.2.7p29) 2010/05/04 Released by Harlan Stenn <stenn@ntp.org>
(4.2.7p28) 2010/05/03 Released by Harlan Stenn <stenn@ntp.org>
>>>>>>> d6c5db64
* Include (4.2.6p2-RC3) [Bug 1512] ntpsnmpd should connect to net-snmpd
  via a unix-domain socket by default.
  Provide a command-line 'socket name' option.
* Include (4.2.6p2-RC3) [Bug 1538] update refclock_nmea.c's call to
  getprotobyname().
* Include (4.2.6p2-RC3) [Bug 1541] Fix wrong keyword for "maxclock".
(4.2.7p27) 2010/04/27 Released by Harlan Stenn <stenn@ntp.org>
(4.2.7p26) 2010/04/24 Released by Harlan Stenn <stenn@ntp.org>
* Include (4.2.6p2-RC2) [Bug 1465] Make sure time from TS2100 is not
  invalid (backport from -dev).
* Include (4.2.6p2-RC2) [Bug 1528] Fix EDITLINE_LIBS link order for ntpq
  and ntpdc.
* [Bug 1531] Require nonce with mrulist requests.
* [Bug 1532] Remove ntpd support for ntpdc's monlist in favor of ntpq's
mrulist.
* Include (4.2.6p2-RC2) [Bug 1534] conflicts with VC++ 2010 errno.h.
* Include (4.2.6p2-RC2) [Bug 1535] "restrict -4 default" and "restrict
  -6 default" ignored.
(4.2.7p25) 2010/04/20 Released by Harlan Stenn <stenn@ntp.org>
* Include (4.2.6p2-RC2) [Bug 1528], Remove --with-arlib from br-flock.
* Include (4.2.6p2-RC1) - [Bug 1503] [Bug 1504] [Bug 1518] [Bug 1522],
  all of which were fixed in 4.2.7 previously. 
(4.2.7p24) 2010/04/13 Released by Harlan Stenn <stenn@ntp.org>
* [Bug 1390] Control PPS on the Oncore M12.
* [Bug 1518] Windows ntpd should lock to one processor more
  conservatively.
* [Bug 1520] '%u' formats for size_t gives warnings with 64-bit builds.
* [Bug 1522] Enable range syntax "trustedkey (301 ... 399)".
* Documentation updates for 4.2.7p22 changes and additions, updating
  ntpdc.html, ntpq.html, accopt.html, confopt.html, manyopt.html,
  miscopt.html, and miscopt.txt.
* accopt.html: non-ntpport doc changes from Dave Mills.
* Modify full MRU list preemption when full to match "discard monitor"
  documentation, by removing exception for count == 1.
(4.2.7p23) 2010/04/04 Released by Harlan Stenn <stenn@ntp.org>
* [Bug 1516] unpeer by IP address fails, DNS name works.
* [Bug 1517] ntpq and ntpdc should verify reverse DNS before use.
  ntpq and ntpdc now use the following format for showing purported
  DNS names from IP address "reverse" DNS lookups when the DNS name
  does not exist or does not include the original IP address among
  the results: "192.168.1.2 (fake.dns.local)".
(4.2.7p22) 2010/04/02 Released by Harlan Stenn <stenn@ntp.org>
* [Bug 1432] Don't set inheritable flag for linux capabilities.
* [Bug 1465] Make sure time from TS2100 is not invalid.
* [Bug 1483] AI_NUMERICSERV undefined in 4.2.7p20.
* [Bug 1497] fudge is broken by getnetnum() change.
* [Bug 1503] Auto-enabling of monitor for "restrict ... limited" wrong.
* [Bug 1504] ntpdate tickles ntpd "discard minimum 1" rate limit if
  "restrict ... limited" is used.
* ntpdate: stop querying source after KoD packet response, log it.
* ntpdate: rate limit each server to 2s between packets.
* From J. N. Perlinger: avoid pointer wraparound warnings in dolfptoa(),
  printf format mismatches with 64-bit size_t.
* Broadcast client (ephemeral) associations should be demobilized only
  if they are not heard from for 10 consecutive polls, regardless of
  surviving the clock selection.  Fix from David Mills.
* Add "ntpq -c ifstats" similar to "ntpdc -c ifstats".
* Add "ntpq -c sysstats" similar to "ntpdc -c sysstats".
* Add "ntpq -c monstats" to show monlist knobs and stats.
* Add "ntpq -c mrulist" similar to "ntpdc -c monlist" but not
  limited to 600 rows, and with filtering and sorting options:
  ntpq -c "mrulist mincount=2 laddr=192.168.1.2 sort=-avgint"
  ntpq -c "mrulist sort=addr"
  ntpq -c "mrulist mincount=2 sort=count"
  ntpq -c "mrulist sort=-lstint"
* Modify internal representation of MRU list to use l_fp fixed-point
  NTP timestamps instead of seconds since startup.  This increases the
  resolution and substantially improves accuracy of sorts involving
  timestamps, at the cost of flushing all MRU entries when the clock is
  stepped, to ensure the timestamps can be compared with the current
  get_systime() results.
* Add ntp.conf "mru" directive to configure MRU parameters, such as
  "mru mindepth 600 maxage 64 maxdepth 5000 maxmem 1024" or
  "mru initalloc 0 initmem 16 incalloc 99 incmem 4".  Several pairs are
  equivalent with one in units of MRU entries and its twin in units of
  kilobytes of memory, so the last one used in ntp.conf controls:
  maxdepth/maxmem, initalloc/initmem, incalloc/incmem.  With the above
  values, ntpd will preallocate 16kB worth of MRU entries, allocating
  4kB worth each time more are needed, with a hard limit of 1MB of MRU
  entries.  Until there are more than 600 entries none would be reused.
  Then only entries for addresses last seen 64 seconds or longer ago are
  reused.
* Limit "ntpdc -c monlist" response in ntpd to 600 entries, the previous
  overall limit on the MRU list depth which was driven by the monlist
  implementation limit of one request with a single multipacket
  response.
* New "pool" directive implementation modeled on manycastclient.
* Do not abort on non-ASCII characters in ntp.conf, ignore them.
* ntpq: increase response reassembly limit from 24 to 32 packets, add
  discussion in comment regarding results with even larger MAXFRAGS.
* ntpq: handle "passwd MYPASSWORD" (without prompting) as with ntpdc.
* ntpdc: do not examine argument to "passwd" if not supplied.
* configure: remove check for pointer type used with qsort(), we
  require ANSI C which mandates void *.
* Reset sys_kodsent to 0 in proto_clr_stats().
* Add sptoa()/sockporttoa() similar to stoa()/socktoa() adding :port.
* Use memcpy() instead of memmove() when buffers can not overlap.
* Remove sockaddr_storage from our sockaddr_u union of sockaddr,
  sockaddr_in, and sockaddr_in6, shaving about 100 bytes from its size
  and substantially decreasing MRU entry memory consumption.
* Extend ntpq readvar (alias rv) to allow fetching up to three named
  variables in one operation:  ntpq -c "rv 0 version offset frequency".
* ntpq: use srchost variable to show .POOL. prototype associations'
  hostname instead of address 0.0.0.0.
* "restrict source ..." configures override restrictions for time
  sources, allows tight default restrictions to be used with the pool
  directive (where server addresses are not known in advance).
* Ignore "preempt" modifier on manycastclient and pool prototype
  associations.  The resulting associations are preemptible, but the
  prototype must not be.
* Maintain and use linked list of associations (struct peer) in ntpd,
  avoiding walking 128 hash table entries to iterate over peers.
* Remove more workarounds unneeded since we require ISO C90 AKA ANSI C:
  - remove fallback implementations for memmove(), memset, strstr().
  - do not test for atexit() or memcpy().
* Collapse a bunch of code duplication in ntpd/ntp_restrict.c added with
  support for IPv6.
* Correct some corner case failures in automatically enabling the MRU
  list if any "restrict ... limited" is in effect, and in disabling MRU
  maintenance. (ntp_monitor.c, ntp_restrict.c)
* Reverse the internal sort order of the address restriction lists, but
  preserve the same behavior.  This allows removal of special-case code
  related to the default restrictions and more straightforward lookups
  of restrictions for a given address (now, stop on first match).
* Move ntp_restrict.c MRU doubly-linked list maintenance code into
  ntp_lists.h macros, allowing more duplicated source excision.
* Repair ntpdate.c to no longer test HAVE_TIMER_SETTIME.
* Do not reference peer_node/unpeer_node after freeing when built with
  --disable-saveconfig and using DNS.
(4.2.7p21) 2010/03/31 Released by Harlan Stenn <stenn@ntp.org>
* Include (4.2.6p1-RC6) - [Bug 1514] Typo in ntp_proto.c: fabs(foo < .4)
  should be fabs(foo) < .4.
* Include (4.2.6p1-RC6) - [Bug 1464] synchronization source wrong for
  refclocks ARCRON_MSF (27) and SHM (28).
* Include (4.2.6p1-RC6) - Correct Windows port's refclock_open() to
  return 0 on failure not -1.
* Include (4.2.6p1-RC6) - Correct CHU, dumbclock, and WWVB drivers to
  check for 0 returned from refclock_open() on failure.
* Include (4.2.6p1-RC6) - Correct "SIMUL=4 ./flock-build -1" to
  prioritize -1/--one.
* [Bug 1306] constant conditionals in audio_gain().
(4.2.7p20) 2010/02/13 Released by Harlan Stenn <stenn@ntp.org>
* [Bug 1483] hostname in ntp.conf "restrict" parameter rejected.
* Use all addresses for each restrict by hostname.
* Use async DNS to resolve trap directive hostnames.
(4.2.7p19) 2010/02/09 Released by Harlan Stenn <stenn@ntp.org>
* [Bug 1338] Update the association type codes in ntpq.html.
* Include (4.2.6p1-RC5) - [Bug 1478] linking fails: EVP_MD_pkey_type.
* Include (4.2.6p1-RC5) - [Bug 1479] not finding readline headers.
* Include (4.2.6p1-RC5) - [Bug 1484] ushort is not defined in QNX6.
(4.2.7p18) 2010/02/07 Released by Harlan Stenn <stenn@ntp.org>
* Include (4.2.6p1-RC5) - [Bug 1480] snprintf() cleanup caused 
  unterminated refclock IDs.
* Stop using getaddrinfo() to convert numeric address strings to on-wire
  addresses in favor of is_ip_address() alone.
(4.2.7p17) 2010/02/05 Released by Harlan Stenn <stenn@ntp.org>
* Include (4.2.6p1-RC5) - [Bug 1477] First non-gmake make in clone
  w/VPATH can't make COPYRIGHT.
* Attempts to cure CID 108 CID 118 CID 119 TAINTED_SCALAR warnings.
* Broaden ylwrap workaround VPATH_HACK to all non-GNU make.
(4.2.7p16) 2010/02/04 Released by Harlan Stenn <stenn@ntp.org>
* Include (4.2.6p1-RC4) - [Bug 1474] ntp_keygen LCRYPTO after libntp.a.
* Include (4.2.6p1-RC4) - Remove arlib.
(4.2.7p15) 2010/02/03 Released by Harlan Stenn <stenn@ntp.org>
* Include (4.2.6p1) - [Bug 1455] ntpd does not try /etc/ntp.audio.
* Include (4.2.6p1) - Convert many sprintf() calls to snprintf(), also
  strcpy(), strcat().
* Include (4.2.6p1) - Fix widely cut-n-pasted bug in refclock shutdown
  after failed start.
* Include (4.2.6p1) - Remove some dead code checking for emalloc()
  returning NULL.
(4.2.7p14) 2010/02/02 Released by Harlan Stenn <stenn@ntp.org>
* [Bug 1338] ntpq displays incorrect association type codes.
* [Bug 1469] u_int32, int32 changes broke HP-UX 10.20 build.
* Include (4.2.6p1) - [Bug 1470] "make distdir" compiles keyword-gen.
* [Bug 1471] CID 120 CID 121 CID 122 is_ip_address() uninit family.
* [Bug 1472] CID 116 CID 117 minor warnings in new DNS code.
* Include (4.2.6p1) - [Bug 1473] "make distcheck" version.m4 error.
(4.2.7p13) 2010/01/31 Released by Harlan Stenn <stenn@ntp.org>
* Include (4.2.6p1) - [Bug 1467] Fix bogus rebuild of sntp/sntp.html.
(4.2.7p12) 2010/01/30 Released by Harlan Stenn <stenn@ntp.org>
* [Bug 1468] 'make install' broken for root on default NFS mount.
(4.2.7p11) 2010/01/28 Released by Harlan Stenn <stenn@ntp.org>
* [Bug 47] Debugging and logging do not work after a fork.
* [Bug 1010] getaddrinfo() could block and thus should not be called by
  the main thread/process.
* New async DNS resolver in ntpd allows nonblocking queries anytime,
  instead of only once at startup.
(4.2.7p10) 2010/01/24 Released by Harlan Stenn <stenn@ntp.org>
* Include (4.2.6p1-RC5) - [Bug 1140] Clean up debug.html, decode.html,
  and ntpq.html.
* Include (4.2.6p1-RC3) - Use TZ=UTC instead of TZ= when calling date in
  scripts/mkver.in .
* Include (4.2.6p1-RC3) - [Bug 1448] Some macros not correctly conditionally
  or absolutely defined on Windows.
* Include (4.2.6p1-RC3) - [Bug 1449] ntpsim.h in ntp_config.c should be used
  conditionally.
* Include (4.2.6p1-RC3) - [Bug 1450] Option to exclude warnings not
  unconditionally defined on Windows.
(4.2.7p9) 2010/01/13 Released by Harlan Stenn <stenn@ntp.org>
(4.2.7p8) 2010/01/12 Released by Harlan Stenn <stenn@ntp.org>
* [Bug 702] ntpd service logic should use libopts to examine cmdline.
* Include (4.2.6p1-RC3) - [Bug 1451] sntp leaks KoD entry updating.
* Include (4.2.6p1-RC3) - [Bug 1453] Use $CC in config.cache filename.
(4.2.7p7) 2009/12/30 Released by Harlan Stenn <stenn@ntp.org>
* [Bug 620] ntpdc getresponse() esize != *rsize s/b size != *rsize.
* [Bug 1446] 4.2.7p6 requires autogen, missing ntpd.1, *.texi, *.menu.
(4.2.7p6) 2009/12/28 Released by Harlan Stenn <stenn@ntp.org>
* [Bug 1443] Remove unnecessary dependencies on ntp_io.h
* [Bug 1442] Move Windows functions into libntp files
* Include (4.2.6p1-RC3) - [Bug 1127] Check the return of X590_verify().
* Include (4.2.6p1-RC3) - [Bug 1439] .texi gen after binary is linked.
* Include (4.2.6p1-RC3) - [Bug 1440] Update configure.ac to support kfreebsd.
* Include (4.2.6p1-RC3) - [Bug 1445] IRIX does not have -lcap or support
  linux capabilities.
(4.2.7p5) 2009/12/25 Released by Harlan Stenn <stenn@ntp.org>
* Include (4.2.6p1-RC2)
(4.2.7p4) 2009/12/24 Released by Harlan Stenn <stenn@ntp.org>
* [Bug 1429] ntpd -4 option does not reliably force IPv4 resolution.
* [Bug 1431] System headers must come before ntp headers in ntp_intres.c .
(4.2.7p3) 2009/12/22 Released by Harlan Stenn <stenn@ntp.org>
* [Bug 1426] scripts/VersionName needs . on the search path.
* [Bug 1427] quote missing in ./build - shows up on NetBSD.
* [Bug 1428] Use AC_HEADER_RESOLV to fix breaks from resolv.h
(4.2.7p2) 2009/12/20 Released by Harlan Stenn <stenn@ntp.org>
* [Bug 1419] ntpdate, ntpdc, sntp, ntpd ignore configure --bindir.
* [Bug 1421] add util/tg2, a clone of tg that works on Linux, NetBSD, and
  FreeBSD
(4.2.7p1) 2009/12/15 Released by Harlan Stenn <stenn@ntp.org>
* [Bug 1348] ntpd Windows port should wait for sendto() completion.
* [Bug 1413] test OpenSSL headers regarding -Wno-strict-prototypes.
* [Bug 1418] building ntpd/ntpdc/ntpq statically with ssl fails.
(4.2.7p0) 2009/12/13 Released by Harlan Stenn <stenn@ntp.org>
* [Bug 1412] m4/os_cflags.m4 caches results that depend on $CC.
* [Bug 1414] Enable "make distcheck" success with BSD make.
(4.2.7) 2009/12/09 Released by Harlan Stenn <stenn@ntp.org>
* [Bug 1407] configure.ac: recent GNU Make -v does not include "version".
---

* [Bug 1512] ntpsnmpd should connect to net-snmpd via a unix-domain
  socket by default.  Provide a command-line 'socket name' option.
* [Bug 1538] update refclock_nmea.c's call to getprotobyname().
* [Bug 1541] Fix wrong keyword for "maxclock".

---
(4.2.6p2-RC2) 2010/04/27 Released by Harlan Stenn <stenn@ntp.org>

* [Bug 1465] Make sure time from TS2100 is not invalid (backport from
  ntp-dev).
* [Bug 1528] Fix EDITLINE_LIBS link order for ntpq and ntpdc.
* [Bug 1534] win32/include/isc/net.h conflicts with VC++ 2010 errno.h.
* [Bug 1535] "restrict -4 default" and "restrict -6 default" ignored.
* Remove --with-arlib from br-flock.

---
(4.2.6p2-RC1) 2010/04/18 Released by Harlan Stenn <stenn@ntp.org>

* [Bug 1503] Auto-enabling of monitor for "restrict ... limited" wrong.
* [Bug 1504] ntpdate tickles ntpd "discard minimum 1" rate limit if
  "restrict ... limited" is used.
* [Bug 1518] Windows ntpd should lock to one processor more
  conservatively.
* [Bug 1522] Enable range syntax "trustedkey (301 ... 399)".
* Update html/authopt.html controlkey, requestkey, and trustedkey docs.

---
(4.2.6p1) 2010/04/09 Released by Harlan Stenn <stenn@ntp.org>
(4.2.6p1-RC6) 2010/03/31 Released by Harlan Stenn <stenn@ntp.org>

* [Bug 1514] Typo in ntp_proto.c: fabs(foo < .4) should be fabs(foo) < .4.
* [Bug 1464] synchronization source wrong for refclocks ARCRON_MSF (27)
  and SHM (28).
* Correct Windows port's refclock_open() to return 0 on failure not -1.
* Correct CHU, dumbclock, and WWVB drivers to check for 0 returned from
  refclock_open() on failure.
* Correct "SIMUL=4 ./flock-build -1" to prioritize -1/--one.

---
(4.2.6p1-RC5) 2010/02/09 Released by Harlan Stenn <stenn@ntp.org>

* [Bug 1140] Clean up debug.html, decode.html, and ntpq.html.
* [Bug 1438] Remove dead code from sntp/networking.c.
* [Bug 1477] 1st non-gmake make in clone w/VPATH can't make COPYRIGHT.
* [Bug 1478] linking fails with undefined reference EVP_MD_pkey_type.
* [Bug 1479] Compilation fails because of not finding readline headers.
* [Bug 1480] snprintf() cleanup caused unterminated refclock IDs.
* [Bug 1484] ushort is not defined in QNX6.

---
(4.2.6p1-RC4) 2010/02/04 Released by Harlan Stenn <stenn@ntp.org>

* [Bug 1455] ntpd does not try /etc/ntp.audio as documented.
* [Bug 1467] Fix bogus rebuild of sntp/sntp.html
* [Bug 1470] "make distdir" in $srcdir builds keyword-gen, libntp.a.
* [Bug 1473] "make distcheck" before build can't make sntp/version.m4.
* [Bug 1474] ntp_keygen needs LCRYPTO after libntp.a.
* Convert many sprintf() calls to snprintf(), also strcpy(), strcat().
* Fix widely cut-n-pasted bug in refclock shutdown after failed start.
* Remove some dead code checking for emalloc() returning NULL.
* Remove arlib.

---
(4.2.6p1-RC3) 2010/01/24 Released by Harlan Stenn <stenn@ntp.org>

* Use TZ=UTC instead of TZ= when calling date in scripts/mkver.in .
* [Bug 1448] Some macros not correctly conditionally or absolutely defined
  on Windows.
* [Bug 1449] ntpsim.h in ntp_config.c should be used conditionally.
* [Bug 1450] Option to exclude warnings not unconditionally defined on Windows.
* [Bug 1127] Properly check the return of X590_verify() - missed one.
* [Bug 1439] .texi generation must wait until after binary is linked.
* [Bug 1440] Update configure.ac to support kfreebsd.
* [Bug 1445] IRIX does not have -lcap or support linux capabilities.
* [Bug 1451] CID 115: sntp leaks KoD entry when updating existing.
* [Bug 1453] Use $CC in config.cache filename in ./build script.

---
(4.2.6p1-RC2) 2009/12/25 Released by Harlan Stenn <stenn@ntp.org>

* [Bug 1411] Fix status messages in refclock_oncore.c.
* [Bug 1416] MAXDNAME undefined on Solaris 2.6.
* [Bug 1419] ntpdate, ntpdc, sntp, ntpd ignore configure --bindir.
* [Bug 1424] Fix check for rtattr (rtnetlink.h).
* [Bug 1425] unpeer by association ID sets up for duplicate free().
* [Bug 1426] scripts/VersionName needs . on the search path.
* [Bug 1427] quote missing in ./build - shows up on NetBSD.
* [Bug 1428] Use AC_HEADER_RESOLV to fix breaks from resolv.h
* [Bug 1429] ntpd -4 option does not reliably force IPv4 resolution.
* [Bug 1431] System headers must come before ntp headers in ntp_intres.c .
* [Bug 1434] HP-UX 11 ip_mreq undeclared, _HPUX_SOURCE helps some.
* [Bug 1435] sntp: Test for -lresolv using the same tests as in ntp.

---
(4.2.6p1-RC1) 2009/12/20 Released by Harlan Stenn <stenn@ntp.org>

* [Bug 1409] Put refclock_neoclock4x.c under the NTP COPYRIGHT notice.
  This should allow debian and other distros to add this refclock driver
  in further distro releases.
  Detect R2 hardware releases.
* [Bug 1412] m4/os_cflags.m4 caches results that depend on $CC.
* [Bug 1413] test OpenSSL headers regarding -Wno-strict-prototypes.
* [Bug 1414] Enable "make distcheck" success with BSD make.
* [Bug 1415] Fix Mac OS X link problem.
* [Bug 1418] building ntpd/ntpdc/ntpq statically with ssl fails.
* Build infrastructure updates to enable beta releases of ntp-stable.

---
(4.2.6) 2009/12/09 Released by Harlan Stenn <stenn@ntp.org>
* Include (4.2.4p8) - [Sec 1331] DoS with mode 7 packets - CVE-2009-3563.
* [Bug 508] Fixed leap second handling for Windows.
(4.2.5p250-RC) 2009/11/30 Released by Harlan Stenn <stenn@ntp.org>
* sntp documentation updates.
* [Bug 761] internal resolver does not seem to honor -4/-6 qualifiers
* [Bug 1386] Deferred DNS doesn't work on NetBSD
* [Bug 1391] avoid invoking autogen twice for .c and .h files.
* [Bug 1397] shmget() refclock_shm failing because of file mode.
* Pass no_needed to ntp_intres as first part of fixing [Bug 975].
* Add ./configure --enable-force-defer-DNS to help debugging.
(4.2.5p249-RC) 2009/11/28 Released by Harlan Stenn <stenn@ntp.org>
* [Bug 1400] An empty KOD DB file causes sntp to coredump.
* sntp: documentation cleanup.
* sntp: clean up some error messages.
* sntp: Use the precision to control how many offset digits are shown.
* sntp: Show root dispersion.
* Cleanup from the automake/autoconf upgrades.
(4.2.5p248-RC) 2009/11/26 Released by Harlan Stenn <stenn@ntp.org>
* Prepare for the generation of sntp.html.
* Documentation changes from Dave Mills.
* [Bug 1387] Storage leak in ntp_intres (minor).
* [Bug 1389] buffer overflow in refclock_oncore.c
* [Bug 1391] .texi usage text from installed, not built binaries.
* [Bug 1392] intres retries duplicate assocations endlessly.
* Correct *-opts.h dependency so default 'get' action isn't used.
(4.2.5p247-RC) 2009/11/20 Released by Harlan Stenn <stenn@ntp.org>
* [Bug 1142] nodebug builds shed no light on -d, -D option failure.
* [Bug 1179] point out the problem with -i/--jaildir and -u/--user when
  they are disabled by configure.
* [Bug 1308] support systems that lack fork().
* [Bug 1343] sntp doesn't link on Solaris 7, needs -lresolv.
(4.2.5p246-RC) 2009/11/17 Released by Harlan Stenn <stenn@ntp.org>
* Upgrade to autogen-5.10
* [Bug 1378] Unnecessary resetting of peers during interface update.
* [Bug 1382] p245 configure --disable-dependency-tracking won't build.
* [Bug 1384] ntpq :config core dumped with a blank password.
(4.2.5p245-RC) 2009/11/14 Released by Harlan Stenn <stenn@ntp.org>
* Cleanup from Dave Mills.
* [Bug 1343] sntp illegal C does not compile on Solaris 7.
* [Bug 1381] Version .deps generated include file dependencies to allow
  known dependency-breaking changes to force .deps to be cleaned,
  triggered by changing the contents of deps-ver and/or sntp/deps-ver.
(4.2.5p244-RC) 2009/11/12 Released by Harlan Stenn <stenn@ntp.org>
* keygen.html updates from Dave Mills.
* [Bug 1003] ntpdc unconfig command doesn't prompt for keyid.
* [Bug 1376] Enable authenticated ntpq and ntpdc using newly-available
  digest types.
* ntp-keygen, Autokey OpenSSL build vs. run version mismatch is now a
  non-fatal warning.
(4.2.5p243-RC) 2009/11/11 Released by Harlan Stenn <stenn@ntp.org>
* [Bug 1226] Fix deferred DNS lookups.
* new crypto signature cleanup.
(4.2.5p242-RC) 2009/11/10 Released by Harlan Stenn <stenn@ntp.org>
* [Bug 1363] CID 92 clarify fallthrough case in clk_trimtsip.c
* [Bug 1366] ioctl(TIOCSCTTY, 0) fails on NetBSD *[0-2].* > 3.99.7.
* [Bug 1368] typos in libntp --without-crypto case
* [Bug 1371] deferred DNS lookup failing with INFO_ERR_AUTH.
* CID 87 dead code in ntpq.c atoascii().
* Fix authenticated ntpdc, broken in p240.
* Stub out isc/mem.h, shaving 47k from a MIPS ntpd binary.
* Shrink keyword scanner FSM entries from 64 to 32 bits apiece.
* Documention updates from Dave Mills.
* authkeys.c cleanup from Dave Mills.
(4.2.5p241-RC) 2009/11/07 Released by Harlan Stenn <stenn@ntp.org>
* html/authopt.html update from Dave Mills.
* Remove unused file from sntp/Makefile.am's distribution list.
* new crypto signature cleanup.
(4.2.5p240-RC) 2009/11/05 Released by Harlan Stenn <stenn@ntp.org>
* [Bug 1364] clock_gettime() not detected, need -lrt on Debian 5.0.3.
* Provide all of OpenSSL's signature methods for ntp.keys (FIPS 140-2).
(4.2.5p239-RC) 2009/10/30 Released by Harlan Stenn <stenn@ntp.org>
* [Bug 1357] bogus assert from refclock_shm.
* [Bug 1359] Debug message cleanup.
* CID 101: more pointer/array cleanup.
* [Bug 1356] core dump from refclock_nmea when can't open /dev/gpsU.
* [Bug 1358] AIX 4.3 sntp/networking.c IPV6_JOIN_GROUP undeclared.
* CID 101: pointer/array cleanup.
(4.2.5p238-RC) 2009/10/27 Released by Harlan Stenn <stenn@ntp.org>
* Changes from Dave Mills.
* driver4.html updates from Dave Mills.
* [Bug 1252] PPSAPI cleanup on ntpd/refclock_wwvb.c.
* [Bug 1354] libtool error building after bootstrap with Autoconf 2.64.
* Allow NTP_VPATH_HACK configure test to handle newer gmake versions.
* CIDs 94-99 make it more clearly impossible for sock_hash() to return
  a negative number.
* CID 105, 106 ensure ntpdc arrays are not overrun even if callers
  misbehave.
* CID 113 use va_end() in refclock_true.c true_debug().
* Get rid of configure tests for __ss_family and __ss_len when the more
  common ss_family and ss_len are present.
(4.2.5p237-RC) 2009/10/26 Released by Harlan Stenn <stenn@ntp.org>
* [Bug 610] NMEA support for using PPSAPI on a different device.
* [Bug 1238] use only fudge time2 to offset NMEA serial timestamp.
* [Bug 1355] ntp-dev won't compile on OpenBSD 4.6.
(4.2.5p236-RC) 2009/10/22 Released by Harlan Stenn <stenn@ntp.org>
* Cleanup from Dave Mills.
* [Bug 1343] ntpd/ntp_io.c close_fd() does not compile on Solaris 7.
* [Bug 1353] ntpq "rv 0 settimeofday" always shows UNKNOWN on unix.
* Do not attempt to execute built binaries from ntpd/Makefile when
  cross-compiling (keyword-gen and ntpd --saveconfigquit).
* sntp/main.c: Remove duplicate global adr_buf[] (also defined in
  networking.c) which Piotr Grudzinski identified breaking his build.
* Correct in6addr_any test in configure.ac to attempt link too.
(4.2.5p235-RC) 2009/10/18 Released by Harlan Stenn <stenn@ntp.org>
* [Bug 1343] lib/isc build breaks on systems without IPv6 headers.
(4.2.5p234-RC) 2009/10/16 Released by Harlan Stenn <stenn@ntp.org>
* [Bug 1339] redux, use unmodified lib/isc/win32/strerror.c and
  move #define strerror... to a header not used by lib/isc code.
* [Bug 1345] illegal 'grep' option prevents compilation.
* [Bug 1346] keyword scanner broken where char defaults to unsigned.
* [Bug 1347] ntpd/complete.conf missing multicastclient test case.
(4.2.5p233-RC) 2009/10/15 Released by Harlan Stenn <stenn@ntp.org>
* [Bug 1337] cast setsockopt() v4 address pointer to void *.
* [Bug 1342] ignore|drop one IPv6 address on an interface blocks all
  addresses on that interface.
* Documentation cleanup and updates.
(4.2.5p232-RC) 2009/10/14 Released by Harlan Stenn <stenn@ntp.org>
* [Bug 1302] OpenSSL under Windows needs applink support.
* [Bug 1337] fix incorrect args to setsockopt(fd, IP_MULTICAST_IF,...).
* [Bug 1339] Fix Windows-only ntp_strerror() infinite recursion.
* [Bug 1341] NMEA driver requires working PPSAPI #ifdef HAVE_PPSAPI.
* Construct ntpd keyword scanner finite state machine at compile time
  rather than at runtime, shrink entries from 40+ to 8 bytes.
* Update documentation for ntpq --old-rv, saveconfig, saveconfigdir,
  ntpd -I -L and -M, and interface/nic rules. (From Dave Hart)
* [Bug 1337] fix incorrect args to setsockopt(fd, IP_MULTICAST_IF,...)
(4.2.5p231-RC) 2009/10/10 Released by Harlan Stenn <stenn@ntp.org>
* [Bug 1335] Broadcast client degraded by wildcard default change.
(4.2.5p230-RC) 2009/10/09 Released by Harlan Stenn <stenn@ntp.org>
* Start the 4.2.6 Release Candidate cycle.
* Broadcast and transit phase cleanup from Dave Mills.
(4.2.5p229) 2009/10/07 Released by Harlan Stenn <stenn@ntp.org>
* [Bug 1334] ntpsnmpd undefined reference to `ntpqOptions'.
* Change ntpsnmpd/Makefile.am include file order to fix FreeBSD build.
(4.2.5p228) 2009/10/06 Released by Harlan Stenn <stenn@ntp.org>
* Reclaim syntax tree memory after application in ntpd built with
  configure --disable-saveconfig.
* [Bug 1135] ntpq uses sizeof(u_long) where sizeof(u_int32) is meant.
* [Bug 1333] ntpd --interface precedence over --novirtualips lost.
(4.2.5p227) 2009/10/05 Released by Harlan Stenn <stenn@ntp.org>
* [Bug 1135] :config fails with "Server disallowed request"
* [Bug 1330] disallow interface/nic rules when --novirtualips or
  --interface are used.
* [Bug 1332] ntpq -c 'rv 0 variablename' returns extra stuff.
* Add test of ntpd --saveconfigquit fidelity using new complete.conf.
* Documentation updates from Dave Hart/Dave Mills.
(4.2.5p226) 2009/10/04 Released by Harlan Stenn <stenn@ntp.org>
* [Bug 1318] Allow multiple -g options on ntpd command line.
* [Bug 1327] ntpq, ntpdc, ntp-keygen -d & -D should work with configure
  --disable-debugging.
* Add ntpd --saveconfigquit <filename> option for future build-time
  testing of saveconfig fidelity.
* Clockhop and autokey cleanup from Dave Mills.
* Documentation updates from Dave Mills.
(4.2.5p225) 2009/09/30 Released by Harlan Stenn <stenn@ntp.org>
* authopt documentation changes from Dave Mills/Dave Hart.
* [Bug 1324] support bracketed IPv6 numeric addresses for restrict.
(4.2.5p224) 2009/09/29 Released by Harlan Stenn <stenn@ntp.org>
* Clockhop and documentation fixes from Dave Mills.
* Remove "tos maxhop" ntp.conf knob.
(4.2.5p223) 2009/09/28 Released by Harlan Stenn <stenn@ntp.org>
* [Bug 1321] build doesn't work if . isn't on $PATH.
* [Bug 1323] Implement "revoke #" to match documentation, deprecate
  "crypto revoke #".
(4.2.5p222) 2009/09/27 Released by Harlan Stenn <stenn@ntp.org>
* Update libisc code using bind-9.6.1-P1.tar.gz, rearrange our copy to
  mirror the upstream layout (lib/isc/...), and merge in NTP-local
  modifications to libisc.  There is a new procedure to ease future
  libisc merges using a separate "upstream" bk repo.  That will enable
  normal bk pull automerge to handle carrying forward any local changes
  and should enable us to take updated libisc snapshots more often.
* Updated build and flock-build scripts.  flock-build --one is a way
  to perform a flock-build compatible solitary build, handy for a repo
  clone's first build on a machine with autoconf, automake, etc.
* Compiling ntp_parser.y using BSD make correctly places ntp_parser.h
  in the top-level ntpd directory instead of A.*/ntpd.
* bootstrap script updated to remove potentially stale .deps dirs.
* Remove unneeded Makefile.am files from the lib/isc/include tree.
(4.2.5p221) 2009/09/26 Released by Harlan Stenn <stenn@ntp.org>
* [Bug 1316] segfault if refclock_nmea can't open file.
* [Bug 1317] Distribute cvo.sh.
(4.2.5p220) 2009/09/25 Released by Harlan Stenn <stenn@ntp.org>
* Rearrange libisc code to match the upstream layout in BIND.  This is
  step one of two, changing the layout but keeping our existing libisc.
(4.2.5p219) 2009/09/24 Released by Harlan Stenn <stenn@ntp.org>
* [Bug 1315] "interface ignore 0.0.0.0" is ignored.
* add implicit "nic ignore all" rule before any rules from ntp.conf, so
  "nic listen eth0" alone means the same as "-I eth0".
* add wildcard match class for interface/nic rules.
* fix mistaken carryover of prefixlen from one rule to the next.
* Ensure IPv6 localhost address ::1 is included in libisc's Windows IPv6
  address enumeration, allowing ntpq and ntpdc's hardcoding to 127.0.0.1 
  on Windows to end.
(4.2.5p218) 2009/09/21 Released by Harlan Stenn <stenn@ntp.org>
* [Bug 1314] saveconfig emits -4 and -6 on when not given.
* correct parsing and processing of setvar directive.
* highlight location of ntpq :config syntax errors with ^.
* clarify (former) NO_ARG, SINGLE_ARG, MULTIPLE_ARG renaming to
  FOLLBY_TOKEN, FOLLBY_STRING, FOLLBY_STRINGS_TO_EOC.
* parser, saveconfig cleanup to store T_ identifiers in syntax tree.
(4.2.5p217) 2009/09/20 Released by Harlan Stenn <stenn@ntp.org>
* [Bug 1300] reject remote configuration of dangerous items.
(4.2.5p216) 2009/09/19 Released by Harlan Stenn <stenn@ntp.org>
* [Bug 1312] ntpq/ntpdc MD5 passwords truncated to 8 chars on Suns.
* CID 10 missing free(up); in refclock_palisade.c error return, again.
* CID 83 added assertion to demonstrate config_nic_rules() does not
  call strchr(NULL, '/').
(4.2.5p215) 2009/09/18 Released by Harlan Stenn <stenn@ntp.org>
* [Bug 1292] Workaround last VC6 unsigned __int64 kink.
(4.2.5p214) 2009/09/17 Released by Harlan Stenn <stenn@ntp.org>
* [Bug 1303] remove top-level "autokey" directive.
* use "nic listen 192.168.0.0/16" instead of
  "nic listen 192.168.0.0 prefixlen 16".
(4.2.5p213) 2009/09/16 Released by Harlan Stenn <stenn@ntp.org>
* [Bug 1310] fix Thunderbolt mode in refclock_palisade.c
(4.2.5p212) 2009/09/15 Released by Harlan Stenn <stenn@ntp.org>
* [Bug 983] add interface [listen | ignore | drop] ... directive.
* [Bug 1243] MD5auth_setkey zero-fills key from first zero octet.
* [Bug 1295] leftover fix, do not crash on exit in free_config_trap()
  when "trap 1.2.3.4" is used without any further options.
* [Bug 1311] 4.2.5p211 doesn't build in no-debug mode.
* document interface (alias nic) and unpeer.
* Correct syntax error line & column numbers.
* CID 79: kod_init_kod_db() fails to fclose(db_s) in two error paths.
* CID 80: attempt to quiet Coverity false positive re: leaking "reason"
  in main().
* Documentation updates from Dave Mills.
* CID 81: savedconfig leaked in save_config().
* Make the code agree with the spec and the book (Dave Mills).
(4.2.5p211) 2009/09/14 Released by Harlan Stenn <stenn@ntp.org>
* [Bug 663] respect ntpq -c and -p order on command line.
* [Bug 1292] more VC6 unsigned __int64 workarounds.
* [Bug 1296] Added Support for Trimble Acutime Gold.
(4.2.5p210) 2009/09/06 Released by Harlan Stenn <stenn@ntp.org>
* [Bug 1294] Use OPENSSL_INC and OPENSSL_LIB macros for Windows
  and remove unnecessary reference to applink.c for Windows
* [Bug 1295] trap directive options are not optional.
* [Bug 1297] yylex() must always set yylval before returning.
(4.2.5p209) 2009/09/01 Released by Harlan Stenn <stenn@ntp.org>
* [Bug 1290] Fix to use GETTIMEOFDAY macro
* [Bug 1289] Update project files for VC6, VS2003, VS2005, VS 2008
(4.2.5p208) 2009/08/30 Released by Harlan Stenn <stenn@ntp.org>
* [Bug 1293] make configuration dumper ready for release, specifically:
* rename ntpq dumpcfg command to "saveconfig".
* require authentication for saveconfig.
* "restrict ... nomodify" prevents saveconfig and :config.
* "saveconfig ." shorthand to save to startup configuration file.
* support strftime() substitution in saveconfig arg to timestamp
  the output filename, for example "saveconfig %Y%m%d-%H%M%S.conf".
* display saveconfig response message from ntpd in ntpq.
* save output filename in "savedconfig" variable, fetched with ntpq -c
  "rv 0 savedconfig".
* document saveconfig in html/ntpq.html.
* add ./configure --disable-saveconfig to build a smaller ntpd.
* log saveconfig failures and successes to syslog.
(4.2.5p207) 2009/08/29 Released by Harlan Stenn <stenn@ntp.org>
* [Bug 1292] Minor Windows source tweaks for VC6-era SDK headers.
(4.2.5p206) 2009/08/26 Released by Harlan Stenn <stenn@ntp.org>
* accopt.html typo fixes from Dave Mills.
* [Bug 1283] default to remembering KoD in sntp.
* clean up numerous sntp/kod_management.c bugs.
* use all addresses resolved from each DNS name in sntp.
(4.2.5p205) 2009/08/18 Released by Harlan Stenn <stenn@ntp.org>
* accopt.html typo fixes from Dave Mills.
* [Bug 1285] Log ntpq :config/config-from-file events.
* [Bug 1286] dumpcfg omits statsdir, mangles filegen.
(4.2.5p204) 2009/08/17 Released by Harlan Stenn <stenn@ntp.org>
* [Bug 1284] infinite loop in ntpd dumping more than one trustedkey
(4.2.5p203) 2009/08/16 Released by Harlan Stenn <stenn@ntp.org>
* Add ntpq -c dumpcfg, Google Summer of Code project of Max Kuehn
(4.2.5p202) 2009/08/14 Released by Harlan Stenn <stenn@ntp.org>
* install the binary and man page for sntp.
(4.2.5p201) 2009/08/13 Released by Harlan Stenn <stenn@ntp.org>
* sntp: out with the old, in with the new.
(4.2.5p200) 2009/08/12 Released by Harlan Stenn <stenn@ntp.org>
* [Bug 1281] Build ntpd on Windows without big SDK download, burn,
  and install by checking in essentially unchanging messages.mc build
  products to avoid requiring mc.exe, which is not included with VC++
  2008 EE.
(4.2.5p199) 2009/08/09 Released by Harlan Stenn <stenn@ntp.org>
* [Bug 1279] Cleanup for warnings from Veracode static analysis.
(4.2.5p198) 2009/08/03 Released by Harlan Stenn <stenn@ntp.org>
* Upgrade to autogen-5.9.9-pre5.
(4.2.5p197) 2009/07/30 Released by Harlan Stenn <stenn@ntp.org>
* The build script now has . at the end of PATH for config.guess.
(4.2.5p196) 2009/07/29 Released by Harlan Stenn <stenn@ntp.org>
* [Bug 1272] gsoc_sntp IPv6 build problems under HP-UX 10.
* [Bug 1273] CID 10: Palisade leaks unit struct in error path.
* [Bug 1274] CID 67: ensure resolve_hosts() output count and pointers
  are consistent.
* [Bug 1275] CID 45: CID 46: old sntp uses uninitialized guesses[0],
  precs[0].
* [Bug 1276] CID 52: crypto_xmit() may call crypto_alice[23]()
  with NULL peer.
(4.2.5p195) 2009/07/27 Released by Harlan Stenn <stenn@ntp.org>
* cvo.sh: Add support for CentOS, Fedora, Slackware, SuSE, and QNX.
(4.2.5p194) 2009/07/26 Released by Harlan Stenn <stenn@ntp.org>
* Documentation updates from Dave Mills.
* Use scripts/cvo.sh in the build script to get better subdir names.
(4.2.5p193) 2009/07/25 Released by Harlan Stenn <stenn@ntp.org>
* [Bug 1261] CID 34: simulate_server() rbuf.msg_flags uninitialized.
* [Bug 1262] CID 35: xpkt.mac uninitialized in simulate_server().
* [Bug 1263] CID 37: CID 38: CID 40: CID 43: multiple refclocks 
  uninitialized tm_zone (arc, chronolog, dumbclock, pcf).
* [Bug 1264] CID 64: gsoc_sntp on_wire() frees wrong ptr receiving KoD.
* [Bug 1265] CID 65: CID 66: gsoc_sntp on_wire() leaks x_pkt, r_pkt.
* [Bug 1266] CID 39: datum_pts_start() uninitialized arg.c_ospeed.
* [Bug 1267] CID 44: old sntp handle_saving() writes stack garbage to
  file when clearing.
* [Bug 1268] CID 63: resolve_hosts() leaks error message buffer.
* [Bug 1269] CID 74: use assertion to ensure move_fd() does not return
  negative descriptors.
* [Bug 1270] CID 70: gsoc_sntp recv_bcst_data mdevadr.ipv6mr_interface
  uninitialized.
(4.2.5p192) 2009/07/24 Released by Harlan Stenn <stenn@ntp.org>
* [Bug 965] CID 42: ss_family uninitialized.
* [Bug 1250] CID 53: kod_init_kod_db() overruns kod_db malloc'd buffer.
* [Bug 1251] CID 68: search_entry() mishandles dst argument.
* [Bug 1252] CID 32: Quiet Coverity warning with assertion.
* [Bug 1253] CID 50: gsoc_sntp/crypto.c auth_init() always returns a 
  list with one entry.
* [Bug 1254] CID 56: tv_to_str() leaks a struct tm each call.
* [Bug 1255] CID 55: pkt_output() leaks a copy of each packet.
* [Bug 1256] CID 51: Coverity doesn't recognize our assertion macros as
  terminal.
* [Bug 1257] CID 57: gsoc_sntp auth_init() fails to fclose(keyfile).
* [Bug 1258] CID 54: gsoc_sntp resolve_hosts() needs simplification.
* [Bug 1259] CID 59: gsoc_sntp recv_bcast_data() fails to free(rdata)
  on error paths.
* [Bug 1260] CID 60: gsoc_sntp recvpkt() fails to free(rdata).
* Updated to AutoGen-5.9.9pre2.
(4.2.5p191) 2009/07/21 Released by Harlan Stenn <stenn@ntp.org>
* Updated to AutoGen-5.9.9pre1.
(4.2.5p190) 2009/07/20 Released by Harlan Stenn <stenn@ntp.org>
* Updated to AutoGen-5.9.8.
* [Bug 1248] RES_MSSNTP typo in ntp_proto.c.
* [Bug 1246] use a common template for singly-linked lists, convert most
  doubly-linked lists to singly-linked.
* Log warning about signd blocking when restrict mssntp used.
(4.2.5p189) 2009/07/16 Released by Harlan Stenn <stenn@ntp.org>
* Documentation cleanup from Dave Mills.
(4.2.5p188) 2009/07/15 Released by Harlan Stenn <stenn@ntp.org>
* [Bug 1245] Broken xmt time sent in fast_xmit() of 4.2.5p187.
(4.2.5p187) 2009/07/11 Released by Harlan Stenn <stenn@ntp.org>
* [Bug 1042] multicast listeners IPv4+6 ignore new interfaces.
* [Bug 1237] Windows serial code treat CR and LF both as line
  terminators.
* [Bug 1238] use fudge time2 for serial timecode offset in NMEA driver.
* [Bug 1242] Remove --enable-wintime, symmetric workaround is now
  always enabled.
* [Bug 1244] NTP_INSIST(fd != maxactivefd) failure in intres child
* Added restrict keyword "mssntp" for Samba4 DC operation, by Dave Mills.
(4.2.5p186) 2009/07/08 Released by Harlan Stenn <stenn@ntp.org>
* ntp_proto.c cleanup from Dave Mills.
(4.2.5p185) 2009/07/01 Released by Harlan Stenn <stenn@ntp.org>
* Documentation updates from Dave Mills.
* [Bug 1234] convert NMEA driver to use common PPSAPI code.
* timepps-Solaris.h pps_handle_t changed from pointer to scalar
* Spectracom refclock added to Windows port of ntpd
* [Bug 1236] Declaration order fixed.
* Bracket private ONCORE debug statements with #if 0 rather than #ifdef
  DEBUG
* Delete ONCORE debug statement that is now handled elsewhere.
(4.2.5p184) 2009/06/24 Released by Harlan Stenn <stenn@ntp.org>
* [Bug 1233] atom refclock fudge time1 sign flipped in 4.2.5p164.
(4.2.5p183) 2009/06/23 Released by Harlan Stenn <stenn@ntp.org>
* [Bug 1196] setsockopt(SO_EXCLUSIVEADDRUSE) can fail on Windows 2000
  and earlier with WSAINVAL, do not log a complaint in that case.
* [Bug 1210] ONCORE driver terminates ntpd without logging a reason.
* [Bug 1218] Correct comment in refclock_oncore on /etc/ntp.oncore*
  configuration file search order.
* Change ONCORE driver to log using msyslog as well as to any
  clockstats file.
* [Bug 1231] ntpsnmpd build fails after sockaddr union changes.
(4.2.5p182) 2009/06/18 Released by Harlan Stenn <stenn@ntp.org>
* Add missing header dependencies to the ntpdc layout verification.
* prefer.html updates from Dave Mills.
* [Bug 1205] Add ntpd --usepcc and --pccfreq options on Windows
* [Bug 1215] unpeer by association ID
* [Bug 1225] Broadcast address miscalculated on Windows 4.2.5p180
* [Bug 1229] autokey segfaults in cert_install().
* Use a union for structs sockaddr, sockaddr_storage, sockaddr_in, and
  sockaddr_in6 to remove casts and enable type checking.  Collapse
  some previously separate IPv4/IPv6 paths into a single codepath.
(4.2.5p181) 2009/06/06 Released by Harlan Stenn <stenn@ntp.org>
* [Bug 1206] Required compiler changes for Windows
* [Bug 1084] PPSAPI for ntpd on Windows with DLL backends
* [Bug 1204] Unix-style refclock device paths on Windows
* [Bug 1205] partial fix, disable RDTSC use by default on Windows
* [Bug 1208] decodenetnum() buffer overrun on [ with no ]
* [Bug 1211] keysdir free()d twice #ifdef DEBUG
* Enable ONCORE, ARCRON refclocks on Windows (untested)
(4.2.5p180) 2009/05/29 Released by Harlan Stenn <stenn@ntp.org>
* [Bug 1200] Enable IPv6 in Windows port
* Lose FLAG_FIXPOLL, from Dave Mills.
(4.2.5p179) 2009/05/23 Released by Harlan Stenn <stenn@ntp.org>
* [Bug 1041] xmt -> aorg timestamp cleanup from Dave Mills,
  reported by Dave Hart.
* [Bug 1193] Compile error: conflicting types for emalloc.
* [Bug 1196] VC6 winsock2.h does not define SO_EXCLUSIVEADDRUSE.
* Leap/expire cleanup from Dave Mills.
(4.2.5p178) 2009/05/21 Released by Harlan Stenn <stenn@ntp.org>
* Provide erealloc() and estrdup(), a la emalloc().
* Improve ntp.conf's parser error messages.
* [Bug 320] "restrict default ignore" does not affect IPv6.
* [Bug 1192] "restrict -6 ..." reports a syntax error.
(4.2.5p177) 2009/05/18 Released by Harlan Stenn <stenn@ntp.org>
* Include (4.2.4p7)
* [Bug 1174] nmea_shutdown assumes that nmea has a unit assigned
* [Bug 1190] NMEA refclock fudge flag4 1 obscures position in timecode
* Update NMEA refclock documentation in html/drivers/driver20.html
(4.2.5p176) 2009/05/13 Released by Harlan Stenn <stenn@ntp.org>
* [Bug 1154] mDNS registration should be done later, repeatedly and only
  if asked for. (second try for fix)
(4.2.5p175) 2009/05/12 Released by Harlan Stenn <stenn@ntp.org>
* Include (4.2.4p7-RC7)
* [Bug 1180] ntpd won't start with more than ~1000 interfaces
* [Bug 1182] Documentation typos and missing bits.
* [Bug 1183] COM port support should extend past COM3
* [Bug 1184] ntpd is deaf when restricted to second IP on the same net
* Clean up configure.ac NTP_CACHEVERSION interface, display cache
  version when clearing.  Fixes a regression.
(4.2.5p174) 2009/05/09 Released by Harlan Stenn <stenn@ntp.org>
* Stale leapsecond file fixes from Dave Mills.
(4.2.5p173) 2009/05/08 Released by Harlan Stenn <stenn@ntp.org>
* Include (4.2.4p7-RC6)
(4.2.5p172) 2009/05/06 Released by Harlan Stenn <stenn@ntp.org>
* [Bug 1175] Instability in PLL daemon mode.
* [Bug 1176] refclock_parse.c does not compile without PPSAPI.
(4.2.5p171) 2009/05/04 Released by Harlan Stenn <stenn@ntp.org>
* Autokey documentation cleanup from Dave Mills.
* [Bug 1171] line editing libs found without headers (Solaris 11)
* [Bug 1173] NMEA refclock fails with Solaris PPSAPI
* Fix problem linking msntp on Solaris when sntp subdir is configured
  before parent caused by different gethostent library search order.
* Do not clear config.cache when it is  empty.
(4.2.5p170) 2009/05/02 Released by Harlan Stenn <stenn@ntp.org>
* [Bug 1152] adjust PARSE to new refclock_pps logic
* Include (4.2.4p7-RC5)
* loopfilter FLL/PLL crossover cleanup from Dave Mills.
* Documentation updates from Dave Mills.
* ntp-keygen cleanup from Dave Mills.
* crypto API cleanup from Dave Mills.
* Add NTP_CACHEVERSION mechanism to ignore incompatible config.cache
* Enable gcc -Wstrict-overflow for gsoc_sntp as well
(4.2.5p169) 2009/04/30 Released by Harlan Stenn <stenn@ntp.org>
* [Bug 1171] Note that we never look for -lreadline by default.
* [Bug 1090] Fix bogus leap seconds in refclock_hpgps.
(4.2.5p168) 2009/04/29 Released by Harlan Stenn <stenn@ntp.org>
* Include (4.2.4p7-RC4)
* [Bug 1169] quiet compiler warnings
* Re-enable gcc -Wstrict-prototypes when not building with OpenSSL
* Enable gcc -Wstrict-overflow
* ntpq/ntpdc emit newline after accepting password on Windows
* Updates from Dave Mills:
* ntp-keygen.c: Updates.
* Fix the error return and syslog function ID in refclock_{param,ppsapi}.
* Make sure syspoll is within the peer's minpoll/maxpoll bounds.
* ntp_crypto.c: Use sign_siglen, not len. sign key filename cleanup.
* Bump NTP_MAXEXTEN from 1024 to 2048, update values for some field lengths.
* m4/ntp_lineeditlibs.m4: fix warnings from newer Autoconf
* [Bug 1166] Remove truncation of position (blanking) code in refclock_nmea.c
(4.2.5p167) 2009/04/26 Released by Harlan Stenn <stenn@ntp.org>
* Crypto cleanup from Dave Mills.
(4.2.5p166) 2009/04/25 Released by Harlan Stenn <stenn@ntp.org>
* [Bug 1165] Clean up small memory leaks in the  config file parser
* Correct logconfig keyword declaration to MULTIPLE_ARG
* Enable filename and line number leak reporting on Windows when built
  DEBUG for all the typical C runtime allocators such as calloc,
  malloc, and strdup.  Previously only emalloc calls were covered.
* Add DEBUG-only code to free dynamically allocated memory that would
  otherwise remain allocated at ntpd exit, to allow less forgivable
  leaks to stand out in leaks reported after exit.
* Ensure termination of strings in ports/winnt/libisc/isc_strerror.c
  and quiet compiler warnings.
* [Bug 1057] ntpdc unconfig failure
* [Bug 1161] unpeer AKA unconfig command for ntpq :config
* PPS and crypto cleanup in ntp_proto.c from Dave Mills.
(4.2.5p165) 2009/04/23 Released by Harlan Stenn <stenn@ntp.org>
* WWVB refclock cleanup from Dave Mills.
* Code cleanup: requested_key -> request_key.
* [Bug 833] ignore whitespace at end of remote configuration lines
* [Bug 1033] ntpdc/ntpq crash prompting for keyid on Windows
* [Bug 1028] Support for W32Time authentication via Samba.
* quiet ntp_parser.c malloc redeclaration warning
* Mitigation and PPS/PPSAPI cleanup from Dave Mills.
* Documentation updates from Dave Mills.
* timepps-Solaris.h patches from Dave Hart.
(4.2.5p164) 2009/04/22 Released by Harlan Stenn <stenn@ntp.org>
* Include (4.2.4p7-RC3)
* PPS/PPSAPI cleanup from Dave Mills.
* Documentation updates from Dave Mills.
* [Bug 1125] C runtime per-thread initialization on Windows
* [Bug 1152] temporarily disable refclock_parse, refclock_true until
  maintainers can repair build break from pps_sample()
* [Bug 1153] refclock_nmea should not mix UTC with GPS time
* [Bug 1159] ntpq overlap diagnostic message test buggy
(4.2.5p163) 2009/04/10 Released by Harlan Stenn <stenn@ntp.org>
(4.2.5p162) 2009/04/09 Released by Harlan Stenn <stenn@ntp.org>
* Documentation updates from Dave Mills.
* Mitigation and PPS cleanup from Dave Mills.
* Include (4.2.4p7-RC2)
* [Bug 216] New interpolation scheme for Windows eliminates 1ms jitter
* remove a bunch of #ifdef SYS_WINNT from portable code
* 64-bit time_t cleanup for building on newer Windows compilers
* Only set CMOS clock during ntpd exit on Windows if the computer is
  shutting down or restarting.
* [Bug 1148] NMEA reference clock improvements
* remove deleted gsoc_sntp/utilities.o from repository so that .o build
  products can be cleaned up without corrupting the repository.
(4.2.5p161) 2009/03/31 Released by Harlan Stenn <stenn@ntp.org>
* Documentation updates from Dave Mills.
(4.2.5p160) 2009/03/30 Released by Harlan Stenn <stenn@ntp.org>
* [Bug 1141] refclock_report missing braces cause spurious "peer event:
  clock clk_unspec" log entries
* Include (4.2.4p7-RC1)
(4.2.5p159) 2009/03/28 Released by Harlan Stenn <stenn@ntp.org>
* "bias" changes from Dave Mills.
(4.2.5p158) 2009/01/30 Released by Harlan Stenn <stenn@ntp.org>
* Fix [CID 72], a typo introduced at the latest fix to prettydate.c.
(4.2.5p157) 2009/01/26 Released by Harlan Stenn <stenn@ntp.org>
* Cleanup/fixes for ntp_proto.c and ntp_crypto.c from Dave Mills.
(4.2.5p156) 2009/01/19 Released by Harlan Stenn <stenn@ntp.org>
* [Bug 1118] Fixed sign extension for 32 bit time_t in caljulian() and prettydate().
  Fixed some compiler warnings about missing prototypes.
  Fixed some other simple compiler warnings.
* [Bug 1119] [CID 52] Avoid a possible null-dereference in ntp_crypto.c.
* [Bug 1120] [CID 51] INSIST that peer is non-null before we dereference it.
* [Bug 1121] [CID 47] double fclose() in ntp-keygen.c.
(4.2.5p155) 2009/01/18 Released by Harlan Stenn <stenn@ntp.org>
* Documentation updates from Dave Mills.
* CHU frequency updates.
* Design assertion fixes for ntp_crypto.c from Dave Mills.
(4.2.5p154) 2009/01/13 Released by Harlan Stenn <stenn@ntp.org>
* [Bug 992] support interface event change on Linux from
  Miroslav Lichvar.
(4.2.5p153) 2009/01/09 Released by Harlan Stenn <stenn@ntp.org>
* Renamed gsoc_sntp/:fetch-stubs to gsoc_sntp/fetch-stubs to avoid
  file name problems under Windows.
  Removed German umlaut from log msg for 4.2.5p142.
(4.2.5p152) 2009/01/08 Released by Harlan Stenn <stenn@ntp.org>
* Include (4.2.4p6) 2009/01/08 Released by Harlan Stenn <stenn@ntp.org>
(4.2.5p151) 2008/12/23 Released by Harlan Stenn <stenn@ntp.org>
* Stats file logging cleanup from Dave Mills.
(4.2.5p150) 2008/12/15 Released by Harlan Stenn <stenn@ntp.org>
* [Bug 1099] Fixed wrong behaviour in sntp's crypto.c.
* [Bug 1103] Fix 64-bit issues in the new calendar code.
(4.2.5p149) 2008/12/05 Released by Harlan Stenn <stenn@ntp.org>
* Fixed mismatches in data types and OID definitions in ntpSnmpSubAgent.c
* added a premliminary MIB file to ntpsnmpd (ntpv4-mib.mib)
(4.2.5p148) 2008/12/04 Released by Harlan Stenn <stenn@ntp.org>
* [Bug 1070] Fix use of ntpq_parsestring() in ntpsnmpd.
(4.2.5p147) 2008/11/27 Released by Harlan Stenn <stenn@ntp.org>
* Update gsoc_sntp's GCC warning code.
(4.2.5p146) 2008/11/26 Released by Harlan Stenn <stenn@ntp.org>
* Update Solaris CFLAGS for gsoc_sntp.
(4.2.5p145) 2008/11/20 Released by Harlan Stenn <stenn@ntp.org>
* Deal with time.h for sntp under linux.
* Provide rpl_malloc() for sntp for systems that need it.
* Handle ss_len and socklen type for sntp.
* Fixes to the sntp configure.ac script.
* Provide INET6_ADDRSTRLEN if it is missing.
* [Bug 1095] overflow in caljulian.c.
(4.2.5p144) 2008/11/19 Released by Harlan Stenn <stenn@ntp.org>
* Use int32, not int32_t.
* Avoid the sched*() functions under OSF - link problems.
(4.2.5p143) 2008/11/17 Released by Harlan Stenn <stenn@ntp.org>
* sntp cleanup and fixes.
(4.2.5p142) 2008/11/16 Released by Harlan Stenn <stenn@ntp.org>
* Imported GSoC SNTP code from Johannes Maximilian Kuehn.
(4.2.5p141) 2008/11/13 Released by Harlan Stenn <stenn@ntp.org>
* New caltontp.c and calyearstart.c from Juergen Perlinger.
(4.2.5p140) 2008/11/12 Released by Harlan Stenn <stenn@ntp.org>
* Cleanup lint from the ntp_scanner files.
* [Bug 1011] gmtime() returns NULL on windows where it would not under Unix.
* Updated caljulian.c and prettydate.c from Juergen Perlinger.
(4.2.5p139) 2008/11/11 Released by Harlan Stenn <stenn@ntp.org>
* Typo fix to driver20.html.
(4.2.5p138) 2008/11/10 Released by Harlan Stenn <stenn@ntp.org>
* [Bug 474] --disable-ipv6 is broken.
* IPv6 interfaces were being looked for twice.
* SHM driver grabs more samples, add clockstats
* decode.html and driver20.html updates from Dave Mills.
(4.2.5p137) 2008/11/01 Released by Harlan Stenn <stenn@ntp.org>
* [Bug 1069] #undef netsnmp's PACKAGE_* macros.
* [Bug 1068] Older versions of netsnmp do not have netsnmp_daemonize().
(4.2.5p136) 2008/10/27 Released by Harlan Stenn <stenn@ntp.org>
* [Bug 1078] statsdir configuration parsing is broken.
(4.2.5p135) 2008/09/23 Released by Harlan Stenn <stenn@ntp.org>
* [Bug 1072] clock_update should not allow updates older than sys_epoch.
(4.2.5p134) 2008/09/17 Released by Harlan Stenn <stenn@ntp.org>
* Clean up build process for ntpsnmpd.
(4.2.5p133) 2008/09/16 Released by Harlan Stenn <stenn@ntp.org>
* Add options processing to ntpsnmpd.
* [Bug 1062] Check net-snmp headers before deciding to build ntpsnmpd.
* Clean up the libntpq.a build.
* Regenerate ntp_parser.[ch] from ntp_parser.y
(4.2.5p132) 2008/09/15 Released by Harlan Stenn <stenn@ntp.org>
* [Bug 1067] Multicast DNS service registration must come after the fork
  on Solaris.
* [Bug 1066] Error messages should log as errors.
(4.2.5p131) 2008/09/14 Released by Harlan Stenn <stenn@ntp.org>
* [Bug 1065] Re-enable support for the timingstats file.
(4.2.5p130) 2008/09/13 Released by Harlan Stenn <stenn@ntp.org>
* [Bug 1064] Implement --with-net-snmp-config=progname
* [Bug 1063] ntpSnmpSubagentObject.h is missing from the distribution.
(4.2.5p129) 2008/09/11 Released by Harlan Stenn <stenn@ntp.org>
* Quiet some libntpq-related warnings.
(4.2.5p128) 2008/09/08 Released by Harlan Stenn <stenn@ntp.org>
* Import Heiko Gerstung's GSoC2008 NTP MIB daemon.
(4.2.5p127) 2008/09/01 Released by Harlan Stenn <stenn@ntp.org>
* Regenerate ntpd/ntp_parser.c
(4.2.5p126) 2008/08/31 Released by Harlan Stenn <stenn@ntp.org>
* Stop libtool-1.5 from looking for C++ or Fortran.
* [BUG 610] Documentation update for NMEA reference clock driver.
* [Bug 828] Fix IPv4/IPv6 address parsing.
* Changes from Dave Mills:
  Documentation updates.
  Fix a corner case where a frequency update was reported but not set.
  When LEAP_NOTINSYNC->LEAP_NOWARNING, call crypto_update() if we have
  crypto_flags.
(4.2.5p125) 2008/08/18 Released by Harlan Stenn <stenn@ntp.org>
* [Bug 1052] Add linuxPPS support to ONCORE driver.
(4.2.5p124) 2008/08/17 Released by Harlan Stenn <stenn@ntp.org>
* Documentation updates from Dave Mills.
* Include (4.2.4p5) 2008/08/17 Released by Harlan Stenn <stenn@ntp.org>
* [Bug 861] leap info was not being transmitted.
* [Bug 1046] refnumtoa.c is using the wrong header file.
* [Bug 1047] enable/disable options processing fix.
* header file cleanup.
* [Bug 1037] buffer in subroutine was 1 byte short.
* configure.ac: cleanup, add option for wintime, and lay the groundwork
  for the changes needed for bug 1028.
* Fixes from Dave Mills: 'bias' and 'interleave' work.  Separate
  phase and frequency discipline (for long poll intervals).  Update
  TAI function to match current leapsecond processing.
* Documentation updates from Dave Mills.
* [Bug 1037] Use all 16 of the MD5 passwords generated by ntp-keygen.
* Fixed the incorrect edge parameter being passed to time_pps_kcbind in
  NMEA refclock driver.
* [Bug 399] NMEA refclock driver does not honor time1 offset if flag3 set.
* [Bug 985] Modifications to NMEA reference clock driver to support Accord
  GPS Clock.
* poll time updates from Dave Mills.
* local refclock documentation updates from Dave Mills.
* [Bug 1022] Fix compilation problems with yesterday's commit.
* Updates and cleanup from Dave Mills:
  I've now spent eleven months of a sabbatical year - 7 days a week, 6-10
  hours most days - working on NTP. I have carefully reviewed every major
  algorithm, examined its original design and evolution from that design.
  I've trimmed off dead code and briar patches and did zillions of tests
  contrived to expose evil vulnerabilities. The development article is in
  rather good shape and should be ready for prime time.

  1. The protostats statistics files have been very useful in exposing
  little twitches and turns when something hiccups, like a broken PPS
  signal. Most of what used to be syslog messages are now repackaged as
  protostats messages with optional syslog as well. These can also be sent
  as traps which might be handy to tiggle a beeper or celltext. These, the
  sysstats files and cryptostats files reveal the ambient health of a busy
  server, monitor traffic and error counts and spot crypto attacks.

  2. Close inspection of the clock discipline behavior at long poll
  intervals (36 h) showed it not doing as well as it should. I redesigned
  the FLL loop to improve nominal accuracy from  several tens of
  milliseconds to something less than ten milliseconds.

  3. Autokey (again). The enhanced error checking was becoming a major
  pain. I found a way to toss out gobs of ugly fat code and replace the
  function with a much simpler and more comprehensive scheme. It resists
  bait-and-switch attacks and quickly detect cases when the protocol is
  not correctly synchronized.

  4. The interface code for the kernel PPS signal was not in sync with the
  kernel code itself. Some error checks were duplicated and some
  ineffective. I found none of the PPS-capable drivers, including the atom
  driver, do anything when the prefer peer fails; the kernel PPS signal
  remains in control. The atom driver now disables the kernel PPS when the
  prefer peer comes bum. This is important when the prefer peer is not a
  reference clock but a remote NTP server.

  5. The flake restrict bit turned out to be really interesting,
  especially with symmtric modes and of those especially those using
  Autokey. Small changes in the recovery procedures when packets are lost
  now avoid almost all scenarios which previously required protocol resets.

  6. I've always been a little uncomfortable when using the clock filter
  with long poll intervals because the samples become less and less
  correlated as the sample age exceeds the Allan intercept. Various
  schemes have been used over the years to cope with this fact. The latest
  one and the one that works the best is to use a modified sort metric
  where the delay is used when the age of the sample is less than the
  intercept and the sum of delay and dispersion above that. The net result
  is that, at small poll intervals the algorithm operates as a minimum
  filter, while at larger poll intervals it morphs to FIFO. Left
  unmodified, a sample could be used when twelve days old. This along with
  the FLL modifications has made a dramatic improvement at large poll
  intervals.

- [Backward Incompatible] The 'state' variable is no longer reported or
  available via ntpq output.  The following system status bit names
  have been changed:
  - sync_alarm -> leap_alarm
  - sync_atomic -> sync_pps
  - sync_lf_clock -> sync_lf_radio
  - sync_hf_clock -> sync_hf_radio
  - sync_uhf_clock -> sync_uhf_radio
  - sync_local_proto -> sync_local
  - sync_udp/time -> sync_other
  Other names have been changed as well.  See the change history for
  libntp/statestr.c for more details.
  Other backward-incompatible changes in ntpq include:
  - assID -> associd
  - rootdispersion -> rootdisp
  - pkt_head -> pkt_neader
  See the change history for other details.

* Updates and cleanup from Dave Mills.
* [Bug 995] Remove spurious ; from ntp-keygen.c.
* More cleanup and changes from Dave Mills.
* [Bug 980] Direct help to stdout.
---
(4.2.4p8) 2009/12/08 Released by Harlan Stenn <stenn@ntp.org>

* [Sec 1331] DoS with mode 7 packets - CVE-2009-3563.

---
(4.2.4p7) 2009/05/18 Released by Harlan Stenn <stenn@ntp.org>

* [Sec 1151] Remote exploit if autokey is enabled - CVE-2009-1252.
* [Bug 1187] Update the copyright date.
* [Bug 1191] ntpd fails on Win2000 - "Address already in use" after fix
  for [Sec 1149].

---
(4.2.4p7-RC7) 2009/05/12 Released by Harlan Stenn <stenn@ntp.org>

* ntp.isc.org -> ntp.org cleanup.
* [Bug 1178] Use prior FORCE_DNSRETRY behavior as needed at runtime,
  add configure --enable-ignore-dns-errors to be even more stubborn

---
(4.2.4p7-RC6) 2009/05/08 Released by Harlan Stenn <stenn@ntp.org>

* [Bug 784] Make --enable-linuxcaps the default when available
* [Bug 1179] error messages for -u/--user and -i lacking droproot
* Updated JJY reference clock driver from Takao Abe
* [Bug 1071] Log a message and exit before trying to use FD_SET with a
  descriptor larger than FD_SETSIZE, which will corrupt memory
* On corruption of the iface list head in add_interface, log and exit

---
(4.2.4p7-RC5) 2009/05/02 Released by Harlan Stenn <stenn@ntp.org>

* [Bug 1172] 4.2.4p7-RC{3,4} fail to build on linux.
* flock-build script unportable 'set -m' use removed

---
(4.2.4p7-RC4) 2009/04/29 Released by Harlan Stenn <stenn@ntp.org>

* [Bug 1167] use gcc -Winit-self only if it is understood

---
(4.2.4p7-RC3) 2009/04/22 Released by Harlan Stenn <stenn@ntp.org>

* [Bug 787] Bug fixes for 64-bit time_t on Windows
* [Bug 813] Conditional naming of Event
* [Bug 1147] System errors should be logged to msyslog()
* [Bug 1155] Fix compile problem on Windows with VS2005
* [Bug 1156] lock_thread_to_processor() should be declared in header
* [Bug 1157] quiet OpenSSL warnings, clean up configure.ac
* [Bug 1158] support for aix6.1
* [Bug 1160] MacOS X is like BSD regarding F_SETOWN

---
(4.2.4p7-RC2) 2009/04/09 Released by Harlan Stenn <stenn@ntp.org>

* [Sec 1144] limited buffer overflow in ntpq.  CVE-2009-0159
* [Sec 1149] use SO_EXCLUSIVEADDRUSE on Windows

---
(4.2.4p7-RC1) 2009/03/30 Released by Harlan Stenn <stenn@ntp.org>

* [Bug 1131] UDP sockets should not use SIGPOLL on Solaris.
* build system email address cleanup
* [Bug 774] parsesolaris.c does not compile under the new Solaris
* [Bug 873] Windows serial refclock proper TTY line discipline emulation
* [Bug 1014] Enable building with VC9 (in Visual Studio 2008,
  Visual C++ 2008, or SDK)
* [Bug 1117] Deferred interface binding under Windows works only correctly
  if FORCE_DNSRETRY is defined
* [BUG 1124] Lock QueryPerformanceCounter() client threads to same CPU
* DPRINTF macro made safer, always evaluates to a statement and will not
  misassociate an else which follows the macro.

---
(4.2.4p6) 2009/01/08 Released by Harlan Stenn <stenn@ntp.org>

* [Bug 1113] Fixed build errors with recent versions of openSSL. 
* [Sec 1111] Fix incorrect check of EVP_VerifyFinal()'s return value.
* Update the copyright year.

---
(4.2.4p5) 2008/08/17 Released by Harlan Stenn <stenn@ntp.org>

* [BUG 1051] Month off by one in leap second message written to clockstats
  file fixed.
* [Bug 450] Windows only: Under original Windows NT we must not discard the
  wildcard socket to workaround a bug in NT's getsockname().
* [Bug 1038] Built-in getpass() function also prompts for password if
  not built with DEBUG.
* [Bug 841] Obsolete the "dynamic" keyword and make deferred binding
  to local interfaces the default.
  Emit a warning if that keyword is used for configuration.
* [Bug 959] Refclock on Windows not properly releasing recvbuffs.
* [Bug 993] Fix memory leak when fetching system messages.
* much cleanup, fixes, and changes from Dave Mills.
* ntp_control.c: LEAPTAB is a filestamp, not an unsigned.  From Dave Mills.
* ntp_config.c: ntp_minpoll fixes from Dave Mills.
* ntp-keygen updates from Dave Mills.
* refresh epoch, throttle, and leap cleanup from Dave Mills.
* Documentation cleanup from Dave Mills.
* [Bug 918] Only use a native md5.h if MD5Init() is available.
* [Bug 979] Provide ntptimeval if it is not otherwise present.
* [Bug 634] Re-instantiate syslog() and logfiles after the daemon fork.
* [Bug 952] Use md5 code with a friendlier license.
* [Bug 977] Fix mismatching #ifdefs for builds without IPv6.
* [Bug 830] Fix the checking order of the interface options.
* Clean up the logfile/syslog setup.
* [Bug 970] Lose obsolete -g flag to ntp-keygen.
* The -e flag to ntp-keygen can write GQ keys now, too.
* ntp_proto.c: sys_survivors and hpoll cleanup from Dave Mills.
* ntp_loopfilter.c: sys_poll cleanup from Dave Mills.
* refclock_wwv.c: maximum-likelihood digit and DSYNC fixes from Dave Mills.
* [Bug 967] preemptable associations are lost forever on a step.
* ntp_config.c: [CID 48] missing "else" clause.
* [Bug 833] ntpq config keyword is quote-mark unfriendly.
* Rename the ntpq "config" keyword to ":config".
* Dave Mills shifted some orphan processing.
* Fix typos in the [Bug 963] patch.
* bootstrap: squawk if genver fails.  Use -f with cp in case Dave does a chown.
* Remove obsolete simulator command-line options.
* ntp_request.c: [CID 36] zero sin_zero.
* [Bug 963] get_systime() is too noisy.
* [Bug 960] spurious syslog:crypto_setup:spurious crypto command
* [Bug 964] Change *-*-linux* to *-*-*linux* to allow for uclinux.
* Changes from Dave Mills:
  - ntp_util.c: cleanup.
  - ntp_timer.c: watch the non-burst packet rate.
  - ntp_request.c: cleanup.
  - ntp_restrict.c: RES_LIMITED cleanup.
  - ntp_proto.c: RES_LIMITED, rate bucktes, counters, overall cleanup.
  - ntp_peer.c: disallow peer_unconfig().
  - ntp_monitor.c: RES_LIMITED cleanup.
  - ntp_loopfilter.c: poll interval cleanup.
  - ntp_crypto.c: volley -> retry.  Cleanup TAI leap message.
  - ntp_config: average and minimum are ^2 values.
  - ntpdc: unknownversion is really "declined", not "bad version".
  - Packet retry cleanup.
* [Bug 961] refclock_tpro.c:tpro_poll() calls refclock_receive() twice.
* [Bug 957] Windows only: Let command line parameters from the Windows SCM GUI
  override the standard parameters from the ImagePath registry key.
* Added HAVE_INT32_T to the Windows config.h to avoid duplicate definitions.
* Work around a VPATH difference in FreeBSD's 'make' command.
* Update bugreport URL.
* Update -I documentation.
* [Bug 713] Fix bug reporting information.
* A bug in the application of the negative-sawtooth for 12 channel receivers. 
* The removal of unneeded startup code used for the original LinuxPPS, it now
  conforms to the PPSAPI and does not need special code.  
* ntp-keygen.c: Coverity fixes [CID 33,47].
* Volley cleanup from Dave Mills.
* Fuzz cleanup from Dave Mills.
* [Bug 861] Leap second cleanups from Dave Mills.
* ntpsim.c: add missing protypes and fix [CID 34], a nit.
* Upgraded bison at UDel.
* Update br-flock and flock-build machine lists.
* [Bug 752] QoS: add parse/config handling code. 
* Fix the #include order in tickadj.c for picky machines.
* [Bug 752] QoS: On some systems, netinet/ip.h needs netinet/ip_systm.h.
* [Bug 752] Update the QoS tagging (code only - configuration to follow).
* Orphan mode and other protocol cleanup from Dave Mills.
* Documentation cleanup from Dave Mills.
* [Bug 940] ntp-keygen uses -v.  Disallow it as a shortcut for --version.
* more cleanup to ntp_lineeditlibs.m4.
* Documentation updates from Dave Mills.
* -ledit cleanup for ntpdc and ntpq.
* Association and other cleanup from Dave Mills.
* NTP_UNREACH changes from Dave Mills.
* Fix the readline history test.
* [Bug 931] Require -lreadline to be asked for explicitly.
* [Bug 764] When looking for -lreadline support, also try using -lncurses.
* [Bug 909] Fix int32_t errors for ntohl().
* [Bug 376/214] Enhancements to support multiple if names and IP addresses.
* [Bug 929] int32_t is undefined on Windows.  Casting wrong.
* [Bug 928] readlink missing braces.
* [Bug 788] Update macros to support VS 2005.
* ntpd/ntp_timer.c: add missing sys_tai parameter for debug printf
* [Bug 917] config parse leaves files open
* [Bug 912] detect conflicting enable/disable configuration on interfaces
  sharing an IP address
* [Bug 771] compare scopeid if available for IPv6 addresses
* Lose obsolete crypto subcommands (Dave Mills).
* WWV is an HF source, not an LF source (Dave Mills).
* [Bug 899] Only show -i/--jaildir -u/--user options if we HAVE_DROPROOT.
* [Bug 916] 'cryptosw' is undefined if built without OpenSSL.
* [Bug 891] 'restrict' config file keyword does not work (partial fix).
* [Bug 890] the crypto command seems to be required now.
* [Bug 915] ntpd cores during processing of x509 certificates.
* Crypto lint cleanup from Dave Mills.
* [Bug 897] Check RAND_status() - we may not need a .rnd file.
* Crypto cleanup from Dave Mills.
* [Bug 911] Fix error message in cmd_args.c.
* [Bug 895] Log assertion failures via syslog(), not stderr.
* Documentation updates from Dave Mills.
* Crypto cleanup from Dave Mills.
* [Bug 905] ntp_crypto.c fails to compile without -DDEBUG.
* Avoid double peer stats logging.
* ntp-keygen cleanup from Dave Mills.
* libopts needs to be built after ElectricFence.
* [Bug 894] Initialize keysdir before calling crypto_setup().
* Calysto cleanup for ntpq.
* ntp-keygen -i takes an arg.
* Cleanup and fixes from Dave Mills.
* [Bug 887] Fix error in ntp_types.h (for sizeof int != 4).
* Bug 880 bug fixes for Windows build
* Improve Calysto support.
* The "revoke" parameter is a crypto command.
* The driftfile wander threshold is a real number.
* [Bug 850] Fix the wander threshold parameter on the driftfile command.
* ntp_io.c: Dead code cleanup - Coverity View 19.
* Leap file related cleanup from Dave Mills.
* ntp_peer.c: Set peer->srcadr before (not after) calling set_peerdstadr().
* Initialize offset in leap_file() - Coverity View 17.
* Use the correct stratum on KISS codes.
* Fuzz bits cleanup.
* Show more digits in some debug printf's.
* Use drift_file_sw internally to control writing the drift file.
* Implement the wander_threshold option for the driftfile config keyword.
* reformat ntp_control.c; do not use c++ // comments.
* [Bug 629] Undo bug #629 fixes as they cause more problems than were  being
  solved
* Changes from Dave Mills: in/out-bound data rates, leapsecond cleanup,
  driftfile write cleanup, packet buffer length checks, documentation updates.
* More assertion checks and malloc()->emalloc(), courtesy of Calysto.
* [Bug 864] Place ntpd service in maintenance mode if using SMF on Solaris
* [Bug 862] includefile nesting; preserve phonelist on reconfig.
* [Bug 604] ntpd regularly dies on linux/alpha.
* more leap second infrastructure fixes from Dave Mills.
* [Bug 858] recent leapfile changes broke non-OpenSSL builds.
* Use emalloc() instead of malloc() in refclock_datum.c (Calysto).
* Start using 'design by contract' assertions.
* [Bug 767] Fast sync to refclocks wanted.
* Allow null driftfile.
* Use YYERROR_VERBOSE for the new parser, and fix related BUILT_SOURCES.
* [Bug 629] changes to ensure broadcast works including on wildcard addresses
* [Bug 853] get_node() must return a pointer to maximally-aligned memory.
* Initial leap file fixes from Dave Mills.
* [Bug 858] Recent leapfile changes broke without OPENSSL.
* Use a char for DIR_SEP, not a string.
* [Bug 850] driftfile parsing changes.
* driftfile maintenance changes from Dave Mills.  Use clock_phi instead of
  stats_write_tolerance.
* [Bug 828] refid string not being parsed correctly.
* [Bug 846] Correct includefile parsing.
* [Bug 827] New parsing code does not handle "fudge" correctly.
* Enable debugging capability in the config parser.
* [Bug 839] Crypto password not read from ntp.conf.
* Have autogen produce writable output files.
* [Bug 825] Correct logconfig -/+ keyword processing.
* [Bug 828] Correct parsing of " delimited strings.
* Cleanup FILE * usage after fclose() in ntp_filegen.c.
* [Bug 843] Windows Completion port code was incorrectly merged from -stable.
* [Bug 840] do fudge configuration AFTER peers (thus refclocks) have been
  configured.
* [Bug 824] Added new parser modules to the Windows project file.
* [Bug 832] Add libisc/log.c headers to the distribution.
* [Bug 808] Only write the drift file if we are in state 4.
* Initial import of libisc/log.c and friends.
* [Bug 826] Fix redefinition of PI.
* [Bug 825] ntp_scanner.c needs to #include <config.h> .
* [Bug 824] New parser code has some build problems with the SIM code.
* [Bug 817] Use longnames for setting ntp variables on the command-line;
  Allowing '-v' with and without an arg to disambiguate usage is error-prone.
* [Bug 822] set progname once, early.
* [Bug 819] remove erroneous #if 0 in Windows completion port code.
* The new config code missed an #ifdef for building without refclocks.
* Distribute some files needed by the new config parsing code.
* [Bug 819] Timeout for WaitForMultipleObjects was 500ms instead of INFINITE
* Use autogen 5.9.1.
* Fix clktest command-line arg processing.'
* Audio documentation updates from Dave Mills.
* New config file parsing code, from Sachin Kamboj.
* fuzz bit cleanup from Dave Mills.
* replay cleanup from Dave Mills.
* [Bug 542] Tolerate missing directory separator at EO statsdir.
* [Bug 812] ntpd should drop supplementary groups.
* [Bug 815] Fix warning compiling 4.2.5p22 under Windows with VC6.
* [Bug 740] Fix kernel/daemon startup drift anomaly.
* refclock_wwv.c fixes from Dave Mills.
* [Bug 810] Fix ntp-keygen documentation.
* [Bug 787] Bug fixes for 64-bit time_t on Windows.
* [Bug 796] Clean up duplicate #defines in ntp_control.c.
* [Bug 569] Use the correct precision for the Leitch CSD-5300.
* [Bug 795] Moved declaration of variable to top of function.
* [Bug 798] ntpq [p typo crashes ntpq/ntpdc.
* [Bug 786] Fix refclock_bancomm.c on Solaris.
* [Bug 774] parsesolaris.c does not compile under the new Solaris.
* [Bug 782] Remove P() macros from Windows files.
* [Bug 778] ntpd fails to lock with drift=+500 when started with drift=-500.
* [Bug 592] Trimble Thunderbolt GPS support.
* IRIG, CHU, WWV, WWVB refclock improvements from Dave Mills.
* [Bug 757] Lose ULONG_CONST().
* [Bug 756] Require ANSI C (function prototypes).
* codec (audio) and ICOM changes from Dave Mills.

---

* [Bug 450] Windows only: Under original Windows NT we must not discard the
  wildcard socket to workaround a bug in NT's getsockname().
* [Bug 1038] Built-in getpass() function also prompts for password if
  not built with DEBUG.
* [Bug 841] Obsolete the "dynamic" keyword and make deferred binding
  to local interfaces the default.
  Emit a warning if that keyword is used for configuration.
* [Bug 959] Refclock on Windows not properly releasing recvbuffs.
* [Bug 993] Fix memory leak when fetching system messages.
* [Bug 987] Wake up the resolver thread/process when a new interface has
  become available.
* Correctly apply negative-sawtooth for oncore 12 channel receiver.
* Startup code for original LinuxPPS removed.  LinuxPPS now conforms to
  the PPSAPI.
* [Bug 1000] allow implicit receive buffer allocation for Windows.
  fixes startup for windows systems with many interfaces.
  reduces dropped packets on network bursts.
  additionally fix timer() starvation during high load.
* [Bug 990] drop minimum time restriction for interface update interval.
* [Bug 977] Fix mismatching #ifdefs for builds without IPv6.
* Update the copyright year.
* Build system cleanup (make autogen-generated files writable).
* [Bug 957] Windows only: Let command line parameters from the Windows SCM GUI
  override the standard parameters from the ImagePath registry key.
* Fixes for ntpdate:
* [Bug 532] nptdate timeout is too long if several servers are supplied.
* [Bug 698] timeBeginPeriod is called without timeEndPeriod in some NTP tools.
* [Bug 857] ntpdate debug mode adjusts system clock when it shouldn't.
* [Bug 908] ntpdate crashes sometimes.
* [Bug 982] ntpdate(and ntptimeset) buffer overrun if HAVE_POLL_H isn't set
  (dup of 908).
* [Bug 997] ntpdate buffer too small and unsafe.
* ntpdate.c: Under Windows check whether NTP port in use under same conditions
  as under other OSs.
* ntpdate.c: Fixed some typos and indents (tabs/spaces).

(4.2.4p4) Released by Harlan Stenn <stenn@ntp.org>

* [Bug 902] Fix problems with the -6 flag.
* Updated include/copyright.def (owner and year).
* [Bug 878] Avoid ntpdc use of refid value as unterminated string.
* [Bug 881] Corrected display of pll offset on 64bit systems.
* [Bug 886] Corrected sign handling on 64bit in ntpdc loopinfo command.
* [Bug 889] avoid malloc() interrupted by SIGIO risk
* ntpd/refclock_parse.c: cleanup shutdown while the file descriptor is still
  open.
* [Bug 885] use emalloc() to get a message at the end of the memory
  unsigned types cannot be less than 0
  default_ai_family is a short
  lose trailing , from enum list
  clarify ntp_restrict.c for easier automated analysis
* [Bug 884] don't access recv buffers after having them passed to the free
  list.
* [Bug 882] allow loopback interfaces to share addresses with other
  interfaces.

---
(4.2.4p3) Released by Harlan Stenn <stenn@ntp.org>

* [Bug 863] unable to stop ntpd on Windows as the handle reference for events
  changed

---
(4.2.4p2) Released by Harlan Stenn <stenn@ntp.org>

* [Bug 854] Broadcast address was not correctly set for interface addresses
* [Bug 829] reduce syslog noise, while there fix Enabled/Disable logging
  to reflect the actual configuration.
* [Bug 795] Moved declaration of variable to top of function.
* [Bug 789] Fix multicast client crypto authentication and make sure arriving
  multicast packets do not disturb the autokey dance.
* [Bug 785] improve handling of multicast interfaces
  (multicast routers still need to run a multicast routing software/daemon)
* ntpd/refclock_parse.c: cleanup shutdown while the file descriptor is still
  open.
* [Bug 885] use emalloc() to get a message at the end of the memory
  unsigned types cannot be less than 0
  default_ai_family is a short
  lose trailing , from enum list
* [Bug 884] don't access recv buffers after having them passed to the free list.
* [Bug 882] allow loopback interfaces to share addresses with other interfaces.
* [Bug 527] Don't write from source address length to wrong location
* Upgraded autogen and libopts.
* [Bug 811] ntpd should not read a .ntprc file.

---
(4.2.4p1) (skipped)

---
(4.2.4p0) Released by Harlan Stenn <stenn@ntp.org>

* [Bug 793] Update Hans Lambermont's email address in ntpsweep.
* [Bug 776] Remove unimplemented "rate" flag from ntpdate.
* [Bug 586] Avoid lookups if AI_NUMERICHOST is set.
* [Bug 770] Fix numeric parameters to ntp-keygen (Alain Guibert).
* [Bug 768] Fix io_setbclient() error message.
* [Bug 765] Use net_bind_service capability on linux.
* [Bug 760] The background resolver must be aware of the 'dynamic' keyword.
* [Bug 753] make union timestamp anonymous (Philip Prindeville).
* confopt.html: move description for "dynamic" keyword into the right section.
* pick the right type for the recv*() length argument.

---
(4.2.4) Released by Harlan Stenn <stenn@ntp.org>

* monopt.html fixes from Dave Mills.
* [Bug 452] Do not report kernel PLL/FLL flips.
* [Bug 746] Expert mouseCLOCK USB v2.0 support added.'
* driver8.html updates.
* [Bug 747] Drop <NOBR> tags from ntpdc.html.
* sntp now uses the returned precision to control decimal places.
* sntp -u will use an unprivileged port for its queries.
* [Bug 741] "burst" doesn't work with !unfit peers.
* [Bug 735] Fix a make/gmake VPATH issue on Solaris.
* [Bug 739] ntpd -x should not take an argument.
* [Bug 737] Some systems need help providing struct iovec.
* [Bug 717] Fix libopts compile problem.
* [Bug 728] parse documentation fixes.
* [Bug 734] setsockopt(..., IP_MULTICAST_IF, ...) fails on 64-bit platforms.
* [Bug 732] C-DEX JST2000 patch from Hideo Kuramatsu.
* [Bug 721] check for __ss_family and __ss_len separately.
* [Bug 666] ntpq opeers displays jitter rather than dispersion.
* [Bug 718] Use the recommended type for the saddrlen arg to getsockname().
* [Bug 715] Fix a multicast issue under Linux.
* [Bug 690] Fix a Windows DNS lookup buffer overflow.
* [Bug 670] Resolved a Windows issue with the dynamic interface rescan code.
* K&R C support is being deprecated.
* [Bug 714] ntpq -p should conflict with -i, not -c.
* WWV refclock improvements from Dave Mills.
* [Bug 708] Use thread affinity only for the clock interpolation thread.
* [Bug 706] ntpd can be running several times in parallel.
* [Bug 704] Documentation typos.
* [Bug 701] coverity: NULL dereference in ntp_peer.c
* [Bug 695] libopts does not protect against macro collisions.
* [Bug 693] __adjtimex is independent of ntp_{adj,get}time.
* [Bug 692] sys_limitrejected was not being incremented.
* [Bug 691] restrictions() assumption not always valid.
* [Bug 689] Deprecate HEATH GC-1001 II; the driver never worked.
* [Bug 688] Fix documentation typos.
* [Bug 686] Handle leap seconds better under Windows.
* [Bug 685] Use the Windows multimedia timer.
* [Bug 684] Only allow debug options if debugging is enabled.
* [Bug 683] Use the right version string.
* [Bug 680] Fix the generated version string on Windows.
* [Bug 678] Use the correct size for control messages.
* [Bug 677] Do not check uint_t in configure.ac.
* [Bug 676] Use the right value for msg_namelen.
* [Bug 675] Make sure ntpd builds without debugging.
* [Bug 672] Fix cross-platform structure padding/size differences.
* [Bug 660] New TIMESTAMP code fails tp build on Solaris Express.
* [Bug 659] libopts does not build under Windows.
* [Bug 658] HP-UX with cc needs -Wp,-H8166 in CFLAGS.
* [Bug 656] ntpdate doesn't work with multicast address.
* [Bug 638] STREAMS_TLI is deprecated - remove it.
* [Bug 635] Fix tOptions definition.
* [Bug 628] Fallback to ntp discipline not working for large offsets.
* [Bug 622] Dynamic interface tracking for ntpd.
* [Bug 603] Don't link with libelf if it's not needed.
* [Bug 523] ntpd service under Windows does't shut down properly.
* [Bug 500] sntp should always be built.
* [Bug 479] Fix the -P option.
* [Bug 421] Support the bc637PCI-U card.
* [Bug 342] Deprecate broken TRAK refclock driver.
* [Bug 340] Deprecate broken MSF EES refclock driver.
* [Bug 153] Don't do DNS lookups on address masks.
* [Bug 143] Fix interrupted system call on HP-UX.
* [Bug 42] Distribution tarballs should be signed.
* Support separate PPS devices for PARSE refclocks.
* [Bug 637, 51?] Dynamic interface scanning can now be done.
* Options processing now uses GNU AutoGen.

---
(4.2.2p4) Released by Harlan Stenn <stenn@ntp.org>

* [Bug 710] compat getnameinfo() has off-by-one error
* [Bug 690] Buffer overflow in Windows when doing DNS Lookups

---
(4.2.2p3) Released by Harlan Stenn <stenn@ntp.org>

* Make the ChangeLog file cleaner and easier to read
* [Bug 601] ntpq's decodeint uses an extra level of indirection
* [Bug 657] Different OSes need different sized args for IP_MULTICAST_LOOP
* release engineering/build changes
* Documentation fixes
* Get sntp working under AIX-5

---
(4.2.2p2) (broken)

* Get sntp working under AIX-5

---
(4.2.2p1)

* [Bug 661] Use environment variable to specify the base path to openssl.
* Resolve an ambiguity in the copyright notice
* Added some new documentation files
* URL cleanup in the documentation
* [Bug 657]: IP_MULTICAST_LOOP uses a u_char value/size
* quiet gcc4 complaints
* more Coverity fixes
* [Bug 614] manage file descriptors better
* [Bug 632] update kernel PPS offsets when PPS offset is re-configured
* [Bug 637] Ignore UP in*addr_any interfaces
* [Bug 633] Avoid writing files in srcdir
* release engineering/build changes

---
(4.2.2)

* SNTP
* Many bugfixes
* Implements the current "goal state" of NTPv4
* Autokey improvements
* Much better IPv6 support
* [Bug 360] ntpd loses handles with LAN connection disabled.
* [Bug 239] Fix intermittent autokey failure with multicast clients.
* Rewrite of the multicast code
* New version numbering scheme

---
(4.2.0)

* More stuff than I have time to document
* IPv6 support
* Bugfixes
* call-gap filtering
* wwv and chu refclock improvements
* OpenSSL integration

---
(4.1.2)

* clock state machine bugfix
* Lose the source port check on incoming packets
* (x)ntpdc compatibility patch
* Virtual IP improvements
* ntp_loopfilter fixes and improvements
* ntpdc improvements
* GOES refclock fix
* JJY driver
* Jupiter refclock fixes
* Neoclock4X refclock fixes
* AIX 5 port
* bsdi port fixes
* Cray unicos port upgrade
* HP MPE/iX port
* Win/NT port upgrade
* Dynix PTX port fixes
* Document conversion from CVS to BK
* readline support for ntpq

---
(4.1.0)

* CERT problem fixed (99k23)

* Huff-n-Puff filter
* Preparation for OpenSSL support
* Resolver changes/improvements are not backward compatible with mode 7
  requests (which are implementation-specific anyway)
* leap second stuff
* manycast should work now
* ntp-genkeys does new good things.
* scripts/ntp-close
* PPS cleanup and improvements
* readline support for ntpdc
* Crypto/authentication rewrite
* WINNT builds with MD5 by default
* WINNT no longer requires Perl for building with Visual C++ 6.0
* algorithmic improvements, bugfixes
* Solaris dosynctodr info update
* html/pic/* is *lots* smaller
* New/updated drivers: Forum Graphic GPS, WWV/H, Heath GC-100 II, HOPF
  serial and PCI, ONCORE, ulink331
* Rewrite of the audio drivers

---
(4.0.99)

* Driver updates: CHU, DCF, GPS/VME, Oncore, PCF, Ulink, WWVB, burst
  If you use the ONCORE driver with a HARDPPS kernel module,
  you *must* have a properly specified:
	pps <filename> [assert/clear] [hardpps]
  line in the /etc/ntp.conf file.
* PARSE cleanup
* PPS cleanup
* ntpd, ntpq, ntpdate cleanup and fixes
* NT port improvements
* AIX, BSDI, DEC OSF, FreeBSD, NetBSD, Reliant, SCO, Solaris port improvements

---
(4.0.98)

* Solaris kernel FLL bug is fixed in 106541-07
* Bug/lint cleanup
* PPS cleanup
* ReliantUNIX patches
* NetInfo support
* Ultralink driver
* Trimble OEM Ace-II support
* DCF77 power choices
* Oncore improvements

---
(4.0.97)

* NT patches
* AIX,SunOS,IRIX portability
* NeXT portability
* ntptimeset utility added
* cygwin portability patches

---
(4.0.96)

* -lnsl, -lsocket, -lgen configuration patches
* Y2K patches from AT&T
* Linux portability cruft

---
(4.0.95)

* NT port cleanup/replacement
* a few portability fixes
* VARITEXT Parse clock added

---
(4.0.94)

* PPS updates (including ntp.config options)
* Lose the old DES stuff in favor of the (optional) RSAREF stuff
* html cleanup/updates
* numerous drivers cleaned up
* numerous portability patches and code cleanup

---
(4.0.93)

* Oncore refclock needs PPS or one of two ioctls.
* Don't make ntptime under Linux.  It doesn't compile for too many folks.
* Autokey cleanup
* ReliantUnix patches
* html cleanup
* tickadj cleanup
* PARSE cleanup
* IRIX -n32 cleanup
* byte order cleanup
* ntptrace improvements and patches
* ntpdc improvements and patches
* PPS cleanup
* mx4200 cleanup
* New clock state machine
* SCO cleanup
* Skip alias interfaces

---
(4.0.92)

* chronolog and dumbclock refclocks
* SCO updates
* Cleanup/bugfixes
* Y2K patches
* Updated palisade driver
* Plug memory leak
* wharton kernel clock
* Oncore clock upgrades
* NMEA clock improvements
* PPS improvements
* AIX portability patches

---
(4.0.91)

* New ONCORE driver
* New MX4200 driver
* Palisade improvements
* config file bugfixes and problem reporting
* autoconf upgrade and cleanup
* HP-UX, IRIX lint cleanup
* AIX portability patches
* NT cleanup

---
(4.0.90)

* Nanoseconds
* New palisade driver
* New Oncore driver

---
(4.0.73)

* README.hackers added
* PARSE driver is working again
* Solaris 2.6 has nasty kernel bugs.  DO NOT enable pll!
* DES is out of the distribution.

---
(4.0.72)

* K&R C compiling should work again.
* IRIG patches.
* MX4200 driver patches.
* Jupiter driver added.
* Palisade driver added.  Needs work (ANSI, ntoh/hton, sizeof double, ???)<|MERGE_RESOLUTION|>--- conflicted
+++ resolved
@@ -1,12 +1,9 @@
-<<<<<<< HEAD
+(4.2.7p29) 2010/05/04 Released by Harlan Stenn <stenn@ntp.org>
 * [Bug 1542] ntpd mrulist response may have incorrect last.older.
 * [Bug 1543] ntpq mrulist must refresh nonce when retrying.
 * [Bug 1544] ntpq mrulist sscanf timestamp format mismatch on 64-bit.
 * Windows compiling hints/winnt.html update from Sunil Tej S.
-=======
-(4.2.7p29) 2010/05/04 Released by Harlan Stenn <stenn@ntp.org>
 (4.2.7p28) 2010/05/03 Released by Harlan Stenn <stenn@ntp.org>
->>>>>>> d6c5db64
 * Include (4.2.6p2-RC3) [Bug 1512] ntpsnmpd should connect to net-snmpd
   via a unix-domain socket by default.
   Provide a command-line 'socket name' option.
