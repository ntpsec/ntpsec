--- conflicted
+++ resolved
@@ -1,9 +1,6 @@
-<<<<<<< HEAD
 * [Bug 1223] Allow configurable values for RLIMIT_STACK and
   RLIMIT_MEMLOCK.
-=======
 * [Bug 1320] Log ntpd's initial command-line parameters.
->>>>>>> c1c82746
 (4.2.7p320) 2012/11/12 Released by Harlan Stenn <stenn@ntp.org>
 * [Bug 969] Clarify ntpdate.html documentation about -u and ntpd.
 * [Bug 1217] libisc/ifiter_sysctl.c:internal_current(): Ignore RTM
