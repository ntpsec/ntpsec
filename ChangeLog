--- conflicted
+++ resolved
@@ -1,9 +1,6 @@
-<<<<<<< HEAD
 * [Bug 1057] ntpdc unconfig failure
 * [Bug 1161] unpeer AKA unconfig command for ntpq :config
-=======
 * PPS and crypto cleanup in ntp_proto.c from Dave Mills.
->>>>>>> 8ac69441
 (4.2.5p165) 2009/04/23 Released by Harlan Stenn <stenn@ntp.org>
 * WWVB refclock cleanup from Dave Mills.
 * Code cleanup: requested_key -> request_key.
