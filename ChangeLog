--- conflicted
+++ resolved
@@ -1,10 +1,7 @@
-<<<<<<< HEAD
 * Correct msyslog.c build break on Solaris 2.9 from #ifdef/#if mixup.
-=======
 (4.2.7p118) 2011/01/15 Released by Harlan Stenn <stenn@ntp.org>
 * Simplify the built-sources stuff in sntp/ .
 * Fix check for -lipv6 on HP-UX 11.
->>>>>>> 5ccf0c73
 (4.2.7p117) 2011/01/13 Released by Harlan Stenn <stenn@ntp.org>
 * Add configure --without-sntp option to disable building sntp and
   sntp/tests.  withsntp=no in the environment changes the default.
