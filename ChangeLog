--- conflicted
+++ resolved
@@ -1,8 +1,5 @@
-<<<<<<< HEAD
+* [Bug 2368] Correct bug in previous attempt.
 * [Bug 2413] Fix "make check" with automake >= 1.13.
-=======
-* [Bug 2368] Correct bug in previous attempt.
->>>>>>> 45f428fc
 (4.2.7p374) 2013/07/21 Released by Harlan Stenn <stenn@ntp.org>
 * [Bug 2368] make check troubles in libevent.
 * [Bug 2425] setup SIGIO/SIGPOLL for asyncio on the read side
