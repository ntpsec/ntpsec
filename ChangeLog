--- conflicted
+++ resolved
@@ -1,10 +1,7 @@
 ---
 
-<<<<<<< HEAD
 * [Bug 1412] m4/os_cflags.m4 caches results that depend on $CC.
-=======
 * Build infrastructure updates to enable beta releases of ntp-stable.
->>>>>>> 59789445
 
 ---
 (4.2.6) 2009/12/09 Released by Harlan Stenn <stenn@ntp.org>
