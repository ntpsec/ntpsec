--- conflicted
+++ resolved
@@ -1,10 +1,10 @@
-<<<<<<< HEAD
+* sntp: change -h/--headspace to -g/--gap, and change the default gap
+  from 10 to 50ms
+* [Backward Incompatible] from 4.2.6p4: sntp: -l/--filelog ->
+  -l/--logfile, to be consistent with ntpd.
+* From 4.2.6p4: libopts/file.c fix from Bruce Korb (arg-type=file).
 (4.2.7p200) 2011/08/04 Released by Harlan Stenn <stenn@ntp.org>
 * Sync with 4.2.6p4-RC2.
-=======
-* sntp: change -h/--headspace to -g/--gap, and change the default gap
-  from 10 to 50ms
->>>>>>> 0b6c84b9
 (4.2.7p199) 2011/07/29 Released by Harlan Stenn <stenn@ntp.org>
 * Documentation updates from Dave Mills.
 (4.2.7p198) 2011/07/28 Released by Harlan Stenn <stenn@ntp.org>
@@ -1073,6 +1073,12 @@
 (4.2.7) 2009/12/09 Released by Harlan Stenn <stenn@ntp.org>
 * [Bug 1407] configure.ac: recent GNU Make -v does not include "version".
 ---
+
+* [Backward Incompatible] sntp: -l/--filelog -> -l/--logfile, to be
+  consistent with ntpd.
+* libopts/file.c fix from Bruce Korb (arg-type=file).
+
+---
 (4.2.6p4-RC2) 2011/08/04 Released by Harlan Stenn <stenn@ntp.org>
 
 * [Bug 1608] Parse Refclock driver should honor trusttime.
