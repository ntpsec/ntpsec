--- conflicted
+++ resolved
@@ -1,9 +1,6 @@
-<<<<<<< HEAD
 * [Bug 702] ntpd service logic should use libopts to examine cmdline.
 * Include (4.2.6p1-RC3) - [Bug 1451] sntp leaks KoD entry updating.
-=======
 * Include (4.2.6p1-RC3) - [Bug 1453] Use $CC in config.cache filename.
->>>>>>> ae844376
 (4.2.7p7) 2009/12/30 Released by Harlan Stenn <stenn@ntp.org>
 * [Bug 620] ntpdc getresponse() esize != *rsize s/b size != *rsize.
 * [Bug 1446] 4.2.7p6 requires autogen, missing ntpd.1, *.texi, *.menu.
