--- conflicted
+++ resolved
@@ -1,8 +1,5 @@
-<<<<<<< HEAD
+* [Bug 1135] ntpq uses sizeof(u_long) where sizeof(u_int32) is meant.
 * [Bug 1333] ntpd --interface precedence over --novirtualips lost.
-=======
-* [Bug 1135] ntpq uses sizeof(u_long) where sizeof(u_int32) is meant.
->>>>>>> 7d8aa272
 (4.2.5p227) 2009/10/05 Released by Harlan Stenn <stenn@ntp.org>
 * [Bug 1135] :config fails with "Server disallowed request"
 * [Bug 1330] disallow interface/nic rules when --novirtualips or
