--- conflicted
+++ resolved
@@ -1,6 +1,3 @@
-<<<<<<< HEAD
-* [Bug 863] unable to stop ntpd on Windows as the handle reference for events
-            changed
 * [Bug 858] recent leapfile changes broke non-OpenSSL builds.
 * Use emalloc() instead of malloc() in refclock_datum.c (Calysto).
 * Start using 'design by contract' assertions.
@@ -73,11 +70,9 @@
 * codec (audio) and ICOM changes from Dave Mills.
  
-=======
 * {Bug 863] unable to stop ntpd on Windows as the handle reference for events
 	    changed
 (4.2.4p2) Released by Harlan Stenn <stenn@ntp.org>
->>>>>>> 6cf91366
 * [Bug 854] Broadcast address was not correctly set for interface addresses
 * [Bug 829] reduce syslog noise, while there fix Enabled/Disable logging
 	    to reflect the actual configuration.
