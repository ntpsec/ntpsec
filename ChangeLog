<<<<<<< HEAD
* [Bug 1152] temporarily disable refclock_parse, refclock_true until
  maintainers can repair build break from pps_sample()
* [Bug 1153] refclock_nmea should not mix UTC with GPS time
=======
* [Bug 1159] ntpq overlap diagnostic message test buggy
>>>>>>> 4a7bc4c0
(4.2.5p163) 2009/04/10 Released by Harlan Stenn <stenn@ntp.org>
(4.2.5p162) 2009/04/09 Released by Harlan Stenn <stenn@ntp.org>
* Documentation updates from Dave Mills.
* Mitigation and PPS cleanup from Dave Mills.
* Include (4.2.4p7-RC2)
* [Bug 216] New interpolation scheme for Windows eliminates 1ms jitter
* remove a bunch of #ifdef SYS_WINNT from portable code
* 64-bit time_t cleanup for building on newer Windows compilers
* Only set CMOS clock during ntpd exit on Windows if the computer is
  shutting down or restarting.
* [Bug 1148] NMEA reference clock improvements
* remove deleted gsoc_sntp/utilities.o from repository so that .o build
  products can be cleaned up without corrupting the repository.
(4.2.5p161) 2009/03/31 Released by Harlan Stenn <stenn@ntp.org>
* Documentation updates from Dave Mills.
(4.2.5p160) 2009/03/30 Released by Harlan Stenn <stenn@ntp.org>
* [Bug 1141] refclock_report missing braces cause spurious "peer event:
  clock clk_unspec" log entries
* Include (4.2.4p7-RC1)
(4.2.5p159) 2009/03/28 Released by Harlan Stenn <stenn@ntp.org>
* "bias" changes from Dave Mills.
(4.2.5p158) 2009/01/30 Released by Harlan Stenn <stenn@ntp.org>
* Fix [CID 72], a typo introduced at the latest fix to prettydate.c.
(4.2.5p157) 2009/01/26 Released by Harlan Stenn <stenn@ntp.org>
* Cleanup/fixes for ntp_proto.c and ntp_crypto.c from Dave Mills.
(4.2.5p156) 2009/01/19 Released by Harlan Stenn <stenn@ntp.org>
* [Bug 1118] Fixed sign extension for 32 bit time_t in caljulian() and prettydate().
  Fixed some compiler warnings about missing prototypes.
  Fixed some other simple compiler warnings.
* [Bug 1119] [CID 52] Avoid a possible null-dereference in ntp_crypto.c.
* [Bug 1120] [CID 51] INSIST that peer is non-null before we dereference it.
* [Bug 1121] [CID 47] double fclose() in ntp-keygen.c.
(4.2.5p155) 2009/01/18 Released by Harlan Stenn <stenn@ntp.org>
* Documentation updates from Dave Mills.
* CHU frequency updates.
* Design assertion fixes for ntp_crypto.c from Dave Mills.
(4.2.5p154) 2009/01/13 Released by Harlan Stenn <stenn@ntp.org>
* [Bug 992] support interface event change on Linux from
  Miroslav Lichvar.
(4.2.5p153) 2009/01/09 Released by Harlan Stenn <stenn@ntp.org>
* Renamed gsoc_sntp/:fetch-stubs to gsoc_sntp/fetch-stubs to avoid
  file name problems under Windows.
  Removed German umlaut from log msg for 4.2.5p142.
(4.2.5p152) 2009/01/08 Released by Harlan Stenn <stenn@ntp.org>
* Include (4.2.4p6) 2009/01/08 Released by Harlan Stenn <stenn@ntp.org>
(4.2.5p151) 2008/12/23 Released by Harlan Stenn <stenn@ntp.org>
* Stats file logging cleanup from Dave Mills.
(4.2.5p150) 2008/12/15 Released by Harlan Stenn <stenn@ntp.org>
* [Bug 1099] Fixed wrong behaviour in sntp's crypto.c.
* [Bug 1103] Fix 64-bit issues in the new calendar code.
(4.2.5p149) 2008/12/05 Released by Harlan Stenn <stenn@ntp.org>
* Fixed mismatches in data types and OID definitions in ntpSnmpSubAgent.c
* added a premliminary MIB file to ntpsnmpd (ntpv4-mib.mib)
(4.2.5p148) 2008/12/04 Released by Harlan Stenn <stenn@ntp.org>
* [Bug 1070] Fix use of ntpq_parsestring() in ntpsnmpd.
(4.2.5p147) 2008/11/27 Released by Harlan Stenn <stenn@ntp.org>
* Update gsoc_sntp's GCC warning code.
(4.2.5p146) 2008/11/26 Released by Harlan Stenn <stenn@ntp.org>
* Update Solaris CFLAGS for gsoc_sntp.
(4.2.5p145) 2008/11/20 Released by Harlan Stenn <stenn@ntp.org>
* Deal with time.h for sntp under linux.
* Provide rpl_malloc() for sntp for systems that need it.
* Handle ss_len and socklen type for sntp.
* Fixes to the sntp configure.ac script.
* Provide INET6_ADDRSTRLEN if it is missing.
* [Bug 1095] overflow in caljulian.c.
(4.2.5p144) 2008/11/19 Released by Harlan Stenn <stenn@ntp.org>
* Use int32, not int32_t.
* Avoid the sched*() functions under OSF - link problems.
(4.2.5p143) 2008/11/17 Released by Harlan Stenn <stenn@ntp.org>
* sntp cleanup and fixes.
(4.2.5p142) 2008/11/16 Released by Harlan Stenn <stenn@ntp.org>
* Imported GSoC SNTP code from Johannes Maximilian Kuehn.
(4.2.5p141) 2008/11/13 Released by Harlan Stenn <stenn@ntp.org>
* New caltontp.c and calyearstart.c from Juergen Perlinger.
(4.2.5p140) 2008/11/12 Released by Harlan Stenn <stenn@ntp.org>
* Cleanup lint from the ntp_scanner files.
* [Bug 1011] gmtime() returns NULL on windows where it would not under Unix.
* Updated caljulian.c and prettydate.c from Juergen Perlinger.
(4.2.5p139) 2008/11/11 Released by Harlan Stenn <stenn@ntp.org>
* Typo fix to driver20.html.
(4.2.5p138) 2008/11/10 Released by Harlan Stenn <stenn@ntp.org>
* [Bug 474] --disable-ipv6 is broken.
* IPv6 interfaces were being looked for twice.
* SHM driver grabs more samples, add clockstats
* decode.html and driver20.html updates from Dave Mills.
(4.2.5p137) 2008/11/01 Released by Harlan Stenn <stenn@ntp.org>
* [Bug 1069] #undef netsnmp's PACKAGE_* macros.
* [Bug 1068] Older versions of netsnmp do not have netsnmp_daemonize().
(4.2.5p136) 2008/10/27 Released by Harlan Stenn <stenn@ntp.org>
* [Bug 1078] statsdir configuration parsing is broken.
(4.2.5p135) 2008/09/23 Released by Harlan Stenn <stenn@ntp.org>
* [Bug 1072] clock_update should not allow updates older than sys_epoch.
(4.2.5p134) 2008/09/17 Released by Harlan Stenn <stenn@ntp.org>
* Clean up build process for ntpsnmpd.
(4.2.5p133) 2008/09/16 Released by Harlan Stenn <stenn@ntp.org>
* Add options processing to ntpsnmpd.
* [Bug 1062] Check net-snmp headers before deciding to build ntpsnmpd.
* Clean up the libntpq.a build.
* Regenerate ntp_parser.[ch] from ntp_parser.y
(4.2.5p132) 2008/09/15 Released by Harlan Stenn <stenn@ntp.org>
* [Bug 1067] Multicast DNS service registration must come after the fork
  on Solaris.
* [Bug 1066] Error messages should log as errors.
(4.2.5p131) 2008/09/14 Released by Harlan Stenn <stenn@ntp.org>
* [Bug 1065] Re-enable support for the timingstats file.
(4.2.5p130) 2008/09/13 Released by Harlan Stenn <stenn@ntp.org>
* [Bug 1064] Implement --with-net-snmp-config=progname
* [Bug 1063] ntpSnmpSubagentObject.h is missing from the distribution.
(4.2.5p129) 2008/09/11 Released by Harlan Stenn <stenn@ntp.org>
* Quiet some libntpq-related warnings.
(4.2.5p128) 2008/09/08 Released by Harlan Stenn <stenn@ntp.org>
* Import Heiko Gerstung's GSoC2008 NTP MIB daemon.
(4.2.5p127) 2008/09/01 Released by Harlan Stenn <stenn@ntp.org>
* Regenerate ntpd/ntp_parser.c
(4.2.5p126) 2008/08/31 Released by Harlan Stenn <stenn@ntp.org>
* Stop libtool-1.5 from looking for C++ or Fortran.
* [BUG 610] Documentation update for NMEA reference clock driver.
* [Bug 828] Fix IPv4/IPv6 address parsing.
* Changes from Dave Mills:
  Documentation updates.
  Fix a corner case where a frequency update was reported but not set.
  When LEAP_NOTINSYNC->LEAP_NOWARNING, call crypto_update() if we have
  crypto_flags.
(4.2.5p125) 2008/08/18 Released by Harlan Stenn <stenn@ntp.org>
* [Bug 1052] Add linuxPPS support to ONCORE driver.
(4.2.5p124) 2008/08/17 Released by Harlan Stenn <stenn@ntp.org>
* Documentation updates from Dave Mills.
* Include (4.2.4p5) 2008/08/17 Released by Harlan Stenn <stenn@ntp.org>
* [Bug 861] leap info was not being transmitted.
* [Bug 1046] refnumtoa.c is using the wrong header file.
* [Bug 1047] enable/disable options processing fix.
* header file cleanup.
* [Bug 1037] buffer in subroutine was 1 byte short.
* configure.ac: cleanup, add option for wintime, and lay the groundwork
  for the changes needed for bug 1028.
* Fixes from Dave Mills: 'bias' and 'interleave' work.  Separate
  phase and frequency discipline (for long poll intervals).  Update
  TAI function to match current leapsecond processing.
* Documentation updates from Dave Mills.
* [Bug 1037] Use all 16 of the MD5 passwords generated by ntp-keygen.
* Fixed the incorrect edge parameter being passed to time_pps_kcbind in
  NMEA refclock driver.
* [Bug 399] NMEA refclock driver does not honor time1 offset if flag3 set.
* [Bug 985] Modifications to NMEA reference clock driver to support Accord
  GPS Clock.
* poll time updates from Dave Mills.
* local refclock documentation updates from Dave Mills.
* [Bug 1022] Fix compilation problems with yesterday's commit.
* Updates and cleanup from Dave Mills:
  I've now spent eleven months of a sabbatical year - 7 days a week, 6-10
  hours most days - working on NTP. I have carefully reviewed every major
  algorithm, examined its original design and evolution from that design.
  I've trimmed off dead code and briar patches and did zillions of tests
  contrived to expose evil vulnerabilities. The development article is in
  rather good shape and should be ready for prime time.

  1. The protostats statistics files have been very useful in exposing
  little twitches and turns when something hiccups, like a broken PPS
  signal. Most of what used to be syslog messages are now repackaged as
  protostats messages with optional syslog as well. These can also be sent
  as traps which might be handy to tiggle a beeper or celltext. These, the
  sysstats files and cryptostats files reveal the ambient health of a busy
  server, monitor traffic and error counts and spot crypto attacks.

  2. Close inspection of the clock discipline behavior at long poll
  intervals (36 h) showed it not doing as well as it should. I redesigned
  the FLL loop to improve nominal accuracy from  several tens of
  milliseconds to something less than ten milliseconds.

  3. Autokey (again). The enhanced error checking was becoming a major
  pain. I found a way to toss out gobs of ugly fat code and replace the
  function with a much simpler and more comprehensive scheme. It resists
  bait-and-switch attacks and quickly detect cases when the protocol is
  not correctly synchronized.

  4. The interface code for the kernel PPS signal was not in sync with the
  kernel code itself. Some error checks were duplicated and some
  ineffective. I found none of the PPS-capable drivers, including the atom
  driver, do anything when the prefer peer fails; the kernel PPS signal
  remains in control. The atom driver now disables the kernel PPS when the
  prefer peer comes bum. This is important when the prefer peer is not a
  reference clock but a remote NTP server.

  5. The flake restrict bit turned out to be really interesting,
  especially with symmtric modes and of those especially those using
  Autokey. Small changes in the recovery procedures when packets are lost
  now avoid almost all scenarios which previously required protocol resets.

  6. I've always been a little uncomfortable when using the clock filter
  with long poll intervals because the samples become less and less
  correlated as the sample age exceeds the Allan intercept. Various
  schemes have been used over the years to cope with this fact. The latest
  one and the one that works the best is to use a modified sort metric
  where the delay is used when the age of the sample is less than the
  intercept and the sum of delay and dispersion above that. The net result
  is that, at small poll intervals the algorithm operates as a minimum
  filter, while at larger poll intervals it morphs to FIFO. Left
  unmodified, a sample could be used when twelve days old. This along with
  the FLL modifications has made a dramatic improvement at large poll
  intervals.

- [Backward Incompatible] The 'state' variable is no longer reported or
  available via ntpq output.  The following system status bit names
  have been changed:
  - sync_alarm -> leap_alarm
  - sync_atomic -> sync_pps
  - sync_lf_clock -> sync_lf_radio
  - sync_hf_clock -> sync_hf_radio
  - sync_uhf_clock -> sync_uhf_radio
  - sync_local_proto -> sync_local
  - sync_udp/time -> sync_other
  Other names have been changed as well.  See the change history for
  libntp/statestr.c for more details.
  Other backward-incompatible changes in ntpq include:
  - assID -> associd
  - rootdispersion -> rootdisp
  - pkt_head -> pkt_neader
  See the change history for other details.

* Updates and cleanup from Dave Mills.
* [Bug 995] Remove spurious ; from ntp-keygen.c.
* More cleanup and changes from Dave Mills.
* [Bug 980] Direct help to stdout.
---

* [Bug 1158] support for aix6.1
* [Bug 1157] quiet OpenSSL warnings, clean up configure.ac

---
(4.2.4p7-RC2) 2009/04/09 Released by Harlan Stenn <stenn@ntp.org>

* [Sec 1144] limited buffer overflow in ntpq.  CVE-2009-0159
* [Sec 1149] use SO_EXCLUSIVEADDRUSE on Windows

---
(4.2.4p7-RC1) 2009/03/30 Released by Harlan Stenn <stenn@ntp.org>

* [Bug 1131] UDP sockets should not use SIGPOLL on Solaris.
* build system email address cleanup
* [Bug 774] parsesolaris.c does not compile under the new Solaris
* [Bug 873] Windows serial refclock proper TTY line discipline emulation
* [Bug 1014] Enable building with VC9 (in Visual Studio 2008,
  Visual C++ 2008, or SDK)
* [Bug 1117] Deferred interface binding under Windows works only correctly
  if FORCE_DNSRETRY is defined
* [BUG 1124] Lock QueryPerformanceCounter() client threads to same CPU
* DPRINTF macro made safer, always evaluates to a statement and will not
  misassociate an else which follows the macro.

---
(4.2.4p6) 2009/01/08 Released by Harlan Stenn <stenn@ntp.org>

* [Bug 1113] Fixed build errors with recent versions of openSSL. 
* [Sec 1111] Fix incorrect check of EVP_VerifyFinal()'s return value.
* Update the copyright year.

---
(4.2.4p5) 2008/08/17 Released by Harlan Stenn <stenn@ntp.org>

* [BUG 1051] Month off by one in leap second message written to clockstats
  file fixed.
* [Bug 450] Windows only: Under original Windows NT we must not discard the
  wildcard socket to workaround a bug in NT's getsockname().
* [Bug 1038] Built-in getpass() function also prompts for password if
  not built with DEBUG.
* [Bug 841] Obsolete the "dynamic" keyword and make deferred binding
  to local interfaces the default.
  Emit a warning if that keyword is used for configuration.
* [Bug 959] Refclock on Windows not properly releasing recvbuffs.
* [Bug 993] Fix memory leak when fetching system messages.
* much cleanup, fixes, and changes from Dave Mills.
* ntp_control.c: LEAPTAB is a filestamp, not an unsigned.  From Dave Mills.
* ntp_config.c: ntp_minpoll fixes from Dave Mills.
* ntp-keygen updates from Dave Mills.
* refresh epoch, throttle, and leap cleanup from Dave Mills.
* Documentation cleanup from Dave Mills.
* [Bug 918] Only use a native md5.h if MD5Init() is available.
* [Bug 979] Provide ntptimeval if it is not otherwise present.
* [Bug 634] Re-instantiate syslog() and logfiles after the daemon fork.
* [Bug 952] Use md5 code with a friendlier license.
* [Bug 977] Fix mismatching #ifdefs for builds without IPv6.
* [Bug 830] Fix the checking order of the interface options.
* Clean up the logfile/syslog setup.
* [Bug 970] Lose obsolete -g flag to ntp-keygen.
* The -e flag to ntp-keygen can write GQ keys now, too.
* ntp_proto.c: sys_survivors and hpoll cleanup from Dave Mills.
* ntp_loopfilter.c: sys_poll cleanup from Dave Mills.
* refclock_wwv.c: maximum-likelihood digit and DSYNC fixes from Dave Mills.
* [Bug 967] preemptable associations are lost forever on a step.
* ntp_config.c: [CID 48] missing "else" clause.
* [Bug 833] ntpq config keyword is quote-mark unfriendly.
* Rename the ntpq "config" keyword to ":config".
* Dave Mills shifted some orphan processing.
* Fix typos in the [Bug 963] patch.
* bootstrap: squawk if genver fails.  Use -f with cp in case Dave does a chown.
* Remove obsolete simulator command-line options.
* ntp_request.c: [CID 36] zero sin_zero.
* [Bug 963] get_systime() is too noisy.
* [Bug 960] spurious syslog:crypto_setup:spurious crypto command
* [Bug 964] Change *-*-linux* to *-*-*linux* to allow for uclinux.
* Changes from Dave Mills:
  - ntp_util.c: cleanup.
  - ntp_timer.c: watch the non-burst packet rate.
  - ntp_request.c: cleanup.
  - ntp_restrict.c: RES_LIMITED cleanup.
  - ntp_proto.c: RES_LIMITED, rate bucktes, counters, overall cleanup.
  - ntp_peer.c: disallow peer_unconfig().
  - ntp_monitor.c: RES_LIMITED cleanup.
  - ntp_loopfilter.c: poll interval cleanup.
  - ntp_crypto.c: volley -> retry.  Cleanup TAI leap message.
  - ntp_config: average and minimum are ^2 values.
  - ntpdc: unknownversion is really "declined", not "bad version".
  - Packet retry cleanup.
* [Bug 961] refclock_tpro.c:tpro_poll() calls refclock_receive() twice.
* [Bug 957] Windows only: Let command line parameters from the Windows SCM GUI
  override the standard parameters from the ImagePath registry key.
* Added HAVE_INT32_T to the Windows config.h to avoid duplicate definitions.
* Work around a VPATH difference in FreeBSD's 'make' command.
* Update bugreport URL.
* Update -I documentation.
* [Bug 713] Fix bug reporting information.
* A bug in the application of the negative-sawtooth for 12 channel receivers. 
* The removal of unneeded startup code used for the original LinuxPPS, it now
  conforms to the PPSAPI and does not need special code.  
* ntp-keygen.c: Coverity fixes [CID 33,47].
* Volley cleanup from Dave Mills.
* Fuzz cleanup from Dave Mills.
* [Bug 861] Leap second cleanups from Dave Mills.
* ntpsim.c: add missing protypes and fix [CID 34], a nit.
* Upgraded bison at UDel.
* Update br-flock and flock-build machine lists.
* [Bug 752] QoS: add parse/config handling code. 
* Fix the #include order in tickadj.c for picky machines.
* [Bug 752] QoS: On some systems, netinet/ip.h needs netinet/ip_systm.h.
* [Bug 752] Update the QoS tagging (code only - configuration to follow).
* Orphan mode and other protocol cleanup from Dave Mills.
* Documentation cleanup from Dave Mills.
* [Bug 940] ntp-keygen uses -v.  Disallow it as a shortcut for --version.
* more cleanup to ntp_lineeditlibs.m4.
* Documentation updates from Dave Mills.
* -ledit cleanup for ntpdc and ntpq.
* Association and other cleanup from Dave Mills.
* NTP_UNREACH changes from Dave Mills.
* Fix the readline history test.
* [Bug 931] Require -lreadline to be asked for explicitly.
* [Bug 764] When looking for -lreadline support, also try using -lncurses.
* [Bug 909] Fix int32_t errors for ntohl().
* [Bug 376/214] Enhancements to support multiple if names and IP addresses.
* [Bug 929] int32_t is undefined on Windows.  Casting wrong.
* [Bug 928] readlink missing braces.
* [Bug 788] Update macros to support VS 2005.
* ntpd/ntp_timer.c: add missing sys_tai parameter for debug printf
* [Bug 917] config parse leaves files open
* [Bug 912] detect conflicting enable/disable configuration on interfaces
  sharing an IP address
* [Bug 771] compare scopeid if available for IPv6 addresses
* Lose obsolete crypto subcommands (Dave Mills).
* WWV is an HF source, not an LF source (Dave Mills).
* [Bug 899] Only show -i/--jaildir -u/--user options if we HAVE_DROPROOT.
* [Bug 916] 'cryptosw' is undefined if built without OpenSSL.
* [Bug 891] 'restrict' config file keyword does not work (partial fix).
* [Bug 890] the crypto command seems to be required now.
* [Bug 915] ntpd cores during processing of x509 certificates.
* Crypto lint cleanup from Dave Mills.
* [Bug 897] Check RAND_status() - we may not need a .rnd file.
* Crypto cleanup from Dave Mills.
* [Bug 911] Fix error message in cmd_args.c.
* [Bug 895] Log assertion failures via syslog(), not stderr.
* Documentation updates from Dave Mills.
* Crypto cleanup from Dave Mills.
* [Bug 905] ntp_crypto.c fails to compile without -DDEBUG.
* Avoid double peer stats logging.
* ntp-keygen cleanup from Dave Mills.
* libopts needs to be built after ElectricFence.
* [Bug 894] Initialize keysdir before calling crypto_setup().
* Calysto cleanup for ntpq.
* ntp-keygen -i takes an arg.
* Cleanup and fixes from Dave Mills.
* [Bug 887] Fix error in ntp_types.h (for sizeof int != 4).
* Bug 880 bug fixes for Windows build
* Improve Calysto support.
* The "revoke" parameter is a crypto command.
* The driftfile wander threshold is a real number.
* [Bug 850] Fix the wander threshold parameter on the driftfile command.
* ntp_io.c: Dead code cleanup - Coverity View 19.
* Leap file related cleanup from Dave Mills.
* ntp_peer.c: Set peer->srcadr before (not after) calling set_peerdstadr().
* Initialize offset in leap_file() - Coverity View 17.
* Use the correct stratum on KISS codes.
* Fuzz bits cleanup.
* Show more digits in some debug printf's.
* Use drift_file_sw internally to control writing the drift file.
* Implement the wander_threshold option for the driftfile config keyword.
* reformat ntp_control.c; do not use c++ // comments.
* [Bug 629] Undo bug #629 fixes as they cause more problems than were  being
  solved
* Changes from Dave Mills: in/out-bound data rates, leapsecond cleanup,
  driftfile write cleanup, packet buffer length checks, documentation updates.
* More assertion checks and malloc()->emalloc(), courtesy of Calysto.
* [Bug 864] Place ntpd service in maintenance mode if using SMF on Solaris
* [Bug 862] includefile nesting; preserve phonelist on reconfig.
* [Bug 604] ntpd regularly dies on linux/alpha.
* more leap second infrastructure fixes from Dave Mills.
* [Bug 858] recent leapfile changes broke non-OpenSSL builds.
* Use emalloc() instead of malloc() in refclock_datum.c (Calysto).
* Start using 'design by contract' assertions.
* [Bug 767] Fast sync to refclocks wanted.
* Allow null driftfile.
* Use YYERROR_VERBOSE for the new parser, and fix related BUILT_SOURCES.
* [Bug 629] changes to ensure broadcast works including on wildcard addresses
* [Bug 853] get_node() must return a pointer to maximally-aligned memory.
* Initial leap file fixes from Dave Mills.
* [Bug 858] Recent leapfile changes broke without OPENSSL.
* Use a char for DIR_SEP, not a string.
* [Bug 850] driftfile parsing changes.
* driftfile maintenance changes from Dave Mills.  Use clock_phi instead of
  stats_write_tolerance.
* [Bug 828] refid string not being parsed correctly.
* [Bug 846] Correct includefile parsing.
* [Bug 827] New parsing code does not handle "fudge" correctly.
* Enable debugging capability in the config parser.
* [Bug 839] Crypto password not read from ntp.conf.
* Have autogen produce writable output files.
* [Bug 825] Correct logconfig -/+ keyword processing.
* [Bug 828] Correct parsing of " delimited strings.
* Cleanup FILE * usage after fclose() in ntp_filegen.c.
* [Bug 843] Windows Completion port code was incorrectly merged from -stable.
* [Bug 840] do fudge configuration AFTER peers (thus refclocks) have been
  configured.
* [Bug 824] Added new parser modules to the Windows project file.
* [Bug 832] Add libisc/log.c headers to the distribution.
* [Bug 808] Only write the drift file if we are in state 4.
* Initial import of libisc/log.c and friends.
* [Bug 826] Fix redefinition of PI.
* [Bug 825] ntp_scanner.c needs to #include <config.h> .
* [Bug 824] New parser code has some build problems with the SIM code.
* [Bug 817] Use longnames for setting ntp variables on the command-line;
  Allowing '-v' with and without an arg to disambiguate usage is error-prone.
* [Bug 822] set progname once, early.
* [Bug 819] remove erroneous #if 0 in Windows completion port code.
* The new config code missed an #ifdef for building without refclocks.
* Distribute some files needed by the new config parsing code.
* [Bug 819] Timeout for WaitForMultipleObjects was 500ms instead of INFINITE
* Use autogen 5.9.1.
* Fix clktest command-line arg processing.'
* Audio documentation updates from Dave Mills.
* New config file parsing code, from Sachin Kamboj.
* fuzz bit cleanup from Dave Mills.
* replay cleanup from Dave Mills.
* [Bug 542] Tolerate missing directory separator at EO statsdir.
* [Bug 812] ntpd should drop supplementary groups.
* [Bug 815] Fix warning compiling 4.2.5p22 under Windows with VC6.
* [Bug 740] Fix kernel/daemon startup drift anomaly.
* refclock_wwv.c fixes from Dave Mills.
* [Bug 810] Fix ntp-keygen documentation.
* [Bug 787] Bug fixes for 64-bit time_t on Windows.
* [Bug 796] Clean up duplicate #defines in ntp_control.c.
* [Bug 569] Use the correct precision for the Leitch CSD-5300.
* [Bug 795] Moved declaration of variable to top of function.
* [Bug 798] ntpq [p typo crashes ntpq/ntpdc.
* [Bug 786] Fix refclock_bancomm.c on Solaris.
* [Bug 774] parsesolaris.c does not compile under the new Solaris.
* [Bug 782] Remove P() macros from Windows files.
* [Bug 778] ntpd fails to lock with drift=+500 when started with drift=-500.
* [Bug 592] Trimble Thunderbolt GPS support.
* IRIG, CHU, WWV, WWVB refclock improvements from Dave Mills.
* [Bug 757] Lose ULONG_CONST().
* [Bug 756] Require ANSI C (function prototypes).
* codec (audio) and ICOM changes from Dave Mills.

---

* [Bug 450] Windows only: Under original Windows NT we must not discard the
  wildcard socket to workaround a bug in NT's getsockname().
* [Bug 1038] Built-in getpass() function also prompts for password if
  not built with DEBUG.
* [Bug 841] Obsolete the "dynamic" keyword and make deferred binding
  to local interfaces the default.
  Emit a warning if that keyword is used for configuration.
* [Bug 959] Refclock on Windows not properly releasing recvbuffs.
* [Bug 993] Fix memory leak when fetching system messages.
* [Bug 987] Wake up the resolver thread/process when a new interface has
  become available.
* Correctly apply negative-sawtooth for oncore 12 channel receiver.
* Startup code for original LinuxPPS removed.  LinuxPPS now conforms to
  the PPSAPI.
* [Bug 1000] allow implicit receive buffer allocation for Windows.
  fixes startup for windows systems with many interfaces.
  reduces dropped packets on network bursts.
  additionally fix timer() starvation during high load.
* [Bug 990] drop minimum time restriction for interface update interval.
* [Bug 977] Fix mismatching #ifdefs for builds without IPv6.
* Update the copyright year.
* Build system cleanup (make autogen-generated files writable).
* [Bug 957] Windows only: Let command line parameters from the Windows SCM GUI
  override the standard parameters from the ImagePath registry key.
* Fixes for ntpdate:
* [Bug 532] nptdate timeout is too long if several servers are supplied.
* [Bug 698] timeBeginPeriod is called without timeEndPeriod in some NTP tools.
* [Bug 857] ntpdate debug mode adjusts system clock when it shouldn't.
* [Bug 908] ntpdate crashes sometimes.
* [Bug 982] ntpdate(and ntptimeset) buffer overrun if HAVE_POLL_H isn't set
  (dup of 908).
* [Bug 997] ntpdate buffer too small and unsafe.
* ntpdate.c: Under Windows check whether NTP port in use under same conditions
  as under other OSs.
* ntpdate.c: Fixed some typos and indents (tabs/spaces).

(4.2.4p4) Released by Harlan Stenn <stenn@ntp.org>

* [Bug 902] Fix problems with the -6 flag.
* Updated include/copyright.def (owner and year).
* [Bug 878] Avoid ntpdc use of refid value as unterminated string.
* [Bug 881] Corrected display of pll offset on 64bit systems.
* [Bug 886] Corrected sign handling on 64bit in ntpdc loopinfo command.
* [Bug 889] avoid malloc() interrupted by SIGIO risk
* ntpd/refclock_parse.c: cleanup shutdown while the file descriptor is still
  open.
* [Bug 885] use emalloc() to get a message at the end of the memory
  unsigned types cannot be less than 0
  default_ai_family is a short
  lose trailing , from enum list
  clarify ntp_restrict.c for easier automated analysis
* [Bug 884] don't access recv buffers after having them passed to the free
  list.
* [Bug 882] allow loopback interfaces to share addresses with other
  interfaces.

---
(4.2.4p3) Released by Harlan Stenn <stenn@ntp.org>

* [Bug 863] unable to stop ntpd on Windows as the handle reference for events
  changed

---
(4.2.4p2) Released by Harlan Stenn <stenn@ntp.org>

* [Bug 854] Broadcast address was not correctly set for interface addresses
* [Bug 829] reduce syslog noise, while there fix Enabled/Disable logging
  to reflect the actual configuration.
* [Bug 795] Moved declaration of variable to top of function.
* [Bug 789] Fix multicast client crypto authentication and make sure arriving
  multicast packets do not disturb the autokey dance.
* [Bug 785] improve handling of multicast interfaces
  (multicast routers still need to run a multicast routing software/daemon)
* ntpd/refclock_parse.c: cleanup shutdown while the file descriptor is still
  open.
* [Bug 885] use emalloc() to get a message at the end of the memory
  unsigned types cannot be less than 0
  default_ai_family is a short
  lose trailing , from enum list
* [Bug 884] don't access recv buffers after having them passed to the free list.
* [Bug 882] allow loopback interfaces to share addresses with other interfaces.
* [Bug 527] Don't write from source address length to wrong location
* Upgraded autogen and libopts.
* [Bug 811] ntpd should not read a .ntprc file.

---
(4.2.4p1) (skipped)

---
(4.2.4p0) Released by Harlan Stenn <stenn@ntp.org>

* [Bug 793] Update Hans Lambermont's email address in ntpsweep.
* [Bug 776] Remove unimplemented "rate" flag from ntpdate.
* [Bug 586] Avoid lookups if AI_NUMERICHOST is set.
* [Bug 770] Fix numeric parameters to ntp-keygen (Alain Guibert).
* [Bug 768] Fix io_setbclient() error message.
* [Bug 765] Use net_bind_service capability on linux.
* [Bug 760] The background resolver must be aware of the 'dynamic' keyword.
* [Bug 753] make union timestamp anonymous (Philip Prindeville).
* confopt.html: move description for "dynamic" keyword into the right section.
* pick the right type for the recv*() length argument.

---
(4.2.4) Released by Harlan Stenn <stenn@ntp.org>

* monopt.html fixes from Dave Mills.
* [Bug 452] Do not report kernel PLL/FLL flips.
* [Bug 746] Expert mouseCLOCK USB v2.0 support added.'
* driver8.html updates.
* [Bug 747] Drop <NOBR> tags from ntpdc.html.
* sntp now uses the returned precision to control decimal places.
* sntp -u will use an unprivileged port for its queries.
* [Bug 741] "burst" doesn't work with !unfit peers.
* [Bug 735] Fix a make/gmake VPATH issue on Solaris.
* [Bug 739] ntpd -x should not take an argument.
* [Bug 737] Some systems need help providing struct iovec.
* [Bug 717] Fix libopts compile problem.
* [Bug 728] parse documentation fixes.
* [Bug 734] setsockopt(..., IP_MULTICAST_IF, ...) fails on 64-bit platforms.
* [Bug 732] C-DEX JST2000 patch from Hideo Kuramatsu.
* [Bug 721] check for __ss_family and __ss_len separately.
* [Bug 666] ntpq opeers displays jitter rather than dispersion.
* [Bug 718] Use the recommended type for the saddrlen arg to getsockname().
* [Bug 715] Fix a multicast issue under Linux.
* [Bug 690] Fix a Windows DNS lookup buffer overflow.
* [Bug 670] Resolved a Windows issue with the dynamic interface rescan code.
* K&R C support is being deprecated.
* [Bug 714] ntpq -p should conflict with -i, not -c.
* WWV refclock improvements from Dave Mills.
* [Bug 708] Use thread affinity only for the clock interpolation thread.
* [Bug 706] ntpd can be running several times in parallel.
* [Bug 704] Documentation typos.
* [Bug 701] coverity: NULL dereference in ntp_peer.c
* [Bug 695] libopts does not protect against macro collisions.
* [Bug 693] __adjtimex is independent of ntp_{adj,get}time.
* [Bug 692] sys_limitrejected was not being incremented.
* [Bug 691] restrictions() assumption not always valid.
* [Bug 689] Deprecate HEATH GC-1001 II; the driver never worked.
* [Bug 688] Fix documentation typos.
* [Bug 686] Handle leap seconds better under Windows.
* [Bug 685] Use the Windows multimedia timer.
* [Bug 684] Only allow debug options if debugging is enabled.
* [Bug 683] Use the right version string.
* [Bug 680] Fix the generated version string on Windows.
* [Bug 678] Use the correct size for control messages.
* [Bug 677] Do not check uint_t in configure.ac.
* [Bug 676] Use the right value for msg_namelen.
* [Bug 675] Make sure ntpd builds without debugging.
* [Bug 672] Fix cross-platform structure padding/size differences.
* [Bug 660] New TIMESTAMP code fails tp build on Solaris Express.
* [Bug 659] libopts does not build under Windows.
* [Bug 658] HP-UX with cc needs -Wp,-H8166 in CFLAGS.
* [Bug 656] ntpdate doesn't work with multicast address.
* [Bug 638] STREAMS_TLI is deprecated - remove it.
* [Bug 635] Fix tOptions definition.
* [Bug 628] Fallback to ntp discipline not working for large offsets.
* [Bug 622] Dynamic interface tracking for ntpd.
* [Bug 603] Don't link with libelf if it's not needed.
* [Bug 523] ntpd service under Windows does't shut down properly.
* [Bug 500] sntp should always be built.
* [Bug 479] Fix the -P option.
* [Bug 421] Support the bc637PCI-U card.
* [Bug 342] Deprecate broken TRAK refclock driver.
* [Bug 340] Deprecate broken MSF EES refclock driver.
* [Bug 153] Don't do DNS lookups on address masks.
* [Bug 143] Fix interrupted system call on HP-UX.
* [Bug 42] Distribution tarballs should be signed.
* Support separate PPS devices for PARSE refclocks.
* [Bug 637, 51?] Dynamic interface scanning can now be done.
* Options processing now uses GNU AutoGen.

---
(4.2.2p4) Released by Harlan Stenn <stenn@ntp.org>

* [Bug 710] compat getnameinfo() has off-by-one error
* [Bug 690] Buffer overflow in Windows when doing DNS Lookups

---
(4.2.2p3) Released by Harlan Stenn <stenn@ntp.org>

* Make the ChangeLog file cleaner and easier to read
* [Bug 601] ntpq's decodeint uses an extra level of indirection
* [Bug 657] Different OSes need different sized args for IP_MULTICAST_LOOP
* release engineering/build changes
* Documentation fixes
* Get sntp working under AIX-5

---
(4.2.2p2) (broken)

* Get sntp working under AIX-5

---
(4.2.2p1)

* [Bug 661] Use environment variable to specify the base path to openssl.
* Resolve an ambiguity in the copyright notice
* Added some new documentation files
* URL cleanup in the documentation
* [Bug 657]: IP_MULTICAST_LOOP uses a u_char value/size
* quiet gcc4 complaints
* more Coverity fixes
* [Bug 614] manage file descriptors better
* [Bug 632] update kernel PPS offsets when PPS offset is re-configured
* [Bug 637] Ignore UP in*addr_any interfaces
* [Bug 633] Avoid writing files in srcdir
* release engineering/build changes

---
(4.2.2)

* SNTP
* Many bugfixes
* Implements the current "goal state" of NTPv4
* Autokey improvements
* Much better IPv6 support
* [Bug 360] ntpd loses handles with LAN connection disabled.
* [Bug 239] Fix intermittent autokey failure with multicast clients.
* Rewrite of the multicast code
* New version numbering scheme

---
(4.2.0)

* More stuff than I have time to document
* IPv6 support
* Bugfixes
* call-gap filtering
* wwv and chu refclock improvements
* OpenSSL integration

---
(4.1.2)

* clock state machine bugfix
* Lose the source port check on incoming packets
* (x)ntpdc compatibility patch
* Virtual IP improvements
* ntp_loopfilter fixes and improvements
* ntpdc improvements
* GOES refclock fix
* JJY driver
* Jupiter refclock fixes
* Neoclock4X refclock fixes
* AIX 5 port
* bsdi port fixes
* Cray unicos port upgrade
* HP MPE/iX port
* Win/NT port upgrade
* Dynix PTX port fixes
* Document conversion from CVS to BK
* readline support for ntpq

---
(4.1.0)

* CERT problem fixed (99k23)

* Huff-n-Puff filter
* Preparation for OpenSSL support
* Resolver changes/improvements are not backward compatible with mode 7
  requests (which are implementation-specific anyway)
* leap second stuff
* manycast should work now
* ntp-genkeys does new good things.
* scripts/ntp-close
* PPS cleanup and improvements
* readline support for ntpdc
* Crypto/authentication rewrite
* WINNT builds with MD5 by default
* WINNT no longer requires Perl for building with Visual C++ 6.0
* algorithmic improvements, bugfixes
* Solaris dosynctodr info update
* html/pic/* is *lots* smaller
* New/updated drivers: Forum Graphic GPS, WWV/H, Heath GC-100 II, HOPF
  serial and PCI, ONCORE, ulink331
* Rewrite of the audio drivers

---
(4.0.99)

* Driver updates: CHU, DCF, GPS/VME, Oncore, PCF, Ulink, WWVB, burst
  If you use the ONCORE driver with a HARDPPS kernel module,
  you *must* have a properly specified:
	pps <filename> [assert/clear] [hardpps]
  line in the /etc/ntp.conf file.
* PARSE cleanup
* PPS cleanup
* ntpd, ntpq, ntpdate cleanup and fixes
* NT port improvements
* AIX, BSDI, DEC OSF, FreeBSD, NetBSD, Reliant, SCO, Solaris port improvements

---
(4.0.98)

* Solaris kernel FLL bug is fixed in 106541-07
* Bug/lint cleanup
* PPS cleanup
* ReliantUNIX patches
* NetInfo support
* Ultralink driver
* Trimble OEM Ace-II support
* DCF77 power choices
* Oncore improvements

---
(4.0.97)

* NT patches
* AIX,SunOS,IRIX portability
* NeXT portability
* ntptimeset utility added
* cygwin portability patches

---
(4.0.96)

* -lnsl, -lsocket, -lgen configuration patches
* Y2K patches from AT&T
* Linux portability cruft

---
(4.0.95)

* NT port cleanup/replacement
* a few portability fixes
* VARITEXT Parse clock added

---
(4.0.94)

* PPS updates (including ntp.config options)
* Lose the old DES stuff in favor of the (optional) RSAREF stuff
* html cleanup/updates
* numerous drivers cleaned up
* numerous portability patches and code cleanup

---
(4.0.93)

* Oncore refclock needs PPS or one of two ioctls.
* Don't make ntptime under Linux.  It doesn't compile for too many folks.
* Autokey cleanup
* ReliantUnix patches
* html cleanup
* tickadj cleanup
* PARSE cleanup
* IRIX -n32 cleanup
* byte order cleanup
* ntptrace improvements and patches
* ntpdc improvements and patches
* PPS cleanup
* mx4200 cleanup
* New clock state machine
* SCO cleanup
* Skip alias interfaces

---
(4.0.92)

* chronolog and dumbclock refclocks
* SCO updates
* Cleanup/bugfixes
* Y2K patches
* Updated palisade driver
* Plug memory leak
* wharton kernel clock
* Oncore clock upgrades
* NMEA clock improvements
* PPS improvements
* AIX portability patches

---
(4.0.91)

* New ONCORE driver
* New MX4200 driver
* Palisade improvements
* config file bugfixes and problem reporting
* autoconf upgrade and cleanup
* HP-UX, IRIX lint cleanup
* AIX portability patches
* NT cleanup

---
(4.0.90)

* Nanoseconds
* New palisade driver
* New Oncore driver

---
(4.0.73)

* README.hackers added
* PARSE driver is working again
* Solaris 2.6 has nasty kernel bugs.  DO NOT enable pll!
* DES is out of the distribution.

---
(4.0.72)

* K&R C compiling should work again.
* IRIG patches.
* MX4200 driver patches.
* Jupiter driver added.
* Palisade driver added.  Needs work (ANSI, ntoh/hton, sizeof double, ???)<|MERGE_RESOLUTION|>--- conflicted
+++ resolved
@@ -1,10 +1,7 @@
-<<<<<<< HEAD
 * [Bug 1152] temporarily disable refclock_parse, refclock_true until
   maintainers can repair build break from pps_sample()
 * [Bug 1153] refclock_nmea should not mix UTC with GPS time
-=======
 * [Bug 1159] ntpq overlap diagnostic message test buggy
->>>>>>> 4a7bc4c0
 (4.2.5p163) 2009/04/10 Released by Harlan Stenn <stenn@ntp.org>
 (4.2.5p162) 2009/04/09 Released by Harlan Stenn <stenn@ntp.org>
 * Documentation updates from Dave Mills.
