--- conflicted
+++ resolved
@@ -1,17 +1,14 @@
 ---
 
 * [Bug 2050] Orphan mode stratum counting to infinity.
-<<<<<<< HEAD
 * [Bug 2059] optional billboard column "server" does not honor -n.
 * [Bug 2066] ntpq lopeers ipv6 "local" column overrun.
 * [Bug 2068] ntpd sends nonprintable stratum 16 refid to ntpq.
 * [Bug 2069] broadcastclient, multicastclient spin up duplicate
   ephemeral associations without broadcastdelay.
+* [Bug 2072] Orphan parent selection metric needs ntohl().
 * Exclude not-yet-determined sys_refid from use in loopback TEST12
   (from David Mills).  
-=======
-* [Bug 2072] Orphan parent selection metric needs ntohl().
->>>>>>> 195b9291
 
 ---
 (4.2.6p5-RC1) 2011/10/18 Released by Harlan Stenn <stenn@ntp.org>
