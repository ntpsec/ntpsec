<<<<<<< HEAD
(4.2.7p0) 2009/12/13 Released by Harlan Stenn <stenn@ntp.org>
* [Bug 1412] m4/os_cflags.m4 caches results that depend on $CC.
* [Bug 1414] Enable "make distcheck" success with BSD make.
(4.2.7) 2009/12/09 Released by Harlan Stenn <stenn@ntp.org>
* [Bug 1407] configure.ac: recent GNU Make -v does not include "version".

---
(4.2.6) 2009/12/09 Released by Harlan Stenn <stenn@ntp.org>
* Include (4.2.4p8) - [Sec 1331] DoS with mode 7 packets - CVE-2009-3563.
* [Bug 508] Fixed leap second handling for Windows.
(4.2.5p250-RC) 2009/11/30 Released by Harlan Stenn <stenn@ntp.org>
* sntp documentation updates.
* [Bug 761] internal resolver does not seem to honor -4/-6 qualifiers
* [Bug 1386] Deferred DNS doesn't work on NetBSD
* [Bug 1391] avoid invoking autogen twice for .c and .h files.
* [Bug 1397] shmget() refclock_shm failing because of file mode.
* Pass no_needed to ntp_intres as first part of fixing [Bug 975].
* Add ./configure --enable-force-defer-DNS to help debugging.
(4.2.5p249-RC) 2009/11/28 Released by Harlan Stenn <stenn@ntp.org>
* [Bug 1400] An empty KOD DB file causes sntp to coredump.
* sntp: documentation cleanup.
* sntp: clean up some error messages.
* sntp: Use the precision to control how many offset digits are shown.
* sntp: Show root dispersion.
* Cleanup from the automake/autoconf upgrades.
(4.2.5p248-RC) 2009/11/26 Released by Harlan Stenn <stenn@ntp.org>
* Prepare for the generation of sntp.html.
* Documentation changes from Dave Mills.
* [Bug 1387] Storage leak in ntp_intres (minor).
* [Bug 1389] buffer overflow in refclock_oncore.c
* [Bug 1391] .texi usage text from installed, not built binaries.
* [Bug 1392] intres retries duplicate assocations endlessly.
* Correct *-opts.h dependency so default 'get' action isn't used.
(4.2.5p247-RC) 2009/11/20 Released by Harlan Stenn <stenn@ntp.org>
* [Bug 1142] nodebug builds shed no light on -d, -D option failure.
* [Bug 1179] point out the problem with -i/--jaildir and -u/--user when
  they are disabled by configure.
* [Bug 1308] support systems that lack fork().
* [Bug 1343] sntp doesn't link on Solaris 7, needs -lresolv.
(4.2.5p246-RC) 2009/11/17 Released by Harlan Stenn <stenn@ntp.org>
* Upgrade to autogen-5.10
* [Bug 1378] Unnecessary resetting of peers during interface update.
* [Bug 1382] p245 configure --disable-dependency-tracking won't build.
* [Bug 1384] ntpq :config core dumped with a blank password.
(4.2.5p245-RC) 2009/11/14 Released by Harlan Stenn <stenn@ntp.org>
* Cleanup from Dave Mills.
* [Bug 1343] sntp illegal C does not compile on Solaris 7.
* [Bug 1381] Version .deps generated include file dependencies to allow
  known dependency-breaking changes to force .deps to be cleaned,
  triggered by changing the contents of deps-ver and/or sntp/deps-ver.
(4.2.5p244-RC) 2009/11/12 Released by Harlan Stenn <stenn@ntp.org>
* keygen.html updates from Dave Mills.
* [Bug 1003] ntpdc unconfig command doesn't prompt for keyid.
* [Bug 1376] Enable authenticated ntpq and ntpdc using newly-available
  digest types.
* ntp-keygen, Autokey OpenSSL build vs. run version mismatch is now a
  non-fatal warning.
(4.2.5p243-RC) 2009/11/11 Released by Harlan Stenn <stenn@ntp.org>
* [Bug 1226] Fix deferred DNS lookups.
* new crypto signature cleanup.
(4.2.5p242-RC) 2009/11/10 Released by Harlan Stenn <stenn@ntp.org>
* [Bug 1363] CID 92 clarify fallthrough case in clk_trimtsip.c
* [Bug 1366] ioctl(TIOCSCTTY, 0) fails on NetBSD *[0-2].* > 3.99.7.
* [Bug 1368] typos in libntp --without-crypto case
* [Bug 1371] deferred DNS lookup failing with INFO_ERR_AUTH.
* CID 87 dead code in ntpq.c atoascii().
* Fix authenticated ntpdc, broken in p240.
* Stub out isc/mem.h, shaving 47k from a MIPS ntpd binary.
* Shrink keyword scanner FSM entries from 64 to 32 bits apiece.
* Documention updates from Dave Mills.
* authkeys.c cleanup from Dave Mills.
(4.2.5p241-RC) 2009/11/07 Released by Harlan Stenn <stenn@ntp.org>
* html/authopt.html update from Dave Mills.
* Remove unused file from sntp/Makefile.am's distribution list.
* new crypto signature cleanup.
(4.2.5p240-RC) 2009/11/05 Released by Harlan Stenn <stenn@ntp.org>
* [Bug 1364] clock_gettime() not detected, need -lrt on Debian 5.0.3.
* Provide all of OpenSSL's signature methods for ntp.keys (FIPS 140-2).
(4.2.5p239-RC) 2009/10/30 Released by Harlan Stenn <stenn@ntp.org>
* [Bug 1357] bogus assert from refclock_shm.
* [Bug 1359] Debug message cleanup.
* CID 101: more pointer/array cleanup.
* [Bug 1356] core dump from refclock_nmea when can't open /dev/gpsU.
* [Bug 1358] AIX 4.3 sntp/networking.c IPV6_JOIN_GROUP undeclared.
* CID 101: pointer/array cleanup.
(4.2.5p238-RC) 2009/10/27 Released by Harlan Stenn <stenn@ntp.org>
* Changes from Dave Mills.
* driver4.html updates from Dave Mills.
* [Bug 1252] PPSAPI cleanup on ntpd/refclock_wwvb.c.
* [Bug 1354] libtool error building after bootstrap with Autoconf 2.64.
* Allow NTP_VPATH_HACK configure test to handle newer gmake versions.
* CIDs 94-99 make it more clearly impossible for sock_hash() to return
  a negative number.
* CID 105, 106 ensure ntpdc arrays are not overrun even if callers
  misbehave.
* CID 113 use va_end() in refclock_true.c true_debug().
* Get rid of configure tests for __ss_family and __ss_len when the more
  common ss_family and ss_len are present.
(4.2.5p237-RC) 2009/10/26 Released by Harlan Stenn <stenn@ntp.org>
* [Bug 610] NMEA support for using PPSAPI on a different device.
* [Bug 1238] use only fudge time2 to offset NMEA serial timestamp.
* [Bug 1355] ntp-dev won't compile on OpenBSD 4.6.
(4.2.5p236-RC) 2009/10/22 Released by Harlan Stenn <stenn@ntp.org>
* Cleanup from Dave Mills.
* [Bug 1343] ntpd/ntp_io.c close_fd() does not compile on Solaris 7.
* [Bug 1353] ntpq "rv 0 settimeofday" always shows UNKNOWN on unix.
* Do not attempt to execute built binaries from ntpd/Makefile when
  cross-compiling (keyword-gen and ntpd --saveconfigquit).
* sntp/main.c: Remove duplicate global adr_buf[] (also defined in
  networking.c) which Piotr Grudzinski identified breaking his build.
* Correct in6addr_any test in configure.ac to attempt link too.
(4.2.5p235-RC) 2009/10/18 Released by Harlan Stenn <stenn@ntp.org>
* [Bug 1343] lib/isc build breaks on systems without IPv6 headers.
=======
* [Bug 1348] ntpd Windows port should wait for sendto() completion.
>>>>>>> 46032465
(4.2.5p234-RC) 2009/10/16 Released by Harlan Stenn <stenn@ntp.org>
* [Bug 1339] redux, use unmodified lib/isc/win32/strerror.c and
  move #define strerror... to a header not used by lib/isc code.
* [Bug 1345] illegal 'grep' option prevents compilation.
* [Bug 1346] keyword scanner broken where char defaults to unsigned.
* [Bug 1347] ntpd/complete.conf missing multicastclient test case.
(4.2.5p233-RC) 2009/10/15 Released by Harlan Stenn <stenn@ntp.org>
* [Bug 1337] cast setsockopt() v4 address pointer to void *.
* [Bug 1342] ignore|drop one IPv6 address on an interface blocks all
  addresses on that interface.
* Documentation cleanup and updates.
(4.2.5p232-RC) 2009/10/14 Released by Harlan Stenn <stenn@ntp.org>
* [Bug 1302] OpenSSL under Windows needs applink support.
* [Bug 1337] fix incorrect args to setsockopt(fd, IP_MULTICAST_IF,...).
* [Bug 1339] Fix Windows-only ntp_strerror() infinite recursion.
* [Bug 1341] NMEA driver requires working PPSAPI #ifdef HAVE_PPSAPI.
* Construct ntpd keyword scanner finite state machine at compile time
  rather than at runtime, shrink entries from 40+ to 8 bytes.
* Update documentation for ntpq --old-rv, saveconfig, saveconfigdir,
  ntpd -I -L and -M, and interface/nic rules. (From Dave Hart)
* [Bug 1337] fix incorrect args to setsockopt(fd, IP_MULTICAST_IF,...)
(4.2.5p231-RC) 2009/10/10 Released by Harlan Stenn <stenn@ntp.org>
* [Bug 1335] Broadcast client degraded by wildcard default change.
(4.2.5p230-RC) 2009/10/09 Released by Harlan Stenn <stenn@ntp.org>
* Start the 4.2.6 Release Candidate cycle.
* Broadcast and transit phase cleanup from Dave Mills.
(4.2.5p229) 2009/10/07 Released by Harlan Stenn <stenn@ntp.org>
* [Bug 1334] ntpsnmpd undefined reference to `ntpqOptions'.
* Change ntpsnmpd/Makefile.am include file order to fix FreeBSD build.
(4.2.5p228) 2009/10/06 Released by Harlan Stenn <stenn@ntp.org>
* Reclaim syntax tree memory after application in ntpd built with
  configure --disable-saveconfig.
* [Bug 1135] ntpq uses sizeof(u_long) where sizeof(u_int32) is meant.
* [Bug 1333] ntpd --interface precedence over --novirtualips lost.
(4.2.5p227) 2009/10/05 Released by Harlan Stenn <stenn@ntp.org>
* [Bug 1135] :config fails with "Server disallowed request"
* [Bug 1330] disallow interface/nic rules when --novirtualips or
  --interface are used.
* [Bug 1332] ntpq -c 'rv 0 variablename' returns extra stuff.
* Add test of ntpd --saveconfigquit fidelity using new complete.conf.
* Documentation updates from Dave Hart/Dave Mills.
(4.2.5p226) 2009/10/04 Released by Harlan Stenn <stenn@ntp.org>
* [Bug 1318] Allow multiple -g options on ntpd command line.
* [Bug 1327] ntpq, ntpdc, ntp-keygen -d & -D should work with configure
  --disable-debugging.
* Add ntpd --saveconfigquit <filename> option for future build-time
  testing of saveconfig fidelity.
* Clockhop and autokey cleanup from Dave Mills.
* Documentation updates from Dave Mills.
(4.2.5p225) 2009/09/30 Released by Harlan Stenn <stenn@ntp.org>
* authopt documentation changes from Dave Mills/Dave Hart.
* [Bug 1324] support bracketed IPv6 numeric addresses for restrict.
(4.2.5p224) 2009/09/29 Released by Harlan Stenn <stenn@ntp.org>
* Clockhop and documentation fixes from Dave Mills.
* Remove "tos maxhop" ntp.conf knob.
(4.2.5p223) 2009/09/28 Released by Harlan Stenn <stenn@ntp.org>
* [Bug 1321] build doesn't work if . isn't on $PATH.
* [Bug 1323] Implement "revoke #" to match documentation, deprecate
  "crypto revoke #".
(4.2.5p222) 2009/09/27 Released by Harlan Stenn <stenn@ntp.org>
* Update libisc code using bind-9.6.1-P1.tar.gz, rearrange our copy to
  mirror the upstream layout (lib/isc/...), and merge in NTP-local
  modifications to libisc.  There is a new procedure to ease future
  libisc merges using a separate "upstream" bk repo.  That will enable
  normal bk pull automerge to handle carrying forward any local changes
  and should enable us to take updated libisc snapshots more often.
* Updated build and flock-build scripts.  flock-build --one is a way
  to perform a flock-build compatible solitary build, handy for a repo
  clone's first build on a machine with autoconf, automake, etc.
* Compiling ntp_parser.y using BSD make correctly places ntp_parser.h
  in the top-level ntpd directory instead of A.*/ntpd.
* bootstrap script updated to remove potentially stale .deps dirs.
* Remove unneeded Makefile.am files from the lib/isc/include tree.
(4.2.5p221) 2009/09/26 Released by Harlan Stenn <stenn@ntp.org>
* [Bug 1316] segfault if refclock_nmea can't open file.
* [Bug 1317] Distribute cvo.sh.
(4.2.5p220) 2009/09/25 Released by Harlan Stenn <stenn@ntp.org>
* Rearrange libisc code to match the upstream layout in BIND.  This is
  step one of two, changing the layout but keeping our existing libisc.
(4.2.5p219) 2009/09/24 Released by Harlan Stenn <stenn@ntp.org>
* [Bug 1315] "interface ignore 0.0.0.0" is ignored.
* add implicit "nic ignore all" rule before any rules from ntp.conf, so
  "nic listen eth0" alone means the same as "-I eth0".
* add wildcard match class for interface/nic rules.
* fix mistaken carryover of prefixlen from one rule to the next.
* Ensure IPv6 localhost address ::1 is included in libisc's Windows IPv6
  address enumeration, allowing ntpq and ntpdc's hardcoding to 127.0.0.1 
  on Windows to end.
(4.2.5p218) 2009/09/21 Released by Harlan Stenn <stenn@ntp.org>
* [Bug 1314] saveconfig emits -4 and -6 on when not given.
* correct parsing and processing of setvar directive.
* highlight location of ntpq :config syntax errors with ^.
* clarify (former) NO_ARG, SINGLE_ARG, MULTIPLE_ARG renaming to
  FOLLBY_TOKEN, FOLLBY_STRING, FOLLBY_STRINGS_TO_EOC.
* parser, saveconfig cleanup to store T_ identifiers in syntax tree.
(4.2.5p217) 2009/09/20 Released by Harlan Stenn <stenn@ntp.org>
* [Bug 1300] reject remote configuration of dangerous items.
(4.2.5p216) 2009/09/19 Released by Harlan Stenn <stenn@ntp.org>
* [Bug 1312] ntpq/ntpdc MD5 passwords truncated to 8 chars on Suns.
* CID 10 missing free(up); in refclock_palisade.c error return, again.
* CID 83 added assertion to demonstrate config_nic_rules() does not
  call strchr(NULL, '/').
(4.2.5p215) 2009/09/18 Released by Harlan Stenn <stenn@ntp.org>
* [Bug 1292] Workaround last VC6 unsigned __int64 kink.
(4.2.5p214) 2009/09/17 Released by Harlan Stenn <stenn@ntp.org>
* [Bug 1303] remove top-level "autokey" directive.
* use "nic listen 192.168.0.0/16" instead of
  "nic listen 192.168.0.0 prefixlen 16".
(4.2.5p213) 2009/09/16 Released by Harlan Stenn <stenn@ntp.org>
* [Bug 1310] fix Thunderbolt mode in refclock_palisade.c
(4.2.5p212) 2009/09/15 Released by Harlan Stenn <stenn@ntp.org>
* [Bug 983] add interface [listen | ignore | drop] ... directive.
* [Bug 1243] MD5auth_setkey zero-fills key from first zero octet.
* [Bug 1295] leftover fix, do not crash on exit in free_config_trap()
  when "trap 1.2.3.4" is used without any further options.
* [Bug 1311] 4.2.5p211 doesn't build in no-debug mode.
* document interface (alias nic) and unpeer.
* Correct syntax error line & column numbers.
* CID 79: kod_init_kod_db() fails to fclose(db_s) in two error paths.
* CID 80: attempt to quiet Coverity false positive re: leaking "reason"
  in main().
* Documentation updates from Dave Mills.
* CID 81: savedconfig leaked in save_config().
* Make the code agree with the spec and the book (Dave Mills).
(4.2.5p211) 2009/09/14 Released by Harlan Stenn <stenn@ntp.org>
* [Bug 663] respect ntpq -c and -p order on command line.
* [Bug 1292] more VC6 unsigned __int64 workarounds.
* [Bug 1296] Added Support for Trimble Acutime Gold.
(4.2.5p210) 2009/09/06 Released by Harlan Stenn <stenn@ntp.org>
* [Bug 1294] Use OPENSSL_INC and OPENSSL_LIB macros for Windows
  and remove unnecessary reference to applink.c for Windows
* [Bug 1295] trap directive options are not optional.
* [Bug 1297] yylex() must always set yylval before returning.
(4.2.5p209) 2009/09/01 Released by Harlan Stenn <stenn@ntp.org>
* [Bug 1290] Fix to use GETTIMEOFDAY macro
* [Bug 1289] Update project files for VC6, VS2003, VS2005, VS 2008
(4.2.5p208) 2009/08/30 Released by Harlan Stenn <stenn@ntp.org>
* [Bug 1293] make configuration dumper ready for release, specifically:
* rename ntpq dumpcfg command to "saveconfig".
* require authentication for saveconfig.
* "restrict ... nomodify" prevents saveconfig and :config.
* "saveconfig ." shorthand to save to startup configuration file.
* support strftime() substitution in saveconfig arg to timestamp
  the output filename, for example "saveconfig %Y%m%d-%H%M%S.conf".
* display saveconfig response message from ntpd in ntpq.
* save output filename in "savedconfig" variable, fetched with ntpq -c
  "rv 0 savedconfig".
* document saveconfig in html/ntpq.html.
* add ./configure --disable-saveconfig to build a smaller ntpd.
* log saveconfig failures and successes to syslog.
(4.2.5p207) 2009/08/29 Released by Harlan Stenn <stenn@ntp.org>
* [Bug 1292] Minor Windows source tweaks for VC6-era SDK headers.
(4.2.5p206) 2009/08/26 Released by Harlan Stenn <stenn@ntp.org>
* accopt.html typo fixes from Dave Mills.
* [Bug 1283] default to remembering KoD in sntp.
* clean up numerous sntp/kod_management.c bugs.
* use all addresses resolved from each DNS name in sntp.
(4.2.5p205) 2009/08/18 Released by Harlan Stenn <stenn@ntp.org>
* accopt.html typo fixes from Dave Mills.
* [Bug 1285] Log ntpq :config/config-from-file events.
* [Bug 1286] dumpcfg omits statsdir, mangles filegen.
(4.2.5p204) 2009/08/17 Released by Harlan Stenn <stenn@ntp.org>
* [Bug 1284] infinite loop in ntpd dumping more than one trustedkey
(4.2.5p203) 2009/08/16 Released by Harlan Stenn <stenn@ntp.org>
* Add ntpq -c dumpcfg, Google Summer of Code project of Max Kuehn
(4.2.5p202) 2009/08/14 Released by Harlan Stenn <stenn@ntp.org>
* install the binary and man page for sntp.
(4.2.5p201) 2009/08/13 Released by Harlan Stenn <stenn@ntp.org>
* sntp: out with the old, in with the new.
(4.2.5p200) 2009/08/12 Released by Harlan Stenn <stenn@ntp.org>
* [Bug 1281] Build ntpd on Windows without big SDK download, burn,
  and install by checking in essentially unchanging messages.mc build
  products to avoid requiring mc.exe, which is not included with VC++
  2008 EE.
(4.2.5p199) 2009/08/09 Released by Harlan Stenn <stenn@ntp.org>
* [Bug 1279] Cleanup for warnings from Veracode static analysis.
(4.2.5p198) 2009/08/03 Released by Harlan Stenn <stenn@ntp.org>
* Upgrade to autogen-5.9.9-pre5.
(4.2.5p197) 2009/07/30 Released by Harlan Stenn <stenn@ntp.org>
* The build script now has . at the end of PATH for config.guess.
(4.2.5p196) 2009/07/29 Released by Harlan Stenn <stenn@ntp.org>
* [Bug 1272] gsoc_sntp IPv6 build problems under HP-UX 10.
* [Bug 1273] CID 10: Palisade leaks unit struct in error path.
* [Bug 1274] CID 67: ensure resolve_hosts() output count and pointers
  are consistent.
* [Bug 1275] CID 45: CID 46: old sntp uses uninitialized guesses[0],
  precs[0].
* [Bug 1276] CID 52: crypto_xmit() may call crypto_alice[23]()
  with NULL peer.
(4.2.5p195) 2009/07/27 Released by Harlan Stenn <stenn@ntp.org>
* cvo.sh: Add support for CentOS, Fedora, Slackware, SuSE, and QNX.
(4.2.5p194) 2009/07/26 Released by Harlan Stenn <stenn@ntp.org>
* Documentation updates from Dave Mills.
* Use scripts/cvo.sh in the build script to get better subdir names.
(4.2.5p193) 2009/07/25 Released by Harlan Stenn <stenn@ntp.org>
* [Bug 1261] CID 34: simulate_server() rbuf.msg_flags uninitialized.
* [Bug 1262] CID 35: xpkt.mac uninitialized in simulate_server().
* [Bug 1263] CID 37: CID 38: CID 40: CID 43: multiple refclocks 
  uninitialized tm_zone (arc, chronolog, dumbclock, pcf).
* [Bug 1264] CID 64: gsoc_sntp on_wire() frees wrong ptr receiving KoD.
* [Bug 1265] CID 65: CID 66: gsoc_sntp on_wire() leaks x_pkt, r_pkt.
* [Bug 1266] CID 39: datum_pts_start() uninitialized arg.c_ospeed.
* [Bug 1267] CID 44: old sntp handle_saving() writes stack garbage to
  file when clearing.
* [Bug 1268] CID 63: resolve_hosts() leaks error message buffer.
* [Bug 1269] CID 74: use assertion to ensure move_fd() does not return
  negative descriptors.
* [Bug 1270] CID 70: gsoc_sntp recv_bcst_data mdevadr.ipv6mr_interface
  uninitialized.
(4.2.5p192) 2009/07/24 Released by Harlan Stenn <stenn@ntp.org>
* [Bug 965] CID 42: ss_family uninitialized.
* [Bug 1250] CID 53: kod_init_kod_db() overruns kod_db malloc'd buffer.
* [Bug 1251] CID 68: search_entry() mishandles dst argument.
* [Bug 1252] CID 32: Quiet Coverity warning with assertion.
* [Bug 1253] CID 50: gsoc_sntp/crypto.c auth_init() always returns a 
  list with one entry.
* [Bug 1254] CID 56: tv_to_str() leaks a struct tm each call.
* [Bug 1255] CID 55: pkt_output() leaks a copy of each packet.
* [Bug 1256] CID 51: Coverity doesn't recognize our assertion macros as
  terminal.
* [Bug 1257] CID 57: gsoc_sntp auth_init() fails to fclose(keyfile).
* [Bug 1258] CID 54: gsoc_sntp resolve_hosts() needs simplification.
* [Bug 1259] CID 59: gsoc_sntp recv_bcast_data() fails to free(rdata)
  on error paths.
* [Bug 1260] CID 60: gsoc_sntp recvpkt() fails to free(rdata).
* Updated to AutoGen-5.9.9pre2.
(4.2.5p191) 2009/07/21 Released by Harlan Stenn <stenn@ntp.org>
* Updated to AutoGen-5.9.9pre1.
(4.2.5p190) 2009/07/20 Released by Harlan Stenn <stenn@ntp.org>
* Updated to AutoGen-5.9.8.
* [Bug 1248] RES_MSSNTP typo in ntp_proto.c.
* [Bug 1246] use a common template for singly-linked lists, convert most
  doubly-linked lists to singly-linked.
* Log warning about signd blocking when restrict mssntp used.
(4.2.5p189) 2009/07/16 Released by Harlan Stenn <stenn@ntp.org>
* Documentation cleanup from Dave Mills.
(4.2.5p188) 2009/07/15 Released by Harlan Stenn <stenn@ntp.org>
* [Bug 1245] Broken xmt time sent in fast_xmit() of 4.2.5p187.
(4.2.5p187) 2009/07/11 Released by Harlan Stenn <stenn@ntp.org>
* [Bug 1042] multicast listeners IPv4+6 ignore new interfaces.
* [Bug 1237] Windows serial code treat CR and LF both as line
  terminators.
* [Bug 1238] use fudge time2 for serial timecode offset in NMEA driver.
* [Bug 1242] Remove --enable-wintime, symmetric workaround is now
  always enabled.
* [Bug 1244] NTP_INSIST(fd != maxactivefd) failure in intres child
* Added restrict keyword "mssntp" for Samba4 DC operation, by Dave Mills.
(4.2.5p186) 2009/07/08 Released by Harlan Stenn <stenn@ntp.org>
* ntp_proto.c cleanup from Dave Mills.
(4.2.5p185) 2009/07/01 Released by Harlan Stenn <stenn@ntp.org>
* Documentation updates from Dave Mills.
* [Bug 1234] convert NMEA driver to use common PPSAPI code.
* timepps-Solaris.h pps_handle_t changed from pointer to scalar
* Spectracom refclock added to Windows port of ntpd
* [Bug 1236] Declaration order fixed.
* Bracket private ONCORE debug statements with #if 0 rather than #ifdef
  DEBUG
* Delete ONCORE debug statement that is now handled elsewhere.
(4.2.5p184) 2009/06/24 Released by Harlan Stenn <stenn@ntp.org>
* [Bug 1233] atom refclock fudge time1 sign flipped in 4.2.5p164.
(4.2.5p183) 2009/06/23 Released by Harlan Stenn <stenn@ntp.org>
* [Bug 1196] setsockopt(SO_EXCLUSIVEADDRUSE) can fail on Windows 2000
  and earlier with WSAINVAL, do not log a complaint in that case.
* [Bug 1210] ONCORE driver terminates ntpd without logging a reason.
* [Bug 1218] Correct comment in refclock_oncore on /etc/ntp.oncore*
  configuration file search order.
* Change ONCORE driver to log using msyslog as well as to any
  clockstats file.
* [Bug 1231] ntpsnmpd build fails after sockaddr union changes.
(4.2.5p182) 2009/06/18 Released by Harlan Stenn <stenn@ntp.org>
* Add missing header dependencies to the ntpdc layout verification.
* prefer.html updates from Dave Mills.
* [Bug 1205] Add ntpd --usepcc and --pccfreq options on Windows
* [Bug 1215] unpeer by association ID
* [Bug 1225] Broadcast address miscalculated on Windows 4.2.5p180
* [Bug 1229] autokey segfaults in cert_install().
* Use a union for structs sockaddr, sockaddr_storage, sockaddr_in, and
  sockaddr_in6 to remove casts and enable type checking.  Collapse
  some previously separate IPv4/IPv6 paths into a single codepath.
(4.2.5p181) 2009/06/06 Released by Harlan Stenn <stenn@ntp.org>
* [Bug 1206] Required compiler changes for Windows
* [Bug 1084] PPSAPI for ntpd on Windows with DLL backends
* [Bug 1204] Unix-style refclock device paths on Windows
* [Bug 1205] partial fix, disable RDTSC use by default on Windows
* [Bug 1208] decodenetnum() buffer overrun on [ with no ]
* [Bug 1211] keysdir free()d twice #ifdef DEBUG
* Enable ONCORE, ARCRON refclocks on Windows (untested)
(4.2.5p180) 2009/05/29 Released by Harlan Stenn <stenn@ntp.org>
* [Bug 1200] Enable IPv6 in Windows port
* Lose FLAG_FIXPOLL, from Dave Mills.
(4.2.5p179) 2009/05/23 Released by Harlan Stenn <stenn@ntp.org>
* [Bug 1041] xmt -> aorg timestamp cleanup from Dave Mills,
  reported by Dave Hart.
* [Bug 1193] Compile error: conflicting types for emalloc.
* [Bug 1196] VC6 winsock2.h does not define SO_EXCLUSIVEADDRUSE.
* Leap/expire cleanup from Dave Mills.
(4.2.5p178) 2009/05/21 Released by Harlan Stenn <stenn@ntp.org>
* Provide erealloc() and estrdup(), a la emalloc().
* Improve ntp.conf's parser error messages.
* [Bug 320] "restrict default ignore" does not affect IPv6.
* [Bug 1192] "restrict -6 ..." reports a syntax error.
(4.2.5p177) 2009/05/18 Released by Harlan Stenn <stenn@ntp.org>
* Include (4.2.4p7)
* [Bug 1174] nmea_shutdown assumes that nmea has a unit assigned
* [Bug 1190] NMEA refclock fudge flag4 1 obscures position in timecode
* Update NMEA refclock documentation in html/drivers/driver20.html
(4.2.5p176) 2009/05/13 Released by Harlan Stenn <stenn@ntp.org>
* [Bug 1154] mDNS registration should be done later, repeatedly and only
  if asked for. (second try for fix)
(4.2.5p175) 2009/05/12 Released by Harlan Stenn <stenn@ntp.org>
* Include (4.2.4p7-RC7)
* [Bug 1180] ntpd won't start with more than ~1000 interfaces
* [Bug 1182] Documentation typos and missing bits.
* [Bug 1183] COM port support should extend past COM3
* [Bug 1184] ntpd is deaf when restricted to second IP on the same net
* Clean up configure.ac NTP_CACHEVERSION interface, display cache
  version when clearing.  Fixes a regression.
(4.2.5p174) 2009/05/09 Released by Harlan Stenn <stenn@ntp.org>
* Stale leapsecond file fixes from Dave Mills.
(4.2.5p173) 2009/05/08 Released by Harlan Stenn <stenn@ntp.org>
* Include (4.2.4p7-RC6)
(4.2.5p172) 2009/05/06 Released by Harlan Stenn <stenn@ntp.org>
* [Bug 1175] Instability in PLL daemon mode.
* [Bug 1176] refclock_parse.c does not compile without PPSAPI.
(4.2.5p171) 2009/05/04 Released by Harlan Stenn <stenn@ntp.org>
* Autokey documentation cleanup from Dave Mills.
* [Bug 1171] line editing libs found without headers (Solaris 11)
* [Bug 1173] NMEA refclock fails with Solaris PPSAPI
* Fix problem linking msntp on Solaris when sntp subdir is configured
  before parent caused by different gethostent library search order.
* Do not clear config.cache when it is  empty.
(4.2.5p170) 2009/05/02 Released by Harlan Stenn <stenn@ntp.org>
* [Bug 1152] adjust PARSE to new refclock_pps logic
* Include (4.2.4p7-RC5)
* loopfilter FLL/PLL crossover cleanup from Dave Mills.
* Documentation updates from Dave Mills.
* ntp-keygen cleanup from Dave Mills.
* crypto API cleanup from Dave Mills.
* Add NTP_CACHEVERSION mechanism to ignore incompatible config.cache
* Enable gcc -Wstrict-overflow for gsoc_sntp as well
(4.2.5p169) 2009/04/30 Released by Harlan Stenn <stenn@ntp.org>
* [Bug 1171] Note that we never look for -lreadline by default.
* [Bug 1090] Fix bogus leap seconds in refclock_hpgps.
(4.2.5p168) 2009/04/29 Released by Harlan Stenn <stenn@ntp.org>
* Include (4.2.4p7-RC4)
* [Bug 1169] quiet compiler warnings
* Re-enable gcc -Wstrict-prototypes when not building with OpenSSL
* Enable gcc -Wstrict-overflow
* ntpq/ntpdc emit newline after accepting password on Windows
* Updates from Dave Mills:
* ntp-keygen.c: Updates.
* Fix the error return and syslog function ID in refclock_{param,ppsapi}.
* Make sure syspoll is within the peer's minpoll/maxpoll bounds.
* ntp_crypto.c: Use sign_siglen, not len. sign key filename cleanup.
* Bump NTP_MAXEXTEN from 1024 to 2048, update values for some field lengths.
* m4/ntp_lineeditlibs.m4: fix warnings from newer Autoconf
* [Bug 1166] Remove truncation of position (blanking) code in refclock_nmea.c
(4.2.5p167) 2009/04/26 Released by Harlan Stenn <stenn@ntp.org>
* Crypto cleanup from Dave Mills.
(4.2.5p166) 2009/04/25 Released by Harlan Stenn <stenn@ntp.org>
* [Bug 1165] Clean up small memory leaks in the  config file parser
* Correct logconfig keyword declaration to MULTIPLE_ARG
* Enable filename and line number leak reporting on Windows when built
  DEBUG for all the typical C runtime allocators such as calloc,
  malloc, and strdup.  Previously only emalloc calls were covered.
* Add DEBUG-only code to free dynamically allocated memory that would
  otherwise remain allocated at ntpd exit, to allow less forgivable
  leaks to stand out in leaks reported after exit.
* Ensure termination of strings in ports/winnt/libisc/isc_strerror.c
  and quiet compiler warnings.
* [Bug 1057] ntpdc unconfig failure
* [Bug 1161] unpeer AKA unconfig command for ntpq :config
* PPS and crypto cleanup in ntp_proto.c from Dave Mills.
(4.2.5p165) 2009/04/23 Released by Harlan Stenn <stenn@ntp.org>
* WWVB refclock cleanup from Dave Mills.
* Code cleanup: requested_key -> request_key.
* [Bug 833] ignore whitespace at end of remote configuration lines
* [Bug 1033] ntpdc/ntpq crash prompting for keyid on Windows
* [Bug 1028] Support for W32Time authentication via Samba.
* quiet ntp_parser.c malloc redeclaration warning
* Mitigation and PPS/PPSAPI cleanup from Dave Mills.
* Documentation updates from Dave Mills.
* timepps-Solaris.h patches from Dave Hart.
(4.2.5p164) 2009/04/22 Released by Harlan Stenn <stenn@ntp.org>
* Include (4.2.4p7-RC3)
* PPS/PPSAPI cleanup from Dave Mills.
* Documentation updates from Dave Mills.
* [Bug 1125] C runtime per-thread initialization on Windows
* [Bug 1152] temporarily disable refclock_parse, refclock_true until
  maintainers can repair build break from pps_sample()
* [Bug 1153] refclock_nmea should not mix UTC with GPS time
* [Bug 1159] ntpq overlap diagnostic message test buggy
(4.2.5p163) 2009/04/10 Released by Harlan Stenn <stenn@ntp.org>
(4.2.5p162) 2009/04/09 Released by Harlan Stenn <stenn@ntp.org>
* Documentation updates from Dave Mills.
* Mitigation and PPS cleanup from Dave Mills.
* Include (4.2.4p7-RC2)
* [Bug 216] New interpolation scheme for Windows eliminates 1ms jitter
* remove a bunch of #ifdef SYS_WINNT from portable code
* 64-bit time_t cleanup for building on newer Windows compilers
* Only set CMOS clock during ntpd exit on Windows if the computer is
  shutting down or restarting.
* [Bug 1148] NMEA reference clock improvements
* remove deleted gsoc_sntp/utilities.o from repository so that .o build
  products can be cleaned up without corrupting the repository.
(4.2.5p161) 2009/03/31 Released by Harlan Stenn <stenn@ntp.org>
* Documentation updates from Dave Mills.
(4.2.5p160) 2009/03/30 Released by Harlan Stenn <stenn@ntp.org>
* [Bug 1141] refclock_report missing braces cause spurious "peer event:
  clock clk_unspec" log entries
* Include (4.2.4p7-RC1)
(4.2.5p159) 2009/03/28 Released by Harlan Stenn <stenn@ntp.org>
* "bias" changes from Dave Mills.
(4.2.5p158) 2009/01/30 Released by Harlan Stenn <stenn@ntp.org>
* Fix [CID 72], a typo introduced at the latest fix to prettydate.c.
(4.2.5p157) 2009/01/26 Released by Harlan Stenn <stenn@ntp.org>
* Cleanup/fixes for ntp_proto.c and ntp_crypto.c from Dave Mills.
(4.2.5p156) 2009/01/19 Released by Harlan Stenn <stenn@ntp.org>
* [Bug 1118] Fixed sign extension for 32 bit time_t in caljulian() and prettydate().
  Fixed some compiler warnings about missing prototypes.
  Fixed some other simple compiler warnings.
* [Bug 1119] [CID 52] Avoid a possible null-dereference in ntp_crypto.c.
* [Bug 1120] [CID 51] INSIST that peer is non-null before we dereference it.
* [Bug 1121] [CID 47] double fclose() in ntp-keygen.c.
(4.2.5p155) 2009/01/18 Released by Harlan Stenn <stenn@ntp.org>
* Documentation updates from Dave Mills.
* CHU frequency updates.
* Design assertion fixes for ntp_crypto.c from Dave Mills.
(4.2.5p154) 2009/01/13 Released by Harlan Stenn <stenn@ntp.org>
* [Bug 992] support interface event change on Linux from
  Miroslav Lichvar.
(4.2.5p153) 2009/01/09 Released by Harlan Stenn <stenn@ntp.org>
* Renamed gsoc_sntp/:fetch-stubs to gsoc_sntp/fetch-stubs to avoid
  file name problems under Windows.
  Removed German umlaut from log msg for 4.2.5p142.
(4.2.5p152) 2009/01/08 Released by Harlan Stenn <stenn@ntp.org>
* Include (4.2.4p6) 2009/01/08 Released by Harlan Stenn <stenn@ntp.org>
(4.2.5p151) 2008/12/23 Released by Harlan Stenn <stenn@ntp.org>
* Stats file logging cleanup from Dave Mills.
(4.2.5p150) 2008/12/15 Released by Harlan Stenn <stenn@ntp.org>
* [Bug 1099] Fixed wrong behaviour in sntp's crypto.c.
* [Bug 1103] Fix 64-bit issues in the new calendar code.
(4.2.5p149) 2008/12/05 Released by Harlan Stenn <stenn@ntp.org>
* Fixed mismatches in data types and OID definitions in ntpSnmpSubAgent.c
* added a premliminary MIB file to ntpsnmpd (ntpv4-mib.mib)
(4.2.5p148) 2008/12/04 Released by Harlan Stenn <stenn@ntp.org>
* [Bug 1070] Fix use of ntpq_parsestring() in ntpsnmpd.
(4.2.5p147) 2008/11/27 Released by Harlan Stenn <stenn@ntp.org>
* Update gsoc_sntp's GCC warning code.
(4.2.5p146) 2008/11/26 Released by Harlan Stenn <stenn@ntp.org>
* Update Solaris CFLAGS for gsoc_sntp.
(4.2.5p145) 2008/11/20 Released by Harlan Stenn <stenn@ntp.org>
* Deal with time.h for sntp under linux.
* Provide rpl_malloc() for sntp for systems that need it.
* Handle ss_len and socklen type for sntp.
* Fixes to the sntp configure.ac script.
* Provide INET6_ADDRSTRLEN if it is missing.
* [Bug 1095] overflow in caljulian.c.
(4.2.5p144) 2008/11/19 Released by Harlan Stenn <stenn@ntp.org>
* Use int32, not int32_t.
* Avoid the sched*() functions under OSF - link problems.
(4.2.5p143) 2008/11/17 Released by Harlan Stenn <stenn@ntp.org>
* sntp cleanup and fixes.
(4.2.5p142) 2008/11/16 Released by Harlan Stenn <stenn@ntp.org>
* Imported GSoC SNTP code from Johannes Maximilian Kuehn.
(4.2.5p141) 2008/11/13 Released by Harlan Stenn <stenn@ntp.org>
* New caltontp.c and calyearstart.c from Juergen Perlinger.
(4.2.5p140) 2008/11/12 Released by Harlan Stenn <stenn@ntp.org>
* Cleanup lint from the ntp_scanner files.
* [Bug 1011] gmtime() returns NULL on windows where it would not under Unix.
* Updated caljulian.c and prettydate.c from Juergen Perlinger.
(4.2.5p139) 2008/11/11 Released by Harlan Stenn <stenn@ntp.org>
* Typo fix to driver20.html.
(4.2.5p138) 2008/11/10 Released by Harlan Stenn <stenn@ntp.org>
* [Bug 474] --disable-ipv6 is broken.
* IPv6 interfaces were being looked for twice.
* SHM driver grabs more samples, add clockstats
* decode.html and driver20.html updates from Dave Mills.
(4.2.5p137) 2008/11/01 Released by Harlan Stenn <stenn@ntp.org>
* [Bug 1069] #undef netsnmp's PACKAGE_* macros.
* [Bug 1068] Older versions of netsnmp do not have netsnmp_daemonize().
(4.2.5p136) 2008/10/27 Released by Harlan Stenn <stenn@ntp.org>
* [Bug 1078] statsdir configuration parsing is broken.
(4.2.5p135) 2008/09/23 Released by Harlan Stenn <stenn@ntp.org>
* [Bug 1072] clock_update should not allow updates older than sys_epoch.
(4.2.5p134) 2008/09/17 Released by Harlan Stenn <stenn@ntp.org>
* Clean up build process for ntpsnmpd.
(4.2.5p133) 2008/09/16 Released by Harlan Stenn <stenn@ntp.org>
* Add options processing to ntpsnmpd.
* [Bug 1062] Check net-snmp headers before deciding to build ntpsnmpd.
* Clean up the libntpq.a build.
* Regenerate ntp_parser.[ch] from ntp_parser.y
(4.2.5p132) 2008/09/15 Released by Harlan Stenn <stenn@ntp.org>
* [Bug 1067] Multicast DNS service registration must come after the fork
  on Solaris.
* [Bug 1066] Error messages should log as errors.
(4.2.5p131) 2008/09/14 Released by Harlan Stenn <stenn@ntp.org>
* [Bug 1065] Re-enable support for the timingstats file.
(4.2.5p130) 2008/09/13 Released by Harlan Stenn <stenn@ntp.org>
* [Bug 1064] Implement --with-net-snmp-config=progname
* [Bug 1063] ntpSnmpSubagentObject.h is missing from the distribution.
(4.2.5p129) 2008/09/11 Released by Harlan Stenn <stenn@ntp.org>
* Quiet some libntpq-related warnings.
(4.2.5p128) 2008/09/08 Released by Harlan Stenn <stenn@ntp.org>
* Import Heiko Gerstung's GSoC2008 NTP MIB daemon.
(4.2.5p127) 2008/09/01 Released by Harlan Stenn <stenn@ntp.org>
* Regenerate ntpd/ntp_parser.c
(4.2.5p126) 2008/08/31 Released by Harlan Stenn <stenn@ntp.org>
* Stop libtool-1.5 from looking for C++ or Fortran.
* [BUG 610] Documentation update for NMEA reference clock driver.
* [Bug 828] Fix IPv4/IPv6 address parsing.
* Changes from Dave Mills:
  Documentation updates.
  Fix a corner case where a frequency update was reported but not set.
  When LEAP_NOTINSYNC->LEAP_NOWARNING, call crypto_update() if we have
  crypto_flags.
(4.2.5p125) 2008/08/18 Released by Harlan Stenn <stenn@ntp.org>
* [Bug 1052] Add linuxPPS support to ONCORE driver.
(4.2.5p124) 2008/08/17 Released by Harlan Stenn <stenn@ntp.org>
* Documentation updates from Dave Mills.
* Include (4.2.4p5) 2008/08/17 Released by Harlan Stenn <stenn@ntp.org>
* [Bug 861] leap info was not being transmitted.
* [Bug 1046] refnumtoa.c is using the wrong header file.
* [Bug 1047] enable/disable options processing fix.
* header file cleanup.
* [Bug 1037] buffer in subroutine was 1 byte short.
* configure.ac: cleanup, add option for wintime, and lay the groundwork
  for the changes needed for bug 1028.
* Fixes from Dave Mills: 'bias' and 'interleave' work.  Separate
  phase and frequency discipline (for long poll intervals).  Update
  TAI function to match current leapsecond processing.
* Documentation updates from Dave Mills.
* [Bug 1037] Use all 16 of the MD5 passwords generated by ntp-keygen.
* Fixed the incorrect edge parameter being passed to time_pps_kcbind in
  NMEA refclock driver.
* [Bug 399] NMEA refclock driver does not honor time1 offset if flag3 set.
* [Bug 985] Modifications to NMEA reference clock driver to support Accord
  GPS Clock.
* poll time updates from Dave Mills.
* local refclock documentation updates from Dave Mills.
* [Bug 1022] Fix compilation problems with yesterday's commit.
* Updates and cleanup from Dave Mills:
  I've now spent eleven months of a sabbatical year - 7 days a week, 6-10
  hours most days - working on NTP. I have carefully reviewed every major
  algorithm, examined its original design and evolution from that design.
  I've trimmed off dead code and briar patches and did zillions of tests
  contrived to expose evil vulnerabilities. The development article is in
  rather good shape and should be ready for prime time.

  1. The protostats statistics files have been very useful in exposing
  little twitches and turns when something hiccups, like a broken PPS
  signal. Most of what used to be syslog messages are now repackaged as
  protostats messages with optional syslog as well. These can also be sent
  as traps which might be handy to tiggle a beeper or celltext. These, the
  sysstats files and cryptostats files reveal the ambient health of a busy
  server, monitor traffic and error counts and spot crypto attacks.

  2. Close inspection of the clock discipline behavior at long poll
  intervals (36 h) showed it not doing as well as it should. I redesigned
  the FLL loop to improve nominal accuracy from  several tens of
  milliseconds to something less than ten milliseconds.

  3. Autokey (again). The enhanced error checking was becoming a major
  pain. I found a way to toss out gobs of ugly fat code and replace the
  function with a much simpler and more comprehensive scheme. It resists
  bait-and-switch attacks and quickly detect cases when the protocol is
  not correctly synchronized.

  4. The interface code for the kernel PPS signal was not in sync with the
  kernel code itself. Some error checks were duplicated and some
  ineffective. I found none of the PPS-capable drivers, including the atom
  driver, do anything when the prefer peer fails; the kernel PPS signal
  remains in control. The atom driver now disables the kernel PPS when the
  prefer peer comes bum. This is important when the prefer peer is not a
  reference clock but a remote NTP server.

  5. The flake restrict bit turned out to be really interesting,
  especially with symmtric modes and of those especially those using
  Autokey. Small changes in the recovery procedures when packets are lost
  now avoid almost all scenarios which previously required protocol resets.

  6. I've always been a little uncomfortable when using the clock filter
  with long poll intervals because the samples become less and less
  correlated as the sample age exceeds the Allan intercept. Various
  schemes have been used over the years to cope with this fact. The latest
  one and the one that works the best is to use a modified sort metric
  where the delay is used when the age of the sample is less than the
  intercept and the sum of delay and dispersion above that. The net result
  is that, at small poll intervals the algorithm operates as a minimum
  filter, while at larger poll intervals it morphs to FIFO. Left
  unmodified, a sample could be used when twelve days old. This along with
  the FLL modifications has made a dramatic improvement at large poll
  intervals.

- [Backward Incompatible] The 'state' variable is no longer reported or
  available via ntpq output.  The following system status bit names
  have been changed:
  - sync_alarm -> leap_alarm
  - sync_atomic -> sync_pps
  - sync_lf_clock -> sync_lf_radio
  - sync_hf_clock -> sync_hf_radio
  - sync_uhf_clock -> sync_uhf_radio
  - sync_local_proto -> sync_local
  - sync_udp/time -> sync_other
  Other names have been changed as well.  See the change history for
  libntp/statestr.c for more details.
  Other backward-incompatible changes in ntpq include:
  - assID -> associd
  - rootdispersion -> rootdisp
  - pkt_head -> pkt_neader
  See the change history for other details.

* Updates and cleanup from Dave Mills.
* [Bug 995] Remove spurious ; from ntp-keygen.c.
* More cleanup and changes from Dave Mills.
* [Bug 980] Direct help to stdout.
---
(4.2.4p8) 2009/12/08 Released by Harlan Stenn <stenn@ntp.org>

* [Sec 1331] DoS with mode 7 packets - CVE-2009-3563.

---
(4.2.4p7) 2009/05/18 Released by Harlan Stenn <stenn@ntp.org>

* [Sec 1151] Remote exploit if autokey is enabled - CVE-2009-1252.
* [Bug 1187] Update the copyright date.
* [Bug 1191] ntpd fails on Win2000 - "Address already in use" after fix
  for [Sec 1149].

---
(4.2.4p7-RC7) 2009/05/12 Released by Harlan Stenn <stenn@ntp.org>

* ntp.isc.org -> ntp.org cleanup.
* [Bug 1178] Use prior FORCE_DNSRETRY behavior as needed at runtime,
  add configure --enable-ignore-dns-errors to be even more stubborn

---
(4.2.4p7-RC6) 2009/05/08 Released by Harlan Stenn <stenn@ntp.org>

* [Bug 784] Make --enable-linuxcaps the default when available
* [Bug 1179] error messages for -u/--user and -i lacking droproot
* Updated JJY reference clock driver from Takao Abe
* [Bug 1071] Log a message and exit before trying to use FD_SET with a
  descriptor larger than FD_SETSIZE, which will corrupt memory
* On corruption of the iface list head in add_interface, log and exit

---
(4.2.4p7-RC5) 2009/05/02 Released by Harlan Stenn <stenn@ntp.org>

* [Bug 1172] 4.2.4p7-RC{3,4} fail to build on linux.
* flock-build script unportable 'set -m' use removed

---
(4.2.4p7-RC4) 2009/04/29 Released by Harlan Stenn <stenn@ntp.org>

* [Bug 1167] use gcc -Winit-self only if it is understood

---
(4.2.4p7-RC3) 2009/04/22 Released by Harlan Stenn <stenn@ntp.org>

* [Bug 787] Bug fixes for 64-bit time_t on Windows
* [Bug 813] Conditional naming of Event
* [Bug 1147] System errors should be logged to msyslog()
* [Bug 1155] Fix compile problem on Windows with VS2005
* [Bug 1156] lock_thread_to_processor() should be declared in header
* [Bug 1157] quiet OpenSSL warnings, clean up configure.ac
* [Bug 1158] support for aix6.1
* [Bug 1160] MacOS X is like BSD regarding F_SETOWN

---
(4.2.4p7-RC2) 2009/04/09 Released by Harlan Stenn <stenn@ntp.org>

* [Sec 1144] limited buffer overflow in ntpq.  CVE-2009-0159
* [Sec 1149] use SO_EXCLUSIVEADDRUSE on Windows

---
(4.2.4p7-RC1) 2009/03/30 Released by Harlan Stenn <stenn@ntp.org>

* [Bug 1131] UDP sockets should not use SIGPOLL on Solaris.
* build system email address cleanup
* [Bug 774] parsesolaris.c does not compile under the new Solaris
* [Bug 873] Windows serial refclock proper TTY line discipline emulation
* [Bug 1014] Enable building with VC9 (in Visual Studio 2008,
  Visual C++ 2008, or SDK)
* [Bug 1117] Deferred interface binding under Windows works only correctly
  if FORCE_DNSRETRY is defined
* [BUG 1124] Lock QueryPerformanceCounter() client threads to same CPU
* DPRINTF macro made safer, always evaluates to a statement and will not
  misassociate an else which follows the macro.

---
(4.2.4p6) 2009/01/08 Released by Harlan Stenn <stenn@ntp.org>

* [Bug 1113] Fixed build errors with recent versions of openSSL. 
* [Sec 1111] Fix incorrect check of EVP_VerifyFinal()'s return value.
* Update the copyright year.

---
(4.2.4p5) 2008/08/17 Released by Harlan Stenn <stenn@ntp.org>

* [BUG 1051] Month off by one in leap second message written to clockstats
  file fixed.
* [Bug 450] Windows only: Under original Windows NT we must not discard the
  wildcard socket to workaround a bug in NT's getsockname().
* [Bug 1038] Built-in getpass() function also prompts for password if
  not built with DEBUG.
* [Bug 841] Obsolete the "dynamic" keyword and make deferred binding
  to local interfaces the default.
  Emit a warning if that keyword is used for configuration.
* [Bug 959] Refclock on Windows not properly releasing recvbuffs.
* [Bug 993] Fix memory leak when fetching system messages.
* much cleanup, fixes, and changes from Dave Mills.
* ntp_control.c: LEAPTAB is a filestamp, not an unsigned.  From Dave Mills.
* ntp_config.c: ntp_minpoll fixes from Dave Mills.
* ntp-keygen updates from Dave Mills.
* refresh epoch, throttle, and leap cleanup from Dave Mills.
* Documentation cleanup from Dave Mills.
* [Bug 918] Only use a native md5.h if MD5Init() is available.
* [Bug 979] Provide ntptimeval if it is not otherwise present.
* [Bug 634] Re-instantiate syslog() and logfiles after the daemon fork.
* [Bug 952] Use md5 code with a friendlier license.
* [Bug 977] Fix mismatching #ifdefs for builds without IPv6.
* [Bug 830] Fix the checking order of the interface options.
* Clean up the logfile/syslog setup.
* [Bug 970] Lose obsolete -g flag to ntp-keygen.
* The -e flag to ntp-keygen can write GQ keys now, too.
* ntp_proto.c: sys_survivors and hpoll cleanup from Dave Mills.
* ntp_loopfilter.c: sys_poll cleanup from Dave Mills.
* refclock_wwv.c: maximum-likelihood digit and DSYNC fixes from Dave Mills.
* [Bug 967] preemptable associations are lost forever on a step.
* ntp_config.c: [CID 48] missing "else" clause.
* [Bug 833] ntpq config keyword is quote-mark unfriendly.
* Rename the ntpq "config" keyword to ":config".
* Dave Mills shifted some orphan processing.
* Fix typos in the [Bug 963] patch.
* bootstrap: squawk if genver fails.  Use -f with cp in case Dave does a chown.
* Remove obsolete simulator command-line options.
* ntp_request.c: [CID 36] zero sin_zero.
* [Bug 963] get_systime() is too noisy.
* [Bug 960] spurious syslog:crypto_setup:spurious crypto command
* [Bug 964] Change *-*-linux* to *-*-*linux* to allow for uclinux.
* Changes from Dave Mills:
  - ntp_util.c: cleanup.
  - ntp_timer.c: watch the non-burst packet rate.
  - ntp_request.c: cleanup.
  - ntp_restrict.c: RES_LIMITED cleanup.
  - ntp_proto.c: RES_LIMITED, rate bucktes, counters, overall cleanup.
  - ntp_peer.c: disallow peer_unconfig().
  - ntp_monitor.c: RES_LIMITED cleanup.
  - ntp_loopfilter.c: poll interval cleanup.
  - ntp_crypto.c: volley -> retry.  Cleanup TAI leap message.
  - ntp_config: average and minimum are ^2 values.
  - ntpdc: unknownversion is really "declined", not "bad version".
  - Packet retry cleanup.
* [Bug 961] refclock_tpro.c:tpro_poll() calls refclock_receive() twice.
* [Bug 957] Windows only: Let command line parameters from the Windows SCM GUI
  override the standard parameters from the ImagePath registry key.
* Added HAVE_INT32_T to the Windows config.h to avoid duplicate definitions.
* Work around a VPATH difference in FreeBSD's 'make' command.
* Update bugreport URL.
* Update -I documentation.
* [Bug 713] Fix bug reporting information.
* A bug in the application of the negative-sawtooth for 12 channel receivers. 
* The removal of unneeded startup code used for the original LinuxPPS, it now
  conforms to the PPSAPI and does not need special code.  
* ntp-keygen.c: Coverity fixes [CID 33,47].
* Volley cleanup from Dave Mills.
* Fuzz cleanup from Dave Mills.
* [Bug 861] Leap second cleanups from Dave Mills.
* ntpsim.c: add missing protypes and fix [CID 34], a nit.
* Upgraded bison at UDel.
* Update br-flock and flock-build machine lists.
* [Bug 752] QoS: add parse/config handling code. 
* Fix the #include order in tickadj.c for picky machines.
* [Bug 752] QoS: On some systems, netinet/ip.h needs netinet/ip_systm.h.
* [Bug 752] Update the QoS tagging (code only - configuration to follow).
* Orphan mode and other protocol cleanup from Dave Mills.
* Documentation cleanup from Dave Mills.
* [Bug 940] ntp-keygen uses -v.  Disallow it as a shortcut for --version.
* more cleanup to ntp_lineeditlibs.m4.
* Documentation updates from Dave Mills.
* -ledit cleanup for ntpdc and ntpq.
* Association and other cleanup from Dave Mills.
* NTP_UNREACH changes from Dave Mills.
* Fix the readline history test.
* [Bug 931] Require -lreadline to be asked for explicitly.
* [Bug 764] When looking for -lreadline support, also try using -lncurses.
* [Bug 909] Fix int32_t errors for ntohl().
* [Bug 376/214] Enhancements to support multiple if names and IP addresses.
* [Bug 929] int32_t is undefined on Windows.  Casting wrong.
* [Bug 928] readlink missing braces.
* [Bug 788] Update macros to support VS 2005.
* ntpd/ntp_timer.c: add missing sys_tai parameter for debug printf
* [Bug 917] config parse leaves files open
* [Bug 912] detect conflicting enable/disable configuration on interfaces
  sharing an IP address
* [Bug 771] compare scopeid if available for IPv6 addresses
* Lose obsolete crypto subcommands (Dave Mills).
* WWV is an HF source, not an LF source (Dave Mills).
* [Bug 899] Only show -i/--jaildir -u/--user options if we HAVE_DROPROOT.
* [Bug 916] 'cryptosw' is undefined if built without OpenSSL.
* [Bug 891] 'restrict' config file keyword does not work (partial fix).
* [Bug 890] the crypto command seems to be required now.
* [Bug 915] ntpd cores during processing of x509 certificates.
* Crypto lint cleanup from Dave Mills.
* [Bug 897] Check RAND_status() - we may not need a .rnd file.
* Crypto cleanup from Dave Mills.
* [Bug 911] Fix error message in cmd_args.c.
* [Bug 895] Log assertion failures via syslog(), not stderr.
* Documentation updates from Dave Mills.
* Crypto cleanup from Dave Mills.
* [Bug 905] ntp_crypto.c fails to compile without -DDEBUG.
* Avoid double peer stats logging.
* ntp-keygen cleanup from Dave Mills.
* libopts needs to be built after ElectricFence.
* [Bug 894] Initialize keysdir before calling crypto_setup().
* Calysto cleanup for ntpq.
* ntp-keygen -i takes an arg.
* Cleanup and fixes from Dave Mills.
* [Bug 887] Fix error in ntp_types.h (for sizeof int != 4).
* Bug 880 bug fixes for Windows build
* Improve Calysto support.
* The "revoke" parameter is a crypto command.
* The driftfile wander threshold is a real number.
* [Bug 850] Fix the wander threshold parameter on the driftfile command.
* ntp_io.c: Dead code cleanup - Coverity View 19.
* Leap file related cleanup from Dave Mills.
* ntp_peer.c: Set peer->srcadr before (not after) calling set_peerdstadr().
* Initialize offset in leap_file() - Coverity View 17.
* Use the correct stratum on KISS codes.
* Fuzz bits cleanup.
* Show more digits in some debug printf's.
* Use drift_file_sw internally to control writing the drift file.
* Implement the wander_threshold option for the driftfile config keyword.
* reformat ntp_control.c; do not use c++ // comments.
* [Bug 629] Undo bug #629 fixes as they cause more problems than were  being
  solved
* Changes from Dave Mills: in/out-bound data rates, leapsecond cleanup,
  driftfile write cleanup, packet buffer length checks, documentation updates.
* More assertion checks and malloc()->emalloc(), courtesy of Calysto.
* [Bug 864] Place ntpd service in maintenance mode if using SMF on Solaris
* [Bug 862] includefile nesting; preserve phonelist on reconfig.
* [Bug 604] ntpd regularly dies on linux/alpha.
* more leap second infrastructure fixes from Dave Mills.
* [Bug 858] recent leapfile changes broke non-OpenSSL builds.
* Use emalloc() instead of malloc() in refclock_datum.c (Calysto).
* Start using 'design by contract' assertions.
* [Bug 767] Fast sync to refclocks wanted.
* Allow null driftfile.
* Use YYERROR_VERBOSE for the new parser, and fix related BUILT_SOURCES.
* [Bug 629] changes to ensure broadcast works including on wildcard addresses
* [Bug 853] get_node() must return a pointer to maximally-aligned memory.
* Initial leap file fixes from Dave Mills.
* [Bug 858] Recent leapfile changes broke without OPENSSL.
* Use a char for DIR_SEP, not a string.
* [Bug 850] driftfile parsing changes.
* driftfile maintenance changes from Dave Mills.  Use clock_phi instead of
  stats_write_tolerance.
* [Bug 828] refid string not being parsed correctly.
* [Bug 846] Correct includefile parsing.
* [Bug 827] New parsing code does not handle "fudge" correctly.
* Enable debugging capability in the config parser.
* [Bug 839] Crypto password not read from ntp.conf.
* Have autogen produce writable output files.
* [Bug 825] Correct logconfig -/+ keyword processing.
* [Bug 828] Correct parsing of " delimited strings.
* Cleanup FILE * usage after fclose() in ntp_filegen.c.
* [Bug 843] Windows Completion port code was incorrectly merged from -stable.
* [Bug 840] do fudge configuration AFTER peers (thus refclocks) have been
  configured.
* [Bug 824] Added new parser modules to the Windows project file.
* [Bug 832] Add libisc/log.c headers to the distribution.
* [Bug 808] Only write the drift file if we are in state 4.
* Initial import of libisc/log.c and friends.
* [Bug 826] Fix redefinition of PI.
* [Bug 825] ntp_scanner.c needs to #include <config.h> .
* [Bug 824] New parser code has some build problems with the SIM code.
* [Bug 817] Use longnames for setting ntp variables on the command-line;
  Allowing '-v' with and without an arg to disambiguate usage is error-prone.
* [Bug 822] set progname once, early.
* [Bug 819] remove erroneous #if 0 in Windows completion port code.
* The new config code missed an #ifdef for building without refclocks.
* Distribute some files needed by the new config parsing code.
* [Bug 819] Timeout for WaitForMultipleObjects was 500ms instead of INFINITE
* Use autogen 5.9.1.
* Fix clktest command-line arg processing.'
* Audio documentation updates from Dave Mills.
* New config file parsing code, from Sachin Kamboj.
* fuzz bit cleanup from Dave Mills.
* replay cleanup from Dave Mills.
* [Bug 542] Tolerate missing directory separator at EO statsdir.
* [Bug 812] ntpd should drop supplementary groups.
* [Bug 815] Fix warning compiling 4.2.5p22 under Windows with VC6.
* [Bug 740] Fix kernel/daemon startup drift anomaly.
* refclock_wwv.c fixes from Dave Mills.
* [Bug 810] Fix ntp-keygen documentation.
* [Bug 787] Bug fixes for 64-bit time_t on Windows.
* [Bug 796] Clean up duplicate #defines in ntp_control.c.
* [Bug 569] Use the correct precision for the Leitch CSD-5300.
* [Bug 795] Moved declaration of variable to top of function.
* [Bug 798] ntpq [p typo crashes ntpq/ntpdc.
* [Bug 786] Fix refclock_bancomm.c on Solaris.
* [Bug 774] parsesolaris.c does not compile under the new Solaris.
* [Bug 782] Remove P() macros from Windows files.
* [Bug 778] ntpd fails to lock with drift=+500 when started with drift=-500.
* [Bug 592] Trimble Thunderbolt GPS support.
* IRIG, CHU, WWV, WWVB refclock improvements from Dave Mills.
* [Bug 757] Lose ULONG_CONST().
* [Bug 756] Require ANSI C (function prototypes).
* codec (audio) and ICOM changes from Dave Mills.

---

* [Bug 450] Windows only: Under original Windows NT we must not discard the
  wildcard socket to workaround a bug in NT's getsockname().
* [Bug 1038] Built-in getpass() function also prompts for password if
  not built with DEBUG.
* [Bug 841] Obsolete the "dynamic" keyword and make deferred binding
  to local interfaces the default.
  Emit a warning if that keyword is used for configuration.
* [Bug 959] Refclock on Windows not properly releasing recvbuffs.
* [Bug 993] Fix memory leak when fetching system messages.
* [Bug 987] Wake up the resolver thread/process when a new interface has
  become available.
* Correctly apply negative-sawtooth for oncore 12 channel receiver.
* Startup code for original LinuxPPS removed.  LinuxPPS now conforms to
  the PPSAPI.
* [Bug 1000] allow implicit receive buffer allocation for Windows.
  fixes startup for windows systems with many interfaces.
  reduces dropped packets on network bursts.
  additionally fix timer() starvation during high load.
* [Bug 990] drop minimum time restriction for interface update interval.
* [Bug 977] Fix mismatching #ifdefs for builds without IPv6.
* Update the copyright year.
* Build system cleanup (make autogen-generated files writable).
* [Bug 957] Windows only: Let command line parameters from the Windows SCM GUI
  override the standard parameters from the ImagePath registry key.
* Fixes for ntpdate:
* [Bug 532] nptdate timeout is too long if several servers are supplied.
* [Bug 698] timeBeginPeriod is called without timeEndPeriod in some NTP tools.
* [Bug 857] ntpdate debug mode adjusts system clock when it shouldn't.
* [Bug 908] ntpdate crashes sometimes.
* [Bug 982] ntpdate(and ntptimeset) buffer overrun if HAVE_POLL_H isn't set
  (dup of 908).
* [Bug 997] ntpdate buffer too small and unsafe.
* ntpdate.c: Under Windows check whether NTP port in use under same conditions
  as under other OSs.
* ntpdate.c: Fixed some typos and indents (tabs/spaces).

(4.2.4p4) Released by Harlan Stenn <stenn@ntp.org>

* [Bug 902] Fix problems with the -6 flag.
* Updated include/copyright.def (owner and year).
* [Bug 878] Avoid ntpdc use of refid value as unterminated string.
* [Bug 881] Corrected display of pll offset on 64bit systems.
* [Bug 886] Corrected sign handling on 64bit in ntpdc loopinfo command.
* [Bug 889] avoid malloc() interrupted by SIGIO risk
* ntpd/refclock_parse.c: cleanup shutdown while the file descriptor is still
  open.
* [Bug 885] use emalloc() to get a message at the end of the memory
  unsigned types cannot be less than 0
  default_ai_family is a short
  lose trailing , from enum list
  clarify ntp_restrict.c for easier automated analysis
* [Bug 884] don't access recv buffers after having them passed to the free
  list.
* [Bug 882] allow loopback interfaces to share addresses with other
  interfaces.

---
(4.2.4p3) Released by Harlan Stenn <stenn@ntp.org>

* [Bug 863] unable to stop ntpd on Windows as the handle reference for events
  changed

---
(4.2.4p2) Released by Harlan Stenn <stenn@ntp.org>

* [Bug 854] Broadcast address was not correctly set for interface addresses
* [Bug 829] reduce syslog noise, while there fix Enabled/Disable logging
  to reflect the actual configuration.
* [Bug 795] Moved declaration of variable to top of function.
* [Bug 789] Fix multicast client crypto authentication and make sure arriving
  multicast packets do not disturb the autokey dance.
* [Bug 785] improve handling of multicast interfaces
  (multicast routers still need to run a multicast routing software/daemon)
* ntpd/refclock_parse.c: cleanup shutdown while the file descriptor is still
  open.
* [Bug 885] use emalloc() to get a message at the end of the memory
  unsigned types cannot be less than 0
  default_ai_family is a short
  lose trailing , from enum list
* [Bug 884] don't access recv buffers after having them passed to the free list.
* [Bug 882] allow loopback interfaces to share addresses with other interfaces.
* [Bug 527] Don't write from source address length to wrong location
* Upgraded autogen and libopts.
* [Bug 811] ntpd should not read a .ntprc file.

---
(4.2.4p1) (skipped)

---
(4.2.4p0) Released by Harlan Stenn <stenn@ntp.org>

* [Bug 793] Update Hans Lambermont's email address in ntpsweep.
* [Bug 776] Remove unimplemented "rate" flag from ntpdate.
* [Bug 586] Avoid lookups if AI_NUMERICHOST is set.
* [Bug 770] Fix numeric parameters to ntp-keygen (Alain Guibert).
* [Bug 768] Fix io_setbclient() error message.
* [Bug 765] Use net_bind_service capability on linux.
* [Bug 760] The background resolver must be aware of the 'dynamic' keyword.
* [Bug 753] make union timestamp anonymous (Philip Prindeville).
* confopt.html: move description for "dynamic" keyword into the right section.
* pick the right type for the recv*() length argument.

---
(4.2.4) Released by Harlan Stenn <stenn@ntp.org>

* monopt.html fixes from Dave Mills.
* [Bug 452] Do not report kernel PLL/FLL flips.
* [Bug 746] Expert mouseCLOCK USB v2.0 support added.'
* driver8.html updates.
* [Bug 747] Drop <NOBR> tags from ntpdc.html.
* sntp now uses the returned precision to control decimal places.
* sntp -u will use an unprivileged port for its queries.
* [Bug 741] "burst" doesn't work with !unfit peers.
* [Bug 735] Fix a make/gmake VPATH issue on Solaris.
* [Bug 739] ntpd -x should not take an argument.
* [Bug 737] Some systems need help providing struct iovec.
* [Bug 717] Fix libopts compile problem.
* [Bug 728] parse documentation fixes.
* [Bug 734] setsockopt(..., IP_MULTICAST_IF, ...) fails on 64-bit platforms.
* [Bug 732] C-DEX JST2000 patch from Hideo Kuramatsu.
* [Bug 721] check for __ss_family and __ss_len separately.
* [Bug 666] ntpq opeers displays jitter rather than dispersion.
* [Bug 718] Use the recommended type for the saddrlen arg to getsockname().
* [Bug 715] Fix a multicast issue under Linux.
* [Bug 690] Fix a Windows DNS lookup buffer overflow.
* [Bug 670] Resolved a Windows issue with the dynamic interface rescan code.
* K&R C support is being deprecated.
* [Bug 714] ntpq -p should conflict with -i, not -c.
* WWV refclock improvements from Dave Mills.
* [Bug 708] Use thread affinity only for the clock interpolation thread.
* [Bug 706] ntpd can be running several times in parallel.
* [Bug 704] Documentation typos.
* [Bug 701] coverity: NULL dereference in ntp_peer.c
* [Bug 695] libopts does not protect against macro collisions.
* [Bug 693] __adjtimex is independent of ntp_{adj,get}time.
* [Bug 692] sys_limitrejected was not being incremented.
* [Bug 691] restrictions() assumption not always valid.
* [Bug 689] Deprecate HEATH GC-1001 II; the driver never worked.
* [Bug 688] Fix documentation typos.
* [Bug 686] Handle leap seconds better under Windows.
* [Bug 685] Use the Windows multimedia timer.
* [Bug 684] Only allow debug options if debugging is enabled.
* [Bug 683] Use the right version string.
* [Bug 680] Fix the generated version string on Windows.
* [Bug 678] Use the correct size for control messages.
* [Bug 677] Do not check uint_t in configure.ac.
* [Bug 676] Use the right value for msg_namelen.
* [Bug 675] Make sure ntpd builds without debugging.
* [Bug 672] Fix cross-platform structure padding/size differences.
* [Bug 660] New TIMESTAMP code fails tp build on Solaris Express.
* [Bug 659] libopts does not build under Windows.
* [Bug 658] HP-UX with cc needs -Wp,-H8166 in CFLAGS.
* [Bug 656] ntpdate doesn't work with multicast address.
* [Bug 638] STREAMS_TLI is deprecated - remove it.
* [Bug 635] Fix tOptions definition.
* [Bug 628] Fallback to ntp discipline not working for large offsets.
* [Bug 622] Dynamic interface tracking for ntpd.
* [Bug 603] Don't link with libelf if it's not needed.
* [Bug 523] ntpd service under Windows does't shut down properly.
* [Bug 500] sntp should always be built.
* [Bug 479] Fix the -P option.
* [Bug 421] Support the bc637PCI-U card.
* [Bug 342] Deprecate broken TRAK refclock driver.
* [Bug 340] Deprecate broken MSF EES refclock driver.
* [Bug 153] Don't do DNS lookups on address masks.
* [Bug 143] Fix interrupted system call on HP-UX.
* [Bug 42] Distribution tarballs should be signed.
* Support separate PPS devices for PARSE refclocks.
* [Bug 637, 51?] Dynamic interface scanning can now be done.
* Options processing now uses GNU AutoGen.

---
(4.2.2p4) Released by Harlan Stenn <stenn@ntp.org>

* [Bug 710] compat getnameinfo() has off-by-one error
* [Bug 690] Buffer overflow in Windows when doing DNS Lookups

---
(4.2.2p3) Released by Harlan Stenn <stenn@ntp.org>

* Make the ChangeLog file cleaner and easier to read
* [Bug 601] ntpq's decodeint uses an extra level of indirection
* [Bug 657] Different OSes need different sized args for IP_MULTICAST_LOOP
* release engineering/build changes
* Documentation fixes
* Get sntp working under AIX-5

---
(4.2.2p2) (broken)

* Get sntp working under AIX-5

---
(4.2.2p1)

* [Bug 661] Use environment variable to specify the base path to openssl.
* Resolve an ambiguity in the copyright notice
* Added some new documentation files
* URL cleanup in the documentation
* [Bug 657]: IP_MULTICAST_LOOP uses a u_char value/size
* quiet gcc4 complaints
* more Coverity fixes
* [Bug 614] manage file descriptors better
* [Bug 632] update kernel PPS offsets when PPS offset is re-configured
* [Bug 637] Ignore UP in*addr_any interfaces
* [Bug 633] Avoid writing files in srcdir
* release engineering/build changes

---
(4.2.2)

* SNTP
* Many bugfixes
* Implements the current "goal state" of NTPv4
* Autokey improvements
* Much better IPv6 support
* [Bug 360] ntpd loses handles with LAN connection disabled.
* [Bug 239] Fix intermittent autokey failure with multicast clients.
* Rewrite of the multicast code
* New version numbering scheme

---
(4.2.0)

* More stuff than I have time to document
* IPv6 support
* Bugfixes
* call-gap filtering
* wwv and chu refclock improvements
* OpenSSL integration

---
(4.1.2)

* clock state machine bugfix
* Lose the source port check on incoming packets
* (x)ntpdc compatibility patch
* Virtual IP improvements
* ntp_loopfilter fixes and improvements
* ntpdc improvements
* GOES refclock fix
* JJY driver
* Jupiter refclock fixes
* Neoclock4X refclock fixes
* AIX 5 port
* bsdi port fixes
* Cray unicos port upgrade
* HP MPE/iX port
* Win/NT port upgrade
* Dynix PTX port fixes
* Document conversion from CVS to BK
* readline support for ntpq

---
(4.1.0)

* CERT problem fixed (99k23)

* Huff-n-Puff filter
* Preparation for OpenSSL support
* Resolver changes/improvements are not backward compatible with mode 7
  requests (which are implementation-specific anyway)
* leap second stuff
* manycast should work now
* ntp-genkeys does new good things.
* scripts/ntp-close
* PPS cleanup and improvements
* readline support for ntpdc
* Crypto/authentication rewrite
* WINNT builds with MD5 by default
* WINNT no longer requires Perl for building with Visual C++ 6.0
* algorithmic improvements, bugfixes
* Solaris dosynctodr info update
* html/pic/* is *lots* smaller
* New/updated drivers: Forum Graphic GPS, WWV/H, Heath GC-100 II, HOPF
  serial and PCI, ONCORE, ulink331
* Rewrite of the audio drivers

---
(4.0.99)

* Driver updates: CHU, DCF, GPS/VME, Oncore, PCF, Ulink, WWVB, burst
  If you use the ONCORE driver with a HARDPPS kernel module,
  you *must* have a properly specified:
	pps <filename> [assert/clear] [hardpps]
  line in the /etc/ntp.conf file.
* PARSE cleanup
* PPS cleanup
* ntpd, ntpq, ntpdate cleanup and fixes
* NT port improvements
* AIX, BSDI, DEC OSF, FreeBSD, NetBSD, Reliant, SCO, Solaris port improvements

---
(4.0.98)

* Solaris kernel FLL bug is fixed in 106541-07
* Bug/lint cleanup
* PPS cleanup
* ReliantUNIX patches
* NetInfo support
* Ultralink driver
* Trimble OEM Ace-II support
* DCF77 power choices
* Oncore improvements

---
(4.0.97)

* NT patches
* AIX,SunOS,IRIX portability
* NeXT portability
* ntptimeset utility added
* cygwin portability patches

---
(4.0.96)

* -lnsl, -lsocket, -lgen configuration patches
* Y2K patches from AT&T
* Linux portability cruft

---
(4.0.95)

* NT port cleanup/replacement
* a few portability fixes
* VARITEXT Parse clock added

---
(4.0.94)

* PPS updates (including ntp.config options)
* Lose the old DES stuff in favor of the (optional) RSAREF stuff
* html cleanup/updates
* numerous drivers cleaned up
* numerous portability patches and code cleanup

---
(4.0.93)

* Oncore refclock needs PPS or one of two ioctls.
* Don't make ntptime under Linux.  It doesn't compile for too many folks.
* Autokey cleanup
* ReliantUnix patches
* html cleanup
* tickadj cleanup
* PARSE cleanup
* IRIX -n32 cleanup
* byte order cleanup
* ntptrace improvements and patches
* ntpdc improvements and patches
* PPS cleanup
* mx4200 cleanup
* New clock state machine
* SCO cleanup
* Skip alias interfaces

---
(4.0.92)

* chronolog and dumbclock refclocks
* SCO updates
* Cleanup/bugfixes
* Y2K patches
* Updated palisade driver
* Plug memory leak
* wharton kernel clock
* Oncore clock upgrades
* NMEA clock improvements
* PPS improvements
* AIX portability patches

---
(4.0.91)

* New ONCORE driver
* New MX4200 driver
* Palisade improvements
* config file bugfixes and problem reporting
* autoconf upgrade and cleanup
* HP-UX, IRIX lint cleanup
* AIX portability patches
* NT cleanup

---
(4.0.90)

* Nanoseconds
* New palisade driver
* New Oncore driver

---
(4.0.73)

* README.hackers added
* PARSE driver is working again
* Solaris 2.6 has nasty kernel bugs.  DO NOT enable pll!
* DES is out of the distribution.

---
(4.0.72)

* K&R C compiling should work again.
* IRIG patches.
* MX4200 driver patches.
* Jupiter driver added.
* Palisade driver added.  Needs work (ANSI, ntoh/hton, sizeof double, ???)<|MERGE_RESOLUTION|>--- conflicted
+++ resolved
@@ -1,4 +1,4 @@
-<<<<<<< HEAD
+* [Bug 1348] ntpd Windows port should wait for sendto() completion.
 (4.2.7p0) 2009/12/13 Released by Harlan Stenn <stenn@ntp.org>
 * [Bug 1412] m4/os_cflags.m4 caches results that depend on $CC.
 * [Bug 1414] Enable "make distcheck" success with BSD make.
@@ -112,9 +112,6 @@
 * Correct in6addr_any test in configure.ac to attempt link too.
 (4.2.5p235-RC) 2009/10/18 Released by Harlan Stenn <stenn@ntp.org>
 * [Bug 1343] lib/isc build breaks on systems without IPv6 headers.
-=======
-* [Bug 1348] ntpd Windows port should wait for sendto() completion.
->>>>>>> 46032465
 (4.2.5p234-RC) 2009/10/16 Released by Harlan Stenn <stenn@ntp.org>
 * [Bug 1339] redux, use unmodified lib/isc/win32/strerror.c and
   move #define strerror... to a header not used by lib/isc code.
