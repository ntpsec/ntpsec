--- conflicted
+++ resolved
@@ -1,9 +1,6 @@
-<<<<<<< HEAD
-* Correct msyslog.c build break on Solaris 2.9 from #ifdef/#if mixup.
-=======
 * added timespecops.{c,h} and tievalops.{c.h} to libntp and include
   added tspecops.cpp to tests/libntp
->>>>>>> 8931d04e
+* Correct msyslog.c build break on Solaris 2.9 from #ifdef/#if mixup.
 (4.2.7p118) 2011/01/15 Released by Harlan Stenn <stenn@ntp.org>
 * Simplify the built-sources stuff in sntp/ .
 * Fix check for -lipv6 on HP-UX 11.
