<<<<<<< HEAD
* [Bug 862] includefile nesting; preserve phonelist on reconfig.
=======
* [Bug 604] ntpd regularly dies on linux/alpha.
* more leap second infrastructure fixes from Dave Mills.
* [Bug 858] recent leapfile changes broke non-OpenSSL builds.
* Use emalloc() instead of malloc() in refclock_datum.c (Calysto).
* Start using 'design by contract' assertions.
* [Bug 767] Fast sync to refclocks wanted.
>>>>>>> 683d5e01
* Allow null driftfile.
* Use YYERROR_VERBOSE for the new parser, and fix related BUILT_SOURCES.
* [Bug 629] changes to ensure broadcast works including on wildcard addresses
* [Bug 853] get_node() must return a pointer to maximally-aligned memory.
* Initial leap file fixes from Dave Mills.
* [Bug 858] Recent leapfile changes broke without OPENSSL.
* Use a char for DIR_SEP, not a string.
* [Bug 850] driftfile parsing changes.
* driftfile maintenance changes from Dave Mills.  Use clock_phi instead of
  stats_write_tolerance.
* [Bug 828] refid string not being parsed correctly.
* [Bug 846] Correct includefile parsing.
* [Bug 827] New parsing code does not handle "fudge" correctly.
* Enable debugging capability in the config parser.
* [Bug 839] Crypto password not read from ntp.conf.
* Have autogen produce writable output files.
* [Bug 825] Correct logconfig -/+ keyword processing.
* [Bug 828] Correct parsing of " delimited strings.
* Cleanup FILE * usage after fclose() in ntp_filegen.c.
* [Bug 843] Windows Completion port code was incorrectly merged from -stable.
* [Bug 841] make deferred binding to local interface the default.
	    (allows peers/servers to be configured even when no route exists)
* [Bug 840] do fudge configuration AFTER peers (thus refclocks) have been
	    configured.
* [Bug 824] Added new parser modules to the Windows project file.
* [Bug 832] Add libisc/log.c headers to the distribution.
* [Bug 808] Only write the drift file if we are in state 4.
* Initial import of libisc/log.c and friends.
* [Bug 826] Fix redefinition of PI.
* [Bug 825] ntp_scanner.c needs to #include <config.h> .
* [Bug 824] New parser code has some build problems with the SIM code.
* [Bug 817] Use longnames for setting ntp variables on the command-line;
	    Allowing '-v' with and without an arg to disambiguate usage
	    is error-prone.
* [Bug 822] set progname once, early.
* [Bug 819] remove erroneous #if 0 in Windows completion port code.
* The new config code missed an #ifdef for building without refclocks.
* Distribute some files needed by the new config parsing code.
* [Bug 819] Timeout for WaitForMultipleObjects was 500ms instead of INFINITE
* Use autogen 5.9.1.
* Fix clktest command-line arg processing.'
* Audio documentation updates from Dave Mills.
* New config file parsing code, from Sachin Kamboj.
* fuzz bit cleanup from Dave Mills.
* replay cleanup from Dave Mills.
* [Bug 542] Tolerate missing directory separator at EO statsdir.
* [Bug 812] ntpd should drop supplementary groups.
* [Bug 815] Fix warning compiling 4.2.5p22 under Windows with VC6.
* [Bug 740] Fix kernel/daemon startup drift anomaly.
* refclock_wwv.c fixes from Dave Mills.
* [Bug 810] Fix ntp-keygen documentation.
* [Bug 787] Bug fixes for 64-bit time_t on Windows.
* [Bug 796] Clean up duplicate #defines in ntp_control.c.
* [Bug 569] Use the correct precision for the Leitch CSD-5300.
* [Bug 795] Moved declaration of variable to top of function.
* [Bug 798] ntpq [p typo crashes ntpq/ntpdc.
* [Bug 786] Fix refclock_bancomm.c on Solaris.
* [Bug 774] parsesolaris.c does not compile under the new Solaris.
* [Bug 782] Remove P() macros from Windows files.
* [Bug 778] ntpd fails to lock with drift=+500 when started with drift=-500.
* [Bug 592] Trimble Thunderbolt GPS support.
* IRIG, CHU, WWV, WWVB refclock improvements from Dave Mills.
* [Bug 757] Lose ULONG_CONST().
* [Bug 756] Require ANSI C (function prototypes).
* codec (audio) and ICOM changes from Dave Mills.

* {Bug 863] unable to stop ntpd on Windows as the handle reference for events
	    changed
(4.2.4p2) Released by Harlan Stenn <stenn@ntp.org>
* [Bug 854] Broadcast address was not correctly set for interface addresses
* [Bug 829] reduce syslog noise, while there fix Enabled/Disable logging
	    to reflect the actual configuration.
* [Bug 795] Moved declaration of variable to top of function.
* [Bug 789] Fix multicast client crypto authentication and make sure arriving
	    multicast packets do not disturb the autokey dance.
* [Bug 785] improve handling of multicast interfaces
	    (multicast routers still need to run a multicast routing
	    software/daemon)
* [Bug 527] Don't write from source address length to wrong location
* Upgraded autogen and libopts.
* [Bug 811] ntpd should not read a .ntprc file.
(4.2.4p1) (skipped)
(4.2.4p0) Released by Harlan Stenn <stenn@ntp.org>
* [Bug 793] Update Hans Lambermont's email address in ntpsweep.
* [Bug 776] Remove unimplemented "rate" flag from ntpdate.
* [Bug 586] Avoid lookups if AI_NUMERICHOST is set.
* [Bug 770] Fix numeric parameters to ntp-keygen (Alain Guibert).
* [Bug 768] Fix io_setbclient() error message.
* [Bug 765] Use net_bind_service capability on linux.
* [Bug 760] The background resolver must be aware of the 'dynamic' keyword.
* [Bug 753] make union timestamp anonymous (Philip Prindeville).
* confopt.html: move description for "dynamic" keyword into the right section.
* pick the right type for the recv*() length argument.
(4.2.4) Released by Harlan Stenn <stenn@ntp.org>
* monopt.html fixes from Dave Mills.
* [Bug 452] Do not report kernel PLL/FLL flips.
* [Bug 746] Expert mouseCLOCK USB v2.0 support added.'
* driver8.html updates.
* [Bug 747] Drop <NOBR> tags from ntpdc.html.
* sntp now uses the returned precision to control decimal places.
* sntp -u will use an unprivileged port for its queries.
* [Bug 741] "burst" doesn't work with !unfit peers.
* [Bug 735] Fix a make/gmake VPATH issue on Solaris.
* [Bug 739] ntpd -x should not take an argument.
* [Bug 737] Some systems need help providing struct iovec.
* [Bug 717] Fix libopts compile problem.
* [Bug 728] parse documentation fixes.
* [Bug 734] setsockopt(..., IP_MULTICAST_IF, ...) fails on 64-bit platforms.
* [Bug 732] C-DEX JST2000 patch from Hideo Kuramatsu.
* [Bug 721] check for __ss_family and __ss_len separately.
* [Bug 666] ntpq opeers displays jitter rather than dispersion.
* [Bug 718] Use the recommended type for the saddrlen arg to getsockname().
* [Bug 715] Fix a multicast issue under Linux.
* [Bug 690] Fix a Windows DNS lookup buffer overflow.
* [Bug 670] Resolved a Windows issue with the dynamic interface rescan code.
* K&R C support is being deprecated.
* [Bug 714] ntpq -p should conflict with -i, not -c.
* WWV refclock improvements from Dave Mills.
* [Bug 708] Use thread affinity only for the clock interpolation thread.
* [Bug 706] ntpd can be running several times in parallel.
* [Bug 704] Documentation typos.
* [Bug 701] coverity: NULL dereference in ntp_peer.c
* [Bug 695] libopts does not protect against macro collisions.
* [Bug 693] __adjtimex is independent of ntp_{adj,get}time.
* [Bug 692] sys_limitrejected was not being incremented.
* [Bug 691] restrictions() assumption not always valid.
* [Bug 689] Deprecate HEATH GC-1001 II; the driver never worked.
* [Bug 688] Fix documentation typos.
* [Bug 686] Handle leap seconds better under Windows.
* [Bug 685] Use the Windows multimedia timer.
* [Bug 684] Only allow debug options if debugging is enabled.
* [Bug 683] Use the right version string.
* [Bug 680] Fix the generated version string on Windows.
* [Bug 678] Use the correct size for control messages.
* [Bug 677] Do not check uint_t in configure.ac.
* [Bug 676] Use the right value for msg_namelen.
* [Bug 675] Make sure ntpd builds without debugging.
* [Bug 672] Fix cross-platform structure padding/size differences.
* [Bug 660] New TIMESTAMP code fails tp build on Solaris Express.
* [Bug 659] libopts does not build under Windows.
* [Bug 658] HP-UX with cc needs -Wp,-H8166 in CFLAGS.
* [Bug 656] ntpdate doesn't work with multicast address.
* [Bug 638] STREAMS_TLI is deprecated - remove it.
* [Bug 635] Fix tOptions definition.
* [Bug 628] Fallback to ntp discipline not working for large offsets.
* [Bug 622] Dynamic interface tracking for ntpd.
* [Bug 603] Don't link with libelf if it's not needed.
* [Bug 523] ntpd service under Windows does't shut down properly.
* [Bug 500] sntp should always be built.
* [Bug 479] Fix the -P option.
* [Bug 421] Support the bc637PCI-U card.
* [Bug 342] Deprecate broken TRAK refclock driver.
* [Bug 340] Deprecate broken MSF EES refclock driver.
* [Bug 153] Don't do DNS lookups on address masks.
* [Bug 143] Fix interrupted system call on HP-UX.
* [Bug 42] Distribution tarballs should be signed.
* Support separate PPS devices for PARSE refclocks.
* [Bug 637, 51?] Dynamic interface scanning can now be done.
* Options processing now uses GNU AutoGen.

(4.2.2p4) Released by Harlan Stenn <stenn@ntp.org>
 * [Bug 710] compat getnameinfo() has off-by-one error
 * [Bug 690] Buffer overflow in Windows when doing DNS Lookups

(4.2.2p3) Released by Harlan Stenn <stenn@ntp.org>
 * Make the ChangeLog file cleaner and easier to read
 * [Bug 601] ntpq's decodeint uses an extra level of indirection
 * [Bug 657] Different OSes need different sized args for IP_MULTICAST_LOOP
 * release engineering/build changes
 * Documentation fixes
 * Get sntp working under AIX-5

(4.2.2p2) (broken)
 * Get sntp working under AIX-5

(4.2.2p1)
 * [Bug 661] Use environment variable to specify the base path to openssl.
 * Resolve an ambiguity in the copyright notice
 * Added some new documentation files
 * URL cleanup in the documentation
 * [Bug 657]: IP_MULTICAST_LOOP uses a u_char value/size
 * quiet gcc4 complaints
 * more Coverity fixes
 * [Bug 614] manage file descriptors better
 * [Bug 632] update kernel PPS offsets when PPS offset is re-configured
 * [Bug 637] Ignore UP in*addr_any interfaces
 * [Bug 633] Avoid writing files in srcdir
 * release engineering/build changes

(4.2.2)
 * SNTP
 * Many bugfixes
 * Implements the current "goal state" of NTPv4
 * Autokey improvements
 * Much better IPv6 support
 * [Bug 360] ntpd loses handles with LAN connection disabled.
 * [Bug 239] Fix intermittent autokey failure with multicast clients.
 * Rewrite of the multicast code
 * New version numbering scheme

(4.2.0)
* More stuff than I have time to document
* IPv6 support
* Bugfixes
* call-gap filtering
* wwv and chu refclock improvements
* OpenSSL integration

(4.1.2)
* clock state machine bugfix
* Lose the source port check on incoming packets
* (x)ntpdc compatibility patch
* Virtual IP improvements
* ntp_loopfilter fixes and improvements
* ntpdc improvements
* GOES refclock fix
* JJY driver
* Jupiter refclock fixes
* Neoclock4X refclock fixes
* AIX 5 port
* bsdi port fixes
* Cray unicos port upgrade
* HP MPE/iX port
* Win/NT port upgrade
* Dynix PTX port fixes
* Document conversion from CVS to BK
* readline support for ntpq

(4.1.0)
* CERT problem fixed (99k23)
* Huff-n-Puff filter
* Preparation for OpenSSL support
* Resolver changes/improvements are not backward compatible with mode 7
  requests (which are implementation-specific anyway)
* leap second stuff
* manycast should work now
* ntp-genkeys does new good things.
* scripts/ntp-close
* PPS cleanup and improvements
* readline support for ntpdc
* Crypto/authentication rewrite
* WINNT builds with MD5 by default
* WINNT no longer requires Perl for building with Visual C++ 6.0
* algorithmic improvements, bugfixes
* Solaris dosynctodr info update
* html/pic/* is *lots* smaller
* New/updated drivers: Forum Graphic GPS, WWV/H, Heath GC-100 II, HOPF
  serial and PCI, ONCORE, ulink331
* Rewrite of the audio drivers

(4.0.99)
* Driver updates: CHU, DCF, GPS/VME, Oncore, PCF, Ulink, WWVB, burst
  If you use the ONCORE driver with a HARDPPS kernel module,
  you *must* have a properly specified:
	pps <filename> [assert/clear] [hardpps]
  line in the /etc/ntp.conf file.
* PARSE cleanup
* PPS cleanup
* ntpd, ntpq, ntpdate cleanup and fixes
* NT port improvements
* AIX, BSDI, DEC OSF, FreeBSD, NetBSD, Reliant, SCO, Solaris port improvements

(4.0.98)
* Solaris kernel FLL bug is fixed in 106541-07
* Bug/lint cleanup
* PPS cleanup
* ReliantUNIX patches
* NetInfo support
* Ultralink driver
* Trimble OEM Ace-II support
* DCF77 power choices
* Oncore improvements

(4.0.97)
* NT patches
* AIX,SunOS,IRIX portability
* NeXT portability
* ntptimeset utility added
* cygwin portability patches

(4.0.96)
* -lnsl, -lsocket, -lgen configuration patches
* Y2K patches from AT&T
* Linux portability cruft

(4.0.95)
* NT port cleanup/replacement
* a few portability fixes
* VARITEXT Parse clock added

(4.0.94)
* PPS updates (including ntp.config options)
* Lose the old DES stuff in favor of the (optional) RSAREF stuff
* html cleanup/updates
* numerous drivers cleaned up
* numerous portability patches and code cleanup

(4.0.93)
* Oncore refclock needs PPS or one of two ioctls.
* Don't make ntptime under Linux.  It doesn't compile for too many folks.
* Autokey cleanup
* ReliantUnix patches
* html cleanup
* tickadj cleanup
* PARSE cleanup
* IRIX -n32 cleanup
* byte order cleanup
* ntptrace improvements and patches
* ntpdc improvements and patches
* PPS cleanup
* mx4200 cleanup
* New clock state machine
* SCO cleanup
* Skip alias interfaces

(4.0.92)
* chronolog and dumbclock refclocks
* SCO updates
* Cleanup/bugfixes
* Y2K patches
* Updated palisade driver
* Plug memory leak
* wharton kernel clock
* Oncore clock upgrades
* NMEA clock improvements
* PPS improvements
* AIX portability patches

(4.0.91)
* New ONCORE driver
* New MX4200 driver
* Palisade improvements
* config file bugfixes and problem reporting
* autoconf upgrade and cleanup
* HP-UX, IRIX lint cleanup
* AIX portability patches
* NT cleanup

(4.0.90)
* Nanoseconds
* New palisade driver
* New Oncore driver

(4.0.73)
* README.hackers added
* PARSE driver is working again
* Solaris 2.6 has nasty kernel bugs.  DO NOT enable pll!
* DES is out of the distribution.

(4.0.72)
* K&R C compiling should work again.
* IRIG patches.
* MX4200 driver patches.
* Jupiter driver added.
* Palisade driver added.  Needs work (ANSI, ntoh/hton, sizeof double, ???)<|MERGE_RESOLUTION|>--- conflicted
+++ resolved
@@ -1,13 +1,10 @@
-<<<<<<< HEAD
 * [Bug 862] includefile nesting; preserve phonelist on reconfig.
-=======
 * [Bug 604] ntpd regularly dies on linux/alpha.
 * more leap second infrastructure fixes from Dave Mills.
 * [Bug 858] recent leapfile changes broke non-OpenSSL builds.
 * Use emalloc() instead of malloc() in refclock_datum.c (Calysto).
 * Start using 'design by contract' assertions.
 * [Bug 767] Fast sync to refclocks wanted.
->>>>>>> 683d5e01
 * Allow null driftfile.
 * Use YYERROR_VERBOSE for the new parser, and fix related BUILT_SOURCES.
 * [Bug 629] changes to ensure broadcast works including on wildcard addresses
