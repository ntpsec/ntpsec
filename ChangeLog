---

<<<<<<< HEAD
* [Bug 1426] scripts/VersionName needs . on the search path.
* [Bug 1427] quote missing in ./build - shows up on NetBSD.

---
(4.2.6p1-RC1) 2009/12/20 Released by Harlan Stenn <stenn@ntp.org>

* [Bug 1409] Put refclock_neoclock4x.c under the NTP COPYRIGHT notice.
  This should allow debian and other distros to add this refclock driver
  in further distro releases.
  Detect R2 hardware releases.
* [Bug 1412] m4/os_cflags.m4 caches results that depend on $CC.
* [Bug 1413] test OpenSSL headers regarding -Wno-strict-prototypes.
* [Bug 1414] Enable "make distcheck" success with BSD make.
* [Bug 1415] Fix Mac OS X link problem.
* [Bug 1418] building ntpd/ntpdc/ntpq statically with ssl fails.
* Build infrastructure updates to enable beta releases of ntp-stable.
=======
* [Bug 1419] ntpdate, ntpdc, sntp, ntpd ignore configure --bindir.
>>>>>>> 4c7bb212

---
(4.2.6) 2009/12/09 Released by Harlan Stenn <stenn@ntp.org>
* Include (4.2.4p8) - [Sec 1331] DoS with mode 7 packets - CVE-2009-3563.
* [Bug 508] Fixed leap second handling for Windows.
(4.2.5p250-RC) 2009/11/30 Released by Harlan Stenn <stenn@ntp.org>
* sntp documentation updates.
* [Bug 761] internal resolver does not seem to honor -4/-6 qualifiers
* [Bug 1386] Deferred DNS doesn't work on NetBSD
* [Bug 1391] avoid invoking autogen twice for .c and .h files.
* [Bug 1397] shmget() refclock_shm failing because of file mode.
* Pass no_needed to ntp_intres as first part of fixing [Bug 975].
* Add ./configure --enable-force-defer-DNS to help debugging.
(4.2.5p249-RC) 2009/11/28 Released by Harlan Stenn <stenn@ntp.org>
* [Bug 1400] An empty KOD DB file causes sntp to coredump.
* sntp: documentation cleanup.
* sntp: clean up some error messages.
* sntp: Use the precision to control how many offset digits are shown.
* sntp: Show root dispersion.
* Cleanup from the automake/autoconf upgrades.
(4.2.5p248-RC) 2009/11/26 Released by Harlan Stenn <stenn@ntp.org>
* Prepare for the generation of sntp.html.
* Documentation changes from Dave Mills.
* [Bug 1387] Storage leak in ntp_intres (minor).
* [Bug 1389] buffer overflow in refclock_oncore.c
* [Bug 1391] .texi usage text from installed, not built binaries.
* [Bug 1392] intres retries duplicate assocations endlessly.
* Correct *-opts.h dependency so default 'get' action isn't used.
(4.2.5p247-RC) 2009/11/20 Released by Harlan Stenn <stenn@ntp.org>
* [Bug 1142] nodebug builds shed no light on -d, -D option failure.
* [Bug 1179] point out the problem with -i/--jaildir and -u/--user when
  they are disabled by configure.
* [Bug 1308] support systems that lack fork().
* [Bug 1343] sntp doesn't link on Solaris 7, needs -lresolv.
(4.2.5p246-RC) 2009/11/17 Released by Harlan Stenn <stenn@ntp.org>
* Upgrade to autogen-5.10
* [Bug 1378] Unnecessary resetting of peers during interface update.
* [Bug 1382] p245 configure --disable-dependency-tracking won't build.
* [Bug 1384] ntpq :config core dumped with a blank password.
(4.2.5p245-RC) 2009/11/14 Released by Harlan Stenn <stenn@ntp.org>
* Cleanup from Dave Mills.
* [Bug 1343] sntp illegal C does not compile on Solaris 7.
* [Bug 1381] Version .deps generated include file dependencies to allow
  known dependency-breaking changes to force .deps to be cleaned,
  triggered by changing the contents of deps-ver and/or sntp/deps-ver.
(4.2.5p244-RC) 2009/11/12 Released by Harlan Stenn <stenn@ntp.org>
* keygen.html updates from Dave Mills.
* [Bug 1003] ntpdc unconfig command doesn't prompt for keyid.
* [Bug 1376] Enable authenticated ntpq and ntpdc using newly-available
  digest types.
* ntp-keygen, Autokey OpenSSL build vs. run version mismatch is now a
  non-fatal warning.
(4.2.5p243-RC) 2009/11/11 Released by Harlan Stenn <stenn@ntp.org>
* [Bug 1226] Fix deferred DNS lookups.
* new crypto signature cleanup.
(4.2.5p242-RC) 2009/11/10 Released by Harlan Stenn <stenn@ntp.org>
* [Bug 1363] CID 92 clarify fallthrough case in clk_trimtsip.c
* [Bug 1366] ioctl(TIOCSCTTY, 0) fails on NetBSD *[0-2].* > 3.99.7.
* [Bug 1368] typos in libntp --without-crypto case
* [Bug 1371] deferred DNS lookup failing with INFO_ERR_AUTH.
* CID 87 dead code in ntpq.c atoascii().
* Fix authenticated ntpdc, broken in p240.
* Stub out isc/mem.h, shaving 47k from a MIPS ntpd binary.
* Shrink keyword scanner FSM entries from 64 to 32 bits apiece.
* Documention updates from Dave Mills.
* authkeys.c cleanup from Dave Mills.
(4.2.5p241-RC) 2009/11/07 Released by Harlan Stenn <stenn@ntp.org>
* html/authopt.html update from Dave Mills.
* Remove unused file from sntp/Makefile.am's distribution list.
* new crypto signature cleanup.
(4.2.5p240-RC) 2009/11/05 Released by Harlan Stenn <stenn@ntp.org>
* [Bug 1364] clock_gettime() not detected, need -lrt on Debian 5.0.3.
* Provide all of OpenSSL's signature methods for ntp.keys (FIPS 140-2).
(4.2.5p239-RC) 2009/10/30 Released by Harlan Stenn <stenn@ntp.org>
* [Bug 1357] bogus assert from refclock_shm.
* [Bug 1359] Debug message cleanup.
* CID 101: more pointer/array cleanup.
* [Bug 1356] core dump from refclock_nmea when can't open /dev/gpsU.
* [Bug 1358] AIX 4.3 sntp/networking.c IPV6_JOIN_GROUP undeclared.
* CID 101: pointer/array cleanup.
(4.2.5p238-RC) 2009/10/27 Released by Harlan Stenn <stenn@ntp.org>
* Changes from Dave Mills.
* driver4.html updates from Dave Mills.
* [Bug 1252] PPSAPI cleanup on ntpd/refclock_wwvb.c.
* [Bug 1354] libtool error building after bootstrap with Autoconf 2.64.
* Allow NTP_VPATH_HACK configure test to handle newer gmake versions.
* CIDs 94-99 make it more clearly impossible for sock_hash() to return
  a negative number.
* CID 105, 106 ensure ntpdc arrays are not overrun even if callers
  misbehave.
* CID 113 use va_end() in refclock_true.c true_debug().
* Get rid of configure tests for __ss_family and __ss_len when the more
  common ss_family and ss_len are present.
(4.2.5p237-RC) 2009/10/26 Released by Harlan Stenn <stenn@ntp.org>
* [Bug 610] NMEA support for using PPSAPI on a different device.
* [Bug 1238] use only fudge time2 to offset NMEA serial timestamp.
* [Bug 1355] ntp-dev won't compile on OpenBSD 4.6.
(4.2.5p236-RC) 2009/10/22 Released by Harlan Stenn <stenn@ntp.org>
* Cleanup from Dave Mills.
* [Bug 1343] ntpd/ntp_io.c close_fd() does not compile on Solaris 7.
* [Bug 1353] ntpq "rv 0 settimeofday" always shows UNKNOWN on unix.
* Do not attempt to execute built binaries from ntpd/Makefile when
  cross-compiling (keyword-gen and ntpd --saveconfigquit).
* sntp/main.c: Remove duplicate global adr_buf[] (also defined in
  networking.c) which Piotr Grudzinski identified breaking his build.
* Correct in6addr_any test in configure.ac to attempt link too.
(4.2.5p235-RC) 2009/10/18 Released by Harlan Stenn <stenn@ntp.org>
* [Bug 1343] lib/isc build breaks on systems without IPv6 headers.
(4.2.5p234-RC) 2009/10/16 Released by Harlan Stenn <stenn@ntp.org>
* [Bug 1339] redux, use unmodified lib/isc/win32/strerror.c and
  move #define strerror... to a header not used by lib/isc code.
* [Bug 1345] illegal 'grep' option prevents compilation.
* [Bug 1346] keyword scanner broken where char defaults to unsigned.
* [Bug 1347] ntpd/complete.conf missing multicastclient test case.
(4.2.5p233-RC) 2009/10/15 Released by Harlan Stenn <stenn@ntp.org>
* [Bug 1337] cast setsockopt() v4 address pointer to void *.
* [Bug 1342] ignore|drop one IPv6 address on an interface blocks all
  addresses on that interface.
* Documentation cleanup and updates.
(4.2.5p232-RC) 2009/10/14 Released by Harlan Stenn <stenn@ntp.org>
* [Bug 1302] OpenSSL under Windows needs applink support.
* [Bug 1337] fix incorrect args to setsockopt(fd, IP_MULTICAST_IF,...).
* [Bug 1339] Fix Windows-only ntp_strerror() infinite recursion.
* [Bug 1341] NMEA driver requires working PPSAPI #ifdef HAVE_PPSAPI.
* Construct ntpd keyword scanner finite state machine at compile time
  rather than at runtime, shrink entries from 40+ to 8 bytes.
* Update documentation for ntpq --old-rv, saveconfig, saveconfigdir,
  ntpd -I -L and -M, and interface/nic rules. (From Dave Hart)
* [Bug 1337] fix incorrect args to setsockopt(fd, IP_MULTICAST_IF,...)
(4.2.5p231-RC) 2009/10/10 Released by Harlan Stenn <stenn@ntp.org>
* [Bug 1335] Broadcast client degraded by wildcard default change.
(4.2.5p230-RC) 2009/10/09 Released by Harlan Stenn <stenn@ntp.org>
* Start the 4.2.6 Release Candidate cycle.
* Broadcast and transit phase cleanup from Dave Mills.
(4.2.5p229) 2009/10/07 Released by Harlan Stenn <stenn@ntp.org>
* [Bug 1334] ntpsnmpd undefined reference to `ntpqOptions'.
* Change ntpsnmpd/Makefile.am include file order to fix FreeBSD build.
(4.2.5p228) 2009/10/06 Released by Harlan Stenn <stenn@ntp.org>
* Reclaim syntax tree memory after application in ntpd built with
  configure --disable-saveconfig.
* [Bug 1135] ntpq uses sizeof(u_long) where sizeof(u_int32) is meant.
* [Bug 1333] ntpd --interface precedence over --novirtualips lost.
(4.2.5p227) 2009/10/05 Released by Harlan Stenn <stenn@ntp.org>
* [Bug 1135] :config fails with "Server disallowed request"
* [Bug 1330] disallow interface/nic rules when --novirtualips or
  --interface are used.
* [Bug 1332] ntpq -c 'rv 0 variablename' returns extra stuff.
* Add test of ntpd --saveconfigquit fidelity using new complete.conf.
* Documentation updates from Dave Hart/Dave Mills.
(4.2.5p226) 2009/10/04 Released by Harlan Stenn <stenn@ntp.org>
* [Bug 1318] Allow multiple -g options on ntpd command line.
* [Bug 1327] ntpq, ntpdc, ntp-keygen -d & -D should work with configure
  --disable-debugging.
* Add ntpd --saveconfigquit <filename> option for future build-time
  testing of saveconfig fidelity.
* Clockhop and autokey cleanup from Dave Mills.
* Documentation updates from Dave Mills.
(4.2.5p225) 2009/09/30 Released by Harlan Stenn <stenn@ntp.org>
* authopt documentation changes from Dave Mills/Dave Hart.
* [Bug 1324] support bracketed IPv6 numeric addresses for restrict.
(4.2.5p224) 2009/09/29 Released by Harlan Stenn <stenn@ntp.org>
* Clockhop and documentation fixes from Dave Mills.
* Remove "tos maxhop" ntp.conf knob.
(4.2.5p223) 2009/09/28 Released by Harlan Stenn <stenn@ntp.org>
* [Bug 1321] build doesn't work if . isn't on $PATH.
* [Bug 1323] Implement "revoke #" to match documentation, deprecate
  "crypto revoke #".
(4.2.5p222) 2009/09/27 Released by Harlan Stenn <stenn@ntp.org>
* Update libisc code using bind-9.6.1-P1.tar.gz, rearrange our copy to
  mirror the upstream layout (lib/isc/...), and merge in NTP-local
  modifications to libisc.  There is a new procedure to ease future
  libisc merges using a separate "upstream" bk repo.  That will enable
  normal bk pull automerge to handle carrying forward any local changes
  and should enable us to take updated libisc snapshots more often.
* Updated build and flock-build scripts.  flock-build --one is a way
  to perform a flock-build compatible solitary build, handy for a repo
  clone's first build on a machine with autoconf, automake, etc.
* Compiling ntp_parser.y using BSD make correctly places ntp_parser.h
  in the top-level ntpd directory instead of A.*/ntpd.
* bootstrap script updated to remove potentially stale .deps dirs.
* Remove unneeded Makefile.am files from the lib/isc/include tree.
(4.2.5p221) 2009/09/26 Released by Harlan Stenn <stenn@ntp.org>
* [Bug 1316] segfault if refclock_nmea can't open file.
* [Bug 1317] Distribute cvo.sh.
(4.2.5p220) 2009/09/25 Released by Harlan Stenn <stenn@ntp.org>
* Rearrange libisc code to match the upstream layout in BIND.  This is
  step one of two, changing the layout but keeping our existing libisc.
(4.2.5p219) 2009/09/24 Released by Harlan Stenn <stenn@ntp.org>
* [Bug 1315] "interface ignore 0.0.0.0" is ignored.
* add implicit "nic ignore all" rule before any rules from ntp.conf, so
  "nic listen eth0" alone means the same as "-I eth0".
* add wildcard match class for interface/nic rules.
* fix mistaken carryover of prefixlen from one rule to the next.
* Ensure IPv6 localhost address ::1 is included in libisc's Windows IPv6
  address enumeration, allowing ntpq and ntpdc's hardcoding to 127.0.0.1 
  on Windows to end.
(4.2.5p218) 2009/09/21 Released by Harlan Stenn <stenn@ntp.org>
* [Bug 1314] saveconfig emits -4 and -6 on when not given.
* correct parsing and processing of setvar directive.
* highlight location of ntpq :config syntax errors with ^.
* clarify (former) NO_ARG, SINGLE_ARG, MULTIPLE_ARG renaming to
  FOLLBY_TOKEN, FOLLBY_STRING, FOLLBY_STRINGS_TO_EOC.
* parser, saveconfig cleanup to store T_ identifiers in syntax tree.
(4.2.5p217) 2009/09/20 Released by Harlan Stenn <stenn@ntp.org>
* [Bug 1300] reject remote configuration of dangerous items.
(4.2.5p216) 2009/09/19 Released by Harlan Stenn <stenn@ntp.org>
* [Bug 1312] ntpq/ntpdc MD5 passwords truncated to 8 chars on Suns.
* CID 10 missing free(up); in refclock_palisade.c error return, again.
* CID 83 added assertion to demonstrate config_nic_rules() does not
  call strchr(NULL, '/').
(4.2.5p215) 2009/09/18 Released by Harlan Stenn <stenn@ntp.org>
* [Bug 1292] Workaround last VC6 unsigned __int64 kink.
(4.2.5p214) 2009/09/17 Released by Harlan Stenn <stenn@ntp.org>
* [Bug 1303] remove top-level "autokey" directive.
* use "nic listen 192.168.0.0/16" instead of
  "nic listen 192.168.0.0 prefixlen 16".
(4.2.5p213) 2009/09/16 Released by Harlan Stenn <stenn@ntp.org>
* [Bug 1310] fix Thunderbolt mode in refclock_palisade.c
(4.2.5p212) 2009/09/15 Released by Harlan Stenn <stenn@ntp.org>
* [Bug 983] add interface [listen | ignore | drop] ... directive.
* [Bug 1243] MD5auth_setkey zero-fills key from first zero octet.
* [Bug 1295] leftover fix, do not crash on exit in free_config_trap()
  when "trap 1.2.3.4" is used without any further options.
* [Bug 1311] 4.2.5p211 doesn't build in no-debug mode.
* document interface (alias nic) and unpeer.
* Correct syntax error line & column numbers.
* CID 79: kod_init_kod_db() fails to fclose(db_s) in two error paths.
* CID 80: attempt to quiet Coverity false positive re: leaking "reason"
  in main().
* Documentation updates from Dave Mills.
* CID 81: savedconfig leaked in save_config().
* Make the code agree with the spec and the book (Dave Mills).
(4.2.5p211) 2009/09/14 Released by Harlan Stenn <stenn@ntp.org>
* [Bug 663] respect ntpq -c and -p order on command line.
* [Bug 1292] more VC6 unsigned __int64 workarounds.
* [Bug 1296] Added Support for Trimble Acutime Gold.
(4.2.5p210) 2009/09/06 Released by Harlan Stenn <stenn@ntp.org>
* [Bug 1294] Use OPENSSL_INC and OPENSSL_LIB macros for Windows
  and remove unnecessary reference to applink.c for Windows
* [Bug 1295] trap directive options are not optional.
* [Bug 1297] yylex() must always set yylval before returning.
(4.2.5p209) 2009/09/01 Released by Harlan Stenn <stenn@ntp.org>
* [Bug 1290] Fix to use GETTIMEOFDAY macro
* [Bug 1289] Update project files for VC6, VS2003, VS2005, VS 2008
(4.2.5p208) 2009/08/30 Released by Harlan Stenn <stenn@ntp.org>
* [Bug 1293] make configuration dumper ready for release, specifically:
* rename ntpq dumpcfg command to "saveconfig".
* require authentication for saveconfig.
* "restrict ... nomodify" prevents saveconfig and :config.
* "saveconfig ." shorthand to save to startup configuration file.
* support strftime() substitution in saveconfig arg to timestamp
  the output filename, for example "saveconfig %Y%m%d-%H%M%S.conf".
* display saveconfig response message from ntpd in ntpq.
* save output filename in "savedconfig" variable, fetched with ntpq -c
  "rv 0 savedconfig".
* document saveconfig in html/ntpq.html.
* add ./configure --disable-saveconfig to build a smaller ntpd.
* log saveconfig failures and successes to syslog.
(4.2.5p207) 2009/08/29 Released by Harlan Stenn <stenn@ntp.org>
* [Bug 1292] Minor Windows source tweaks for VC6-era SDK headers.
(4.2.5p206) 2009/08/26 Released by Harlan Stenn <stenn@ntp.org>
* accopt.html typo fixes from Dave Mills.
* [Bug 1283] default to remembering KoD in sntp.
* clean up numerous sntp/kod_management.c bugs.
* use all addresses resolved from each DNS name in sntp.
(4.2.5p205) 2009/08/18 Released by Harlan Stenn <stenn@ntp.org>
* accopt.html typo fixes from Dave Mills.
* [Bug 1285] Log ntpq :config/config-from-file events.
* [Bug 1286] dumpcfg omits statsdir, mangles filegen.
(4.2.5p204) 2009/08/17 Released by Harlan Stenn <stenn@ntp.org>
* [Bug 1284] infinite loop in ntpd dumping more than one trustedkey
(4.2.5p203) 2009/08/16 Released by Harlan Stenn <stenn@ntp.org>
* Add ntpq -c dumpcfg, Google Summer of Code project of Max Kuehn
(4.2.5p202) 2009/08/14 Released by Harlan Stenn <stenn@ntp.org>
* install the binary and man page for sntp.
(4.2.5p201) 2009/08/13 Released by Harlan Stenn <stenn@ntp.org>
* sntp: out with the old, in with the new.
(4.2.5p200) 2009/08/12 Released by Harlan Stenn <stenn@ntp.org>
* [Bug 1281] Build ntpd on Windows without big SDK download, burn,
  and install by checking in essentially unchanging messages.mc build
  products to avoid requiring mc.exe, which is not included with VC++
  2008 EE.
(4.2.5p199) 2009/08/09 Released by Harlan Stenn <stenn@ntp.org>
* [Bug 1279] Cleanup for warnings from Veracode static analysis.
(4.2.5p198) 2009/08/03 Released by Harlan Stenn <stenn@ntp.org>
* Upgrade to autogen-5.9.9-pre5.
(4.2.5p197) 2009/07/30 Released by Harlan Stenn <stenn@ntp.org>
* The build script now has . at the end of PATH for config.guess.
(4.2.5p196) 2009/07/29 Released by Harlan Stenn <stenn@ntp.org>
* [Bug 1272] gsoc_sntp IPv6 build problems under HP-UX 10.
* [Bug 1273] CID 10: Palisade leaks unit struct in error path.
* [Bug 1274] CID 67: ensure resolve_hosts() output count and pointers
  are consistent.
* [Bug 1275] CID 45: CID 46: old sntp uses uninitialized guesses[0],
  precs[0].
* [Bug 1276] CID 52: crypto_xmit() may call crypto_alice[23]()
  with NULL peer.
(4.2.5p195) 2009/07/27 Released by Harlan Stenn <stenn@ntp.org>
* cvo.sh: Add support for CentOS, Fedora, Slackware, SuSE, and QNX.
(4.2.5p194) 2009/07/26 Released by Harlan Stenn <stenn@ntp.org>
* Documentation updates from Dave Mills.
* Use scripts/cvo.sh in the build script to get better subdir names.
(4.2.5p193) 2009/07/25 Released by Harlan Stenn <stenn@ntp.org>
* [Bug 1261] CID 34: simulate_server() rbuf.msg_flags uninitialized.
* [Bug 1262] CID 35: xpkt.mac uninitialized in simulate_server().
* [Bug 1263] CID 37: CID 38: CID 40: CID 43: multiple refclocks 
  uninitialized tm_zone (arc, chronolog, dumbclock, pcf).
* [Bug 1264] CID 64: gsoc_sntp on_wire() frees wrong ptr receiving KoD.
* [Bug 1265] CID 65: CID 66: gsoc_sntp on_wire() leaks x_pkt, r_pkt.
* [Bug 1266] CID 39: datum_pts_start() uninitialized arg.c_ospeed.
* [Bug 1267] CID 44: old sntp handle_saving() writes stack garbage to
  file when clearing.
* [Bug 1268] CID 63: resolve_hosts() leaks error message buffer.
* [Bug 1269] CID 74: use assertion to ensure move_fd() does not return
  negative descriptors.
* [Bug 1270] CID 70: gsoc_sntp recv_bcst_data mdevadr.ipv6mr_interface
  uninitialized.
(4.2.5p192) 2009/07/24 Released by Harlan Stenn <stenn@ntp.org>
* [Bug 965] CID 42: ss_family uninitialized.
* [Bug 1250] CID 53: kod_init_kod_db() overruns kod_db malloc'd buffer.
* [Bug 1251] CID 68: search_entry() mishandles dst argument.
* [Bug 1252] CID 32: Quiet Coverity warning with assertion.
* [Bug 1253] CID 50: gsoc_sntp/crypto.c auth_init() always returns a 
  list with one entry.
* [Bug 1254] CID 56: tv_to_str() leaks a struct tm each call.
* [Bug 1255] CID 55: pkt_output() leaks a copy of each packet.
* [Bug 1256] CID 51: Coverity doesn't recognize our assertion macros as
  terminal.
* [Bug 1257] CID 57: gsoc_sntp auth_init() fails to fclose(keyfile).
* [Bug 1258] CID 54: gsoc_sntp resolve_hosts() needs simplification.
* [Bug 1259] CID 59: gsoc_sntp recv_bcast_data() fails to free(rdata)
  on error paths.
* [Bug 1260] CID 60: gsoc_sntp recvpkt() fails to free(rdata).
* Updated to AutoGen-5.9.9pre2.
(4.2.5p191) 2009/07/21 Released by Harlan Stenn <stenn@ntp.org>
* Updated to AutoGen-5.9.9pre1.
(4.2.5p190) 2009/07/20 Released by Harlan Stenn <stenn@ntp.org>
* Updated to AutoGen-5.9.8.
* [Bug 1248] RES_MSSNTP typo in ntp_proto.c.
* [Bug 1246] use a common template for singly-linked lists, convert most
  doubly-linked lists to singly-linked.
* Log warning about signd blocking when restrict mssntp used.
(4.2.5p189) 2009/07/16 Released by Harlan Stenn <stenn@ntp.org>
* Documentation cleanup from Dave Mills.
(4.2.5p188) 2009/07/15 Released by Harlan Stenn <stenn@ntp.org>
* [Bug 1245] Broken xmt time sent in fast_xmit() of 4.2.5p187.
(4.2.5p187) 2009/07/11 Released by Harlan Stenn <stenn@ntp.org>
* [Bug 1042] multicast listeners IPv4+6 ignore new interfaces.
* [Bug 1237] Windows serial code treat CR and LF both as line
  terminators.
* [Bug 1238] use fudge time2 for serial timecode offset in NMEA driver.
* [Bug 1242] Remove --enable-wintime, symmetric workaround is now
  always enabled.
* [Bug 1244] NTP_INSIST(fd != maxactivefd) failure in intres child
* Added restrict keyword "mssntp" for Samba4 DC operation, by Dave Mills.
(4.2.5p186) 2009/07/08 Released by Harlan Stenn <stenn@ntp.org>
* ntp_proto.c cleanup from Dave Mills.
(4.2.5p185) 2009/07/01 Released by Harlan Stenn <stenn@ntp.org>
* Documentation updates from Dave Mills.
* [Bug 1234] convert NMEA driver to use common PPSAPI code.
* timepps-Solaris.h pps_handle_t changed from pointer to scalar
* Spectracom refclock added to Windows port of ntpd
* [Bug 1236] Declaration order fixed.
* Bracket private ONCORE debug statements with #if 0 rather than #ifdef
  DEBUG
* Delete ONCORE debug statement that is now handled elsewhere.
(4.2.5p184) 2009/06/24 Released by Harlan Stenn <stenn@ntp.org>
* [Bug 1233] atom refclock fudge time1 sign flipped in 4.2.5p164.
(4.2.5p183) 2009/06/23 Released by Harlan Stenn <stenn@ntp.org>
* [Bug 1196] setsockopt(SO_EXCLUSIVEADDRUSE) can fail on Windows 2000
  and earlier with WSAINVAL, do not log a complaint in that case.
* [Bug 1210] ONCORE driver terminates ntpd without logging a reason.
* [Bug 1218] Correct comment in refclock_oncore on /etc/ntp.oncore*
  configuration file search order.
* Change ONCORE driver to log using msyslog as well as to any
  clockstats file.
* [Bug 1231] ntpsnmpd build fails after sockaddr union changes.
(4.2.5p182) 2009/06/18 Released by Harlan Stenn <stenn@ntp.org>
* Add missing header dependencies to the ntpdc layout verification.
* prefer.html updates from Dave Mills.
* [Bug 1205] Add ntpd --usepcc and --pccfreq options on Windows
* [Bug 1215] unpeer by association ID
* [Bug 1225] Broadcast address miscalculated on Windows 4.2.5p180
* [Bug 1229] autokey segfaults in cert_install().
* Use a union for structs sockaddr, sockaddr_storage, sockaddr_in, and
  sockaddr_in6 to remove casts and enable type checking.  Collapse
  some previously separate IPv4/IPv6 paths into a single codepath.
(4.2.5p181) 2009/06/06 Released by Harlan Stenn <stenn@ntp.org>
* [Bug 1206] Required compiler changes for Windows
* [Bug 1084] PPSAPI for ntpd on Windows with DLL backends
* [Bug 1204] Unix-style refclock device paths on Windows
* [Bug 1205] partial fix, disable RDTSC use by default on Windows
* [Bug 1208] decodenetnum() buffer overrun on [ with no ]
* [Bug 1211] keysdir free()d twice #ifdef DEBUG
* Enable ONCORE, ARCRON refclocks on Windows (untested)
(4.2.5p180) 2009/05/29 Released by Harlan Stenn <stenn@ntp.org>
* [Bug 1200] Enable IPv6 in Windows port
* Lose FLAG_FIXPOLL, from Dave Mills.
(4.2.5p179) 2009/05/23 Released by Harlan Stenn <stenn@ntp.org>
* [Bug 1041] xmt -> aorg timestamp cleanup from Dave Mills,
  reported by Dave Hart.
* [Bug 1193] Compile error: conflicting types for emalloc.
* [Bug 1196] VC6 winsock2.h does not define SO_EXCLUSIVEADDRUSE.
* Leap/expire cleanup from Dave Mills.
(4.2.5p178) 2009/05/21 Released by Harlan Stenn <stenn@ntp.org>
* Provide erealloc() and estrdup(), a la emalloc().
* Improve ntp.conf's parser error messages.
* [Bug 320] "restrict default ignore" does not affect IPv6.
* [Bug 1192] "restrict -6 ..." reports a syntax error.
(4.2.5p177) 2009/05/18 Released by Harlan Stenn <stenn@ntp.org>
* Include (4.2.4p7)
* [Bug 1174] nmea_shutdown assumes that nmea has a unit assigned
* [Bug 1190] NMEA refclock fudge flag4 1 obscures position in timecode
* Update NMEA refclock documentation in html/drivers/driver20.html
(4.2.5p176) 2009/05/13 Released by Harlan Stenn <stenn@ntp.org>
* [Bug 1154] mDNS registration should be done later, repeatedly and only
  if asked for. (second try for fix)
(4.2.5p175) 2009/05/12 Released by Harlan Stenn <stenn@ntp.org>
* Include (4.2.4p7-RC7)
* [Bug 1180] ntpd won't start with more than ~1000 interfaces
* [Bug 1182] Documentation typos and missing bits.
* [Bug 1183] COM port support should extend past COM3
* [Bug 1184] ntpd is deaf when restricted to second IP on the same net
* Clean up configure.ac NTP_CACHEVERSION interface, display cache
  version when clearing.  Fixes a regression.
(4.2.5p174) 2009/05/09 Released by Harlan Stenn <stenn@ntp.org>
* Stale leapsecond file fixes from Dave Mills.
(4.2.5p173) 2009/05/08 Released by Harlan Stenn <stenn@ntp.org>
* Include (4.2.4p7-RC6)
(4.2.5p172) 2009/05/06 Released by Harlan Stenn <stenn@ntp.org>
* [Bug 1175] Instability in PLL daemon mode.
* [Bug 1176] refclock_parse.c does not compile without PPSAPI.
(4.2.5p171) 2009/05/04 Released by Harlan Stenn <stenn@ntp.org>
* Autokey documentation cleanup from Dave Mills.
* [Bug 1171] line editing libs found without headers (Solaris 11)
* [Bug 1173] NMEA refclock fails with Solaris PPSAPI
* Fix problem linking msntp on Solaris when sntp subdir is configured
  before parent caused by different gethostent library search order.
* Do not clear config.cache when it is  empty.
(4.2.5p170) 2009/05/02 Released by Harlan Stenn <stenn@ntp.org>
* [Bug 1152] adjust PARSE to new refclock_pps logic
* Include (4.2.4p7-RC5)
* loopfilter FLL/PLL crossover cleanup from Dave Mills.
* Documentation updates from Dave Mills.
* ntp-keygen cleanup from Dave Mills.
* crypto API cleanup from Dave Mills.
* Add NTP_CACHEVERSION mechanism to ignore incompatible config.cache
* Enable gcc -Wstrict-overflow for gsoc_sntp as well
(4.2.5p169) 2009/04/30 Released by Harlan Stenn <stenn@ntp.org>
* [Bug 1171] Note that we never look for -lreadline by default.
* [Bug 1090] Fix bogus leap seconds in refclock_hpgps.
(4.2.5p168) 2009/04/29 Released by Harlan Stenn <stenn@ntp.org>
* Include (4.2.4p7-RC4)
* [Bug 1169] quiet compiler warnings
* Re-enable gcc -Wstrict-prototypes when not building with OpenSSL
* Enable gcc -Wstrict-overflow
* ntpq/ntpdc emit newline after accepting password on Windows
* Updates from Dave Mills:
* ntp-keygen.c: Updates.
* Fix the error return and syslog function ID in refclock_{param,ppsapi}.
* Make sure syspoll is within the peer's minpoll/maxpoll bounds.
* ntp_crypto.c: Use sign_siglen, not len. sign key filename cleanup.
* Bump NTP_MAXEXTEN from 1024 to 2048, update values for some field lengths.
* m4/ntp_lineeditlibs.m4: fix warnings from newer Autoconf
* [Bug 1166] Remove truncation of position (blanking) code in refclock_nmea.c
(4.2.5p167) 2009/04/26 Released by Harlan Stenn <stenn@ntp.org>
* Crypto cleanup from Dave Mills.
(4.2.5p166) 2009/04/25 Released by Harlan Stenn <stenn@ntp.org>
* [Bug 1165] Clean up small memory leaks in the  config file parser
* Correct logconfig keyword declaration to MULTIPLE_ARG
* Enable filename and line number leak reporting on Windows when built
  DEBUG for all the typical C runtime allocators such as calloc,
  malloc, and strdup.  Previously only emalloc calls were covered.
* Add DEBUG-only code to free dynamically allocated memory that would
  otherwise remain allocated at ntpd exit, to allow less forgivable
  leaks to stand out in leaks reported after exit.
* Ensure termination of strings in ports/winnt/libisc/isc_strerror.c
  and quiet compiler warnings.
* [Bug 1057] ntpdc unconfig failure
* [Bug 1161] unpeer AKA unconfig command for ntpq :config
* PPS and crypto cleanup in ntp_proto.c from Dave Mills.
(4.2.5p165) 2009/04/23 Released by Harlan Stenn <stenn@ntp.org>
* WWVB refclock cleanup from Dave Mills.
* Code cleanup: requested_key -> request_key.
* [Bug 833] ignore whitespace at end of remote configuration lines
* [Bug 1033] ntpdc/ntpq crash prompting for keyid on Windows
* [Bug 1028] Support for W32Time authentication via Samba.
* quiet ntp_parser.c malloc redeclaration warning
* Mitigation and PPS/PPSAPI cleanup from Dave Mills.
* Documentation updates from Dave Mills.
* timepps-Solaris.h patches from Dave Hart.
(4.2.5p164) 2009/04/22 Released by Harlan Stenn <stenn@ntp.org>
* Include (4.2.4p7-RC3)
* PPS/PPSAPI cleanup from Dave Mills.
* Documentation updates from Dave Mills.
* [Bug 1125] C runtime per-thread initialization on Windows
* [Bug 1152] temporarily disable refclock_parse, refclock_true until
  maintainers can repair build break from pps_sample()
* [Bug 1153] refclock_nmea should not mix UTC with GPS time
* [Bug 1159] ntpq overlap diagnostic message test buggy
(4.2.5p163) 2009/04/10 Released by Harlan Stenn <stenn@ntp.org>
(4.2.5p162) 2009/04/09 Released by Harlan Stenn <stenn@ntp.org>
* Documentation updates from Dave Mills.
* Mitigation and PPS cleanup from Dave Mills.
* Include (4.2.4p7-RC2)
* [Bug 216] New interpolation scheme for Windows eliminates 1ms jitter
* remove a bunch of #ifdef SYS_WINNT from portable code
* 64-bit time_t cleanup for building on newer Windows compilers
* Only set CMOS clock during ntpd exit on Windows if the computer is
  shutting down or restarting.
* [Bug 1148] NMEA reference clock improvements
* remove deleted gsoc_sntp/utilities.o from repository so that .o build
  products can be cleaned up without corrupting the repository.
(4.2.5p161) 2009/03/31 Released by Harlan Stenn <stenn@ntp.org>
* Documentation updates from Dave Mills.
(4.2.5p160) 2009/03/30 Released by Harlan Stenn <stenn@ntp.org>
* [Bug 1141] refclock_report missing braces cause spurious "peer event:
  clock clk_unspec" log entries
* Include (4.2.4p7-RC1)
(4.2.5p159) 2009/03/28 Released by Harlan Stenn <stenn@ntp.org>
* "bias" changes from Dave Mills.
(4.2.5p158) 2009/01/30 Released by Harlan Stenn <stenn@ntp.org>
* Fix [CID 72], a typo introduced at the latest fix to prettydate.c.
(4.2.5p157) 2009/01/26 Released by Harlan Stenn <stenn@ntp.org>
* Cleanup/fixes for ntp_proto.c and ntp_crypto.c from Dave Mills.
(4.2.5p156) 2009/01/19 Released by Harlan Stenn <stenn@ntp.org>
* [Bug 1118] Fixed sign extension for 32 bit time_t in caljulian() and prettydate().
  Fixed some compiler warnings about missing prototypes.
  Fixed some other simple compiler warnings.
* [Bug 1119] [CID 52] Avoid a possible null-dereference in ntp_crypto.c.
* [Bug 1120] [CID 51] INSIST that peer is non-null before we dereference it.
* [Bug 1121] [CID 47] double fclose() in ntp-keygen.c.
(4.2.5p155) 2009/01/18 Released by Harlan Stenn <stenn@ntp.org>
* Documentation updates from Dave Mills.
* CHU frequency updates.
* Design assertion fixes for ntp_crypto.c from Dave Mills.
(4.2.5p154) 2009/01/13 Released by Harlan Stenn <stenn@ntp.org>
* [Bug 992] support interface event change on Linux from
  Miroslav Lichvar.
(4.2.5p153) 2009/01/09 Released by Harlan Stenn <stenn@ntp.org>
* Renamed gsoc_sntp/:fetch-stubs to gsoc_sntp/fetch-stubs to avoid
  file name problems under Windows.
  Removed German umlaut from log msg for 4.2.5p142.
(4.2.5p152) 2009/01/08 Released by Harlan Stenn <stenn@ntp.org>
* Include (4.2.4p6) 2009/01/08 Released by Harlan Stenn <stenn@ntp.org>
(4.2.5p151) 2008/12/23 Released by Harlan Stenn <stenn@ntp.org>
* Stats file logging cleanup from Dave Mills.
(4.2.5p150) 2008/12/15 Released by Harlan Stenn <stenn@ntp.org>
* [Bug 1099] Fixed wrong behaviour in sntp's crypto.c.
* [Bug 1103] Fix 64-bit issues in the new calendar code.
(4.2.5p149) 2008/12/05 Released by Harlan Stenn <stenn@ntp.org>
* Fixed mismatches in data types and OID definitions in ntpSnmpSubAgent.c
* added a premliminary MIB file to ntpsnmpd (ntpv4-mib.mib)
(4.2.5p148) 2008/12/04 Released by Harlan Stenn <stenn@ntp.org>
* [Bug 1070] Fix use of ntpq_parsestring() in ntpsnmpd.
(4.2.5p147) 2008/11/27 Released by Harlan Stenn <stenn@ntp.org>
* Update gsoc_sntp's GCC warning code.
(4.2.5p146) 2008/11/26 Released by Harlan Stenn <stenn@ntp.org>
* Update Solaris CFLAGS for gsoc_sntp.
(4.2.5p145) 2008/11/20 Released by Harlan Stenn <stenn@ntp.org>
* Deal with time.h for sntp under linux.
* Provide rpl_malloc() for sntp for systems that need it.
* Handle ss_len and socklen type for sntp.
* Fixes to the sntp configure.ac script.
* Provide INET6_ADDRSTRLEN if it is missing.
* [Bug 1095] overflow in caljulian.c.
(4.2.5p144) 2008/11/19 Released by Harlan Stenn <stenn@ntp.org>
* Use int32, not int32_t.
* Avoid the sched*() functions under OSF - link problems.
(4.2.5p143) 2008/11/17 Released by Harlan Stenn <stenn@ntp.org>
* sntp cleanup and fixes.
(4.2.5p142) 2008/11/16 Released by Harlan Stenn <stenn@ntp.org>
* Imported GSoC SNTP code from Johannes Maximilian Kuehn.
(4.2.5p141) 2008/11/13 Released by Harlan Stenn <stenn@ntp.org>
* New caltontp.c and calyearstart.c from Juergen Perlinger.
(4.2.5p140) 2008/11/12 Released by Harlan Stenn <stenn@ntp.org>
* Cleanup lint from the ntp_scanner files.
* [Bug 1011] gmtime() returns NULL on windows where it would not under Unix.
* Updated caljulian.c and prettydate.c from Juergen Perlinger.
(4.2.5p139) 2008/11/11 Released by Harlan Stenn <stenn@ntp.org>
* Typo fix to driver20.html.
(4.2.5p138) 2008/11/10 Released by Harlan Stenn <stenn@ntp.org>
* [Bug 474] --disable-ipv6 is broken.
* IPv6 interfaces were being looked for twice.
* SHM driver grabs more samples, add clockstats
* decode.html and driver20.html updates from Dave Mills.
(4.2.5p137) 2008/11/01 Released by Harlan Stenn <stenn@ntp.org>
* [Bug 1069] #undef netsnmp's PACKAGE_* macros.
* [Bug 1068] Older versions of netsnmp do not have netsnmp_daemonize().
(4.2.5p136) 2008/10/27 Released by Harlan Stenn <stenn@ntp.org>
* [Bug 1078] statsdir configuration parsing is broken.
(4.2.5p135) 2008/09/23 Released by Harlan Stenn <stenn@ntp.org>
* [Bug 1072] clock_update should not allow updates older than sys_epoch.
(4.2.5p134) 2008/09/17 Released by Harlan Stenn <stenn@ntp.org>
* Clean up build process for ntpsnmpd.
(4.2.5p133) 2008/09/16 Released by Harlan Stenn <stenn@ntp.org>
* Add options processing to ntpsnmpd.
* [Bug 1062] Check net-snmp headers before deciding to build ntpsnmpd.
* Clean up the libntpq.a build.
* Regenerate ntp_parser.[ch] from ntp_parser.y
(4.2.5p132) 2008/09/15 Released by Harlan Stenn <stenn@ntp.org>
* [Bug 1067] Multicast DNS service registration must come after the fork
  on Solaris.
* [Bug 1066] Error messages should log as errors.
(4.2.5p131) 2008/09/14 Released by Harlan Stenn <stenn@ntp.org>
* [Bug 1065] Re-enable support for the timingstats file.
(4.2.5p130) 2008/09/13 Released by Harlan Stenn <stenn@ntp.org>
* [Bug 1064] Implement --with-net-snmp-config=progname
* [Bug 1063] ntpSnmpSubagentObject.h is missing from the distribution.
(4.2.5p129) 2008/09/11 Released by Harlan Stenn <stenn@ntp.org>
* Quiet some libntpq-related warnings.
(4.2.5p128) 2008/09/08 Released by Harlan Stenn <stenn@ntp.org>
* Import Heiko Gerstung's GSoC2008 NTP MIB daemon.
(4.2.5p127) 2008/09/01 Released by Harlan Stenn <stenn@ntp.org>
* Regenerate ntpd/ntp_parser.c
(4.2.5p126) 2008/08/31 Released by Harlan Stenn <stenn@ntp.org>
* Stop libtool-1.5 from looking for C++ or Fortran.
* [BUG 610] Documentation update for NMEA reference clock driver.
* [Bug 828] Fix IPv4/IPv6 address parsing.
* Changes from Dave Mills:
  Documentation updates.
  Fix a corner case where a frequency update was reported but not set.
  When LEAP_NOTINSYNC->LEAP_NOWARNING, call crypto_update() if we have
  crypto_flags.
(4.2.5p125) 2008/08/18 Released by Harlan Stenn <stenn@ntp.org>
* [Bug 1052] Add linuxPPS support to ONCORE driver.
(4.2.5p124) 2008/08/17 Released by Harlan Stenn <stenn@ntp.org>
* Documentation updates from Dave Mills.
* Include (4.2.4p5) 2008/08/17 Released by Harlan Stenn <stenn@ntp.org>
* [Bug 861] leap info was not being transmitted.
* [Bug 1046] refnumtoa.c is using the wrong header file.
* [Bug 1047] enable/disable options processing fix.
* header file cleanup.
* [Bug 1037] buffer in subroutine was 1 byte short.
* configure.ac: cleanup, add option for wintime, and lay the groundwork
  for the changes needed for bug 1028.
* Fixes from Dave Mills: 'bias' and 'interleave' work.  Separate
  phase and frequency discipline (for long poll intervals).  Update
  TAI function to match current leapsecond processing.
* Documentation updates from Dave Mills.
* [Bug 1037] Use all 16 of the MD5 passwords generated by ntp-keygen.
* Fixed the incorrect edge parameter being passed to time_pps_kcbind in
  NMEA refclock driver.
* [Bug 399] NMEA refclock driver does not honor time1 offset if flag3 set.
* [Bug 985] Modifications to NMEA reference clock driver to support Accord
  GPS Clock.
* poll time updates from Dave Mills.
* local refclock documentation updates from Dave Mills.
* [Bug 1022] Fix compilation problems with yesterday's commit.
* Updates and cleanup from Dave Mills:
  I've now spent eleven months of a sabbatical year - 7 days a week, 6-10
  hours most days - working on NTP. I have carefully reviewed every major
  algorithm, examined its original design and evolution from that design.
  I've trimmed off dead code and briar patches and did zillions of tests
  contrived to expose evil vulnerabilities. The development article is in
  rather good shape and should be ready for prime time.

  1. The protostats statistics files have been very useful in exposing
  little twitches and turns when something hiccups, like a broken PPS
  signal. Most of what used to be syslog messages are now repackaged as
  protostats messages with optional syslog as well. These can also be sent
  as traps which might be handy to tiggle a beeper or celltext. These, the
  sysstats files and cryptostats files reveal the ambient health of a busy
  server, monitor traffic and error counts and spot crypto attacks.

  2. Close inspection of the clock discipline behavior at long poll
  intervals (36 h) showed it not doing as well as it should. I redesigned
  the FLL loop to improve nominal accuracy from  several tens of
  milliseconds to something less than ten milliseconds.

  3. Autokey (again). The enhanced error checking was becoming a major
  pain. I found a way to toss out gobs of ugly fat code and replace the
  function with a much simpler and more comprehensive scheme. It resists
  bait-and-switch attacks and quickly detect cases when the protocol is
  not correctly synchronized.

  4. The interface code for the kernel PPS signal was not in sync with the
  kernel code itself. Some error checks were duplicated and some
  ineffective. I found none of the PPS-capable drivers, including the atom
  driver, do anything when the prefer peer fails; the kernel PPS signal
  remains in control. The atom driver now disables the kernel PPS when the
  prefer peer comes bum. This is important when the prefer peer is not a
  reference clock but a remote NTP server.

  5. The flake restrict bit turned out to be really interesting,
  especially with symmtric modes and of those especially those using
  Autokey. Small changes in the recovery procedures when packets are lost
  now avoid almost all scenarios which previously required protocol resets.

  6. I've always been a little uncomfortable when using the clock filter
  with long poll intervals because the samples become less and less
  correlated as the sample age exceeds the Allan intercept. Various
  schemes have been used over the years to cope with this fact. The latest
  one and the one that works the best is to use a modified sort metric
  where the delay is used when the age of the sample is less than the
  intercept and the sum of delay and dispersion above that. The net result
  is that, at small poll intervals the algorithm operates as a minimum
  filter, while at larger poll intervals it morphs to FIFO. Left
  unmodified, a sample could be used when twelve days old. This along with
  the FLL modifications has made a dramatic improvement at large poll
  intervals.

- [Backward Incompatible] The 'state' variable is no longer reported or
  available via ntpq output.  The following system status bit names
  have been changed:
  - sync_alarm -> leap_alarm
  - sync_atomic -> sync_pps
  - sync_lf_clock -> sync_lf_radio
  - sync_hf_clock -> sync_hf_radio
  - sync_uhf_clock -> sync_uhf_radio
  - sync_local_proto -> sync_local
  - sync_udp/time -> sync_other
  Other names have been changed as well.  See the change history for
  libntp/statestr.c for more details.
  Other backward-incompatible changes in ntpq include:
  - assID -> associd
  - rootdispersion -> rootdisp
  - pkt_head -> pkt_neader
  See the change history for other details.

* Updates and cleanup from Dave Mills.
* [Bug 995] Remove spurious ; from ntp-keygen.c.
* More cleanup and changes from Dave Mills.
* [Bug 980] Direct help to stdout.
---
(4.2.4p8) 2009/12/08 Released by Harlan Stenn <stenn@ntp.org>

* [Sec 1331] DoS with mode 7 packets - CVE-2009-3563.

---
(4.2.4p7) 2009/05/18 Released by Harlan Stenn <stenn@ntp.org>

* [Sec 1151] Remote exploit if autokey is enabled - CVE-2009-1252.
* [Bug 1187] Update the copyright date.
* [Bug 1191] ntpd fails on Win2000 - "Address already in use" after fix
  for [Sec 1149].

---
(4.2.4p7-RC7) 2009/05/12 Released by Harlan Stenn <stenn@ntp.org>

* ntp.isc.org -> ntp.org cleanup.
* [Bug 1178] Use prior FORCE_DNSRETRY behavior as needed at runtime,
  add configure --enable-ignore-dns-errors to be even more stubborn

---
(4.2.4p7-RC6) 2009/05/08 Released by Harlan Stenn <stenn@ntp.org>

* [Bug 784] Make --enable-linuxcaps the default when available
* [Bug 1179] error messages for -u/--user and -i lacking droproot
* Updated JJY reference clock driver from Takao Abe
* [Bug 1071] Log a message and exit before trying to use FD_SET with a
  descriptor larger than FD_SETSIZE, which will corrupt memory
* On corruption of the iface list head in add_interface, log and exit

---
(4.2.4p7-RC5) 2009/05/02 Released by Harlan Stenn <stenn@ntp.org>

* [Bug 1172] 4.2.4p7-RC{3,4} fail to build on linux.
* flock-build script unportable 'set -m' use removed

---
(4.2.4p7-RC4) 2009/04/29 Released by Harlan Stenn <stenn@ntp.org>

* [Bug 1167] use gcc -Winit-self only if it is understood

---
(4.2.4p7-RC3) 2009/04/22 Released by Harlan Stenn <stenn@ntp.org>

* [Bug 787] Bug fixes for 64-bit time_t on Windows
* [Bug 813] Conditional naming of Event
* [Bug 1147] System errors should be logged to msyslog()
* [Bug 1155] Fix compile problem on Windows with VS2005
* [Bug 1156] lock_thread_to_processor() should be declared in header
* [Bug 1157] quiet OpenSSL warnings, clean up configure.ac
* [Bug 1158] support for aix6.1
* [Bug 1160] MacOS X is like BSD regarding F_SETOWN

---
(4.2.4p7-RC2) 2009/04/09 Released by Harlan Stenn <stenn@ntp.org>

* [Sec 1144] limited buffer overflow in ntpq.  CVE-2009-0159
* [Sec 1149] use SO_EXCLUSIVEADDRUSE on Windows

---
(4.2.4p7-RC1) 2009/03/30 Released by Harlan Stenn <stenn@ntp.org>

* [Bug 1131] UDP sockets should not use SIGPOLL on Solaris.
* build system email address cleanup
* [Bug 774] parsesolaris.c does not compile under the new Solaris
* [Bug 873] Windows serial refclock proper TTY line discipline emulation
* [Bug 1014] Enable building with VC9 (in Visual Studio 2008,
  Visual C++ 2008, or SDK)
* [Bug 1117] Deferred interface binding under Windows works only correctly
  if FORCE_DNSRETRY is defined
* [BUG 1124] Lock QueryPerformanceCounter() client threads to same CPU
* DPRINTF macro made safer, always evaluates to a statement and will not
  misassociate an else which follows the macro.

---
(4.2.4p6) 2009/01/08 Released by Harlan Stenn <stenn@ntp.org>

* [Bug 1113] Fixed build errors with recent versions of openSSL. 
* [Sec 1111] Fix incorrect check of EVP_VerifyFinal()'s return value.
* Update the copyright year.

---
(4.2.4p5) 2008/08/17 Released by Harlan Stenn <stenn@ntp.org>

* [BUG 1051] Month off by one in leap second message written to clockstats
  file fixed.
* [Bug 450] Windows only: Under original Windows NT we must not discard the
  wildcard socket to workaround a bug in NT's getsockname().
* [Bug 1038] Built-in getpass() function also prompts for password if
  not built with DEBUG.
* [Bug 841] Obsolete the "dynamic" keyword and make deferred binding
  to local interfaces the default.
  Emit a warning if that keyword is used for configuration.
* [Bug 959] Refclock on Windows not properly releasing recvbuffs.
* [Bug 993] Fix memory leak when fetching system messages.
* much cleanup, fixes, and changes from Dave Mills.
* ntp_control.c: LEAPTAB is a filestamp, not an unsigned.  From Dave Mills.
* ntp_config.c: ntp_minpoll fixes from Dave Mills.
* ntp-keygen updates from Dave Mills.
* refresh epoch, throttle, and leap cleanup from Dave Mills.
* Documentation cleanup from Dave Mills.
* [Bug 918] Only use a native md5.h if MD5Init() is available.
* [Bug 979] Provide ntptimeval if it is not otherwise present.
* [Bug 634] Re-instantiate syslog() and logfiles after the daemon fork.
* [Bug 952] Use md5 code with a friendlier license.
* [Bug 977] Fix mismatching #ifdefs for builds without IPv6.
* [Bug 830] Fix the checking order of the interface options.
* Clean up the logfile/syslog setup.
* [Bug 970] Lose obsolete -g flag to ntp-keygen.
* The -e flag to ntp-keygen can write GQ keys now, too.
* ntp_proto.c: sys_survivors and hpoll cleanup from Dave Mills.
* ntp_loopfilter.c: sys_poll cleanup from Dave Mills.
* refclock_wwv.c: maximum-likelihood digit and DSYNC fixes from Dave Mills.
* [Bug 967] preemptable associations are lost forever on a step.
* ntp_config.c: [CID 48] missing "else" clause.
* [Bug 833] ntpq config keyword is quote-mark unfriendly.
* Rename the ntpq "config" keyword to ":config".
* Dave Mills shifted some orphan processing.
* Fix typos in the [Bug 963] patch.
* bootstrap: squawk if genver fails.  Use -f with cp in case Dave does a chown.
* Remove obsolete simulator command-line options.
* ntp_request.c: [CID 36] zero sin_zero.
* [Bug 963] get_systime() is too noisy.
* [Bug 960] spurious syslog:crypto_setup:spurious crypto command
* [Bug 964] Change *-*-linux* to *-*-*linux* to allow for uclinux.
* Changes from Dave Mills:
  - ntp_util.c: cleanup.
  - ntp_timer.c: watch the non-burst packet rate.
  - ntp_request.c: cleanup.
  - ntp_restrict.c: RES_LIMITED cleanup.
  - ntp_proto.c: RES_LIMITED, rate bucktes, counters, overall cleanup.
  - ntp_peer.c: disallow peer_unconfig().
  - ntp_monitor.c: RES_LIMITED cleanup.
  - ntp_loopfilter.c: poll interval cleanup.
  - ntp_crypto.c: volley -> retry.  Cleanup TAI leap message.
  - ntp_config: average and minimum are ^2 values.
  - ntpdc: unknownversion is really "declined", not "bad version".
  - Packet retry cleanup.
* [Bug 961] refclock_tpro.c:tpro_poll() calls refclock_receive() twice.
* [Bug 957] Windows only: Let command line parameters from the Windows SCM GUI
  override the standard parameters from the ImagePath registry key.
* Added HAVE_INT32_T to the Windows config.h to avoid duplicate definitions.
* Work around a VPATH difference in FreeBSD's 'make' command.
* Update bugreport URL.
* Update -I documentation.
* [Bug 713] Fix bug reporting information.
* A bug in the application of the negative-sawtooth for 12 channel receivers. 
* The removal of unneeded startup code used for the original LinuxPPS, it now
  conforms to the PPSAPI and does not need special code.  
* ntp-keygen.c: Coverity fixes [CID 33,47].
* Volley cleanup from Dave Mills.
* Fuzz cleanup from Dave Mills.
* [Bug 861] Leap second cleanups from Dave Mills.
* ntpsim.c: add missing protypes and fix [CID 34], a nit.
* Upgraded bison at UDel.
* Update br-flock and flock-build machine lists.
* [Bug 752] QoS: add parse/config handling code. 
* Fix the #include order in tickadj.c for picky machines.
* [Bug 752] QoS: On some systems, netinet/ip.h needs netinet/ip_systm.h.
* [Bug 752] Update the QoS tagging (code only - configuration to follow).
* Orphan mode and other protocol cleanup from Dave Mills.
* Documentation cleanup from Dave Mills.
* [Bug 940] ntp-keygen uses -v.  Disallow it as a shortcut for --version.
* more cleanup to ntp_lineeditlibs.m4.
* Documentation updates from Dave Mills.
* -ledit cleanup for ntpdc and ntpq.
* Association and other cleanup from Dave Mills.
* NTP_UNREACH changes from Dave Mills.
* Fix the readline history test.
* [Bug 931] Require -lreadline to be asked for explicitly.
* [Bug 764] When looking for -lreadline support, also try using -lncurses.
* [Bug 909] Fix int32_t errors for ntohl().
* [Bug 376/214] Enhancements to support multiple if names and IP addresses.
* [Bug 929] int32_t is undefined on Windows.  Casting wrong.
* [Bug 928] readlink missing braces.
* [Bug 788] Update macros to support VS 2005.
* ntpd/ntp_timer.c: add missing sys_tai parameter for debug printf
* [Bug 917] config parse leaves files open
* [Bug 912] detect conflicting enable/disable configuration on interfaces
  sharing an IP address
* [Bug 771] compare scopeid if available for IPv6 addresses
* Lose obsolete crypto subcommands (Dave Mills).
* WWV is an HF source, not an LF source (Dave Mills).
* [Bug 899] Only show -i/--jaildir -u/--user options if we HAVE_DROPROOT.
* [Bug 916] 'cryptosw' is undefined if built without OpenSSL.
* [Bug 891] 'restrict' config file keyword does not work (partial fix).
* [Bug 890] the crypto command seems to be required now.
* [Bug 915] ntpd cores during processing of x509 certificates.
* Crypto lint cleanup from Dave Mills.
* [Bug 897] Check RAND_status() - we may not need a .rnd file.
* Crypto cleanup from Dave Mills.
* [Bug 911] Fix error message in cmd_args.c.
* [Bug 895] Log assertion failures via syslog(), not stderr.
* Documentation updates from Dave Mills.
* Crypto cleanup from Dave Mills.
* [Bug 905] ntp_crypto.c fails to compile without -DDEBUG.
* Avoid double peer stats logging.
* ntp-keygen cleanup from Dave Mills.
* libopts needs to be built after ElectricFence.
* [Bug 894] Initialize keysdir before calling crypto_setup().
* Calysto cleanup for ntpq.
* ntp-keygen -i takes an arg.
* Cleanup and fixes from Dave Mills.
* [Bug 887] Fix error in ntp_types.h (for sizeof int != 4).
* Bug 880 bug fixes for Windows build
* Improve Calysto support.
* The "revoke" parameter is a crypto command.
* The driftfile wander threshold is a real number.
* [Bug 850] Fix the wander threshold parameter on the driftfile command.
* ntp_io.c: Dead code cleanup - Coverity View 19.
* Leap file related cleanup from Dave Mills.
* ntp_peer.c: Set peer->srcadr before (not after) calling set_peerdstadr().
* Initialize offset in leap_file() - Coverity View 17.
* Use the correct stratum on KISS codes.
* Fuzz bits cleanup.
* Show more digits in some debug printf's.
* Use drift_file_sw internally to control writing the drift file.
* Implement the wander_threshold option for the driftfile config keyword.
* reformat ntp_control.c; do not use c++ // comments.
* [Bug 629] Undo bug #629 fixes as they cause more problems than were  being
  solved
* Changes from Dave Mills: in/out-bound data rates, leapsecond cleanup,
  driftfile write cleanup, packet buffer length checks, documentation updates.
* More assertion checks and malloc()->emalloc(), courtesy of Calysto.
* [Bug 864] Place ntpd service in maintenance mode if using SMF on Solaris
* [Bug 862] includefile nesting; preserve phonelist on reconfig.
* [Bug 604] ntpd regularly dies on linux/alpha.
* more leap second infrastructure fixes from Dave Mills.
* [Bug 858] recent leapfile changes broke non-OpenSSL builds.
* Use emalloc() instead of malloc() in refclock_datum.c (Calysto).
* Start using 'design by contract' assertions.
* [Bug 767] Fast sync to refclocks wanted.
* Allow null driftfile.
* Use YYERROR_VERBOSE for the new parser, and fix related BUILT_SOURCES.
* [Bug 629] changes to ensure broadcast works including on wildcard addresses
* [Bug 853] get_node() must return a pointer to maximally-aligned memory.
* Initial leap file fixes from Dave Mills.
* [Bug 858] Recent leapfile changes broke without OPENSSL.
* Use a char for DIR_SEP, not a string.
* [Bug 850] driftfile parsing changes.
* driftfile maintenance changes from Dave Mills.  Use clock_phi instead of
  stats_write_tolerance.
* [Bug 828] refid string not being parsed correctly.
* [Bug 846] Correct includefile parsing.
* [Bug 827] New parsing code does not handle "fudge" correctly.
* Enable debugging capability in the config parser.
* [Bug 839] Crypto password not read from ntp.conf.
* Have autogen produce writable output files.
* [Bug 825] Correct logconfig -/+ keyword processing.
* [Bug 828] Correct parsing of " delimited strings.
* Cleanup FILE * usage after fclose() in ntp_filegen.c.
* [Bug 843] Windows Completion port code was incorrectly merged from -stable.
* [Bug 840] do fudge configuration AFTER peers (thus refclocks) have been
  configured.
* [Bug 824] Added new parser modules to the Windows project file.
* [Bug 832] Add libisc/log.c headers to the distribution.
* [Bug 808] Only write the drift file if we are in state 4.
* Initial import of libisc/log.c and friends.
* [Bug 826] Fix redefinition of PI.
* [Bug 825] ntp_scanner.c needs to #include <config.h> .
* [Bug 824] New parser code has some build problems with the SIM code.
* [Bug 817] Use longnames for setting ntp variables on the command-line;
  Allowing '-v' with and without an arg to disambiguate usage is error-prone.
* [Bug 822] set progname once, early.
* [Bug 819] remove erroneous #if 0 in Windows completion port code.
* The new config code missed an #ifdef for building without refclocks.
* Distribute some files needed by the new config parsing code.
* [Bug 819] Timeout for WaitForMultipleObjects was 500ms instead of INFINITE
* Use autogen 5.9.1.
* Fix clktest command-line arg processing.'
* Audio documentation updates from Dave Mills.
* New config file parsing code, from Sachin Kamboj.
* fuzz bit cleanup from Dave Mills.
* replay cleanup from Dave Mills.
* [Bug 542] Tolerate missing directory separator at EO statsdir.
* [Bug 812] ntpd should drop supplementary groups.
* [Bug 815] Fix warning compiling 4.2.5p22 under Windows with VC6.
* [Bug 740] Fix kernel/daemon startup drift anomaly.
* refclock_wwv.c fixes from Dave Mills.
* [Bug 810] Fix ntp-keygen documentation.
* [Bug 787] Bug fixes for 64-bit time_t on Windows.
* [Bug 796] Clean up duplicate #defines in ntp_control.c.
* [Bug 569] Use the correct precision for the Leitch CSD-5300.
* [Bug 795] Moved declaration of variable to top of function.
* [Bug 798] ntpq [p typo crashes ntpq/ntpdc.
* [Bug 786] Fix refclock_bancomm.c on Solaris.
* [Bug 774] parsesolaris.c does not compile under the new Solaris.
* [Bug 782] Remove P() macros from Windows files.
* [Bug 778] ntpd fails to lock with drift=+500 when started with drift=-500.
* [Bug 592] Trimble Thunderbolt GPS support.
* IRIG, CHU, WWV, WWVB refclock improvements from Dave Mills.
* [Bug 757] Lose ULONG_CONST().
* [Bug 756] Require ANSI C (function prototypes).
* codec (audio) and ICOM changes from Dave Mills.

---

* [Bug 450] Windows only: Under original Windows NT we must not discard the
  wildcard socket to workaround a bug in NT's getsockname().
* [Bug 1038] Built-in getpass() function also prompts for password if
  not built with DEBUG.
* [Bug 841] Obsolete the "dynamic" keyword and make deferred binding
  to local interfaces the default.
  Emit a warning if that keyword is used for configuration.
* [Bug 959] Refclock on Windows not properly releasing recvbuffs.
* [Bug 993] Fix memory leak when fetching system messages.
* [Bug 987] Wake up the resolver thread/process when a new interface has
  become available.
* Correctly apply negative-sawtooth for oncore 12 channel receiver.
* Startup code for original LinuxPPS removed.  LinuxPPS now conforms to
  the PPSAPI.
* [Bug 1000] allow implicit receive buffer allocation for Windows.
  fixes startup for windows systems with many interfaces.
  reduces dropped packets on network bursts.
  additionally fix timer() starvation during high load.
* [Bug 990] drop minimum time restriction for interface update interval.
* [Bug 977] Fix mismatching #ifdefs for builds without IPv6.
* Update the copyright year.
* Build system cleanup (make autogen-generated files writable).
* [Bug 957] Windows only: Let command line parameters from the Windows SCM GUI
  override the standard parameters from the ImagePath registry key.
* Fixes for ntpdate:
* [Bug 532] nptdate timeout is too long if several servers are supplied.
* [Bug 698] timeBeginPeriod is called without timeEndPeriod in some NTP tools.
* [Bug 857] ntpdate debug mode adjusts system clock when it shouldn't.
* [Bug 908] ntpdate crashes sometimes.
* [Bug 982] ntpdate(and ntptimeset) buffer overrun if HAVE_POLL_H isn't set
  (dup of 908).
* [Bug 997] ntpdate buffer too small and unsafe.
* ntpdate.c: Under Windows check whether NTP port in use under same conditions
  as under other OSs.
* ntpdate.c: Fixed some typos and indents (tabs/spaces).

(4.2.4p4) Released by Harlan Stenn <stenn@ntp.org>

* [Bug 902] Fix problems with the -6 flag.
* Updated include/copyright.def (owner and year).
* [Bug 878] Avoid ntpdc use of refid value as unterminated string.
* [Bug 881] Corrected display of pll offset on 64bit systems.
* [Bug 886] Corrected sign handling on 64bit in ntpdc loopinfo command.
* [Bug 889] avoid malloc() interrupted by SIGIO risk
* ntpd/refclock_parse.c: cleanup shutdown while the file descriptor is still
  open.
* [Bug 885] use emalloc() to get a message at the end of the memory
  unsigned types cannot be less than 0
  default_ai_family is a short
  lose trailing , from enum list
  clarify ntp_restrict.c for easier automated analysis
* [Bug 884] don't access recv buffers after having them passed to the free
  list.
* [Bug 882] allow loopback interfaces to share addresses with other
  interfaces.

---
(4.2.4p3) Released by Harlan Stenn <stenn@ntp.org>

* [Bug 863] unable to stop ntpd on Windows as the handle reference for events
  changed

---
(4.2.4p2) Released by Harlan Stenn <stenn@ntp.org>

* [Bug 854] Broadcast address was not correctly set for interface addresses
* [Bug 829] reduce syslog noise, while there fix Enabled/Disable logging
  to reflect the actual configuration.
* [Bug 795] Moved declaration of variable to top of function.
* [Bug 789] Fix multicast client crypto authentication and make sure arriving
  multicast packets do not disturb the autokey dance.
* [Bug 785] improve handling of multicast interfaces
  (multicast routers still need to run a multicast routing software/daemon)
* ntpd/refclock_parse.c: cleanup shutdown while the file descriptor is still
  open.
* [Bug 885] use emalloc() to get a message at the end of the memory
  unsigned types cannot be less than 0
  default_ai_family is a short
  lose trailing , from enum list
* [Bug 884] don't access recv buffers after having them passed to the free list.
* [Bug 882] allow loopback interfaces to share addresses with other interfaces.
* [Bug 527] Don't write from source address length to wrong location
* Upgraded autogen and libopts.
* [Bug 811] ntpd should not read a .ntprc file.

---
(4.2.4p1) (skipped)

---
(4.2.4p0) Released by Harlan Stenn <stenn@ntp.org>

* [Bug 793] Update Hans Lambermont's email address in ntpsweep.
* [Bug 776] Remove unimplemented "rate" flag from ntpdate.
* [Bug 586] Avoid lookups if AI_NUMERICHOST is set.
* [Bug 770] Fix numeric parameters to ntp-keygen (Alain Guibert).
* [Bug 768] Fix io_setbclient() error message.
* [Bug 765] Use net_bind_service capability on linux.
* [Bug 760] The background resolver must be aware of the 'dynamic' keyword.
* [Bug 753] make union timestamp anonymous (Philip Prindeville).
* confopt.html: move description for "dynamic" keyword into the right section.
* pick the right type for the recv*() length argument.

---
(4.2.4) Released by Harlan Stenn <stenn@ntp.org>

* monopt.html fixes from Dave Mills.
* [Bug 452] Do not report kernel PLL/FLL flips.
* [Bug 746] Expert mouseCLOCK USB v2.0 support added.'
* driver8.html updates.
* [Bug 747] Drop <NOBR> tags from ntpdc.html.
* sntp now uses the returned precision to control decimal places.
* sntp -u will use an unprivileged port for its queries.
* [Bug 741] "burst" doesn't work with !unfit peers.
* [Bug 735] Fix a make/gmake VPATH issue on Solaris.
* [Bug 739] ntpd -x should not take an argument.
* [Bug 737] Some systems need help providing struct iovec.
* [Bug 717] Fix libopts compile problem.
* [Bug 728] parse documentation fixes.
* [Bug 734] setsockopt(..., IP_MULTICAST_IF, ...) fails on 64-bit platforms.
* [Bug 732] C-DEX JST2000 patch from Hideo Kuramatsu.
* [Bug 721] check for __ss_family and __ss_len separately.
* [Bug 666] ntpq opeers displays jitter rather than dispersion.
* [Bug 718] Use the recommended type for the saddrlen arg to getsockname().
* [Bug 715] Fix a multicast issue under Linux.
* [Bug 690] Fix a Windows DNS lookup buffer overflow.
* [Bug 670] Resolved a Windows issue with the dynamic interface rescan code.
* K&R C support is being deprecated.
* [Bug 714] ntpq -p should conflict with -i, not -c.
* WWV refclock improvements from Dave Mills.
* [Bug 708] Use thread affinity only for the clock interpolation thread.
* [Bug 706] ntpd can be running several times in parallel.
* [Bug 704] Documentation typos.
* [Bug 701] coverity: NULL dereference in ntp_peer.c
* [Bug 695] libopts does not protect against macro collisions.
* [Bug 693] __adjtimex is independent of ntp_{adj,get}time.
* [Bug 692] sys_limitrejected was not being incremented.
* [Bug 691] restrictions() assumption not always valid.
* [Bug 689] Deprecate HEATH GC-1001 II; the driver never worked.
* [Bug 688] Fix documentation typos.
* [Bug 686] Handle leap seconds better under Windows.
* [Bug 685] Use the Windows multimedia timer.
* [Bug 684] Only allow debug options if debugging is enabled.
* [Bug 683] Use the right version string.
* [Bug 680] Fix the generated version string on Windows.
* [Bug 678] Use the correct size for control messages.
* [Bug 677] Do not check uint_t in configure.ac.
* [Bug 676] Use the right value for msg_namelen.
* [Bug 675] Make sure ntpd builds without debugging.
* [Bug 672] Fix cross-platform structure padding/size differences.
* [Bug 660] New TIMESTAMP code fails tp build on Solaris Express.
* [Bug 659] libopts does not build under Windows.
* [Bug 658] HP-UX with cc needs -Wp,-H8166 in CFLAGS.
* [Bug 656] ntpdate doesn't work with multicast address.
* [Bug 638] STREAMS_TLI is deprecated - remove it.
* [Bug 635] Fix tOptions definition.
* [Bug 628] Fallback to ntp discipline not working for large offsets.
* [Bug 622] Dynamic interface tracking for ntpd.
* [Bug 603] Don't link with libelf if it's not needed.
* [Bug 523] ntpd service under Windows does't shut down properly.
* [Bug 500] sntp should always be built.
* [Bug 479] Fix the -P option.
* [Bug 421] Support the bc637PCI-U card.
* [Bug 342] Deprecate broken TRAK refclock driver.
* [Bug 340] Deprecate broken MSF EES refclock driver.
* [Bug 153] Don't do DNS lookups on address masks.
* [Bug 143] Fix interrupted system call on HP-UX.
* [Bug 42] Distribution tarballs should be signed.
* Support separate PPS devices for PARSE refclocks.
* [Bug 637, 51?] Dynamic interface scanning can now be done.
* Options processing now uses GNU AutoGen.

---
(4.2.2p4) Released by Harlan Stenn <stenn@ntp.org>

* [Bug 710] compat getnameinfo() has off-by-one error
* [Bug 690] Buffer overflow in Windows when doing DNS Lookups

---
(4.2.2p3) Released by Harlan Stenn <stenn@ntp.org>

* Make the ChangeLog file cleaner and easier to read
* [Bug 601] ntpq's decodeint uses an extra level of indirection
* [Bug 657] Different OSes need different sized args for IP_MULTICAST_LOOP
* release engineering/build changes
* Documentation fixes
* Get sntp working under AIX-5

---
(4.2.2p2) (broken)

* Get sntp working under AIX-5

---
(4.2.2p1)

* [Bug 661] Use environment variable to specify the base path to openssl.
* Resolve an ambiguity in the copyright notice
* Added some new documentation files
* URL cleanup in the documentation
* [Bug 657]: IP_MULTICAST_LOOP uses a u_char value/size
* quiet gcc4 complaints
* more Coverity fixes
* [Bug 614] manage file descriptors better
* [Bug 632] update kernel PPS offsets when PPS offset is re-configured
* [Bug 637] Ignore UP in*addr_any interfaces
* [Bug 633] Avoid writing files in srcdir
* release engineering/build changes

---
(4.2.2)

* SNTP
* Many bugfixes
* Implements the current "goal state" of NTPv4
* Autokey improvements
* Much better IPv6 support
* [Bug 360] ntpd loses handles with LAN connection disabled.
* [Bug 239] Fix intermittent autokey failure with multicast clients.
* Rewrite of the multicast code
* New version numbering scheme

---
(4.2.0)

* More stuff than I have time to document
* IPv6 support
* Bugfixes
* call-gap filtering
* wwv and chu refclock improvements
* OpenSSL integration

---
(4.1.2)

* clock state machine bugfix
* Lose the source port check on incoming packets
* (x)ntpdc compatibility patch
* Virtual IP improvements
* ntp_loopfilter fixes and improvements
* ntpdc improvements
* GOES refclock fix
* JJY driver
* Jupiter refclock fixes
* Neoclock4X refclock fixes
* AIX 5 port
* bsdi port fixes
* Cray unicos port upgrade
* HP MPE/iX port
* Win/NT port upgrade
* Dynix PTX port fixes
* Document conversion from CVS to BK
* readline support for ntpq

---
(4.1.0)

* CERT problem fixed (99k23)

* Huff-n-Puff filter
* Preparation for OpenSSL support
* Resolver changes/improvements are not backward compatible with mode 7
  requests (which are implementation-specific anyway)
* leap second stuff
* manycast should work now
* ntp-genkeys does new good things.
* scripts/ntp-close
* PPS cleanup and improvements
* readline support for ntpdc
* Crypto/authentication rewrite
* WINNT builds with MD5 by default
* WINNT no longer requires Perl for building with Visual C++ 6.0
* algorithmic improvements, bugfixes
* Solaris dosynctodr info update
* html/pic/* is *lots* smaller
* New/updated drivers: Forum Graphic GPS, WWV/H, Heath GC-100 II, HOPF
  serial and PCI, ONCORE, ulink331
* Rewrite of the audio drivers

---
(4.0.99)

* Driver updates: CHU, DCF, GPS/VME, Oncore, PCF, Ulink, WWVB, burst
  If you use the ONCORE driver with a HARDPPS kernel module,
  you *must* have a properly specified:
	pps <filename> [assert/clear] [hardpps]
  line in the /etc/ntp.conf file.
* PARSE cleanup
* PPS cleanup
* ntpd, ntpq, ntpdate cleanup and fixes
* NT port improvements
* AIX, BSDI, DEC OSF, FreeBSD, NetBSD, Reliant, SCO, Solaris port improvements

---
(4.0.98)

* Solaris kernel FLL bug is fixed in 106541-07
* Bug/lint cleanup
* PPS cleanup
* ReliantUNIX patches
* NetInfo support
* Ultralink driver
* Trimble OEM Ace-II support
* DCF77 power choices
* Oncore improvements

---
(4.0.97)

* NT patches
* AIX,SunOS,IRIX portability
* NeXT portability
* ntptimeset utility added
* cygwin portability patches

---
(4.0.96)

* -lnsl, -lsocket, -lgen configuration patches
* Y2K patches from AT&T
* Linux portability cruft

---
(4.0.95)

* NT port cleanup/replacement
* a few portability fixes
* VARITEXT Parse clock added

---
(4.0.94)

* PPS updates (including ntp.config options)
* Lose the old DES stuff in favor of the (optional) RSAREF stuff
* html cleanup/updates
* numerous drivers cleaned up
* numerous portability patches and code cleanup

---
(4.0.93)

* Oncore refclock needs PPS or one of two ioctls.
* Don't make ntptime under Linux.  It doesn't compile for too many folks.
* Autokey cleanup
* ReliantUnix patches
* html cleanup
* tickadj cleanup
* PARSE cleanup
* IRIX -n32 cleanup
* byte order cleanup
* ntptrace improvements and patches
* ntpdc improvements and patches
* PPS cleanup
* mx4200 cleanup
* New clock state machine
* SCO cleanup
* Skip alias interfaces

---
(4.0.92)

* chronolog and dumbclock refclocks
* SCO updates
* Cleanup/bugfixes
* Y2K patches
* Updated palisade driver
* Plug memory leak
* wharton kernel clock
* Oncore clock upgrades
* NMEA clock improvements
* PPS improvements
* AIX portability patches

---
(4.0.91)

* New ONCORE driver
* New MX4200 driver
* Palisade improvements
* config file bugfixes and problem reporting
* autoconf upgrade and cleanup
* HP-UX, IRIX lint cleanup
* AIX portability patches
* NT cleanup

---
(4.0.90)

* Nanoseconds
* New palisade driver
* New Oncore driver

---
(4.0.73)

* README.hackers added
* PARSE driver is working again
* Solaris 2.6 has nasty kernel bugs.  DO NOT enable pll!
* DES is out of the distribution.

---
(4.0.72)

* K&R C compiling should work again.
* IRIG patches.
* MX4200 driver patches.
* Jupiter driver added.
* Palisade driver added.  Needs work (ANSI, ntoh/hton, sizeof double, ???)<|MERGE_RESOLUTION|>--- conflicted
+++ resolved
@@ -1,6 +1,6 @@
 ---
 
-<<<<<<< HEAD
+* [Bug 1419] ntpdate, ntpdc, sntp, ntpd ignore configure --bindir.
 * [Bug 1426] scripts/VersionName needs . on the search path.
 * [Bug 1427] quote missing in ./build - shows up on NetBSD.
 
@@ -17,9 +17,6 @@
 * [Bug 1415] Fix Mac OS X link problem.
 * [Bug 1418] building ntpd/ntpdc/ntpq statically with ssl fails.
 * Build infrastructure updates to enable beta releases of ntp-stable.
-=======
-* [Bug 1419] ntpdate, ntpdc, sntp, ntpd ignore configure --bindir.
->>>>>>> 4c7bb212
 
 ---
 (4.2.6) 2009/12/09 Released by Harlan Stenn <stenn@ntp.org>
