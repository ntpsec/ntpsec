--- conflicted
+++ resolved
@@ -1,6 +1,4 @@
-<<<<<<< HEAD
 * [Bug 1152] adjust PARSE to new refclock_pps logic
-=======
 * Include (4.2.4p7-RC5)
 * loopfilter FLL/PLL crossover cleanup from Dave Mills.
 * Documentation updates from Dave Mills.
@@ -8,7 +6,6 @@
 * crypto API cleanup from Dave Mills.
 * Add NTP_CACHEVERSION mechanism to ignore incompatible config.cache
 * Enable gcc -Wstrict-overflow for gsoc_sntp as well
->>>>>>> c91d6981
 (4.2.5p169) 2009/04/30 Released by Harlan Stenn <stenn@ntp.org>
 * [Bug 1171] Note that we never look for -lreadline by default.
 * [Bug 1090] Fix bogus leap seconds in refclock_hpgps.
