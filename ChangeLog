--- conflicted
+++ resolved
@@ -1,9 +1,6 @@
-<<<<<<< HEAD
 * [Bug 1356] core dump from refclock_nmea when can't open /dev/gpsU.
 * [Bug 1358] AIX 4.3 sntp/networking.c IPV6_JOIN_GROUP undeclared.
-=======
 * CID 101: pointer/array cleanup.
->>>>>>> f2306d1a
 (4.2.5p238-RC) 2009/10/27 Released by Harlan Stenn <stenn@ntp.org>
 * Changes from Dave Mills.
 * driver4.html updates from Dave Mills.
