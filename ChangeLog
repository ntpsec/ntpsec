--- conflicted
+++ resolved
@@ -1,3 +1,5 @@
+* Include (4.2.6p2-RC1) - [Bug 1503] [Bug 1504] [Bug 1518] [Bug 1522],
+  all of which were fixed in 4.2.7 previously. 
 (4.2.7p24) 2010/04/13 Released by Harlan Stenn <stenn@ntp.org>
 * [Bug 1390] Control PPS on the Oncore M12.
 * [Bug 1518] Windows ntpd should lock to one processor more
@@ -214,8 +216,6 @@
 (4.2.7) 2009/12/09 Released by Harlan Stenn <stenn@ntp.org>
 * [Bug 1407] configure.ac: recent GNU Make -v does not include "version".
 ---
-<<<<<<< HEAD
-=======
 
 * [Bug 1503] Auto-enabling of monitor for "restrict ... limited" wrong.
 * [Bug 1504] ntpdate tickles ntpd "discard minimum 1" rate limit if
@@ -226,7 +226,6 @@
 * Update html/authopt.html controlkey, requestkey, and trustedkey docs.
 
 ---
->>>>>>> fc510901
 (4.2.6p1) 2010/04/09 Released by Harlan Stenn <stenn@ntp.org>
 (4.2.6p1-RC6) 2010/03/31 Released by Harlan Stenn <stenn@ntp.org>
 
