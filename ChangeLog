--- conflicted
+++ resolved
@@ -1,15 +1,12 @@
 ---
 
-<<<<<<< HEAD
-* [Sec 2671] vallen in extension fields are not validated.
-=======
 * Start the RC for 4.2.8p1.
 * [Bug 2187] Update version number generation scripts.
 * [Bug 2617] Fix sntp Usage documentation section.
+* [Sec 2671] vallen in extension fields are not validated.
 * [Sec 2672] Code cleanup: On some OSes ::1 can be spoofed...
 * Copyright update.
 * Fix the package name.
->>>>>>> 6174aede
 ---
 (4.2.8p1-beta5) 2015/01/07 Released by Harlan Stenn <stenn@ntp.org>
 
