<<<<<<< HEAD
(4.2.7p399) 2013/11/28 Released by Harlan Stenn <stenn@ntp.org>
* [Bug 2326] More leapsecond file notification cleanup.
* [Bug 2506] make sure routing updates are always tracked
* [Bug 2514] secs/* #define usage cleanup.
(4.2.7p398) 2013/11/25 Released by Harlan Stenn <stenn@ntp.org>
* [Bug 2326] More leapsecond file notification cleanup.
* Improve sntp KoD data file fopen() error message.
(4.2.7p397) 2013/11/20 Released by Harlan Stenn <stenn@ntp.org>
* [Bug 2326] More leapsecond file notification cleanup.
(4.2.7p396) 2013/11/19 Released by Harlan Stenn <stenn@ntp.org>
* [Bug 2326] Improve stale leapsecond notifications.
(4.2.7p395) 2013/11/12 Released by Harlan Stenn <stenn@ntp.org>
* Upgrade to autogen-5.18.3pre5 and libopts-40.1.15.
(4.2.7p394) 2013/11/05 Released by Harlan Stenn <stenn@ntp.org>
* [Bug 1050] Change ONCORE log message for leap second announcement
  to avoid misunderstandings.
* [Bug 2499] Win32 user-space/loopback ppsapi provider drops samples.
* [Bug 2256] Improve configure's function searches in libraries.
(4.2.7p393) 2013/10/16 Released by Harlan Stenn <stenn@ntp.org>
* [Bug 2272] Use C99 integer types. ntp_calendar.h and ntp_types.h .
(4.2.7p392) 2013/10/15 Released by Harlan Stenn <stenn@ntp.org>
* [Bug 2375] Improve AIX compatibility.
* [Bug 2490] Fixed non-const initializer coming from [Bug 2250] fix.
(4.2.7p391) 2013/10/12 Released by Harlan Stenn <stenn@ntp.org>
* [Bug 2250] Rework of leap second handling machine.
* [Bug 2419] [rc-nmea] Improve clockstats reporting when receiver sends
  data without valid GPS fix.
=======
* Incorporate Oliver Kindernay's GSoC 2013 scripts/ cleanup.
>>>>>>> 50692ca3
(4.2.7p390) 2013/09/26 Released by Harlan Stenn <stenn@ntp.org>
* [Bug 2482] Cleanup of droproot and jail support for Solaris.
(4.2.7p389) 2013/09/24 Released by Harlan Stenn <stenn@ntp.org>
* [Bug 2473] revisited: NTPD exits after clock is stepped backwards
  Avoid possible unsigned underrun for startup condition when testing
  for clock backstep.
* [Bug 2481] ntpd aborts when both user and group are specified with -u.
* [Bug 2482] Add droproot and jail support for Solaris.
(4.2.7p388) 2013/09/19 Released by Harlan Stenn <stenn@ntp.org>
* [Bug 2473] NTPD exits after clock is stepped backwards externally
(4.2.7p387) 2013/09/16 Released by Harlan Stenn <stenn@ntp.org>
* [Bug 1642] ntpdsim can't find simnulate block in config file.
(4.2.7p386) 2013/09/01 Released by Harlan Stenn <stenn@ntp.org>
* [Bug 2472] (WinXP) Avoid self-termination of IO thread during exit().
(4.2.7p385) 2013/08/19 Released by Harlan Stenn <stenn@ntp.org>
* CID 975596: Copy/paste error: vallen should be siglen.
* CID 1009579: Check return status of X509_add_ext().
* [2085] Fix root distance and root dispersion calculations.
* [Bug 2426] Possibly uninitialized data in crypto_send() - CID 975596.
(4.2.7p384) 2013/08/18 Released by Harlan Stenn <stenn@ntp.org>
* [Bug 2450] --version has bogus short option.
(4.2.7p383) 2013/08/10 Released by Harlan Stenn <stenn@ntp.org>
* (no changes - force a rebuild for a new Coverity scan)
(4.2.7p382) 2013/08/08 Released by Harlan Stenn <stenn@ntp.org>
* [Bug 2454] Need way to set file descriptor limit - cleanup.
(4.2.7p381) 2013/08/07 Released by Harlan Stenn <stenn@ntp.org>
* [Bug 2451] rlimit command is missing from the table of contents in
  miscopt.html .
* [Bug 2452] provide io_handler/input_handler only on
  non HAVE_IO_COMPLETION_PORT platforms
* [Bug 2453] Need a way to avoid calling mlockall.
* [Bug 2454] Need way to set file descriptor limit.
* [Bug 2458] AM_CONFIG_HEADER is obsolete.
(4.2.7p380) 2013/08/03 Released by Harlan Stenn <stenn@ntp.org>
* CID 984511: Some systems have different printf needs for sizeof.
(4.2.7p379) 2013/08/02 Released by Harlan Stenn <stenn@ntp.org>
* CID 739724: Fix printf arg mismatch in a debug line.
* [Bug 2425] compile io_handler() in ntp_io.c unconditionally
* [Bug 2448] Fix checks for configure --with-stack-limit and --with-memlock
  values.
(4.2.7p378) 2013/08/01 Released by Harlan Stenn <stenn@ntp.org>
* [Bug 2425] move part of input handler code from ntpd.c to ntp_io.c
  and fix select()-only platforms calling input_handler directly.
* [Bug 2446] Quiet warnings from Oracle's Studio compiler.
* Upgrade to AutoGen-5.18.1pre3
* Upgrade to libopts-40.1.15.
(4.2.7p377) 2013/07/28 Released by Harlan Stenn <stenn@ntp.org>
* [Bug 2397] License/copyright cleanup.
* [Bug 2439] Fix check of EscapeCommFunction() in ports/winnt/libntp/termios.c.
(4.2.7p376) 2013/07/24 Released by Harlan Stenn <stenn@ntp.org>
* [Bug 2322] Oncore driver should send 0 PPS offset to GPS.
(4.2.7p375) 2013/07/22 Released by Harlan Stenn <stenn@ntp.org>
* [Bug 883] log warning arguments swapped in refclock_gpsvme.c.
* [Bug 2368] Correct bug in previous attempt.
* [Bug 2413] Fix "make check" with automake >= 1.13.
* [Bug 2434] Line-buffer (v. block-buffer) stdout.
(4.2.7p374) 2013/07/21 Released by Harlan Stenn <stenn@ntp.org>
* [Bug 2368] make check troubles in libevent.
* [Bug 2425] setup SIGIO/SIGPOLL for asyncio on the read side
  of a socketpair for the worker thread.
(4.2.7p373) 2013/07/20 Released by Harlan Stenn <stenn@ntp.org>
* [Bug 2427] configure fails to detect recvmsg() on Solaris.
(4.2.7p372) 2013/07/17 Released by Harlan Stenn <stenn@ntp.org>
* [Bug 1466] Oncore should set FLAG_PPS.
* [Bug 2375] AIX 7 doesn't like a libevent validation check.
* [Bug 2423] Log command-line args at LOG_INFO.
* [Bug 2428] do_unconf() should reset 'items' before the 2nd loop.
(4.2.7p371) 2013/07/07 Released by Harlan Stenn <stenn@ntp.org>
* CID 1042586: Check the return value of clock_gettime() in worker_sleep().
* Upgrade to libopts-39.0.14 from 5.17.5pre10.
(4.2.7p370) 2013/07/06 Released by Harlan Stenn <stenn@ntp.org>
* Remove \n's from syslog output strings.
(4.2.7p369) 2013/07/05 Released by Harlan Stenn <stenn@ntp.org>
* [Bug 2415] RES_LIMITED flags check should use &, not &&.
* Have NTP_LIBNTP check for time.h and clock_getres().
* Fix ntpsweep to use sntp instead of ntpdate, from Oliver Kindernay.
(4.2.7p368) 2013/05/01 Released by Harlan Stenn <stenn@ntp.org>
* [Bug 2145] ntpq dumps core when displaying sys_var_list and more.
(4.2.7p367) 2013/04/25 Released by Harlan Stenn <stenn@ntp.org>
* [Bug 1485] Sometimes ntpd crashes
* [Bug 2382] Implement LOGTOD using ldexp() instead of shifting.
(4.2.7p366) 2013/04/17 Released by Harlan Stenn <stenn@ntp.org>
* [Bug 1866] Disable some debugging output in refclock_oncore.
(4.2.7p365) 2013/04/16 Released by Harlan Stenn <stenn@ntp.org>
* [Bug 2149] Log an error message if /proc/net/if_inet6 cannot be opened.
(4.2.7p364) 2013/03/26 Released by Harlan Stenn <stenn@ntp.org>
* Bump sntp/include/autogen-version.def .
(4.2.7p363) 2013/03/26 Released by Harlan Stenn <stenn@ntp.org>
* [Bug 2357] sntp/libopts/usage.c sometimes needs -lintl.
* Upgrade to libopts from 5.17.3pre10.
(4.2.7p362) 2013/03/19 Released by Harlan Stenn <stenn@ntp.org>
* [Bug 2364] "sed -i" is not portable.
(4.2.7p361) 2013/03/17 Released by Harlan Stenn <stenn@ntp.org>
* [Bug 2357] sntp/libopts/usage.c sometimes needs -lintl.
* [Bug 2365] "make check" fails in libevent.
(4.2.7p360) 2013/03/15 Released by Harlan Stenn <stenn@ntp.org>
* Upgrade libevent (coverity fixes, etc.).
* EEXIST is OK for mkdir() in sntp/kod_management.c.
(4.2.7p359) 2013/03/03 Released by Harlan Stenn <stenn@ntp.org>
* [Bug 2359] Fix send_via_ntp_signd() prototype.
(4.2.7p358) 2013/02/27 Released by Harlan Stenn <stenn@ntp.org>
* Upgrade to autogen-5.17.3pre4 and libopts-38.0.13.
* [Bug 2357] sntp/libopts/usage.c on NetBSD needs -lintl.
(4.2.7p357) 2013/02/22 Released by Harlan Stenn <stenn@ntp.org>
* Upgrade to autogen-5.17.2pre and libopts-38.0.13.
(4.2.7p356) 2013/02/19 Released by Harlan Stenn <stenn@ntp.org>
* Added loc/debian.
(4.2.7p355) 2013/02/18 Released by Harlan Stenn <stenn@ntp.org>
* CID 739708: Check return status of fcntl() in refclock_arc.c.
* CID 739709: Check return status of fcntl() in refclock_datum.c.
* CID 739710: Check return status of mkdir() in sntp/kod_management.c.
* CID 739711: Ignore return status of remove() in ntp-keygen.c.
* CID 739723: Print sizeof as unsigned.
* CID 971094: Clean up time of check/time of use in check_leap_file().
(4.2.7p354) 2013/02/10 Released by Harlan Stenn <stenn@ntp.org>
* CID 97194: Check return from setsockopt().
* CID 739473,739532: Out-of-bounds access/illegal address computation.
* CID 739558: Double close.
* CID 739559: Double close.
* CID 739713: devmask/recmask copy/paste error.
* CID 739714: Fix code indentation level.
* CID 739715: Clean up sockaddr_dump().
(4.2.7p353) 2013/02/09 Released by Harlan Stenn <stenn@ntp.org>
* [Bug 2326] Check hourly for a new leapfile if the old one expired.
(4.2.7p352) 2013/01/28 Released by Harlan Stenn <stenn@ntp.org>
* [Bug 2326] Notice when a new leapfile has been installed.
(4.2.7p351) 2013/01/24 Released by Harlan Stenn <stenn@ntp.org>
* [Bug 2328] Don't apply small time adjustments on Windows versions
  which don't support this.
(4.2.7p350) 2013/01/21 Released by Harlan Stenn <stenn@ntp.org>
* Added sntp/loc/netbsd based on info from Christos Zoulas.
(4.2.7p349) 2013/01/20 Released by Harlan Stenn <stenn@ntp.org>
* [Bug 2321] Fixed Windows build, but autogen update still required.
(4.2.7p348) 2013/01/17 Released by Harlan Stenn <stenn@ntp.org>
* [Bug 2327] Rename sntp/ag-tpl/:Old to sntp/ag-tpl/Old.
* Cleanup to ntpsnmpd-opts.def.
* Cleanup to ntpq.texi.
* Documentation cleanup to the ntpd, ntpdc, ntpq and ntp-wait
  .def files.
* In ntp.conf.def, cleanup SEE ALSO, document 'rlimit' options.
* Add a reference to RFC5907 in the ntpsnmpd documentation.
(4.2.7p347) 2013/01/07 Released by Harlan Stenn <stenn@ntp.org>
* [Bug 2325] Re-enable mlockall() check under Linux post-1223 fix.
(4.2.7p346) 2013/01/06 Released by Harlan Stenn <stenn@ntp.org>
* [Bug 1223] reorganize inclusion of sys/resource.h.
(4.2.7p345) 2013/01/04 Released by Harlan Stenn <stenn@ntp.org>
* Update several .def files to use autogen-5.17 feature set.
(4.2.7p344) 2013/01/03 Released by Harlan Stenn <stenn@ntp.org>
* Refactor and enhance mdoc2texi.
* Make sure agtexi-file.tpl defines label-str.
* Cleanup to ntp.conf.def.
* Upgrade to autogen-5.17 and libopts-37.0.12.
(4.2.7p343) 2013/01/02 Released by Harlan Stenn <stenn@ntp.org>
* Update the copyright year.
(4.2.7p342) 2012/12/31 Released by Harlan Stenn <stenn@ntp.org>
* [Bug 2081 - Backward Incompatible] rawstats now logs everything.
(4.2.7p341) 2012/12/30 Released by Harlan Stenn <stenn@ntp.org>
(4.2.7p340) 2012/12/29 Released by Harlan Stenn <stenn@ntp.org>
* mdoc2texi fixes: trailing punctuation.
(4.2.7p339) 2012/12/26 Released by Harlan Stenn <stenn@ntp.org>
* mdoc2texi fixes: parseQuote, closing of list item tables.
* ntp-wait, ntpd, ntpdc, ntpq, ntpsnmpd autogen documentation updates.
(4.2.7p338) 2012/12/25 Released by Harlan Stenn <stenn@ntp.org>
* mdoc2texi fixes: Handle_ArCmFlIc, Handle_Fn, HandleQ.
* ntp-keygen autogen documentation updates.
* ntpq autogen docs.
(4.2.7p337) 2012/12/22 Released by Harlan Stenn <stenn@ntp.org>
* [Bug 1223] More final cleanup for rlimit changes.
(4.2.7p336) 2012/12/21 Released by Harlan Stenn <stenn@ntp.org>
* [Bug 1223] Final cleanup for rlimit changes.
(4.2.7p335) 2012/12/18 Released by Harlan Stenn <stenn@ntp.org>
* Update documentation templates and definitions.
* Create agtexi-file.tpl .
(4.2.7p334) 2012/12/10 Released by Harlan Stenn <stenn@ntp.org>
* [Bug 2114] Update tests for sntp's synch distance.
* Create ntp-keygen.{html,texi}.
(4.2.7p333) 2012/12/07 Released by Harlan Stenn <stenn@ntp.org>
* Autogen documentation cleanup.
(4.2.7p332) 2012/12/06 Released by Harlan Stenn <stenn@ntp.org>
* sntp documentation cleanup.
(4.2.7p331) 2012/12/03 Released by Harlan Stenn <stenn@ntp.org>
* [Bug 2114] Correctly calculate sntp's synch distance.
(4.2.7p330) 2012/12/03 Released by Harlan Stenn <stenn@ntp.org>
* autogen doc cleanup
(4.2.7p329) 2012/12/01 Released by Harlan Stenn <stenn@ntp.org>
* [Bug 2278] ACTS flag3 mismatch between code and driver18.html.
* Use an enum for the ACTS state table.
* html doc reconciliation with DLM's copy.
(4.2.7p328) 2012/11/30 Released by Harlan Stenn <stenn@ntp.org>
* html doc reconciliation with DLM's copy.
(4.2.7p327) 2012/11/29 Released by Harlan Stenn <stenn@ntp.org>
* [Bug 2024] Identify Events in the system status word in decode.html.'
* [Bug 2040] Provide a command-line option for the identity key bits.
* Create loc/darwin for Mac OSX
(4.2.7p326) 2012/11/21 Released by Harlan Stenn <stenn@ntp.org>
* [Bug 1214] 'proto: precision = ...' should be at INFO, not NOTICE.
* [Bug 2246] Clear sys_leap when voting says to disarm the leap.
(4.2.7p325) 2012/11/20 Released by Harlan Stenn <stenn@ntp.org>
* [Bug 2202] ntpq.html: there is no "acv" billboard.
* [Bug 2306] keep pps hack for Win32 even if user-mode/loopback
  PPS API is activated on a serial line.
(4.2.7p324) 2012/11/19 Released by Harlan Stenn <stenn@ntp.org>
* Reinstate doc fix to authentic.html from Mike T.
* [Bug 1223] cleanup for rlimit changes.
* [Bug 2098] Install DLM's HTML documentation.
* [Bug 2306] Added user-mode/loop-back PPS API provider for Win32
(4.2.7p323) 2012/11/18 Released by Harlan Stenn <stenn@ntp.org>
* html/ updates from Dave Mills.
(4.2.7p322) 2012/11/15 Released by Harlan Stenn <stenn@ntp.org>
* [Bug 1223] Allow configurable values for RLIMIT_STACK and
  RLIMIT_MEMLOCK.
* [Bug 1320] Log ntpd's initial command-line parameters. (updated fix)
* [Bug 2120] no sysexits.h under QNX.
* [Bug 2123] cleanup to html/leap.html.
(4.2.7p321) 2012/11/13 Released by Harlan Stenn <stenn@ntp.org>
* [Bug 1320] Log ntpd's initial command-line parameters.
(4.2.7p320) 2012/11/12 Released by Harlan Stenn <stenn@ntp.org>
* [Bug 969] Clarify ntpdate.html documentation about -u and ntpd.
* [Bug 1217] libisc/ifiter_sysctl.c:internal_current(): Ignore RTM
  messages with wrong version
(4.2.7p319) 2012/11/11 Released by Harlan Stenn <stenn@ntp.org>
* [Bug 2296] Fix compile problem with building with old OpenSSL.
(4.2.7p318) 2012/11/05 Released by Harlan Stenn <stenn@ntp.org>
* [Bug 2301] Remove spurious debug output from ntpq.
(4.2.7p317) 2012/11/05 Released by Harlan Stenn <stenn@ntp.org>
* [Bug 922] Allow interspersed -4 and -6 flags on the ntpq command line.
(4.2.7p316) 2012/10/27 Released by Harlan Stenn <stenn@ntp.org>
* [Bug 2296] Update fix for Bug 2294 to handle --without-crypto.
(4.2.7p315) 2012/10/26 Released by Harlan Stenn <stenn@ntp.org>
* [Bug 2294] ntpd crashes in FIPS mode.
(4.2.7p314) 2012/10/23 Released by Harlan Stenn <stenn@ntp.org>
* Document a tricky malloc() of dns_ctx in sntp.
(4.2.7p313) 2012/10/23 Released by Harlan Stenn <stenn@ntp.org>
* [Bug 2291] sntp should report why it cannot open file.kod.
* [Bug 2293] add support for SO_BINTIME, refine support for
  SO_TIMESTAMPNS (bug 1374)
(4.2.7p312) 2012/10/11 Released by Harlan Stenn <stenn@ntp.org>
* Clean up testing/debugging of fix for [Bug 938] from sntp/main.c .
(4.2.7p311) 2012/10/10 Released by Harlan Stenn <stenn@ntp.org>
* [Bug 938] The argument to the -D flag takes a number, not a string.
* [Bug 1013] ntpdate's HTML page claims wrong default version.
* [Bug 1374] Support SO_TIMESTAMPNS.
(4.2.7p310) 2012/10/09 Released by Harlan Stenn <stenn@ntp.org>
* [Bug 1374] Support SO_TIMESTAMPNS.
* [Bug 2266] Remove deprecated refclock_trak.c from Windows Makefile
  equivalents.
* [Bug 2274] Bring libopts/enum.c back to (old) ANSI C compliance.
(4.2.7p309) 2012/10/04 Released by Harlan Stenn <stenn@ntp.org>
* [Bug 2287] ntpdate returns 0 even if adjtime() call fails.
(4.2.7p308) 2012/09/29 Released by Harlan Stenn <stenn@ntp.org>
* CID 97198: Check return from ioctl() calls in refclock_acts.c.
(4.2.7p307) 2012/09/29 Released by Harlan Stenn <stenn@ntp.org>
* [Bug 1997] Fix sntp broadcast timeouts.
* [Bug 2234] Fix incorrect ntptrace html documentation.
* [Bug 2262] Install html docs in $htmldir.
* Fix typo in html/select.html.
(4.2.7p306) 2012/09/15 Released by Harlan Stenn <stenn@ntp.org>
* [Bug 752] ToS cleanup from Mike Tatarinov.
(4.2.7p305) 2012/09/15 Released by Harlan Stenn <stenn@ntp.org>
* [Bug 752] Use proper ToS network packet markings for IPv4 and IPv6.
* [Bug 1232] Convert SHM refclock to use struct timespec.
* [Bug 2258] Add syslog message about leap insertion.
* [Bug 2263] broadcast server doesn't work for host with
  OS_MISSES_SPECIFIC_ROUTE_UPDATES.
* [Bug 2271] Decode refclock types when built with --disable-all-clocks.
* [Bug 2276] clk_sel240x.c #define's _XOPEN_SOURCE, breaking QNX6.
* Updates to driver28.html.
(4.2.7p304) 2012/09/06 Released by Harlan Stenn <stenn@ntp.org>
* [Bug 2264] Cleanup SEL240X Refclock.
* In refclock_wwv.c rename SECOND to WWV_SEC and MINUTE to WWV_MIN.
(4.2.7p303) 2012/09/05 Released by Harlan Stenn <stenn@ntp.org>
* [Bug 1232] Add nanosecond support to SHM driver.
(4.2.7p302) 2012/09/05 Released by Harlan Stenn <stenn@ntp.org>
* [Bug 2160] Log warning about expired leapseconds file.
(4.2.7p301) 2012/09/03 Released by Harlan Stenn <stenn@ntp.org>
* [Bug 2164] Greater precision needed for ntpq offset report.
* Clean the man5_MANS in ntpd/ .
(4.2.7p300) 2012/09/03 Released by Harlan Stenn <stenn@ntp.org>
* [Bug 2262] Install sntp.html into htmldir.
* [Bug 2270] Install fails due to repeated man5 page names.
(4.2.7p299) 2012/09/01 Released by Harlan Stenn <stenn@ntp.org>
* More cleanup to the bootstrap script.
(4.2.7p298) 2012/09/01 Released by Harlan Stenn <stenn@ntp.org>
* Handle additional man page sections in the bootstrap script.
* Remove extraneous parens.
* Add a missing "%s" syslog format string.
(4.2.7p297) 2012/09/01 Released by Harlan Stenn <stenn@ntp.org>
* Fix mdoc2man.
* Distribute ntp.conf.def and ntp.keys.def.
(4.2.7p296) 2012/08/31 Released by Harlan Stenn <stenn@ntp.org>
* Begin support for autogen maintaining ntp.conf and ntp.keys docs.
* Upgrade to autogen-5.16.2 and libopts-36.5.11.
* Potential bugfix for agtexi-cmd.tpl.
(4.2.7p295) 2012/08/11 Released by Harlan Stenn <stenn@ntp.org>
* Look for syslog's facilitynames[].
(4.2.7p294) 2012/08/08 Released by Harlan Stenn <stenn@ntp.org>
* [Bug 2242] configure fails to detect getifaddrs function on Solaris.
* [Bug 2249] Bad operator for 'test' in 'make check' of libevent.
* [Bug 2252] palisade: formats nanosecs to a 6-char field.
* Attempt to resolve strict-aliasing violation in refclock_tsyncpci.c.
* Fix && -> & typo in refclock_palisade.c debug statements.
(4.2.7p293) 2012/08/04 Released by Harlan Stenn <stenn@ntp.org>
* [Bug 2247] (more) Get rid of the TRAK refclock - deprecated since 2006.
* Documentation cleanup from Mike T.
* Cleanup kclk_sel240x.o rules in libparse/Makefile.am.
(4.2.7p292) 2012/08/02 Released by Harlan Stenn <stenn@ntp.org>
* [Bug 1545] Note why we are logging the Version string.
* [Bug 1872] Remove legacy ppsclock fdpps, #ifdef PPS.
* [Bug 2075] Fix spelling of 'incompatible'.
* [Bug 2247] Get rid of the TRAK refclock - deprecated since 2006.
* Clean up an exit status in ntpq.c.
(4.2.7p291) 2012/07/31 Released by Harlan Stenn <stenn@ntp.org>
* [Bug 2241] MDNS registration should only happen if requested.
(4.2.7p290) 2012/07/20 Released by Harlan Stenn <stenn@ntp.org>
* [Bug 1454] Add parse clock support for the SEL-240x GPS products.
* CID 709185: refclock_chu.c will leak fd==0 (better fix)
(4.2.7p289) 2012/07/16 Released by Harlan Stenn <stenn@ntp.org>
* CID 97123: Future-proof possible change to refclock_nmea.c.
* CID 97377: ntp-keygen.c's followlink() might not NUL-terminate.
* CID 709185: refclock_chu.c will leak fd==0 (which should be impossible).
(4.2.7p288) 2012/07/03 Released by Harlan Stenn <stenn@ntp.org>
* CID 709173: Make sure a libisc function we do not use is called properly.
(4.2.7p287) 2012/07/03 Released by Harlan Stenn <stenn@ntp.org>
* Remove 1024 associations-per-server limit from ntpq.
* Remove blank line between ntpq mreadvar associations.
(4.2.7p286) 2012/06/28 Released by Harlan Stenn <stenn@ntp.org>
* CID 97193: check return from sscanf() in ntp_config.c.
* CID 709169: check return from open("/dev/null", 0) and friends.
* CID 709207: Initialize "quality" for ulink_receive.
(4.2.7p285) 2012/06/18 Released by Harlan Stenn <stenn@ntp.org>
* [Bug 2227] Enable mrulist access control via "restrict ... nomrulist".
* Automake-1.12 wants us to use AM_PROG_AR.
* Conditionalize msyslog messages about rejected mode 6 requests due to
  nomodify and nomrulist restrictions under "logconfig +sysinfo".
* Increment sys_restricted in a few rejection paths due to nomodify
  restrictions where previosuly overlooked.
(4.2.7p284) 2012/06/16 Released by Harlan Stenn <stenn@ntp.org>
* [Bug 2225] libevent configure hangs.
* Update bundled libevent to git master, post libevent 2.1.1-alpha.
(4.2.7p283) 2012/06/16 Released by Harlan Stenn <stenn@ntp.org>
* In sntp/m4/ntp_openssl.m4, Support multiple package names for the
  crypto library.  Add legacy support for -Wl,-rpath.
(4.2.7p282) 2012/06/15 Released by Harlan Stenn <stenn@ntp.org>
* tickadj may need to be linked with PTHREAD_LIBS.
(4.2.7p281) 2012/06/14 Released by Harlan Stenn <stenn@ntp.org>
* U_INT32_MAX cleanup in include/ntp_types.h .
* When linking, ntp_keygen and tickadj need $(LIBM).
(4.2.7p280) 2012/06/13 Released by Harlan Stenn <stenn@ntp.org>
* [Bug 2224] Use-after-free in routing socket code after dropping root.
(4.2.7p279) 2012/06/10 Released by Harlan Stenn <stenn@ntp.org>
* [Bug 2211] findbcastinter(): possibly undefined variable iface used.
* [Bug 2220] Incorrect check for maximum association id in ntpq.
(4.2.7p278) 2012/06/03 Released by Harlan Stenn <stenn@ntp.org>
* [Bug 2204] Build with --enable-getifaddrs=glibc fails.
* [Bug 2178] refclock_tsyncpci.c reach register fails to shift.
* [Bug 2191] dcfd -Y y2kcheck on CentOS 6.2 x86_64 breaks make check.
(4.2.7p277) 2012/05/25 Released by Harlan Stenn <stenn@ntp.org>
* [Bug 2193] Building timestruct tests with Clang 3.1 fails.
(4.2.7p276) 2012/05/15 Released by Harlan Stenn <stenn@ntp.org>
* [Bug 2179] Remove sntp/header.h.
(4.2.7p275) 2012/04/28 Released by Harlan Stenn <stenn@ntp.org>
* [Bug 1744] Remove obsolete ntpdate/ntptime* items.
(4.2.7p274) 2012/04/25 Released by Harlan Stenn <stenn@ntp.org>
* [Bug 2174] ntpd rejects source UDP ports less than 123 as bogus.
(4.2.7p273) 2012/04/19 Released by Harlan Stenn <stenn@ntp.org>
* [Bug 2141] handle_sigio() calls get_systime(), which must be
  reentrant when SIGIO is used.  Sanity checks relative to the prior
  get_systime() are disabled in ntpd on systems with signaled I/O, but
  active in sntp and ntpdate.
* Correct authnumfreekeys accounting broken in 4.2.7p262.
(4.2.7p272) 2012/04/14 Released by Harlan Stenn <stenn@ntp.org>
* LCRYPTO is gone - replace with VER_SUFFIX.
* Change the link order for ntpsntpd.
* Remove extra 'nlist' check from configure.ac.
(4.2.7p271) 2012/04/11 Released by Harlan Stenn <stenn@ntp.org>
* [Bug 1122] openssl detection via pkg-config fails when no additional
  -Idir flags are needed.
* Avoid overwriting user variable LDFLAGS with OpenSSL flags, instead
  they are added to LDFLAGS_NTP.
(4.2.7p270) 2012/03/26 Released by Harlan Stenn <stenn@ntp.org>
* Update driver45.html page.
(4.2.7p269) 2012/03/25 Released by Harlan Stenn <stenn@ntp.org>
* Clean up configure.ac.
* Cleanup configure.ac's TSYNC PCI section.
(4.2.7p268) 2012/03/24 Released by Harlan Stenn <stenn@ntp.org>
* Update driver45.html page.
(4.2.7p267) 2012/03/23 Released by Harlan Stenn <stenn@ntp.org>
* Initial cut at a basic driver45.html page.
(4.2.7p266) 2012/03/21 Released by Harlan Stenn <stenn@ntp.org>
* Add refclock_tsyncpci.c (driver 45) supporting Spectracom TSYNC timing
  boards.
(4.2.7p265) 2012/03/20 Released by Harlan Stenn <stenn@ntp.org>
* Treat zero counter as indication of precise system time in Windows
  PPSAPI helper function pps_ntp_timestamp_from_counter(), enabling
  PPSAPI providers to use the Windows 8 precise clock directly.
(4.2.7p264) 2012/03/14 Released by Harlan Stenn <stenn@ntp.org>
* [Bug 2160] Note if leapseconds file is past its prime.
* Use GetSystemTimePreciseAsFileTime() on Windows 8.
(4.2.7p263) 2012/03/13 Released by Harlan Stenn <stenn@ntp.org>
* [Bug 2156] clock instability with LOCAL driver, from Miroslav Lichvar.
* [Bug 2159] Windows ntpd using leapfile erroneous leap second 20120401.
(4.2.7p262) 2012/02/29 Released by Harlan Stenn <stenn@ntp.org>
* Improve ntpd scalability for servers with many trusted keys.
(4.2.7p261) 2012/02/27 Released by Harlan Stenn <stenn@ntp.org>
* [Bug 2048] add the clock variable timecode to SHM refclock.
(4.2.7p260) 2012/02/24 Released by Harlan Stenn <stenn@ntp.org>
* Fix the check-scm-rev invocation in several Makefile.am's.
(4.2.7p259) 2012/02/22 Released by Harlan Stenn <stenn@ntp.org>
* [Bug 2148] ntpd 4.2.7p258 segfault with 0x0100000 bit in NMEA mode.
* refclock_nmea.c merge cleanup thanks to Juergen Perlinger.
(4.2.7p258) 2012/02/21 Released by Harlan Stenn <stenn@ntp.org>
* [Bug 2140] Rework of Windows I/O completion port handling to avoid
  garbling serial input in UNIX line discipline emulation.
* [Bug 2143] NMEA driver: discard data if quality indication not good,
  add statistic counters (mode bit enabled) to clockstats file.
(4.2.7p257) 2012/02/17 Released by Harlan Stenn <stenn@ntp.org>
* [Bug 2135] defer calls to 'io_input' to main thread under Windows.
(4.2.7p256) 2012/02/08 Released by Harlan Stenn <stenn@ntp.org>
* [Bug 2131] Set the system variable settimeofday only after clock step.
* [Bug 2134] --enable-C99-snprintf does not force rpl_snprintf use.
(4.2.7p255) 2012/01/29 Released by Harlan Stenn <stenn@ntp.org>
* [Bug 603] Only link with nlist()-related libraries when needed:
  More cleanup.
(4.2.7p254) 2012/01/29 Released by Harlan Stenn <stenn@ntp.org>
* [Bug 603] Only link with nlist()-related libraries when needed.
(4.2.7p253) 2012/01/26 Released by Harlan Stenn <stenn@ntp.org>
* [Bug 2126] Compile error on Windows with libopts from Autogen 5.14.
* Update one of the license URLs.
(4.2.7p252) 2012/01/25 Released by Harlan Stenn <stenn@ntp.org>
* Upgrade to autogen-5.14 (and libopts-36.1.11).
(4.2.7p251) 2012/01/17 Released by Harlan Stenn <stenn@ntp.org>
* [Bug 2115] ntptrace should accept both rootdispersion and rootdisp.
(4.2.7p250) 2012/01/15 Released by Harlan Stenn <stenn@ntp.org>
* [Bug 2113] Warn about ignored extra args in ntpq.
* Update the copyright year.
(4.2.7p249) 2012/01/10 Released by Harlan Stenn <stenn@ntp.org>
* [Bug 2111] Remove minpoll delay before iburst for pool and
  manycastclient.
* Move refclock-specific scheduled timer code under #ifdef REFCLOCK
  and move "action" and "nextaction" data for same from struct peer to
  struct refclockproc.  These provide a way to schedule a callback some
  seconds in the future.
(4.2.7p248) 2012/01/08 Released by Harlan Stenn <stenn@ntp.org>
* [Bug 2109] "make clean check" is broken with gtest available.
* [Bug 2110] systime.c typo breaks build on microsecond clocks.
(4.2.7p247) 2012/01/07 Released by Harlan Stenn <stenn@ntp.org>
* Fix build break triggered by updating deps-ver and libntp/systime.c at
  the same time by explicitly depending systime_s.c on systime.c.
(4.2.7p246) 2012/01/06 Released by Harlan Stenn <stenn@ntp.org>
* [Bug 2104] ntpdc fault with oversize -c command.
* [Bug 2106] Fix warnings when using -Wformat-security.
* Refactor timespecops.h and timevalops.h into inline functions.
(4.2.7p245) 2011/12/31 Released by Harlan Stenn <stenn@ntp.org>
* [Bug 2100] conversion problem with timespec/timeval <--> l_fp fixed;
  added tests to expose the bug.
(4.2.7p244) 2011/12/25 Released by Harlan Stenn <stenn@ntp.org>
* Updates from 4.2.6p5.
(4.2.7p243) 2011/12/23 Released by Harlan Stenn <stenn@ntp.org>
* [Bug 2095] ntptrace now needs 'rv' instead of 'pstat', reported
  by Michael Tatarinov.
(4.2.7p242) 2011/12/21 Released by Harlan Stenn <stenn@ntp.org>
* Include missing html/icons/sitemap.png, reported by Michael Tatarinov.
* Documentation updates from Dave Mills.
(4.2.7p241) 2011/12/18 Released by Harlan Stenn <stenn@ntp.org>
* [Bug 2015] Overriding sys_tick should recalculate sys_precision.
* [Bug 2037] Fuzzed non-interpolated clock may decrease.
* [Bug 2068] "tos ceiling" default and cap changed to 15.
* Floor peer delay using system precision, as with jitter, reflecting
  inability to measure shorter intervals.
(4.2.7p240) 2011/12/15 Released by Harlan Stenn <stenn@ntp.org>
* [Bug 2092] clock_select() selection jitter miscalculated.
* [Bug 2093] Reintroduce smaller stratum factor to system peer metric.
(4.2.7p239) 2011/12/11 Released by Harlan Stenn <stenn@ntp.org>
* Documentation updates from Dave Mills.
(4.2.7p238) 2011/12/09 Released by Harlan Stenn <stenn@ntp.org>
* [Bug 2082] from 4.2.6p5-RC3: 3-char refid sent by ntpd 4.2.6p5-RC2
  ends with extra dot.
* [Bug 2085] from 4.2.6p5-RC3: clock_update() sys_rootdisp calculation
  omits root delay.
* [Bug 2086] from 4.2.6p5-RC3: get_systime() should not offset by
  sys_residual.
* [Bug 2087] from 4.2.6p5-RC3: sys_jitter calculation overweights
  sys.peer jitter.
* from 4.2.6p5-RC3: Ensure NULL peer->dstadr is not accessed in orphan
  parent selection.
(4.2.7p237) 2011/12/01 Released by Harlan Stenn <stenn@ntp.org>
* [Bug 2050] from 4.2.6p5-RC2: Orphan mode stratum counting to infinity.
* [Bug 2059] from 4.2.6p5-RC2: optional billboard column "server" does
  not honor -n.
* [Bug 2066] from 4.2.6p5-RC2: ntpq lopeers ipv6 "local" column overrun.
* [Bug 2068] from 4.2.6p5-RC2: ntpd sends nonprintable stratum 16 refid
  to ntpq.
* [Bug 2069] from 4.2.6p5-RC2: broadcastclient, multicastclient spin up
  duplicate ephemeral associations without broadcastdelay.
* [Bug 2072] from 4.2.6p5-RC2: Orphan parent selection metric needs
  ntohl().
* [Bug 2073] Correct ntpq billboard's MODE_PASSIVE t from 'u' to 'S'.
* from 4.2.6p5-RC2: Exclude not-yet-determined sys_refid from use in
  loopback TEST12 (from Dave Mills).
* from 4.2.6p5-RC2: Never send KoD rate limiting response to MODE_SERVER.
* Floor calculation of sys_rootdisp at sys_mindisp in clock_update (from
  Dave Mills).
* Restore 4.2.6 clock_combine() weighting to ntp-dev, reverting to pre-
  4.2.7p70 method while also avoiding divide-by-zero (from Dave Mills).
* Round l_fp traffic interval when converting to integer in rate limit
  and KoD calculation.
(4.2.7p236) 2011/11/16 Released by Harlan Stenn <stenn@ntp.org>
* Documentation updates from Dave Mills.
(4.2.7p235) 2011/11/16 Released by Harlan Stenn <stenn@ntp.org>
* [Bug 2052] Autokey CRYPTO_ASSOC host@group vallen needs checking.
(4.2.7p234) 2011/11/07 Released by Harlan Stenn <stenn@ntp.org>
* Clean up -libm entries regarding libntp.a
(4.2.7p233) 2011/11/06 Released by Harlan Stenn <stenn@ntp.org>
* Documentation updates from Dave Mills.
(4.2.7p232) 2011/11/05 Released by Harlan Stenn <stenn@ntp.org>
* Update the NEWS file so we note the default disable of mode 7 requests.
* Clean up some bitrotted code in libntp/socket.c.
(4.2.7p231) 2011/11/03 Released by Harlan Stenn <stenn@ntp.org>
* [Bug 1940] ignore auth key if hex decoding fails.
* Add ntpq reslist command to query access restrictions, similar to
  ntpdc's reslist.
(4.2.7p230) 2011/11/01 Released by Harlan Stenn <stenn@ntp.org>
* Disable mode 7 (ntpdc) query processing in ntpd by default.  ntpq is
  believed to provide all functionality ntpdc did, and uses a less-
  fragile protocol that's safer and easier to maintain.  If you do find
  some management via ntpdc is needed, you can use "enable mode7" in the
  ntpd configuration.
* Directly limit the number of datagrams in a mrulist response, rather
  than limiting the number of entries returned to indirectly limit the
  datagram count.
* Documentation updates from Dave Mills.
(4.2.7p229) 2011/10/26 Released by Harlan Stenn <stenn@ntp.org>
* [Bug 1995] fix wrong use of ZERO() macro in 'ntp_calendar.c'
(4.2.7p228) 2011/10/23 Released by Harlan Stenn <stenn@ntp.org>
* [Bug 1995] add compile time stamp based era unfolding for
  'step_systime()' and necessary support to 'ntp-calendar.c'.
(4.2.7p227) 2011/10/22 Released by Harlan Stenn <stenn@ntp.org>
* [Bug 2036] gcc 2.95.3 preprocessor can't nest #ifdef in macro args.
* A number of compiler warnings eliminated.
(4.2.7p226) 2011/10/21 Released by Harlan Stenn <stenn@ntp.org>
* [Bug 2035] ntpq -c mrulist sleeps 1 sec between queries, not 5 msec.
* Documentation updates from Dave Mills.
(4.2.7p225) 2011/10/15 Released by Harlan Stenn <stenn@ntp.org>
* Documentation updates from Dave Mills.
(4.2.7p224) 2011/10/14 Released by Harlan Stenn <stenn@ntp.org>
* ntpq mrulist shows intermediate counts every five seconds while
  retrieving list, and allows Ctrl-C interruption of the retrieval,
  showing the incomplete list as retrieved.  Reduce delay between
  successive mrulist retrieval queries from 30 to 5 msec.  Do not
  give up mrulist retrieval when a single query times out.
(4.2.7p223) 2011/10/12 Released by Harlan Stenn <stenn@ntp.org>
* Documentation updates from Dave Mills.
(4.2.7p222) 2011/10/11 Released by Harlan Stenn <stenn@ntp.org>
* [Bug 2029] "make check" clutters syslog.
* Log signal description along with number on ntpd exit.
(4.2.7p221) 2011/10/10 Released by Harlan Stenn <stenn@ntp.org>
* [Bug 2025] Switching between daemon and kernel loops can doubly-
  correct drift
* [Bug 2028] ntpd -n (nofork) redirects logging to stderr.
* Documentation updates from Dave Mills.
(4.2.7p220) 2011/10/05 Released by Harlan Stenn <stenn@ntp.org>
* [Bug 1945] mbg_gps166.h use of _TM_DEFINED conflicts with MS VC.
* [Bug 1946] parse_start uses open; does not work on Windows.
* [Bug 1947] Porting parse-based Wharton refclock driver to Windows.
* [Bug 2024] Remove unused system event code EVNT_CLKHOP.
(4.2.7p219) 2011/10/04 Released by Harlan Stenn <stenn@ntp.org>
* Documentation updates from Dave Mills.
(4.2.7p218) 2011/10/03 Released by Harlan Stenn <stenn@ntp.org>
* [Bug 2019] Allow selection of cipher for private key files.
* Documentation updates from Dave Mills.
* ntp-keygen private key cipher default now triple-key triple DES CBC.
* ntp-keygen -M is intended to ignore all other defaults and
  options, so do not attempt to open existing Autokey host certificate
  before generating symmetric keys and terminating.
* Restore IFF, MV, and GQ identity parameter filename convention to
  ntpkey_<scheme>par_<group/host> in ntpd, matching ntp-keygen.
* Change some error logging to syslog to ignore logconfig mask, such
  as reporting PPSAPI failure in NMEA and WWVB refclocks.
* ntp-keygen on Windows XP and later systems will now create links
  expected by ntpd.  They are hardlinks on Windows, soft on POSIX.
* Conditionalize NMEA serial open message under clockevent.
* Send all peer variables to trappers in report_event().
(4.2.7p217) 2011/09/29 Released by Harlan Stenn <stenn@ntp.org>
* [Bug 2020] ntp-keygen -s no longer sets host in cert file name.
* [Backward Incompatible] ntp-keygen -i option long name changed from
  misleading --issuer-name to --ident.
(4.2.7p216) 2011/09/27 Released by Harlan Stenn <stenn@ntp.org>
* sntp documentation tag cleanup.
* mdoc2man improvements.
(4.2.7p215) 2011/09/24 Released by Harlan Stenn <stenn@ntp.org>
* Use patched mdoc2man script, from Eric Feng.
* Sync with ntp-4.2.6p4 (a no-op).
(4.2.7p214) 2011/09/20 Released by Harlan Stenn <stenn@ntp.org>
* [Bug 1981] Initial offset convergence applies frequency correction 2x
  with kernel discipline.
* [Bug 2008] Initial offset convergence degraded with 500 PPM adjtime().
* [Bug 2009] EVNT_NSET adj_systime() mishandled by Windows ntpd.
(4.2.7p213) 2011/09/08 Released by Harlan Stenn <stenn@ntp.org>
* [Bug 1999] NMEA does not send PMOTG messages any more.
(4.2.7p212) 2011/09/07 Released by Harlan Stenn <stenn@ntp.org>
* [Bug 2003] from 4.2.6p4-RC3: ntpq_read_assoc_peervars() broken.
(4.2.7p211) 2011/09/01 Released by Harlan Stenn <stenn@ntp.org>
* Update libevent to git head (2.1 branch) as of 2.0.14-stable.
(4.2.7p210) 2011/08/31 Released by Harlan Stenn <stenn@ntp.org>
* Require -D4 or higher for ntpd SIGALRM debug trace from [Bug 2000].
(4.2.7p209) 2011/08/27 Released by Harlan Stenn <stenn@ntp.org>
* [Bug 2000] ntpd worker threads must block signals expected in main
  thread.
* [Bug 2001] add ntpq -c timerstats like ntpdc -c timerstats.
* [Bug 2001] from 4.2.6p4-RC3: ntpdc timerstats reports overruns as
  handled.
* Update sntp tests to track the change of root dispersion to
  synchronization distance.
(4.2.7p208) 2011/08/24 Released by Harlan Stenn <stenn@ntp.org>
* Fix the CLOCK_MONOTONIC TRACE() message.
(4.2.7p207) 2011/08/22 Released by Harlan Stenn <stenn@ntp.org>
* Restore the original CLOCK_MONOTONIC output format in sntp.
* Cleanups for ntp-wait-opts.def and ntp.keys.def .
(4.2.7p206) 2011/08/20 Released by Harlan Stenn <stenn@ntp.org>
* [Bug 1993] ntpd Windows port adj_systime() broken in 4.2.7p203.
* sntp documentation and behavior improvements suggested by
  Steven Sommars.
* Have sntp report synchronization distance instead of root dispersion.
* Clean up ntp-wait-opts.def .
(4.2.7p205) 2011/08/19 Released by Harlan Stenn <stenn@ntp.org>
* [Bug 1992] util/tg2 doesn't compile, needs libntp.
(4.2.7p204) 2011/08/16 Released by Harlan Stenn <stenn@ntp.org>
* Added support for Garmin's $PGRMF sentence to NMEA driver
* [Bug 1988] Better sntp send failed error message needed.
* [Bug 1989] sntp manual page sometimes refers to SNTP as a program.
* [Bug 1990] sntp output should include stratum.
(4.2.7p203) 2011/08/13 Released by Harlan Stenn <stenn@ntp.org>
* [Bug 1986] Require Visual C++ 2005 or later compilers in Windows port.
* Actually use long long for (u_)int64 by correcting spelling of
  SIZEOF_LONG_LONG in ntp_types.h.
* Force .exe minimum Windows version to 0x0400 to allow NT4 in
  vs2005/*.vcproj files.
* Fix make distcheck with --enable-libevent-regress problem with
  unwritable $srcdir.
* Correct init_logging()'s def_syslogmask type to u_int32 following
  change of ntp_syslogmask from u_long to u_int32 in p202.
(4.2.7p202) 2011/08/09 Released by Harlan Stenn <stenn@ntp.org>
* [Bug 1983] --without-sntp build breaks in sntp subdir.
* [Bug 1984] from 4.2.6p4-RC3: ntp/libisc fails to compile on OS X 10.7.
* [Bug 1985] from 4.2.6p4-RC3: "logconfig =allall" rejected.
(4.2.7p201) 2011/08/05 Released by Harlan Stenn <stenn@ntp.org>
* sntp: change -h/--headspace to -g/--gap, and change the default gap
  from 10 to 50ms
* [Backward Incompatible] from 4.2.6p4: sntp: -l/--filelog ->
  -l/--logfile, to be consistent with ntpd.
* Documentation updates from Dave Mills.
* From 4.2.6p4: libopts/file.c fix from Bruce Korb (arg-type=file).
(4.2.7p200) 2011/08/04 Released by Harlan Stenn <stenn@ntp.org>
* Sync with 4.2.6p4-RC2.
(4.2.7p199) 2011/07/29 Released by Harlan Stenn <stenn@ntp.org>
* Documentation updates from Dave Mills.
(4.2.7p198) 2011/07/28 Released by Harlan Stenn <stenn@ntp.org>
* remove old binsubdir stuff from SNTP, as NTP_LOCINFO does that now.
(4.2.7p197) 2011/07/28 Released by Harlan Stenn <stenn@ntp.org>
* [Bug 1975] from 4.2.6p4-RC2: libntp/mktime.c won't work with 64-bit
  time_t
* [Bug 1976] genLocInfo writes to srcdir break 'make distcheck'.
* [Bug 1977] Fix flag/description mismatches in ntp-keygen-opts.def.
* Do not force "legacy" when --with-locfile is not given, genLocInfo
  will find the correct default for the system.
* Fix warnings in ntp_request.c ([Bug 1973] oversight) and sntp/main.c
  (CID 159, apparent overrun due to union, actually correct).
* Update sntp/loc/solaris to conform to stock locations.
(4.2.7p196) 2011/07/27 Released by Harlan Stenn <stenn@ntp.org>
* DEFAULT INSTALLATION DIRECTORY CHANGES ON SOME OSes: to get the old
  behavior, pass --with-locfile=legacy to 'configure'
* [Bug 1972] from 4.2.6p4-RC2: checking for struct rtattr fails.
* [Bug 1973] Widen reference clock mode from 8 to 32 bits.
* Removed sntp/m4/ntp_bindir.m4 - no longer needed.
* Move loc/ to sntp/loc/ .
* Move scripts/cvo.sh to sntp/scripts/cvo.sh .
* Move scripts/genLocInfo to sntp/scripts/genLocInfo .
* Give NTP_LOCINFO an optional path-to argument.
* Remove hacks to get NTP_LOCINFO-related data to sntp/ .
* Move sntp/include/mansec2subst.sed to sntp/scripts/mansec2subst.sed .
* If no "more specific" loc file is found for redhat* or fedora*,
  look for a loc/redhat file.
* If no "more specific" loc file is found and uname says this is Linux,
  look for a loc/linux file.
* Improve the help text: --with-locfile=XXX .
* work around solaris /bin/sh issues for genLocInfo.
(4.2.7p195) 2011/07/25 Released by Harlan Stenn <stenn@ntp.org>
* Added loc/redhat.
(4.2.7p194) 2011/07/25 Released by Harlan Stenn <stenn@ntp.org>
* [Bug 1608] from 4.2.6p4-RC2: Parse Refclock driver should honor
  trusttime.
* Add support for installing programs and scripts to libexec.
* Added loc/solaris.
(4.2.7p193) 2011/07/24 Released by Harlan Stenn <stenn@ntp.org>
* [Bug 1970] from 4.2.6p4-RC2: UNLINK_EXPR_SLIST() causes crash if list
  is empty.
* Update libevent to 2.1 HEAD as of merge of 2.0.13-stable-dev.
* Match addr_eqprefix() sizeof and memcpy destination to make it clear
  to static analysis that there is no buffer overrun (CID 402).
(4.2.7p192) 2011/07/18 Released by Harlan Stenn <stenn@ntp.org>
* [Bug 1966] Broken FILES section for ntp.keys.def.
(4.2.7p191) 2011/07/17 Released by Harlan Stenn <stenn@ntp.org>
* [Bug 1948] Update man page section layout.
* [Bug 1963] add reset command for ntpq :config, similar to ntpdc's.
* [Bug 1964] --without-sntp should not build sntp.
(4.2.7p190) 2011/07/13 Released by Harlan Stenn <stenn@ntp.org>
* [Bug 1961] from 4.2.6p4: html2man update: distribute ntp-wait.html.
* Require autogen-5.12.
(4.2.7p189) 2011/07/11 Released by Harlan Stenn <stenn@ntp.org>
* [Bug 1134] from 4.2.6p4-RC1: ntpd fails binding to tentative IPv6
  addresses.
* [Bug 1790] from 4.2.6p4-RC1: Update config.guess and config.sub to
  detect AIX6.
(4.2.7p188) 2011/06/28 Released by Harlan Stenn <stenn@ntp.org>
* [Bug 1958] genLocInfo must export PATH.
* ntp-wait: some versions of ntpd spell "associd" differently.
(4.2.7p187) 2011/06/24 Released by Harlan Stenn <stenn@ntp.org>
* [Bug 1954] Fix typos in [s]bin_PROGRAMS in ntpd/Makefile.am.
* Implement --with-locfile=filename configure argument.  If filename is
  empty we'll look under loc/ for a good fit.  If the filename contains
  a / character, it will be treated as a "normal" pathname.  Otherwise,
  that explicit file will be searched for under loc/ .
(4.2.7p186) 2011/06/23 Released by Harlan Stenn <stenn@ntp.org>
* [Bug 1950] Control installation of event_rpcgen.py.
* Update .point-changed-filelist for the new man pages.
* Update the building of OS-specific programs.
* Finish conversion to genLocInfo.
* validate MANTAGFMT in genLocInfo.
* Documentation update from Dave Mills.
(4.2.7p185) 2011/06/21 Released by Harlan Stenn <stenn@ntp.org>
* ntp_locs.m4: handle the case where . is not in the PATH.
* More genLocInfo cleanup.
(4.2.7p184) 2011/06/20 Released by Harlan Stenn <stenn@ntp.org>
* Added ntp_locs.m4.
* genLocInfo improvements.
* Add the man page tag "flavor" to the loc.* files.
* Add/distribute genLocInfo.
(4.2.7p183) 2011/06/19 Released by Harlan Stenn <stenn@ntp.org>
* Update the autogen include list for scripts/Makefile.am.
* Added loc.freebsd (and distribute it).
* Added loc.legacy (and distribute it).
(4.2.7p182) 2011/06/15 Released by Harlan Stenn <stenn@ntp.org>
* [Bug 1304] Update sntp.html to reflect new implementation.
* Update .point-changed-filelist .
* ntpdc documentation fixes.
* Update ntp-wait autogen docs.
* Update the ntpd autogen docs.
* Update the ntpsnmpd autogen docs.
* Use autogen to produce ntp-keygen docs.
* Add "license name" to ntp.lic for autogen-5.11.10.
* Prepare for ntp.keys.5.
(4.2.7p181) 2011/06/07 Released by Harlan Stenn <stenn@ntp.org>
* [Bug 1938] addr_eqprefix() doesn't clear enough storage.
(4.2.7p180) 2011/06/06 Released by Harlan Stenn <stenn@ntp.org>
* Upgrade to libevent-2.0.12.
* More sntp.1 cleanups.
* Produce ntpq.1 with the new autogen macros.
* Remove the deprecated "detail" stanza from ntpdc-opts.def.
(4.2.7p179) 2011/06/03 Released by Harlan Stenn <stenn@ntp.org>
* Update cmd-doc.tlib to autogen-5.11.10pre5.
* Upgrade local autoopts templates to 5.11.10pre5.
(4.2.7p178) 2011/06/02 Released by Harlan Stenn <stenn@ntp.org>
* Update the std_def_list to include the ntp.lic file.
* Distribute the ntp.lic file.
* Add http://ntp.org/license to the ntp.lic file.
(4.2.7p177) 2011/06/01 Released by Harlan Stenn <stenn@ntp.org>
* Use the latest autogen's new copyright template code.
* Clean up the ntp.lic file.
(4.2.7p176) 2011/05/31 Released by Harlan Stenn <stenn@ntp.org>
* sntp documentation cleanup.
* autogen documentation template cleanup.
(4.2.7p175) 2011/05/30 Released by Harlan Stenn <stenn@ntp.org>
* [Bug 1936] Correctly set IPV6_MULTICAST_LOOP.
* cmd-doc.tlib cleanup from Bruce Korb.
* sntp documentation cleanup.
(4.2.7p174) 2011/05/28 Released by Harlan Stenn <stenn@ntp.org>
* ntpdc documentation cleanup.
* sntp documentation cleanup.
* Don't build libevent with openssl support.  Right now, libevent
  doesn't use pkg-config to find openssl's installation location.
(4.2.7p173) 2011/05/25 Released by Harlan Stenn <stenn@ntp.org>
* Typo in emalloc.c hides file and line number from emalloc() error msg.
* parsesolaris.c compile fails on SPARC Solaris with conflicting printf.
* ntp_util.c compile fails on AIX and OSF with conflicting statsdir.
(4.2.7p172) 2011/05/24 Released by Harlan Stenn <stenn@ntp.org>
* Remove hardcoded 1/960 s. fudge for <CR> transmission time at 9600 8n1
  from WWVB/Spectracom driver introduced in 4.2.7p169.
(4.2.7p171) 2011/05/23 Released by Harlan Stenn <stenn@ntp.org>
* Eliminate warnings about shadowing global "basename" on Linux.
* Use filegen_config() consistently when changing filegen options.
* mprintf() should go to stdout, not stderr.  DPRINTF() uses mprintf().
* Repair a few simulator problems (more remain).
* Documentation updates from Dave Mills.
(4.2.7p170) 2011/05/19 Released by Harlan Stenn <stenn@ntp.org>
* [Bug 1932] libevent/util_internal.h builtin_expect compile error with
  gcc 2.95.
* Use 64-bit scalars in LFPTOD() and DTOLFP() on more platforms by
  conditionalizing on HAVE_U_INT64 rather than UINT64_MAX.
(4.2.7p169) 2011/05/18 Released by Harlan Stenn <stenn@ntp.org>
* [Bug 1933] WWVB/Spectracom driver timestamps LFs, not CRs.
(4.2.7p168) 2011/05/16 Released by Harlan Stenn <stenn@ntp.org>
* Convert receive buffer queue from doubly-linked list to FIFO.
(4.2.7p167) 2011/05/14 Released by Harlan Stenn <stenn@ntp.org>
* [Bug 1927] io_closeclock() should purge pending recvbufs.
* [Bug 1931] cv always includes fudgetime1, never fudgetime2.
* Use acts_close() in acts_shutdown() to avoid leaving a stale lockfile
  if unpeered via runtime configuration while the modem is open.
* Correct acts_close() test of pp->io.fd to see if it is open.
* 4.2.7p164 documentation updates re: 'tos orphanwait' expanded scope.
(4.2.7p166) 2011/05/13 Released by Harlan Stenn <stenn@ntp.org>
* If we have local overrides for autogen template files, use them.
* Convert more of the sntp-opt.def documentation from man to mdoc.
(4.2.7p165) 2011/05/11 Released by Harlan Stenn <stenn@ntp.org>
* Convert snmp docs to mdoc format, which requires autogen 5.11.9.
* from 4.2.6p4-RC1: Require autogen 5.11.9.
(4.2.7p164) 2011/05/11 Released by Harlan Stenn <stenn@ntp.org>
* [Bug 988] Local clock eats up -g option, so ntpd stops with large
  initial time offset.
* [Bug 1921] LOCAL, ACTS drivers with "prefer" excluded from initial
  candidate list.
* [Bug 1922] "tos orphanwait" applied incorrectly at startup.
* [Bug 1923] orphan parent favored over LOCAL, ACTS drivers.
* [Bug 1924] Billboard tally codes sometimes do not match operation,
  variables.
* Change "pool DNS" messages from msyslog to debug trace output.
* Remove unused FLAG_SYSPEER from peer->status.
* Respect "tos orphanwait" at startup.  Previously there was an
  unconditional 300 s. startup orphanwait, though other values were
  respected for subsequent orphan wait periods after no_sys_peer events.
* Apply "tos orphanwait" (def. 300 seconds) to LOCAL and ACTS reference
  clock drivers, in addition to orphan parent operation.  LOCAL and ACTS
  are not selectable during the orphanwait delay at startup and after
  each no_sys_peer event.  This prevents a particular form of clock-
  hopping, such as using LOCAL briefly at startup before remote peers
  are selectable.  This fixes the issue reported in [Bug 988].
* Documentation updates from Dave Mills.
(4.2.7p163) 2011/05/08 Released by Harlan Stenn <stenn@ntp.org>
* [Bug 1911] missing curly brace in libntp/ntp_rfc2553.c
(4.2.7p162) 2011/05/03 Released by Harlan Stenn <stenn@ntp.org>
* [Bug 1910] Support the Tristate Ltd. TS-GPSclock-01.
(4.2.7p161) 2011/05/02 Released by Harlan Stenn <stenn@ntp.org>
* [Bug 1904] 4.2.7p160 Windows build broken (POSIX_SHELL).
* [Bug 1906] 4.2.7p160 - libtool: compile: cannot determine name of
  library object in ./libevent
* Share a single sntp/libevent/build-aux directory between all three
  configure scripts.
* Add missing --enable-local-libevent help to top-level configure.
(4.2.7p160) 2011/05/01 Released by Harlan Stenn <stenn@ntp.org>
* from 4.2.6p4-RC1: Upgrade to libopts 35.0.10 from AutoGen 5.11.9pre8.
* [Bug 1901] Simulator does not set progname.
(4.2.7p159) 2011/04/28 Released by Harlan Stenn <stenn@ntp.org>
* Fix a couple of unused variable warnings.
* cleanup in timespecops.c / timevalops.c
(4.2.7p158) 2011/04/24 Released by Harlan Stenn <stenn@ntp.org>
* Update libevent --disable-libevent-regress handling to work when
  building libevent using mingw.
(4.2.7p157) 2011/04/21 Released by Harlan Stenn <stenn@ntp.org>
* [Bug 1890] 4.2.7p156 segfault in duplicate freeaddrinfo().
(4.2.7p156) 2011/04/19 Released by Harlan Stenn <stenn@ntp.org>
* [Bug 1851] freeaddrinfo() called after getaddrinfo() fails.
(4.2.7p155) 2011/04/18 Released by Harlan Stenn <stenn@ntp.org>
* Fix leak in refclock_datum.c start failure path.
(4.2.7p154) 2011/04/17 Released by Harlan Stenn <stenn@ntp.org>
* [Bug 1887] DNS fails on 4.2.7p153 using threads.
(4.2.7p153) 2011/04/16 Released by Harlan Stenn <stenn@ntp.org>
* A few more Coverity Scan cleanups.
(4.2.7p152) 2011/04/15 Released by Harlan Stenn <stenn@ntp.org>
* Update embedded libevent to current 2.1 git HEAD.
(4.2.7p151) 2011/04/14 Released by Harlan Stenn <stenn@ntp.org>
* Detect vsnprintf() support for "%m" and disable our "%m" expansion.
* Add --enable-c99-sprintf to configure args for -noopenssl variety of
  flock-build to avoid regressions in (v)snprintf() replacement.
* More msnprintf() unit tests.
* Coverity Scan error checking fixes.
* Log failure to fetch time from HOPF_P hardware.
* Check HOPF_S sscanf() conversion count before converted values.
(4.2.7p150) 2011/04/13 Released by Harlan Stenn <stenn@ntp.org>
* Remove never-used, incomplete ports/winnt/ntpd/refclock_trimbledc.[ch]
* On systems without C99-compliant (v)snprintf(), use C99-snprintf
  replacements (http://www.jhweiss.de/software/snprintf.html)
* Remove remaining sprintf() calls except refclock_ripencc.c (which is
  kept out of --enable-all-clocks as a result), upstream libs which use
  sprintf() only after careful buffer sizing.
(4.2.7p149) 2011/04/11 Released by Harlan Stenn <stenn@ntp.org>
* [Bug 1881] describe the {+,-,s} characters in configure --help output.
(4.2.7p148) 2011/04/09 Released by Harlan Stenn <stenn@ntp.org>
* Use _mkgmtime() as timegm() in the Windows port, rather than
  libntp/mktime.c's timegm().  Fixed [Bug 1875] on Windows using the old
  asn2ntp() code from before 4.2.7p147.
* ntp_crypto.c string buffer safety.
* Remove use of MAXFILENAME in mode 7 (ntpdc) on-wire structs.
* Change ntpd MAXFILENAME from 128 to 256 to match ntp-keygen.
* Buffer safety and sign extension fixes (thanks Coverity Scan).
(4.2.7p147) 2011/04/07 Released by Harlan Stenn <stenn@ntp.org>
* [Bug 1875] 'asn2ntp()' rewritten with 'caltontp()'; 'timegm()'
  substitute likely to crash with 64bit time_t.
(4.2.7p146) 2011/04/05 Released by Harlan Stenn <stenn@ntp.org>
* String buffer safety cleanup, converting to strlcpy() and strlcat().
* Use utmpname() before pututline() so repeated steps do not
  accidentally record into wtmp where utmp was intended.
* Use setutent() before each pututline() including first.
(4.2.7p145) 2011/04/04 Released by Harlan Stenn <stenn@ntp.org>
* [Bug 1840] ntp_lists.h FIFO macros buggy.
(4.2.7p144) 2011/04/03 Released by Harlan Stenn <stenn@ntp.org>
* [Bug 1874] ntpq -c "rv 0 sys_var_list" empty.
(4.2.7p143) 2011/03/31 Released by Harlan Stenn <stenn@ntp.org>
* [Bug 1732] ntpd ties up CPU on disconnected USB refclock.
* [Bug 1861] tickadj build failure using uClibc.
* [Bug 1862] in6addr_any test in configure fooled by arm gcc 4.1.3 -O2.
* Remove kernel line discipline driver code for clk and chu, deprecate
  related LDISC_ flags, and remove associated ntpd code to decode the
  timestamps, remove clktest line discipline test program.
* Remove "signal_no_reset: signal 17 had flags 4000000" logging, as it
  indicates no problem and is interpreted as an error.  Previously some
  bits had been ignored one-by-one, but Linux SA_RESTORER definition is
  unavailable to user headers.
(4.2.7p142) 2011/03/21 Released by Harlan Stenn <stenn@ntp.org>
* [Bug 1844] ntpd 4.2.7p131 NetBSD, --gc-sections links bad executable.
* Fix "make distcheck" break in libevent/sample caused by typo.
(4.2.7p141) 2011/03/20 Released by Harlan Stenn <stenn@ntp.org>
* Add "ntpq -c iostats" similar to "ntpdc -c iostats".
* Compare entire timestamp to reject duplicates in refclock_pps().
(4.2.7p140) 2011/03/17 Released by Harlan Stenn <stenn@ntp.org>
* [Bug 1848] ntpd 4.2.7p139 --disable-thread-support does not compile.
* Add --disable-thread-support to one flock-build variation.
* One more lock-while-init in lib/isc/task.c to quiet lock analysis.
(4.2.7p139) 2011/03/16 Released by Harlan Stenn <stenn@ntp.org>
* [Bug 1848] make check ntpd --saveconfigquit clutters syslog.
(4.2.7p138) 2011/03/08 Released by Harlan Stenn <stenn@ntp.org>
* [Bug 1846] MacOSX: debug symbol not found by propdelay or tickadj.
(4.2.7p137) 2011/03/07 Released by Harlan Stenn <stenn@ntp.org>
* Use TRACE() instead of DPRINTF() for libntp and utilities, which
  use the "debug" variable regardless of #ifdef DEBUG.
* Declare debug in libntp instead of each program.  Expose extern
  declaration to utilities, libntp, and DEBUG ntpd.
* Lock under-construction task, taskmgr objects to satisfy Coverity's
  mostly-correct assumptions about which variables are protected by
  which locks.
(4.2.7p136) 2011/03/02 Released by Harlan Stenn <stenn@ntp.org>
* [Bug 1839] 4.2.7p135 still installs libevent ev*.h headers.
(4.2.7p135) 2011/03/02 Released by Harlan Stenn <stenn@ntp.org>
* libevent: When building on systems with CLOCK_MONOTONIC available,
  separate the internal timeline (possibly counting since system boot)
  from the gettimeofday() timeline in event_base cached timevals.  Adds
  new event_base_tv_cached() to retrieve cached callback round start
  time on the internal timeline, and changes
  event_based_gettimeofday_cached() to always return times using the
  namesake timeline.  This preserves the benefit of using the never-
  stepped monotonic clock for event timeouts while providing clients
  with times consistently using gettimeofday().
* Correct event_base_gettimeofday_cached() workaround code in
  sntp to work with corrected libevent.
* Remove sntp l_fp_output() test now that it uses prettydate().
* [Bug 1839] 4.2.7p131 installs libevent ev*.h headers.
* Ensure CONFIG_SHELL is not empty before relying on it for #! scripts.
(4.2.7p134) 2011/02/24 Released by Harlan Stenn <stenn@ntp.org>
* [Bug 1837] Build fails on Win7 due to regedit requiring privilege.
* Provide fallback definitions for GetAdaptersAddresses() for Windows
  build environments lacking iphlpapi.h.
* Rename file containing 1.xxxx ChangeSet revision from version to
  scm-rev to avoid invoking GNU make implicit rules attempting to
  compile version.c into version.  Problem was with sntp/version.o
  during make distcheck after fix for spurious sntp rebuilds.
* Add INC_ALIGNED_PTR() macro to align pointers like malloc().
(4.2.7p133) 2011/02/23 Released by Harlan Stenn <stenn@ntp.org>
* [Bug 1834] ntpdate 4.2.7p131 aborts with assertion failure.
* Move sntp last in top-level Makefile.am SUBDIRS so that the libevent
  tearoff (if required) and sntp are compiled after the rest.
* Use a single set of Automake options for each package in configure.ac
  AM_INIT, remove Makefile.am AUTOMAKE_OPTIONS= lines.
* Correct spurious sntp rebuilds triggered by a make misperception
  sntp/version was out-of-date relative to phony target FRC.version.
* Do not cache paths to perl, test, or pkg-config, searching the PATH
  at configure time is worth it to pick up tool updates.
(4.2.7p132) 2011/02/22 Released by Harlan Stenn <stenn@ntp.org>
* [Bug 1832] ntpdate doesn't allow timeout > 2s.
* [Bug 1833] The checking sem_timedwait() fails without -pthread.
* ElectricFence was suffering bitrot - remove it.  valgrind works well.
* Enable all relevant automake warnings.
* Correct Solaris 2.1x PTHREAD_ONCE_INIT extra braces test to avoid
  triggering warnings due to excess braces.
* Remove libevent-cfg from sntp/Makefile.am.
* Provide bug report and URL options to Autoconf.
* Avoid relying on remake rules for routine build/flock-build for
  libevent as for the top-level and sntp subproject.
(4.2.7p131) 2011/02/21 Released by Harlan Stenn <stenn@ntp.org>
* [Bug 1087] -v/--normalverbose conflicts with -v/--version in sntp.
* [Bug 1088] sntp should (only) report the time difference without -s/-a.
* older autoconf sometimes dislikes [].
* Move "can't write KoD file" warning from sntp shutdown to startup.
* refclock_acts.c cleanup from Dave Mills.
* Convert sntp to libevent event-driven socket programming.  Instead of
  blocking name resolution and querying one NTP server at a time,
  resolve server names and send NTP queries without blocking.  Add
  sntp command-line options to adjust timing and optionally wait for all
  servers to respond instead of exiting after the first.
* Import libevent 2.0.10-stable plus local patches as a tearoff, used
  only if the target system lacks an installed libevent 2.0.9 or later.
* Move blocking worker and resolver to libntp from ntpd.
* Use threads rather than forked child processes for blocking worker
  when possible.  Override with configure --disable-thread-support.
* Move init_logging(), change_logfile(), and setup_logfile() from ntpd
  to libntp, use them in sntp.
* Test --without-sntp in flock-build script's -no-refclocks variety.
* Avoid invoking config.status twice in a row in build script.
* Move more m4sh tests needed by libntp to shared .m4 files.
* Split up ntp_libntp.m4 into smaller, more specific subsets.
* Enable gcc -Wcast-align, fix many instances of warnings when casting
  a pointer to a more-strictly-aligned underlying type.
(4.2.7p130) 2011/02/12 Released by Harlan Stenn <stenn@ntp.org>
* [Bug 1811] Update the download location in WHERE-TO-START.
(4.2.7p129) 2011/02/09 Released by Harlan Stenn <stenn@ntp.org>
* Add missing "break;" to ntp_control.c ctl_putsys() for caliberrs, used
  by ntpq -c kerninfo introduced in 4.2.7p104.
* Fix leak in ntp_control.c read_mru_list().
(4.2.7p128) 2011/01/30 Released by Harlan Stenn <stenn@ntp.org>
* [Bug 1799] ntpq mrv crash.
* [Bug 1801] ntpq mreadvar requires prior association caching.
(4.2.7p127) 2011/01/28 Released by Harlan Stenn <stenn@ntp.org>
* [Bug 1797] Restore stale timestamp check from the RANGEGATE cleanup.
(4.2.7p126) 2011/01/27 Released by Harlan Stenn <stenn@ntp.org>
* Fix unexposed fencepost error in format_time_fraction().
* Add more unit tests for timeval_tostr() and timespec_tostr().
(4.2.7p125) 2011/01/26 Released by Harlan Stenn <stenn@ntp.org>
* [Bug 1794] ntpq -c rv missing clk_wander information.
* [Bug 1795] ntpq readvar does not display last variable.
(4.2.7p124) 2011/01/25 Released by Harlan Stenn <stenn@ntp.org>
* sntp/Makefile.am needs any passed-in CFLAGS.
(4.2.7p123) 2011/01/24 Released by Harlan Stenn <stenn@ntp.org>
* [Bug 1788] tvtots.c tables inaccurate
(4.2.7p122) 2011/01/22 Released by Harlan Stenn <stenn@ntp.org>
* ACTS refclock cleanup from Dave Mills.
* Avoid shadowing the "group" global variable.
(4.2.7p121) 2011/01/21 Released by Harlan Stenn <stenn@ntp.org>
* [Bug 1786] Remove extra semicolon from ntp_proto.c .
(4.2.7p120) 2011/01/20 Released by Harlan Stenn <stenn@ntp.org>
* Change new timeval and timespec to string routines to use snprintf()
  rather than hand-crafted conversion, avoid signed int overflow there.
* Add configure support for SIZEOF_LONG_LONG to enable portable use of
  snprintf() with time_t.
* Grow ntpd/work_thread.c arrays as needed.
* Add DEBUG_* variants of ntp_assert.h macros which compile away using
  ./configure --disable-debugging.
* Fix tvalops.cpp unit test failures for 32-bit builds.
* Return to a single autoreconf invocation in ./bootstrap script.
* Fix warnings seen on FreeBSD 9.
* crypto group changes from Dave Mills.
* Lose the RANGEGATE check in PPS, from Dave Mills.
* ACTS refclock cleanup from Dave Mills.
* Documentation updates from Dave Mills.
* NMEA driver documentation update from Juergen Perlinger.
(4.2.7p119) 2011/01/18 Released by Harlan Stenn <stenn@ntp.org>
* added timespecops.{c,h} and tievalops.{c.h} to libntp and include
  added tspecops.cpp to tests/libntp
* Correct msyslog.c build break on Solaris 2.9 from #ifdef/#if mixup.
(4.2.7p118) 2011/01/15 Released by Harlan Stenn <stenn@ntp.org>
* Simplify the built-sources stuff in sntp/ .
* Fix check for -lipv6 on HP-UX 11.
(4.2.7p117) 2011/01/13 Released by Harlan Stenn <stenn@ntp.org>
* Add configure --without-sntp option to disable building sntp and
  sntp/tests.  withsntp=no in the environment changes the default.
* Build infrastructure cleanup:
  Move m4 directory to sntp/m4.
  Share a single set of genver output between sntp and the top level.
  Share a single set of autogen included .defs in sntp/include.
  Share a single set of build-aux scripts (e.g. config.guess, missing).
  Add ntp_libntp.m4 and ntp_ipv6.m4 to reduce configure.ac duplication.
  Warn and exit build/flock-build if bootstrap needs to be run.
(4.2.7p116) 2011/01/10 Released by Harlan Stenn <stenn@ntp.org>
* refclock_nmea.c refactoring by Juergen Perlinger.
(4.2.7p115) 2011/01/09 Released by Harlan Stenn <stenn@ntp.org>
* [Bug 1780] Windows ntpd 4.2.7p114 crashes in ioctl().
* [Bug 1781] longlong undefined in sntp handle_pkt() on Debian amd64.
(4.2.7p114) 2011/01/08 Released by Harlan Stenn <stenn@ntp.org>
* Fix for openssl pkg-config detection eval failure.
* Add erealloc_zero(), refactor estrdup(), emalloc(), emalloc_zero() to
  separate tracking callsite file/line from using debug MS C runtime,
  and to reduce code duplication.
(4.2.7p113) 2011/01/07 Released by Harlan Stenn <stenn@ntp.org>
* [Bug 1776] sntp mishandles -t/--timeout and -a/--authentication.
* Default to silent make rules, override with make V=1 or ./configure
  --disable-silent-rules.
* Correct --with-openssl-incdir defaulting with pkg-config.
* Correct ./build on systems without gtest available.
* Begin moving some of the low-level socket stuff to libntp.
(4.2.7p112) 2011/01/06 Released by Harlan Stenn <stenn@ntp.org>
* [Bug 1773] openssl not detected during ./configure.
* [Bug 1774] Segfaults if cryptostats enabled and built without OpenSSL.
* Use make V=0 in build script to increase signal/noise ratio.
(4.2.7p111) 2011/01/05 Released by Harlan Stenn <stenn@ntp.org>
* [Bug 1772] refclock_open() return value check wrong for ACTS.
* Default --with-openssl-libdir and --with-openssl-incdir to the values
  from pkg-config, falling back on our usual search paths if pkg-config
  is not available or does not have openssl.pc on PKG_CONFIG_PATH.
* Change refclock_open() to return -1 on failure like open().
* Update all refclock_open() callers to check for fd <= 0 indicating
  failure, so they work with older and newer refclock_open() and can
  easily backport.
* Initialize refclockproc.rio.fd to -1, harmonize refclock shutdown
  entrypoints to avoid crashing, particularly if refclock_open() fails.
* Enable tickadj-like taming of wildly off-spec Windows clock using
  NTPD_TICKADJ_PPM env. var. specifying baseline slew.
(4.2.7p110) 2011/01/04 Released by Harlan Stenn <stenn@ntp.org>
* [Bug 1771] algorithmic error in 'clocktime()' fixed.
* Unit tests extended for hard-coded system time.
* make V=0 and configure --enable-silent-rules supported.
* setvar modemsetup = ATE0... overrides ACTS driver default.
* Preserve last timecode in ACTS driver (ntpq -ccv).
* Tolerate previous ATE1 state when sending ACTS setup.
* Enable raw tty line discipline in Windows port.
* Allow tty open/close/open to succeed on Windows port.
* Enable ACTS and CHU reference clock drivers on Windows.
(4.2.7p109) 2011/01/02 Released by Harlan Stenn <stenn@ntp.org>
* Remove nearly all strcpy() and most strcat() from NTP distribution.
  One major pocket remains in ntp_crypto.c.  libopts & libisc also have
  (safe) uses of strcpy() and strcat() remaining.
* Documentation updates from Dave Mills.
(4.2.7p108) 2011/01/01 Released by Harlan Stenn <stenn@ntp.org>
* [Bug 1764] Move Palisade modem control logic to configure.ac.
* [Bug 1768] TIOCFLUSH undefined in linux for refclock_acts.
* Autokey multiple identity group improvements from Dave Mills.
* from 4.2.6p3: Update the copyright year.
(4.2.7p107) 2010/12/31 Released by Harlan Stenn <stenn@ntp.org>
* [Bug 1764] Palisade driver doesn't build on Linux.
* [Bug 1766] Oncore clock has offset/high jitter at startup.
* Move ntp_control.h variable IDs to ntp_control.c, remove their use by
  ntpq.  They are implementation details private to ntpd.  [Bug 597] was
  caused by ntpq's reliance on these IDs it need not know about.
* refclock_acts.c updates from Dave Mills.
(4.2.7p106) 2010/12/30 Released by Harlan Stenn <stenn@ntp.org>
* from 4.2.6p3: Update genCommitLog for the bk-5 release.
(4.2.7p105) 2010/12/29 Released by Harlan Stenn <stenn@ntp.org>
(4.2.7p104) 2010/12/28 Released by Harlan Stenn <stenn@ntp.org>
* from 4.2.6p3: Create and use scripts/check--help when generating
  .texi files.
* from 4.2.6p3: Update bk triggers for the bk-5 release.
* Support for multiple Autokey identity groups from Dave Mills.
* Documentation updates from Dave Mills.
* Add ntpq kerninfo, authinfo, and sysinfo commands similar to ntpdc's.
(4.2.7p103) 2010/12/24 Released by Harlan Stenn <stenn@ntp.org>
* Add ntpq pstats command similar to ntpdc's.
* Remove ntpq pstatus command, rv/readvar does the same and more.
* Documentation updates from Dave Mills.
(4.2.7p102) 2010/12/23 Released by Harlan Stenn <stenn@ntp.org>
* Allow ntpq &1 associd use without preceding association-fetching.
* Documentation updates from Dave Mills.
(4.2.7p101) 2010/12/22 Released by Harlan Stenn <stenn@ntp.org>
* from 4.2.6p3-RC12: Upgrade to libopts 34.0.9 from AutoGen 5.11.6pre7.
* from 4.2.6p3-RC12: Relax minimum Automake version to 1.10 with updated
  libopts.m4.
(4.2.7p100) 2010/12/21 Released by Harlan Stenn <stenn@ntp.org>
* [Bug 1743] from 4.2.6p3-RC12: Display timezone offset when showing
  time for sntp in the local timezone (documentation updates).
(4.2.7p99) 2010/12/21 Released by Harlan Stenn <stenn@ntp.org>
* Add unit tests for msnprintf().
(4.2.7p98) 2010/12/20 Released by Harlan Stenn <stenn@ntp.org>
* [Bug 1761] clockstuff/clktest-opts.h omitted from tarball.
* [Bug 1762] from 4.2.6p3-RC12: manycastclient responses interfere.
* Documentation updates from Dave Mills.
(4.2.7p97) 2010/12/19 Released by Harlan Stenn <stenn@ntp.org>
* [Bug 1458] from 4.2.6p3-RC12: Can not compile NTP on FreeBSD 4.7.
* [Bug 1760] from 4.2.6p3-RC12: ntpd Windows interpolation cannot be
  disabled.
* from 4.2.6p3-RC12: Upgrade to libopts 34.0.9 from AutoGen 5.11.6pre5.
* Documentation updates from Dave Mills.
(4.2.7p96) 2010/12/18 Released by Harlan Stenn <stenn@ntp.org>
* [Bug 1758] from 4.2.6p3-RC12: setsockopt IPV6_MULTICAST_IF with wrong
  ifindex.
* Documentation updates from Dave Mills.
(4.2.7p95) 2010/12/17 Released by Harlan Stenn <stenn@ntp.org>
* [Bug 1753] 4.2.7p94 faults on startup in newpeer(), strdup(NULL).
* [Bug 1754] from 4.2.6p3-RC12: --version output should be more verbose.
* [Bug 1757] from 4.2.6p3-RC12: oncore snprintf("%m") doesn't expand %m.
* from 4.2.6p3-RC12: Suppress ntp-keygen OpenSSL version display for
  --help, --version, display both build and runtime OpenSSL versions
  when they differ.
* from 4.2.6p3-RC12: Upgrade to libopts 33.5.8 from AutoGen 5.11.6pre3.
* Documentation updates from Dave Mills.
(4.2.7p94) 2010/12/15 Released by Harlan Stenn <stenn@ntp.org>
* [Bug 1751] from 4.2.6p3-RC12: Support for Atari FreeMiNT OS.
* Documentation updates from Dave Mills.
(4.2.7p93) 2010/12/13 Released by Harlan Stenn <stenn@ntp.org>
* [Bug 1510] from 4.2.6p3-RC12: Add modes 20/21 for driver 8 to support
  RAWDCF @ 75 baud.
* [Bug 1741] from 4.2.6p3-RC12: Enable multicast reception on each
  address (Windows).
* from 4.2.6p3-RC12: Other manycastclient repairs:
  Separate handling of scope ID embedded in many in6_addr from ifindex
  used for IPv6 multicasting ioctls.
  Add INT_PRIVACY endpt bit flag for IPv6 RFC 4941 privacy addresses.
  Enable outbound multicast from only one address per interface in the
  same subnet, and in that case prefer embedded MAC address modified
  EUI-64 IPv6 addresses first, then static, and last RFC 4941 privacy
  addresses.
  Use setsockopt(IP[V6]_MULTICAST_IF) before each send to multicast to
  select the local source address, using the correct socket is not
  enough.
* "server ... ident <groupname>" changes from Dave Mills.
* Documentation updates from Dave Mills.
(4.2.7p92) 2010/12/08 Released by Harlan Stenn <stenn@ntp.org>
* [Bug 1743] from 4.2.6p3-RC12: Display timezone offset when showing
  time for sntp in the local timezone.
(4.2.7p91) 2010/12/07 Released by Harlan Stenn <stenn@ntp.org>
* [Bug 1732] ntpd ties up CPU on disconnected USB device.
* [Bug 1742] form 4.2.6p3-RC12: Fix a typo in an error message in the
  "build" script.
(4.2.7p90) 2010/12/06 Released by Harlan Stenn <stenn@ntp.org>
* [Bug 1738] Windows ntpd has wrong net adapter name.
* [Bug 1740] ntpdc -c reslist packet count wrongly treated as signed.
(4.2.7p89) 2010/12/04 Released by Harlan Stenn <stenn@ntp.org>
* [Bug 1736] tos int, bool options broken in 4.2.7p66.
* from 4.2.6p3-RC12: Clean up the SNTP documentation.
(4.2.7p88) 2010/12/02 Released by Harlan Stenn <stenn@ntp.org>
* [Bug 1735] 'clocktime()' aborts ntpd on bogus input
(4.2.7p87) 2010/12/01 Released by Harlan Stenn <stenn@ntp.org>
* from 4.2.6p3-RC12: Clean up m4 quoting in configure.ac, *.m4 files,
  resolving intermittent AC_LANG_PROGRAM possibly undefined errors.
(4.2.7p86) 2010/11/29 Released by Harlan Stenn <stenn@ntp.org>
* Documentation updates from Dave Mills.
(4.2.7p85) 2010/11/24 Released by Harlan Stenn <stenn@ntp.org>
* Documentation updates from Dave Mills.
(4.2.7p84) 2010/11/22 Released by Harlan Stenn <stenn@ntp.org>
* [Bug 1618] Unreachable code in jjy_start().
* [Bug 1725] from 4.2.6p3-RC11: ntpd sends multicast from only one
  address.
* from 4.2.6p3-RC11: Upgrade libopts to 33.3.8.
* from 4.2.6p3-RC11: Bump minimum Automake version to 1.11, required for
  AM_COND_IF use in LIBOPTS_CHECK.
* An almost complete rebuild of the initial loopfilter configuration
  process, including the code that determines the interval between
  frequency file updates, from Dave Mills.
* Documentation updates from Dave Mills.
* Add ntp-keygen -l/--lifetime to control certificate expiry.
* JJY driver improvements for Tristate JJY01/02, including changes
  to its clockstats format.
* Add "nonvolatile" ntp.conf directive to control how often the
  driftfile is written.
(4.2.7p83) 2010/11/17 Released by Harlan Stenn <stenn@ntp.org>
* [Bug 1727] ntp-keygen PLEN, ILEN undeclared --without-crypto.
* Remove top-level libopts, use sntp/libopts.
* from 4.2.6p3-RC11: Remove log_msg() and debug_msg() from sntp in favor
  of msyslog().
* Documentation updates from Dave Mills.
(4.2.7p82) 2010/11/16 Released by Harlan Stenn <stenn@ntp.org>
* [Bug 1728] from 4.2.6p3-RC11: In ntp_openssl.m4, don't add
  -I/usr/include or -L/usr/lib to CPPFLAGS or LDFLAGS.
(4.2.7p81) 2010/11/14 Released by Harlan Stenn <stenn@ntp.org>
* [Bug 1681] from 4.2.6p3-RC10: More sntp logging cleanup.
* [Bug 1683] from 4.2.6p3-RC10: Non-localhost on loopback exempted from
  nic rules.
* [Bug 1719] Cleanup for ntp-keygen and fix -V crash, from Dave Mills.
(4.2.7p80) 2010/11/10 Released by Harlan Stenn <stenn@ntp.org>
* [Bug 1574] from 4.2.6p3-RC9: sntp doesn't set tv_usec correctly.
* [Bug 1681] from 4.2.6p3-RC9: sntp logging cleanup.
* [Bug 1683] from 4.2.6p3-RC9: Interface binding does not seem to work
  as intended.
* [Bug 1708] make check fails with googletest 1.4.0.
* [Bug 1709] from 4.2.6p3-RC9: ntpdate ignores replies with equal
  receive and transmit timestamps.
* [Bug 1715] sntp utilitiesTest.IPv6Address failed.
* [Bug 1718] Improve gtest checks in configure.ac.
(4.2.7p79) 2010/11/07 Released by Harlan Stenn <stenn@ntp.org>
* Correct frequency estimate with no drift file, from David Mills.
(4.2.7p78) 2010/11/04 Released by Harlan Stenn <stenn@ntp.org>
* [Bug 1697] filegen implementation should be improved.
* Refactor calendar functions in terms of new common code.
* Documentation updates from Dave Mills.
(4.2.7p77) 2010/11/03 Released by Harlan Stenn <stenn@ntp.org>
* [Bug 1692] packageinfo.sh needs to be "sourced" using ./ .
* [Bug 1695] ntpdate takes longer than necessary.
(4.2.7p76) 2010/11/02 Released by Harlan Stenn <stenn@ntp.org>
* [Bug 1690] Unit tests fails to build on some systems.
* [Bug 1691] Use first NMEA sentence each second.
* Put the sntp tests under sntp/ .
* ... and only build/run them if we have gtest.
* Documentation updates from Dave Mills.
(4.2.7p75) 2010/10/30 Released by Harlan Stenn <stenn@ntp.org>
* Documentation updates from Dave Mills.
* Include Linus Karlsson's GSoC 2010 testing code.
(4.2.7p74) 2010/10/29 Released by Harlan Stenn <stenn@ntp.org>
* [Bug 1685] from 4.2.6p3-RC8: NMEA driver mode byte confusion.
* from 4.2.6p3-RC8: First cut at using scripts/checkChangeLog.
* Documentation updates from Dave Mills.
(4.2.7p73) 2010/10/27 Released by Harlan Stenn <stenn@ntp.org>
* [Bug 1680] Fix alignment of clock_select() arrays.
* refinements to new startup behavior from David Mills.
* For the bootstrap script, touch .html files last.
* Add 'make check' test case that would have caught [Bug 1678].
(4.2.7p72) 2010/10/26 Released by Harlan Stenn <stenn@ntp.org>
* [Bug 1679] Fix test for -lsocket.
* Clean up missing ;; entries in configure.ac.
(4.2.7p71) 2010/10/25 Released by Harlan Stenn <stenn@ntp.org>
* [Bug 1676] from 4.2.6p3-RC7: NMEA: $GPGLL did not work after fix
  for Bug 1571.
* [Bug 1678] "restrict source" treated as "restrict default".
* from 4.2.6p3-RC7: Added scripts/checkChangeLog.
(4.2.7p70) 2010/10/24 Released by Harlan Stenn <stenn@ntp.org>
* [Bug 1571] from 4.2.6p3-RC6: NMEA does not relate data to PPS edge.
* [Bug 1572] from 4.2.p63-RC6: NMEA time adjustment for GPZDG buggy.
* [Bug 1675] from 4.2.6p3-RC6: Prohibit includefile remote config.
* Enable generating ntpd/ntp_keyword.h after keyword-gen.c changes on
  Windows as well as POSIX platforms.
* Fix from Dave Mills for a rare singularity in clock_combine().
(4.2.7p69) 2010/10/23 Released by Harlan Stenn <stenn@ntp.org>
* [Bug 1671] Automatic delay calibration is sometimes inaccurate.
(4.2.7p68) 2010/10/22 Released by Harlan Stenn <stenn@ntp.org>
* [Bug 1669] from 4.2.6p3-RC5: NTP fails to compile on IBM AIX 5.3.
* [Bug 1670] Fix peer->bias and broadcastdelay.
* Documentation updates from Dave Mills.
* Documentation EOL cleanup.
(4.2.7p67) 2010/10/21 Released by Harlan Stenn <stenn@ntp.org>
* [Bug 1649] from 4.2.6p3-RC5: Require NMEA checksum if $GPRMC or
  previously seen.
(4.2.7p66) 2010/10/19 Released by Harlan Stenn <stenn@ntp.org>
* [Bug 1277] Provide and use O(1) FIFOs, esp. in the config tree code.
* Remove unused 'bias' configuration keyword.
(4.2.7p65) 2010/10/16 Released by Harlan Stenn <stenn@ntp.org>
* [Bug 1584] from 4.2.6p3-RC4: wrong SNMP type for precision,
  resolution.
* Remove 'calldelay' and 'sign' remnants from parser, ntp_config.c.
(4.2.7p64) 2010/10/15 Released by Harlan Stenn <stenn@ntp.org>
* [Bug 1584] from 4.2.6p3-RC3: ntpsnmpd OID must be mib-2.197.
* [Bug 1659] from 4.2.6p3-RC4: Need CLOCK_TRUETIME not CLOCK_TRUE.
* [Bug 1663] ntpdsim should not open net sockets.
* [Bug 1665] from 4.2.6p3-RC4: is_anycast() u_int32_t should be u_int32.
* from 4.2.6p3: ntpsnmpd, libntpq warning cleanup.
* Remove 'calldelay' and 'sign' keywords (Dave Mills).
* Documentation updates from Dave Mills.
(4.2.7p63) 2010/10/13 Released by Harlan Stenn <stenn@ntp.org>
* [Bug 1080] from 4.2.6p3-RC3: ntpd on ipv6 routers very chatty.
* Documentation nit cleanup.
* Documentation updates from Dave Mills.
(4.2.7p62) 2010/10/12 Released by Harlan Stenn <stenn@ntp.org>
* [Bug 750] from 4.2.6p3-RC3: Non-existing device causes coredump with
  RIPE-NCC driver.
* [Bug 1567] from 4.2.6p3-RC3: Support Arbiter 1093C Satellite Clock on
  Windows.
* [Bug 1581] from 4.2.6p3-RC3: printf format string mismatch leftover.
* [Bug 1659] from 4.2.6p3-RC3: Support Truetime Satellite Clocks on
  Windows.
* [Bug 1660] from 4.2.6p3-RC3: On some systems, test is in /usr/bin, not
  /bin.
* [Bug 1661] from 4.2.6p3-RC3: Re-indent refclock_ripencc.c.
* Lose peer_count from ntp_peer.c and ntp_proto.c (Dave Mills).
* Documentation updates from Dave Mills.
(4.2.7p61) 2010/10/06 Released by Harlan Stenn <stenn@ntp.org>
* Documentation and code cleanup from Dave Mills. No more NTP_MAXASSOC.
(4.2.7p60) 2010/10/04 Released by Harlan Stenn <stenn@ntp.org>
* Documentation updates from Dave Mills.
(4.2.7p59) 2010/10/02 Released by Harlan Stenn <stenn@ntp.org>
* Documentation updates from Dave Mills.
* Variable name cleanup from Dave Mills.
* [Bug 1657] darwin needs res_9_init, not res_init.
(4.2.7p58) 2010/09/30 Released by Harlan Stenn <stenn@ntp.org>
* Clock select bugfix from Dave Mills.
* [Bug 1554] peer may stay selected as system peer after becoming
  unreachable.
* [Bug 1644] from 4.2.6p3-RC3: cvo.sh should use lsb_release to identify
  linux distros.
* [Bug 1646] ntpd crashes with relative path to logfile.
(4.2.7p57) 2010/09/27 Released by Harlan Stenn <stenn@ntp.org>
* Documentation updates from Dave Mills.
(4.2.7p56) 2010/09/25 Released by Harlan Stenn <stenn@ntp.org>
* Clock combining algorithm improvements from Dave Mills.
* Documentation updates from Dave Mills.
* [Bug 1642] ntpdsim can't find simulate block in config file.
* [Bug 1643] from 4.2.6p3-RC3: Range-check the decoding of the RIPE-NCC
  status codes.
(4.2.7p55) 2010/09/22 Released by Harlan Stenn <stenn@ntp.org>
* Documentation updates from Dave Mills.
* [Bug 1636] from 4.2.6p3-RC2: segfault after denied remote config.
(4.2.7p54) 2010/09/21 Released by Harlan Stenn <stenn@ntp.org>
* More Initial convergence improvements from Dave Mills.
* Documentation updates from Dave Mills.
* [Bug 1635] from 4.2.6p3-RC2: "filegen ... enable" is not default.
(4.2.7p53) 2010/09/20 Released by Harlan Stenn <stenn@ntp.org>
* Documentation updates from Dave Mills.
* More Initial convergence improvements from Dave Mills.
(4.2.7p52) 2010/09/19 Released by Harlan Stenn <stenn@ntp.org>
* Initial convergence improvements from Dave Mills.
(4.2.7p51) 2010/09/18 Released by Harlan Stenn <stenn@ntp.org>
* [Bug 1344] from 4.2.6p3-RC1: ntpd on Windows exits without logging
  cause.
* [Bug 1629] 4.2.7p50 configure.ac changes invalidate config.cache.
* [Bug 1630] 4.2.7p50 cannot bootstrap on Autoconf 2.61.
(4.2.7p50) 2010/09/16 Released by Harlan Stenn <stenn@ntp.org>
* Cleanup NTP_LIB_M.
* [Bug 1628] Clean up -lxnet/-lsocket usage for (open)solaris.
(4.2.7p49) 2010/09/13 Released by Harlan Stenn <stenn@ntp.org>
* Documentation updates from Dave Mills.
(4.2.7p48) 2010/09/12 Released by Harlan Stenn <stenn@ntp.org>
* Documentation updates from Dave Mills.
(4.2.7p47) 2010/09/11 Released by Harlan Stenn <stenn@ntp.org>
* Documentation updates from Dave Mills.
* [Bug 1588] finish configure --disable-autokey implementation.
* [Bug 1616] refclock_acts.c: if (pp->leap == 2) is always false.
* [Bug 1620] [Backward Incompatible] "discard minimum" value should be in
  seconds, not log2 seconds.
(4.2.7p46) 2010/09/10 Released by Harlan Stenn <stenn@ntp.org>
* Use AC_SEARCH_LIBS instead of AC_CHECK_LIB for NTP_LIB_M.
(4.2.7p45) 2010/09/05 Released by Harlan Stenn <stenn@ntp.org>
* [Bug 1578] Consistently use -lm when needed.
(4.2.7p44) 2010/08/27 Released by Harlan Stenn <stenn@ntp.org>
* [Bug 1573] from 4.2.6p3-beta1: Miscalculation of offset in sntp.
(4.2.7p43) 2010/08/26 Released by Harlan Stenn <stenn@ntp.org>
* [Bug 1602] Refactor some of the sntp/ directory to facililtate testing.
(4.2.7p42) 2010/08/18 Released by Harlan Stenn <stenn@ntp.org>
* [Bug 1593] ntpd abort in free() with logconfig syntax error.
* [Bug 1595] from 4.2.6p3-beta1: empty last line in key file causes
  duplicate key to be added
* [Bug 1597] from 4.2.6p3-beta1: packet processing ignores RATE KoD packets,
  Because of a bug in string comparison.
(4.2.7p41) 2010/07/28 Released by Harlan Stenn <stenn@ntp.org>
* [Bug 1581] from 4.2.6p3-beta1: ntp_intres.c size_t printf format
  string mismatch.
* [Bug 1586] ntpd 4.2.7p40 doesn't write to syslog after fork on QNX.
* Avoid race with parallel builds using same source directory in
  scripts/genver by using build directory for temporary files.
* orphanwait documentation updates.
(4.2.7p40) 2010/07/12 Released by Harlan Stenn <stenn@ntp.org>
* [Bug 1395] ease ntpdate elimination with ntpd -w/--wait-sync
* [Bug 1396] allow servers on ntpd command line like ntpdate
(4.2.7p39) 2010/07/09 Released by Harlan Stenn <stenn@ntp.org>
* Fix typo in driver28.html.
* [Bug 1581] from 4.2.6p2: size_t printf format string mismatches, IRIG
  string buffers undersized.  Mostly backported from earlier ntp-dev
  fixes by Juergen Perlinger.
(4.2.7p38) 2010/06/20 Released by Harlan Stenn <stenn@ntp.org>
* [Bug 1570] backported to 4.2.6p2-RC7.
* [Bug 1575] from 4.2.6p2-RC7: use 'snprintf' with LIB_BUFLENGTH in
  inttoa.c, tvtoa.c and utvtoa.c
* [Bug 1576] backported to 4.2.6p2-RC7.
* Typo fix in a comment in ntp_proto.c.
(4.2.7p37) 2010/06/19 Released by Harlan Stenn <stenn@ntp.org>
* [Bug 1576] sys/sysctl.h depends on sys/param.h on OpenBSD.
(4.2.7p36) 2010/06/15 Released by Harlan Stenn <stenn@ntp.org>
* [Bug 1560] Initial support for orphanwait, from Dave Mills.
* clock_filter()/reachability fixes from Dave Mills.
(4.2.7p35) 2010/06/12 Released by Harlan Stenn <stenn@ntp.org>
* Rewrite of multiprecision macros in 'ntp_fp.h' from J. Perlinger
  <perlinger@ntp.org>
* [Bug 715] from 4.2.6p2-RC6: libisc Linux IPv6 interface iteration
  drops multicast flags.
(4.2.7p34) 2010/06/05 Released by Harlan Stenn <stenn@ntp.org>
* [Bug 1570] serial clock drivers get outdated input from kernel tty
  line buffer after startup
(4.2.7p33) 2010/06/04 Released by Harlan Stenn <stenn@ntp.org>
* [Bug 1561] from 4.2.6p2-RC5: ntpq, ntpdc "passwd" prompts for MD5
  password w/SHA1.
* [Bug 1565] from 4.2.6p2-RC5: sntp/crypto.c compile fails on MacOS over
  vsnprintf().
* from 4.2.6p2-RC5: Windows port: do not exit in
  ntp_timestamp_from_counter() without first logging the reason.
(4.2.7p32) 2010/05/19 Released by Harlan Stenn <stenn@ntp.org>
* Copyright file cleanup from Dave Mills.
* [Bug 1555] from 4.2.6p2-RC4: sntp illegal C (mixed code and
  declarations).
* [Bug 1558] pool prototype associations have 0.0.0.0 for remote addr.
* configure.ac: add --disable-autokey, #define AUTOKEY to enable future
  support for building without Autokey, but with OpenSSL for its digest
  algorithms (hash functions).  Code must be modified to use #ifdef
  AUTOKEY instead of #ifdef OPENSSL where appropriate to complete this.
* include/ntp_crypto.h: make assumption AUTOKEY implies OPENSSL explicit.
(4.2.7p31) 2010/05/11 Released by Harlan Stenn <stenn@ntp.org>
* [Bug 1325] from 4.2.6p2-RC3: unreachable code sntp recv_bcst_data().
* [Bug 1459] from 4.2.6p2-RC3: sntp MD5 authentication does not work
  with ntpd.
* [Bug 1552] from 4.2.6p2-RC3: update and complete broadcast and crypto
  features in sntp.
* [Bug 1553] from 4.2.6p2-RC3: sntp/configure.ac OpenSSL support.
* from 4.2.6p2-RC3: Escape unprintable characters in a refid in ntpq -p
  billboard.
* from 4.2.6p2-RC3: Simplify hash client code by providing OpenSSL
  EVP_*() API when built without OpenSSL.  (already in 4.2.7)
* from 4.2.6p2-RC3: Do not depend on ASCII in sntp.
(4.2.7p30) 2010/05/06 Released by Harlan Stenn <stenn@ntp.org>
* [Bug 1526] ntpd DNS pipe read EINTR with no network at startup.
* Update the ChangeLog entries when merging items from -stable.
(4.2.7p29) 2010/05/04 Released by Harlan Stenn <stenn@ntp.org>
* [Bug 1542] ntpd mrulist response may have incorrect last.older.
* [Bug 1543] ntpq mrulist must refresh nonce when retrying.
* [Bug 1544] ntpq mrulist sscanf timestamp format mismatch on 64-bit.
* Windows compiling hints/winnt.html update from G. Sunil Tej.
(4.2.7p28) 2010/05/03 Released by Harlan Stenn <stenn@ntp.org>
* [Bug 1512] from 4.2.6p2-RC3: ntpsnmpd should connect to net-snmpd
  via a unix-domain socket by default.
  Provide a command-line 'socket name' option.
* [Bug 1538] from 4.2.6p2-RC3: update refclock_nmea.c's call to
  getprotobyname().
* [Bug 1541] from 4.2.6p2-RC3: Fix wrong keyword for "maxclock".
(4.2.7p27) 2010/04/27 Released by Harlan Stenn <stenn@ntp.org>
(4.2.7p26) 2010/04/24 Released by Harlan Stenn <stenn@ntp.org>
* [Bug 1465] from 4.2.6p2-RC2: Make sure time from TS2100 is not
  invalid (backport from -dev).
* [Bug 1528] from 4.2.6p2-RC2: Fix EDITLINE_LIBS link order for ntpq
  and ntpdc.
* [Bug 1531] Require nonce with mrulist requests.
* [Bug 1532] Remove ntpd support for ntpdc's monlist in favor of ntpq's
  mrulist.
* [Bug 1534] from 4.2.6p2-RC2: conflicts with VC++ 2010 errno.h.
* [Bug 1535] from 4.2.6p2-RC2: "restrict -4 default" and "restrict
  -6 default" ignored.
(4.2.7p25) 2010/04/20 Released by Harlan Stenn <stenn@ntp.org>
* [Bug 1528] from 4.2.6p2-RC2: Remove --with-arlib from br-flock.
* [Bug 1503] [Bug 1504] [Bug 1518] [Bug 1522] from 4.2.6p2-RC2:
  all of which were fixed in 4.2.7 previously.
(4.2.7p24) 2010/04/13 Released by Harlan Stenn <stenn@ntp.org>
* [Bug 1390] Control PPS on the Oncore M12.
* [Bug 1518] Windows ntpd should lock to one processor more
  conservatively.
* [Bug 1520] '%u' formats for size_t gives warnings with 64-bit builds.
* [Bug 1522] Enable range syntax "trustedkey (301 ... 399)".
* Documentation updates for 4.2.7p22 changes and additions, updating
  ntpdc.html, ntpq.html, accopt.html, confopt.html, manyopt.html,
  miscopt.html, and miscopt.txt.
* accopt.html: non-ntpport doc changes from Dave Mills.
* Modify full MRU list preemption when full to match "discard monitor"
  documentation, by removing exception for count == 1.
(4.2.7p23) 2010/04/04 Released by Harlan Stenn <stenn@ntp.org>
* [Bug 1516] unpeer by IP address fails, DNS name works.
* [Bug 1517] ntpq and ntpdc should verify reverse DNS before use.
  ntpq and ntpdc now use the following format for showing purported
  DNS names from IP address "reverse" DNS lookups when the DNS name
  does not exist or does not include the original IP address among
  the results: "192.168.1.2 (fake.dns.local)".
(4.2.7p22) 2010/04/02 Released by Harlan Stenn <stenn@ntp.org>
* [Bug 1432] Don't set inheritable flag for linux capabilities.
* [Bug 1465] Make sure time from TS2100 is not invalid.
* [Bug 1483] AI_NUMERICSERV undefined in 4.2.7p20.
* [Bug 1497] fudge is broken by getnetnum() change.
* [Bug 1503] Auto-enabling of monitor for "restrict ... limited" wrong.
* [Bug 1504] ntpdate tickles ntpd "discard minimum 1" rate limit if
  "restrict ... limited" is used.
* ntpdate: stop querying source after KoD packet response, log it.
* ntpdate: rate limit each server to 2s between packets.
* From J. N. Perlinger: avoid pointer wraparound warnings in dolfptoa(),
  printf format mismatches with 64-bit size_t.
* Broadcast client (ephemeral) associations should be demobilized only
  if they are not heard from for 10 consecutive polls, regardless of
  surviving the clock selection.  Fix from David Mills.
* Add "ntpq -c ifstats" similar to "ntpdc -c ifstats".
* Add "ntpq -c sysstats" similar to "ntpdc -c sysstats".
* Add "ntpq -c monstats" to show monlist knobs and stats.
* Add "ntpq -c mrulist" similar to "ntpdc -c monlist" but not
  limited to 600 rows, and with filtering and sorting options:
  ntpq -c "mrulist mincount=2 laddr=192.168.1.2 sort=-avgint"
  ntpq -c "mrulist sort=addr"
  ntpq -c "mrulist mincount=2 sort=count"
  ntpq -c "mrulist sort=-lstint"
* Modify internal representation of MRU list to use l_fp fixed-point
  NTP timestamps instead of seconds since startup.  This increases the
  resolution and substantially improves accuracy of sorts involving
  timestamps, at the cost of flushing all MRU entries when the clock is
  stepped, to ensure the timestamps can be compared with the current
  get_systime() results.
* Add ntp.conf "mru" directive to configure MRU parameters, such as
  "mru mindepth 600 maxage 64 maxdepth 5000 maxmem 1024" or
  "mru initalloc 0 initmem 16 incalloc 99 incmem 4".  Several pairs are
  equivalent with one in units of MRU entries and its twin in units of
  kilobytes of memory, so the last one used in ntp.conf controls:
  maxdepth/maxmem, initalloc/initmem, incalloc/incmem.  With the above
  values, ntpd will preallocate 16kB worth of MRU entries, allocating
  4kB worth each time more are needed, with a hard limit of 1MB of MRU
  entries.  Until there are more than 600 entries none would be reused.
  Then only entries for addresses last seen 64 seconds or longer ago are
  reused.
* Limit "ntpdc -c monlist" response in ntpd to 600 entries, the previous
  overall limit on the MRU list depth which was driven by the monlist
  implementation limit of one request with a single multipacket
  response.
* New "pool" directive implementation modeled on manycastclient.
* Do not abort on non-ASCII characters in ntp.conf, ignore them.
* ntpq: increase response reassembly limit from 24 to 32 packets, add
  discussion in comment regarding results with even larger MAXFRAGS.
* ntpq: handle "passwd MYPASSWORD" (without prompting) as with ntpdc.
* ntpdc: do not examine argument to "passwd" if not supplied.
* configure: remove check for pointer type used with qsort(), we
  require ANSI C which mandates void *.
* Reset sys_kodsent to 0 in proto_clr_stats().
* Add sptoa()/sockporttoa() similar to stoa()/socktoa() adding :port.
* Use memcpy() instead of memmove() when buffers can not overlap.
* Remove sockaddr_storage from our sockaddr_u union of sockaddr,
  sockaddr_in, and sockaddr_in6, shaving about 100 bytes from its size
  and substantially decreasing MRU entry memory consumption.
* Extend ntpq readvar (alias rv) to allow fetching up to three named
  variables in one operation:  ntpq -c "rv 0 version offset frequency".
* ntpq: use srchost variable to show .POOL. prototype associations'
  hostname instead of address 0.0.0.0.
* "restrict source ..." configures override restrictions for time
  sources, allows tight default restrictions to be used with the pool
  directive (where server addresses are not known in advance).
* Ignore "preempt" modifier on manycastclient and pool prototype
  associations.  The resulting associations are preemptible, but the
  prototype must not be.
* Maintain and use linked list of associations (struct peer) in ntpd,
  avoiding walking 128 hash table entries to iterate over peers.
* Remove more workarounds unneeded since we require ISO C90 AKA ANSI C:
  - remove fallback implementations for memmove(), memset, strstr().
  - do not test for atexit() or memcpy().
* Collapse a bunch of code duplication in ntpd/ntp_restrict.c added with
  support for IPv6.
* Correct some corner case failures in automatically enabling the MRU
  list if any "restrict ... limited" is in effect, and in disabling MRU
  maintenance. (ntp_monitor.c, ntp_restrict.c)
* Reverse the internal sort order of the address restriction lists, but
  preserve the same behavior.  This allows removal of special-case code
  related to the default restrictions and more straightforward lookups
  of restrictions for a given address (now, stop on first match).
* Move ntp_restrict.c MRU doubly-linked list maintenance code into
  ntp_lists.h macros, allowing more duplicated source excision.
* Repair ntpdate.c to no longer test HAVE_TIMER_SETTIME.
* Do not reference peer_node/unpeer_node after freeing when built with
  --disable-saveconfig and using DNS.
(4.2.7p21) 2010/03/31 Released by Harlan Stenn <stenn@ntp.org>
* [Bug 2399] Reset sys_kodsent in proto_clr_stats().
* [Bug 1514] from 4.2.6p1-RC6: Typo in ntp_proto.c: fabs(foo < .4)
  should be fabs(foo) < .4.
* [Bug 1464] from 4.2.6p1-RC6: synchronization source wrong for
  refclocks ARCRON_MSF (27) and SHM (28).
* From 4.2.6p1-RC6: Correct Windows port's refclock_open() to
  return 0 on failure not -1.
* From 4.2.6p1-RC6: Correct CHU, dumbclock, and WWVB drivers to
  check for 0 returned from refclock_open() on failure.
* From 4.2.6p1-RC6: Correct "SIMUL=4 ./flock-build -1" to
  prioritize -1/--one.
* [Bug 1306] constant conditionals in audio_gain().
(4.2.7p20) 2010/02/13 Released by Harlan Stenn <stenn@ntp.org>
* [Bug 1483] hostname in ntp.conf "restrict" parameter rejected.
* Use all addresses for each restrict by hostname.
* Use async DNS to resolve trap directive hostnames.
(4.2.7p19) 2010/02/09 Released by Harlan Stenn <stenn@ntp.org>
* [Bug 1338] Update the association type codes in ntpq.html.
* [Bug 1478] from 4.2.6p1-RC5: linking fails: EVP_MD_pkey_type.
* [Bug 1479] from 4.2.6p1-RC5: not finding readline headers.
* [Bug 1484] from 4.2.6p1-RC5: ushort is not defined in QNX6.
(4.2.7p18) 2010/02/07 Released by Harlan Stenn <stenn@ntp.org>
* [Bug 1480] from 4.2.6p1-RC5: snprintf() cleanup caused
  unterminated refclock IDs.
* Stop using getaddrinfo() to convert numeric address strings to on-wire
  addresses in favor of is_ip_address() alone.
(4.2.7p17) 2010/02/05 Released by Harlan Stenn <stenn@ntp.org>
* [Bug 1477] from 4.2.6p1-RC5: First non-gmake make in clone
  w/VPATH can't make COPYRIGHT.
* Attempts to cure CID 108 CID 118 CID 119 TAINTED_SCALAR warnings.
* Broaden ylwrap workaround VPATH_HACK to all non-GNU make.
(4.2.7p16) 2010/02/04 Released by Harlan Stenn <stenn@ntp.org>
* [Bug 1474] from 4.2.6p1-RC4: ntp_keygen LCRYPTO after libntp.a.
* Include 4.2.6p1-RC4: Remove arlib.
(4.2.7p15) 2010/02/03 Released by Harlan Stenn <stenn@ntp.org>
* [Bug 1455] from 4.2.6p1: ntpd does not try /etc/ntp.audio.
* Include 4.2.6p1: Convert many sprintf() calls to snprintf(), also
  strcpy(), strcat().
* Include 4.2.6p1: Fix widely cut-n-pasted bug in refclock shutdown
  after failed start.
* Include 4.2.6p1: Remove some dead code checking for emalloc()
  returning NULL.
(4.2.7p14) 2010/02/02 Released by Harlan Stenn <stenn@ntp.org>
* [Bug 1338] ntpq displays incorrect association type codes.
* [Bug 1469] u_int32, int32 changes broke HP-UX 10.20 build.
* [Bug 1470] from 4.2.6p1: "make distdir" compiles keyword-gen.
* [Bug 1471] CID 120 CID 121 CID 122 is_ip_address() uninit family.
* [Bug 1472] CID 116 CID 117 minor warnings in new DNS code.
* [Bug 1473] from 4.2.6p1: "make distcheck" version.m4 error.
(4.2.7p13) 2010/01/31 Released by Harlan Stenn <stenn@ntp.org>
* [Bug 1467] from 4.2.6p1: Fix bogus rebuild of sntp/sntp.html.
(4.2.7p12) 2010/01/30 Released by Harlan Stenn <stenn@ntp.org>
* [Bug 1468] 'make install' broken for root on default NFS mount.
(4.2.7p11) 2010/01/28 Released by Harlan Stenn <stenn@ntp.org>
* [Bug 47] Debugging and logging do not work after a fork.
* [Bug 1010] getaddrinfo() could block and thus should not be called by
  the main thread/process.
* New async DNS resolver in ntpd allows nonblocking queries anytime,
  instead of only once at startup.
(4.2.7p10) 2010/01/24 Released by Harlan Stenn <stenn@ntp.org>
* [Bug 1140] from 4.2.6p1-RC5: Clean up debug.html, decode.html,
  and ntpq.html.
* Include 4.2.6p1-RC3: Use TZ=UTC instead of TZ= when calling date in
  scripts/mkver.in .
* [Bug 1448] from 4.2.6p1-RC3: Some macros not correctly conditionally
  or absolutely defined on Windows.
* [Bug 1449] from 4.2.6p1-RC3: ntpsim.h in ntp_config.c should be used
  conditionally.
* [Bug 1450] from 4.2.6p1-RC3: Option to exclude warnings not
  unconditionally defined on Windows.
(4.2.7p9) 2010/01/13 Released by Harlan Stenn <stenn@ntp.org>
(4.2.7p8) 2010/01/12 Released by Harlan Stenn <stenn@ntp.org>
* [Bug 702] ntpd service logic should use libopts to examine cmdline.
* [Bug 1451] from 4.2.6p1-RC3: sntp leaks KoD entry updating.
* [Bug 1453] from 4.2.6p1-RC3: Use $CC in config.cache filename.
(4.2.7p7) 2009/12/30 Released by Harlan Stenn <stenn@ntp.org>
* [Bug 620] ntpdc getresponse() esize != *rsize s/b size != *rsize.
* [Bug 1446] 4.2.7p6 requires autogen, missing ntpd.1, *.texi, *.menu.
(4.2.7p6) 2009/12/28 Released by Harlan Stenn <stenn@ntp.org>
* [Bug 1443] Remove unnecessary dependencies on ntp_io.h
* [Bug 1442] Move Windows functions into libntp files
* [Bug 1127] from 4.2.6p1-RC3: Check the return of X590_verify().
* [Bug 1439] from 4.2.6p1-RC3: .texi gen after binary is linked.
* [Bug 1440] from 4.2.6p1-RC3: Update configure.ac to support kfreebsd.
* [Bug 1445] from 4.2.6p1-RC3: IRIX does not have -lcap or support
  linux capabilities.
(4.2.7p5) 2009/12/25 Released by Harlan Stenn <stenn@ntp.org>
* Include 4.2.6p1-RC2
(4.2.7p4) 2009/12/24 Released by Harlan Stenn <stenn@ntp.org>
* [Bug 1429] ntpd -4 option does not reliably force IPv4 resolution.
* [Bug 1431] System headers must come before ntp headers in ntp_intres.c .
(4.2.7p3) 2009/12/22 Released by Harlan Stenn <stenn@ntp.org>
* [Bug 1426] scripts/VersionName needs . on the search path.
* [Bug 1427] quote missing in ./build - shows up on NetBSD.
* [Bug 1428] Use AC_HEADER_RESOLV to fix breaks from resolv.h
(4.2.7p2) 2009/12/20 Released by Harlan Stenn <stenn@ntp.org>
* [Bug 1419] ntpdate, ntpdc, sntp, ntpd ignore configure --bindir.
* [Bug 1421] add util/tg2, a clone of tg that works on Linux, NetBSD, and
  FreeBSD
(4.2.7p1) 2009/12/15 Released by Harlan Stenn <stenn@ntp.org>
* [Bug 1348] ntpd Windows port should wait for sendto() completion.
* [Bug 1413] test OpenSSL headers regarding -Wno-strict-prototypes.
* [Bug 1418] building ntpd/ntpdc/ntpq statically with ssl fails.
(4.2.7p0) 2009/12/13 Released by Harlan Stenn <stenn@ntp.org>
* [Bug 1412] m4/os_cflags.m4 caches results that depend on $CC.
* [Bug 1414] Enable "make distcheck" success with BSD make.
(4.2.7) 2009/12/09 Released by Harlan Stenn <stenn@ntp.org>
* [Bug 1407] configure.ac: recent GNU Make -v does not include "version".
---
(4.2.6p5) 2011/12/24 Released by Harlan Stenn <stenn@ntp.org>

No changes from 4.2.6p5-RC3.

---
(4.2.6p5-RC3) 2011/12/08 Released by Harlan Stenn <stenn@ntp.org>

* [Bug 2082] 3-char refid sent by ntpd 4.2.6p5-RC2 ends with extra dot.
* [Bug 2085] clock_update() sys_rootdisp calculation omits root delay.
* [Bug 2086] get_systime() should not offset by sys_residual.
* [Bug 2087] sys_jitter calculation overweights sys.peer jitter.
* Ensure NULL peer->dstadr is not accessed in orphan parent selection.

---
(4.2.6p5-RC2) 2011/11/30 Released by Harlan Stenn <stenn@ntp.org>

* [Bug 2050] Orphan mode stratum counting to infinity.
* [Bug 2059] optional billboard column "server" does not honor -n.
* [Bug 2066] ntpq lopeers ipv6 "local" column overrun.
* [Bug 2068] ntpd sends nonprintable stratum 16 refid to ntpq.
* [Bug 2069] broadcastclient, multicastclient spin up duplicate
  ephemeral associations without broadcastdelay.
* [Bug 2072] Orphan parent selection metric needs ntohl().
* Exclude not-yet-determined sys_refid from use in loopback TEST12
  (from David Mills).
* Never send KoD rate limiting response to MODE_SERVER response.

---
(4.2.6p5-RC1) 2011/10/18 Released by Harlan Stenn <stenn@ntp.org>

* [Bug 2034] Listening address configuration with prefix misapplied.

---
(4.2.6p4) 2011/09/22 Released by Harlan Stenn <stenn@ntp.org>

* [Bug 1984] ntp/libisc fails to compile on OS X 10.7 (Lion).
* [Bug 1985] "logconfig =allall" rejected.
* [Bug 2001] ntpdc timerstats reports overruns as handled.
* [Bug 2003] libntpq ntpq_read_assoc_peervars() broken.
* [Backward Incompatible] sntp: -l/--filelog -> -l/--logfile, to be
  consistent with ntpd.
* libopts/file.c fix from Bruce Korb (arg-type=file).

---
(4.2.6p4-RC2) 2011/08/04 Released by Harlan Stenn <stenn@ntp.org>

* [Bug 1608] Parse Refclock driver should honor trusttime.
* [Bug 1961] html2man update: distribute ntp-wait.html.
* [Bug 1970] UNLINK_EXPR_SLIST() causes crash if list is empty.
* [Bug 1972] checking for struct rtattr fails.
* [Bug 1975] libntp/mktime.c won't work with 64-bit time_t
* [Bug 1978] [Bug 1134] fix in 4.2.6p4-RC1 doesn't build on older Linux.
* Backport several fixes for Coverity warnings from ntp-dev.
* Backport if_nametoindex() check for hpux.

---
(4.2.6p4-RC1) 2011/07/10 Released by Harlan Stenn <stenn@ntp.org>

* [Bug 1134] ntpd fails binding to tentative IPv6 addresses.
* [Bug 1790] Update config.guess and config.sub to detect AIX6.
* [Bug 1961] html2man needs an update.
* Update the NEWS file.

---
(4.2.6p4-beta2) 2011/05/25 Released by Harlan Stenn <stenn@ntp.org>

* [Bug 1695] ntpdate takes longer than necessary.
* [Bug 1832] ntpdate doesn't allow timeout > 2s.
* [Bug 1933] WWVB/Spectracom driver timestamps LFs, not CRs.
* Backport utility routines from ntp-dev: mprintf(), emalloc_zero().

---
(4.2.6p4-beta1) 2011/05/16 Released by Harlan Stenn <stenn@ntp.org>

* [Bug 1554] peer may stay selected as system peer after becoming
  unreachable.
* [Bug 1921] LOCAL, ACTS drivers with "prefer" excluded from initial
  candidate list.
* [Bug 1923] orphan parent favored over LOCAL, ACTS drivers.
* [Bug 1924] Billboard tally codes sometimes do not match operation,
  variables.
* Enable tickadj-like taming of wildly off-spec Windows clock using
  NTPD_TICKADJ_PPM env. var. specifying baseline slew.
* Upgrade to AutoGen 5.11.9 (and require it).
* Upgrade to libopts 35.0.10 from AutoGen 5.11.9pre8.

---
(4.2.6p3) 2011/01/03 Released by Harlan Stenn <stenn@ntp.org>

* [Bug 1764] Palisade driver doesn't build on Linux
* Create and use scripts/check--help when generating .texi files.
* Update bk triggers for the bk-5 release.
* Update genCommitLog for the bk-5 release.
* Update the copyright year.

---
(4.2.6p3-RC12) 2010/12/25 Released by Harlan Stenn <stenn@ntp.org>

* [Bug 1458] Can not compile NTP on FreeBSD 4.7.
* [Bug 1510] Add modes 20/21 for driver 8 to support RAWDCF @ 75 baud.
* [Bug 1618] Unreachable code in jjy_start(). (backport from ntp-dev)
* [Bug 1719] ntp-keygen -V crash. (backport)
* [Bug 1740] ntpdc treats many counters as signed. (backport)
* [Bug 1741] Enable multicast reception on each address (Windows).
* [Bug 1742] Fix a typo in an error message in the "build" script.
* [Bug 1743] Display timezone offset when showing time for sntp in the
local timezone.
* [Bug 1751] Support for Atari FreeMiNT OS.
* [Bug 1754] --version output should be more verbose.
* [Bug 1757] oncore snprintf("%m") doesn't expand %m.
* [Bug 1758] setsockopt IPV6_MULTICAST_IF with wrong ifindex.
* [Bug 1760] ntpd Windows interpolation cannot be disabled.
* [Bug 1762] manycastclient solicitation responses interfere.
* Upgrade to libopts 34.0.9 from AutoGen 5.11.6pre7.
* Relax minimum Automake version to 1.10 with updated libopts.m4.
* Suppress ntp-keygen OpenSSL version display for --help, --version,
display both build and runtime OpenSSL versions when they differ.
* Clean up m4 quoting in configure.ac, *.m4 files, resolving
  intermittent AC_LANG_PROGRAM possibly undefined errors.
* Clean up the SNTP documentation.
* Other manycastclient repairs:
  Separate handling of scope ID embedded in many in6_addr from ifindex
  used for IPv6 multicasting ioctls.
  Add INT_PRIVACY endpt bit flag for IPv6 RFC 4941 privacy addresses.
  Enable outbound multicast from only one address per interface in the
  same subnet, and in that case prefer embedded MAC address modified
  EUI-64 IPv6 addresses first, then static, and last RFC 4941 privacy
  addresses.
  Use setsockopt(IP[V6]_MULTICAST_IF) before each send to multicast to
  select the local source address, using the correct socket is not
  enough.

---
(4.2.6p3-RC11) 2010/11/28 Released by Harlan Stenn <stenn@ntp.org>

* [Bug 1725] ntpd sends multicast from only one address.
* [Bug 1728] In ntp_openssl.m4, don't add -I/usr/include or -L/usr/lib
  to CPPFLAGS or LDFLAGS.
* [Bug 1733] IRIX doesn't have 'head' (affects scripts/checkChangeLog).
* Remove log_msg() and debug_msg() from sntp in favor of msyslog().
* Use a single copy of libopts/, in sntp/.
* Upgrade libopts to 33.3.8.
* Bump minimum Automake version to 1.11, required for AM_COND_IF
  use in LIBOPTS_CHECK.
* Improvements to the 'build' script.

---
(4.2.6p3-RC10) 2010/11/14 Released by Harlan Stenn <stenn@ntp.org>

* [Bug 1681] More sntp logging cleanup.
* [Bug 1683] Non-localhost on loopback exempted from nic rules.

---
(4.2.6p3-RC9) 2010/11/10 Released by Harlan Stenn <stenn@ntp.org>

* [Bug 1574] sntp:set_time doesn't set tv_usec correctly.
* [Bug 1681] sntp logging cleanup.
* [Bug 1683] Interface binding does not seem to work as intended.
* [Bug 1691] Use first NMEA sentence each second.
* [Bug 1692] packageinfo.sh needs to be "sourced" using ./ .
* [Bug 1709] ntpdate ignores replies with equal receive and transmit
  timestamps.
* Backport sntp from -dev

---
(4.2.6p3-RC8) 2010/10/29 Released by Harlan Stenn <stenn@ntp.org>

* [Bug 1685] NMEA driver mode byte confusion.
* First cut at using scripts/checkChangeLog.

---
(4.2.6p3-RC7) 2010/10/25 Released by Harlan Stenn <stenn@ntp.org>

* [Bug 1676] NMEA: $GPGLL did not work after fix for Bug 1571.
* Added scripts/checkChangeLog.

---
(4.2.6p3-RC6) 2010/10/24 Released by Harlan Stenn <stenn@ntp.org>

* [Bug 1571] NMEA does not relate data to PPS edge.
* [Bug 1572] NMEA time adjustment for GPZDG buggy.
* [Bug 1675] Prohibit includefile remote config.

---
(4.2.6p3-RC5) 2010/10/22 Released by Harlan Stenn <stenn@ntp.org>

* [Bug 1649] Require NMEA checksum if $GPRMC or previously seen.
* [Bug 1669] NTP 4.2.6p2 fails to compile on IBM AIX 5.3.

---
(4.2.6p3-RC4) 2010/10/16 Released by Harlan Stenn <stenn@ntp.org>

* [Bug 1584] wrong SNMP type for precision, resolution.
* [Bug 1659] Need CLOCK_TRUETIME not CLOCK_TRUE.
* [Bug 1665] is_anycast() u_int32_t should be u_int32.
* ntpsnmpd, libntpq warning cleanup.

---
(4.2.6p3-RC3) 2010/10/14 Released by Harlan Stenn <stenn@ntp.org>

* [Bug 750] Non-existing device causes coredump with RIPE-NCC driver.
* [Bug 1080] ntpd on ipv6 routers very chatty.
* [Bug 1567] Support Arbiter 1093C Satellite Clock on Windows.
* [Bug 1581] printf format string mismatch leftover.
* [Bug 1584] ntpsnmpd OID must be mib-2.197.
* [Bug 1643] Range-check the decoding of the RIPE-NCC status codes.
* [Bug 1644] cvo.sh should use lsb_release to identify linux distros.
* [Bug 1659] Support Truetime Satellite Clocks on Windows.
* [Bug 1660] On some systems, test is in /usr/bin, not /bin.
* [Bug 1661] Re-indent refclock_ripencc.c.

---
(4.2.6p3-RC2) 2010/09/25 Released by Harlan Stenn <stenn@ntp.org>

* [Bug 1635] "filegen ... enable" is not default.
* [Bug 1636] yyparse() segfault after denied filegen remote config.

---
(4.2.6p3-RC1) 2010/09/18 Released by Harlan Stenn <stenn@ntp.org>

* [Bug 1344] ntpd on Windows exits without logging cause.

---
(4.2.6p3-beta1) 2010/09/11 Released by Harlan Stenn <stenn@ntp.org>

* [Bug 1573] Miscalculation of offset in sntp.
* [Bug 1595] empty last line in key file causes duplicate key to be added
* [Bug 1597] packet processing ignores RATE KoD packets, because of
  a bug in string comparison.
* [Bug 1581] ntp_intres.c size_t printf format string mismatch.

---
(4.2.6p2) 2010/07/09 Released by Harlan Stenn <stenn@ntp.org>

* [Bug 1581] size_t printf format string mismatches, IRIG string buffers
  undersized.  Mostly backported from earlier ntp-dev fixes by Juergen
  Perlinger.

---
(4.2.6p2-RC7) 2010/06/19 Released by Harlan Stenn <stenn@ntp.org>

* [Bug 1570] serial clock drivers get outdated input from kernel tty
  line buffer after startup
* [Bug 1575] use 'snprintf' with LIB_BUFLENGTH in inttoa.c, tvtoa.c and
  utvtoa.c
* [Bug 1576] sys/sysctl.h depends on sys/param.h on OpenBSD.

---
(4.2.6p2-RC6) 2010/06/12 Released by Harlan Stenn <stenn@ntp.org>

* [Bug 715] libisc Linux IPv6 interface iteration drops multicast flags.

---
(4.2.6p2-RC5) 2010/06/03 Released by Harlan Stenn <stenn@ntp.org>

* [Bug 1561] ntpq, ntpdc "passwd" prompts for MD5 password w/SHA1.
* [Bug 1565] sntp/crypto.c compile fails on MacOS over vsnprintf().
* Windows port: do not exit in ntp_timestamp_from_counter() without
  first logging the reason.
* Support "passwd blah" syntax in ntpq.

---
(4.2.6p2-RC4) 2010/05/19 Released by Harlan Stenn <stenn@ntp.org>

* [Bug 1555] 4.2.6p2-RC3 sntp illegal C (mixed code and declarations).

---
(4.2.6p2-RC3) 2010/05/11 Released by Harlan Stenn <stenn@ntp.org>

* [Bug 1325] unreachable code in sntp recv_bcst_data().
* [Bug 1459] sntp MD5 authentication does not work with ntpd.
* [Bug 1512] ntpsnmpd should connect to net-snmpd via a unix-domain
  socket by default.  Provide a command-line 'socket name' option.
* [Bug 1538] update refclock_nmea.c's call to getprotobyname().
* [Bug 1541] Fix wrong keyword for "maxclock".
* [Bug 1552] update and complete broadcast and crypto features in sntp.
* [Bug 1553] sntp/configure.ac OpenSSL support.
* Escape unprintable characters in a refid in ntpq -p billboard.
* Simplify hash client code by providing OpenSSL EVP_*() API when built
  without OpenSSL.  (from ntp-dev)
* Do not depend on ASCII values for ('A' - '0'), ('a' - '0') in sntp.
* Windows compiling hints/winnt.html update from G. Sunil Tej.

---
(4.2.6p2-RC2) 2010/04/27 Released by Harlan Stenn <stenn@ntp.org>

* [Bug 1465] Make sure time from TS2100 is not invalid (backport from
  ntp-dev).
* [Bug 1528] Fix EDITLINE_LIBS link order for ntpq and ntpdc.
* [Bug 1534] win32/include/isc/net.h conflicts with VC++ 2010 errno.h.
* [Bug 1535] "restrict -4 default" and "restrict -6 default" ignored.
* Remove --with-arlib from br-flock.

---
(4.2.6p2-RC1) 2010/04/18 Released by Harlan Stenn <stenn@ntp.org>

* [Bug 1503] Auto-enabling of monitor for "restrict ... limited" wrong.
* [Bug 1504] ntpdate tickles ntpd "discard minimum 1" rate limit if
  "restrict ... limited" is used.
* [Bug 1518] Windows ntpd should lock to one processor more
  conservatively.
* [Bug 1522] Enable range syntax "trustedkey (301 ... 399)".
* Update html/authopt.html controlkey, requestkey, and trustedkey docs.

---
(4.2.6p1) 2010/04/09 Released by Harlan Stenn <stenn@ntp.org>
(4.2.6p1-RC6) 2010/03/31 Released by Harlan Stenn <stenn@ntp.org>

* [Bug 1514] Typo in ntp_proto.c: fabs(foo < .4) should be fabs(foo) < .4.
* [Bug 1464] synchronization source wrong for refclocks ARCRON_MSF (27)
  and SHM (28).
* Correct Windows port's refclock_open() to return 0 on failure not -1.
* Correct CHU, dumbclock, and WWVB drivers to check for 0 returned from
  refclock_open() on failure.
* Correct "SIMUL=4 ./flock-build -1" to prioritize -1/--one.

---
(4.2.6p1-RC5) 2010/02/09 Released by Harlan Stenn <stenn@ntp.org>

* [Bug 1140] Clean up debug.html, decode.html, and ntpq.html.
* [Bug 1438] Remove dead code from sntp/networking.c.
* [Bug 1477] 1st non-gmake make in clone w/VPATH can't make COPYRIGHT.
* [Bug 1478] linking fails with undefined reference EVP_MD_pkey_type.
* [Bug 1479] Compilation fails because of not finding readline headers.
* [Bug 1480] snprintf() cleanup caused unterminated refclock IDs.
* [Bug 1484] ushort is not defined in QNX6.

---
(4.2.6p1-RC4) 2010/02/04 Released by Harlan Stenn <stenn@ntp.org>

* [Bug 1455] ntpd does not try /etc/ntp.audio as documented.
* [Bug 1467] Fix bogus rebuild of sntp/sntp.html
* [Bug 1470] "make distdir" in $srcdir builds keyword-gen, libntp.a.
* [Bug 1473] "make distcheck" before build can't make sntp/version.m4.
* [Bug 1474] ntp_keygen needs LCRYPTO after libntp.a.
* Convert many sprintf() calls to snprintf(), also strcpy(), strcat().
* Fix widely cut-n-pasted bug in refclock shutdown after failed start.
* Remove some dead code checking for emalloc() returning NULL.
* Remove arlib.

---
(4.2.6p1-RC3) 2010/01/24 Released by Harlan Stenn <stenn@ntp.org>

* Use TZ=UTC instead of TZ= when calling date in scripts/mkver.in .
* [Bug 1448] Some macros not correctly conditionally or absolutely defined
  on Windows.
* [Bug 1449] ntpsim.h in ntp_config.c should be used conditionally.
* [Bug 1450] Option to exclude warnings not unconditionally defined on Windows.
* [Bug 1127] Properly check the return of X590_verify() - missed one.
* [Bug 1439] .texi generation must wait until after binary is linked.
* [Bug 1440] Update configure.ac to support kfreebsd.
* [Bug 1445] IRIX does not have -lcap or support linux capabilities.
* [Bug 1451] CID 115: sntp leaks KoD entry when updating existing.
* [Bug 1453] Use $CC in config.cache filename in ./build script.

---
(4.2.6p1-RC2) 2009/12/25 Released by Harlan Stenn <stenn@ntp.org>

* [Bug 1411] Fix status messages in refclock_oncore.c.
* [Bug 1416] MAXDNAME undefined on Solaris 2.6.
* [Bug 1419] ntpdate, ntpdc, sntp, ntpd ignore configure --bindir.
* [Bug 1424] Fix check for rtattr (rtnetlink.h).
* [Bug 1425] unpeer by association ID sets up for duplicate free().
* [Bug 1426] scripts/VersionName needs . on the search path.
* [Bug 1427] quote missing in ./build - shows up on NetBSD.
* [Bug 1428] Use AC_HEADER_RESOLV to fix breaks from resolv.h
* [Bug 1429] ntpd -4 option does not reliably force IPv4 resolution.
* [Bug 1431] System headers must come before ntp headers in ntp_intres.c .
* [Bug 1434] HP-UX 11 ip_mreq undeclared, _HPUX_SOURCE helps some.
* [Bug 1435] sntp: Test for -lresolv using the same tests as in ntp.

---
(4.2.6p1-RC1) 2009/12/20 Released by Harlan Stenn <stenn@ntp.org>

* [Bug 1409] Put refclock_neoclock4x.c under the NTP COPYRIGHT notice.
  This should allow debian and other distros to add this refclock driver
  in further distro releases.
  Detect R2 hardware releases.
* [Bug 1412] m4/os_cflags.m4 caches results that depend on $CC.
* [Bug 1413] test OpenSSL headers regarding -Wno-strict-prototypes.
* [Bug 1414] Enable "make distcheck" success with BSD make.
* [Bug 1415] Fix Mac OS X link problem.
* [Bug 1418] building ntpd/ntpdc/ntpq statically with ssl fails.
* Build infrastructure updates to enable beta releases of ntp-stable.

---
(4.2.6) 2009/12/09 Released by Harlan Stenn <stenn@ntp.org>
* [Sec 1331] from4.2.4p8: DoS with mode 7 packets - CVE-2009-3563.
* [Bug 508] Fixed leap second handling for Windows.
(4.2.5p250-RC) 2009/11/30 Released by Harlan Stenn <stenn@ntp.org>
* sntp documentation updates.
* [Bug 761] internal resolver does not seem to honor -4/-6 qualifiers
* [Bug 1386] Deferred DNS doesn't work on NetBSD
* [Bug 1391] avoid invoking autogen twice for .c and .h files.
* [Bug 1397] shmget() refclock_shm failing because of file mode.
* Pass no_needed to ntp_intres as first part of fixing [Bug 975].
* Add ./configure --enable-force-defer-DNS to help debugging.
(4.2.5p249-RC) 2009/11/28 Released by Harlan Stenn <stenn@ntp.org>
* [Bug 1400] An empty KOD DB file causes sntp to coredump.
* sntp: documentation cleanup.
* sntp: clean up some error messages.
* sntp: Use the precision to control how many offset digits are shown.
* sntp: Show root dispersion.
* Cleanup from the automake/autoconf upgrades.
(4.2.5p248-RC) 2009/11/26 Released by Harlan Stenn <stenn@ntp.org>
* Prepare for the generation of sntp.html.
* Documentation changes from Dave Mills.
* [Bug 1387] Storage leak in ntp_intres (minor).
* [Bug 1389] buffer overflow in refclock_oncore.c
* [Bug 1391] .texi usage text from installed, not built binaries.
* [Bug 1392] intres retries duplicate assocations endlessly.
* Correct *-opts.h dependency so default 'get' action isn't used.
(4.2.5p247-RC) 2009/11/20 Released by Harlan Stenn <stenn@ntp.org>
* [Bug 1142] nodebug builds shed no light on -d, -D option failure.
* [Bug 1179] point out the problem with -i/--jaildir and -u/--user when
  they are disabled by configure.
* [Bug 1308] support systems that lack fork().
* [Bug 1343] sntp doesn't link on Solaris 7, needs -lresolv.
(4.2.5p246-RC) 2009/11/17 Released by Harlan Stenn <stenn@ntp.org>
* Upgrade to autogen-5.10
* [Bug 1378] Unnecessary resetting of peers during interface update.
* [Bug 1382] p245 configure --disable-dependency-tracking won't build.
* [Bug 1384] ntpq :config core dumped with a blank password.
(4.2.5p245-RC) 2009/11/14 Released by Harlan Stenn <stenn@ntp.org>
* Cleanup from Dave Mills.
* [Bug 1343] sntp illegal C does not compile on Solaris 7.
* [Bug 1381] Version .deps generated include file dependencies to allow
  known dependency-breaking changes to force .deps to be cleaned,
  triggered by changing the contents of deps-ver and/or sntp/deps-ver.
(4.2.5p244-RC) 2009/11/12 Released by Harlan Stenn <stenn@ntp.org>
* keygen.html updates from Dave Mills.
* [Bug 1003] ntpdc unconfig command doesn't prompt for keyid.
* [Bug 1376] Enable authenticated ntpq and ntpdc using newly-available
  digest types.
* ntp-keygen, Autokey OpenSSL build vs. run version mismatch is now a
  non-fatal warning.
(4.2.5p243-RC) 2009/11/11 Released by Harlan Stenn <stenn@ntp.org>
* [Bug 1226] Fix deferred DNS lookups.
* new crypto signature cleanup.
(4.2.5p242-RC) 2009/11/10 Released by Harlan Stenn <stenn@ntp.org>
* [Bug 1363] CID 92 clarify fallthrough case in clk_trimtsip.c
* [Bug 1366] ioctl(TIOCSCTTY, 0) fails on NetBSD *[0-2].* > 3.99.7.
* [Bug 1368] typos in libntp --without-crypto case
* [Bug 1371] deferred DNS lookup failing with INFO_ERR_AUTH.
* CID 87 dead code in ntpq.c atoascii().
* Fix authenticated ntpdc, broken in p240.
* Stub out isc/mem.h, shaving 47k from a MIPS ntpd binary.
* Shrink keyword scanner FSM entries from 64 to 32 bits apiece.
* Documention updates from Dave Mills.
* authkeys.c cleanup from Dave Mills.
(4.2.5p241-RC) 2009/11/07 Released by Harlan Stenn <stenn@ntp.org>
* html/authopt.html update from Dave Mills.
* Remove unused file from sntp/Makefile.am's distribution list.
* new crypto signature cleanup.
(4.2.5p240-RC) 2009/11/05 Released by Harlan Stenn <stenn@ntp.org>
* [Bug 1364] clock_gettime() not detected, need -lrt on Debian 5.0.3.
* Provide all of OpenSSL's signature methods for ntp.keys (FIPS 140-2).
(4.2.5p239-RC) 2009/10/30 Released by Harlan Stenn <stenn@ntp.org>
* [Bug 1357] bogus assert from refclock_shm.
* [Bug 1359] Debug message cleanup.
* CID 101: more pointer/array cleanup.
* [Bug 1356] core dump from refclock_nmea when can't open /dev/gpsU.
* [Bug 1358] AIX 4.3 sntp/networking.c IPV6_JOIN_GROUP undeclared.
* CID 101: pointer/array cleanup.
(4.2.5p238-RC) 2009/10/27 Released by Harlan Stenn <stenn@ntp.org>
* Changes from Dave Mills.
* driver4.html updates from Dave Mills.
* [Bug 1252] PPSAPI cleanup on ntpd/refclock_wwvb.c.
* [Bug 1354] libtool error building after bootstrap with Autoconf 2.64.
* Allow NTP_VPATH_HACK configure test to handle newer gmake versions.
* CIDs 94-99 make it more clearly impossible for sock_hash() to return
  a negative number.
* CID 105, 106 ensure ntpdc arrays are not overrun even if callers
  misbehave.
* CID 113 use va_end() in refclock_true.c true_debug().
* Get rid of configure tests for __ss_family and __ss_len when the more
  common ss_family and ss_len are present.
(4.2.5p237-RC) 2009/10/26 Released by Harlan Stenn <stenn@ntp.org>
* [Bug 610] NMEA support for using PPSAPI on a different device.
* [Bug 1238] use only fudge time2 to offset NMEA serial timestamp.
* [Bug 1355] ntp-dev won't compile on OpenBSD 4.6.
(4.2.5p236-RC) 2009/10/22 Released by Harlan Stenn <stenn@ntp.org>
* Cleanup from Dave Mills.
* [Bug 1343] ntpd/ntp_io.c close_fd() does not compile on Solaris 7.
* [Bug 1353] ntpq "rv 0 settimeofday" always shows UNKNOWN on unix.
* Do not attempt to execute built binaries from ntpd/Makefile when
  cross-compiling (keyword-gen and ntpd --saveconfigquit).
* sntp/main.c: Remove duplicate global adr_buf[] (also defined in
  networking.c) which Piotr Grudzinski identified breaking his build.
* Correct in6addr_any test in configure.ac to attempt link too.
(4.2.5p235-RC) 2009/10/18 Released by Harlan Stenn <stenn@ntp.org>
* [Bug 1343] lib/isc build breaks on systems without IPv6 headers.
(4.2.5p234-RC) 2009/10/16 Released by Harlan Stenn <stenn@ntp.org>
* [Bug 1339] redux, use unmodified lib/isc/win32/strerror.c and
  move #define strerror... to a header not used by lib/isc code.
* [Bug 1345] illegal 'grep' option prevents compilation.
* [Bug 1346] keyword scanner broken where char defaults to unsigned.
* [Bug 1347] ntpd/complete.conf missing multicastclient test case.
(4.2.5p233-RC) 2009/10/15 Released by Harlan Stenn <stenn@ntp.org>
* [Bug 1337] cast setsockopt() v4 address pointer to void *.
* [Bug 1342] ignore|drop one IPv6 address on an interface blocks all
  addresses on that interface.
* Documentation cleanup and updates.
(4.2.5p232-RC) 2009/10/14 Released by Harlan Stenn <stenn@ntp.org>
* [Bug 1302] OpenSSL under Windows needs applink support.
* [Bug 1337] fix incorrect args to setsockopt(fd, IP_MULTICAST_IF,...).
* [Bug 1339] Fix Windows-only ntp_strerror() infinite recursion.
* [Bug 1341] NMEA driver requires working PPSAPI #ifdef HAVE_PPSAPI.
* Construct ntpd keyword scanner finite state machine at compile time
  rather than at runtime, shrink entries from 40+ to 8 bytes.
* Update documentation for ntpq --old-rv, saveconfig, saveconfigdir,
  ntpd -I -L and -M, and interface/nic rules. (From Dave Hart)
* [Bug 1337] fix incorrect args to setsockopt(fd, IP_MULTICAST_IF,...)
(4.2.5p231-RC) 2009/10/10 Released by Harlan Stenn <stenn@ntp.org>
* [Bug 1335] Broadcast client degraded by wildcard default change.
(4.2.5p230-RC) 2009/10/09 Released by Harlan Stenn <stenn@ntp.org>
* Start the 4.2.6 Release Candidate cycle.
* Broadcast and transit phase cleanup from Dave Mills.
(4.2.5p229) 2009/10/07 Released by Harlan Stenn <stenn@ntp.org>
* [Bug 1334] ntpsnmpd undefined reference to `ntpqOptions'.
* Change ntpsnmpd/Makefile.am include file order to fix FreeBSD build.
(4.2.5p228) 2009/10/06 Released by Harlan Stenn <stenn@ntp.org>
* Reclaim syntax tree memory after application in ntpd built with
  configure --disable-saveconfig.
* [Bug 1135] ntpq uses sizeof(u_long) where sizeof(u_int32) is meant.
* [Bug 1333] ntpd --interface precedence over --novirtualips lost.
(4.2.5p227) 2009/10/05 Released by Harlan Stenn <stenn@ntp.org>
* [Bug 1135] :config fails with "Server disallowed request"
* [Bug 1330] disallow interface/nic rules when --novirtualips or
  --interface are used.
* [Bug 1332] ntpq -c 'rv 0 variablename' returns extra stuff.
* Add test of ntpd --saveconfigquit fidelity using new complete.conf.
* Documentation updates from Dave Hart/Dave Mills.
(4.2.5p226) 2009/10/04 Released by Harlan Stenn <stenn@ntp.org>
* [Bug 1318] Allow multiple -g options on ntpd command line.
* [Bug 1327] ntpq, ntpdc, ntp-keygen -d & -D should work with configure
  --disable-debugging.
* Add ntpd --saveconfigquit <filename> option for future build-time
  testing of saveconfig fidelity.
* Clockhop and autokey cleanup from Dave Mills.
* Documentation updates from Dave Mills.
(4.2.5p225) 2009/09/30 Released by Harlan Stenn <stenn@ntp.org>
* authopt documentation changes from Dave Mills/Dave Hart.
* [Bug 1324] support bracketed IPv6 numeric addresses for restrict.
(4.2.5p224) 2009/09/29 Released by Harlan Stenn <stenn@ntp.org>
* Clockhop and documentation fixes from Dave Mills.
* Remove "tos maxhop" ntp.conf knob.
(4.2.5p223) 2009/09/28 Released by Harlan Stenn <stenn@ntp.org>
* [Bug 1321] build doesn't work if . isn't on $PATH.
* [Bug 1323] Implement "revoke #" to match documentation, deprecate
  "crypto revoke #".
(4.2.5p222) 2009/09/27 Released by Harlan Stenn <stenn@ntp.org>
* Update libisc code using bind-9.6.1-P1.tar.gz, rearrange our copy to
  mirror the upstream layout (lib/isc/...), and merge in NTP-local
  modifications to libisc.  There is a new procedure to ease future
  libisc merges using a separate "upstream" bk repo.  That will enable
  normal bk pull automerge to handle carrying forward any local changes
  and should enable us to take updated libisc snapshots more often.
* Updated build and flock-build scripts.  flock-build --one is a way
  to perform a flock-build compatible solitary build, handy for a repo
  clone's first build on a machine with autoconf, automake, etc.
* Compiling ntp_parser.y using BSD make correctly places ntp_parser.h
  in the top-level ntpd directory instead of A.*/ntpd.
* bootstrap script updated to remove potentially stale .deps dirs.
* Remove unneeded Makefile.am files from the lib/isc/include tree.
(4.2.5p221) 2009/09/26 Released by Harlan Stenn <stenn@ntp.org>
* [Bug 1316] segfault if refclock_nmea can't open file.
* [Bug 1317] Distribute cvo.sh.
(4.2.5p220) 2009/09/25 Released by Harlan Stenn <stenn@ntp.org>
* Rearrange libisc code to match the upstream layout in BIND.  This is
  step one of two, changing the layout but keeping our existing libisc.
(4.2.5p219) 2009/09/24 Released by Harlan Stenn <stenn@ntp.org>
* [Bug 1315] "interface ignore 0.0.0.0" is ignored.
* add implicit "nic ignore all" rule before any rules from ntp.conf, so
  "nic listen eth0" alone means the same as "-I eth0".
* add wildcard match class for interface/nic rules.
* fix mistaken carryover of prefixlen from one rule to the next.
* Ensure IPv6 localhost address ::1 is included in libisc's Windows IPv6
  address enumeration, allowing ntpq and ntpdc's hardcoding to 127.0.0.1
  on Windows to end.
(4.2.5p218) 2009/09/21 Released by Harlan Stenn <stenn@ntp.org>
* [Bug 1314] saveconfig emits -4 and -6 on when not given.
* correct parsing and processing of setvar directive.
* highlight location of ntpq :config syntax errors with ^.
* clarify (former) NO_ARG, SINGLE_ARG, MULTIPLE_ARG renaming to
  FOLLBY_TOKEN, FOLLBY_STRING, FOLLBY_STRINGS_TO_EOC.
* parser, saveconfig cleanup to store T_ identifiers in syntax tree.
(4.2.5p217) 2009/09/20 Released by Harlan Stenn <stenn@ntp.org>
* [Bug 1300] reject remote configuration of dangerous items.
(4.2.5p216) 2009/09/19 Released by Harlan Stenn <stenn@ntp.org>
* [Bug 1312] ntpq/ntpdc MD5 passwords truncated to 8 chars on Suns.
* CID 10 missing free(up); in refclock_palisade.c error return, again.
* CID 83 added assertion to demonstrate config_nic_rules() does not
  call strchr(NULL, '/').
(4.2.5p215) 2009/09/18 Released by Harlan Stenn <stenn@ntp.org>
* [Bug 1292] Workaround last VC6 unsigned __int64 kink.
(4.2.5p214) 2009/09/17 Released by Harlan Stenn <stenn@ntp.org>
* [Bug 1303] remove top-level "autokey" directive.
* use "nic listen 192.168.0.0/16" instead of
  "nic listen 192.168.0.0 prefixlen 16".
(4.2.5p213) 2009/09/16 Released by Harlan Stenn <stenn@ntp.org>
* [Bug 1310] fix Thunderbolt mode in refclock_palisade.c
(4.2.5p212) 2009/09/15 Released by Harlan Stenn <stenn@ntp.org>
* [Bug 983] add interface [listen | ignore | drop] ... directive.
* [Bug 1243] MD5auth_setkey zero-fills key from first zero octet.
* [Bug 1295] leftover fix, do not crash on exit in free_config_trap()
  when "trap 1.2.3.4" is used without any further options.
* [Bug 1311] 4.2.5p211 doesn't build in no-debug mode.
* document interface (alias nic) and unpeer.
* Correct syntax error line & column numbers.
* CID 79: kod_init_kod_db() fails to fclose(db_s) in two error paths.
* CID 80: attempt to quiet Coverity false positive re: leaking "reason"
  in main().
* Documentation updates from Dave Mills.
* CID 81: savedconfig leaked in save_config().
* Make the code agree with the spec and the book (Dave Mills).
(4.2.5p211) 2009/09/14 Released by Harlan Stenn <stenn@ntp.org>
* [Bug 663] respect ntpq -c and -p order on command line.
* [Bug 1292] more VC6 unsigned __int64 workarounds.
* [Bug 1296] Added Support for Trimble Acutime Gold.
(4.2.5p210) 2009/09/06 Released by Harlan Stenn <stenn@ntp.org>
* [Bug 1294] Use OPENSSL_INC and OPENSSL_LIB macros for Windows
  and remove unnecessary reference to applink.c for Windows
* [Bug 1295] trap directive options are not optional.
* [Bug 1297] yylex() must always set yylval before returning.
(4.2.5p209) 2009/09/01 Released by Harlan Stenn <stenn@ntp.org>
* [Bug 1290] Fix to use GETTIMEOFDAY macro
* [Bug 1289] Update project files for VC6, VS2003, VS2005, VS 2008
(4.2.5p208) 2009/08/30 Released by Harlan Stenn <stenn@ntp.org>
* [Bug 1293] make configuration dumper ready for release, specifically:
* rename ntpq dumpcfg command to "saveconfig".
* require authentication for saveconfig.
* "restrict ... nomodify" prevents saveconfig and :config.
* "saveconfig ." shorthand to save to startup configuration file.
* support strftime() substitution in saveconfig arg to timestamp
  the output filename, for example "saveconfig %Y%m%d-%H%M%S.conf".
* display saveconfig response message from ntpd in ntpq.
* save output filename in "savedconfig" variable, fetched with ntpq -c
  "rv 0 savedconfig".
* document saveconfig in html/ntpq.html.
* add ./configure --disable-saveconfig to build a smaller ntpd.
* log saveconfig failures and successes to syslog.
(4.2.5p207) 2009/08/29 Released by Harlan Stenn <stenn@ntp.org>
* [Bug 1292] Minor Windows source tweaks for VC6-era SDK headers.
(4.2.5p206) 2009/08/26 Released by Harlan Stenn <stenn@ntp.org>
* accopt.html typo fixes from Dave Mills.
* [Bug 1283] default to remembering KoD in sntp.
* clean up numerous sntp/kod_management.c bugs.
* use all addresses resolved from each DNS name in sntp.
(4.2.5p205) 2009/08/18 Released by Harlan Stenn <stenn@ntp.org>
* accopt.html typo fixes from Dave Mills.
* [Bug 1285] Log ntpq :config/config-from-file events.
* [Bug 1286] dumpcfg omits statsdir, mangles filegen.
(4.2.5p204) 2009/08/17 Released by Harlan Stenn <stenn@ntp.org>
* [Bug 1284] infinite loop in ntpd dumping more than one trustedkey
(4.2.5p203) 2009/08/16 Released by Harlan Stenn <stenn@ntp.org>
* Add ntpq -c dumpcfg, Google Summer of Code project of Max Kuehn
(4.2.5p202) 2009/08/14 Released by Harlan Stenn <stenn@ntp.org>
* install the binary and man page for sntp.
(4.2.5p201) 2009/08/13 Released by Harlan Stenn <stenn@ntp.org>
* sntp: out with the old, in with the new.
(4.2.5p200) 2009/08/12 Released by Harlan Stenn <stenn@ntp.org>
* [Bug 1281] Build ntpd on Windows without big SDK download, burn,
  and install by checking in essentially unchanging messages.mc build
  products to avoid requiring mc.exe, which is not included with VC++
  2008 EE.
(4.2.5p199) 2009/08/09 Released by Harlan Stenn <stenn@ntp.org>
* [Bug 1279] Cleanup for warnings from Veracode static analysis.
(4.2.5p198) 2009/08/03 Released by Harlan Stenn <stenn@ntp.org>
* Upgrade to autogen-5.9.9-pre5.
(4.2.5p197) 2009/07/30 Released by Harlan Stenn <stenn@ntp.org>
* The build script now has . at the end of PATH for config.guess.
(4.2.5p196) 2009/07/29 Released by Harlan Stenn <stenn@ntp.org>
* [Bug 1272] gsoc_sntp IPv6 build problems under HP-UX 10.
* [Bug 1273] CID 10: Palisade leaks unit struct in error path.
* [Bug 1274] CID 67: ensure resolve_hosts() output count and pointers
  are consistent.
* [Bug 1275] CID 45: CID 46: old sntp uses uninitialized guesses[0],
  precs[0].
* [Bug 1276] CID 52: crypto_xmit() may call crypto_alice[23]()
  with NULL peer.
(4.2.5p195) 2009/07/27 Released by Harlan Stenn <stenn@ntp.org>
* cvo.sh: Add support for CentOS, Fedora, Slackware, SuSE, and QNX.
(4.2.5p194) 2009/07/26 Released by Harlan Stenn <stenn@ntp.org>
* Documentation updates from Dave Mills.
* Use scripts/cvo.sh in the build script to get better subdir names.
(4.2.5p193) 2009/07/25 Released by Harlan Stenn <stenn@ntp.org>
* [Bug 1261] CID 34: simulate_server() rbuf.msg_flags uninitialized.
* [Bug 1262] CID 35: xpkt.mac uninitialized in simulate_server().
* [Bug 1263] CID 37: CID 38: CID 40: CID 43: multiple refclocks
  uninitialized tm_zone (arc, chronolog, dumbclock, pcf).
* [Bug 1264] CID 64: gsoc_sntp on_wire() frees wrong ptr receiving KoD.
* [Bug 1265] CID 65: CID 66: gsoc_sntp on_wire() leaks x_pkt, r_pkt.
* [Bug 1266] CID 39: datum_pts_start() uninitialized arg.c_ospeed.
* [Bug 1267] CID 44: old sntp handle_saving() writes stack garbage to
  file when clearing.
* [Bug 1268] CID 63: resolve_hosts() leaks error message buffer.
* [Bug 1269] CID 74: use assertion to ensure move_fd() does not return
  negative descriptors.
* [Bug 1270] CID 70: gsoc_sntp recv_bcst_data mdevadr.ipv6mr_interface
  uninitialized.
(4.2.5p192) 2009/07/24 Released by Harlan Stenn <stenn@ntp.org>
* [Bug 965] CID 42: ss_family uninitialized.
* [Bug 1250] CID 53: kod_init_kod_db() overruns kod_db malloc'd buffer.
* [Bug 1251] CID 68: search_entry() mishandles dst argument.
* [Bug 1252] CID 32: Quiet Coverity warning with assertion.
* [Bug 1253] CID 50: gsoc_sntp/crypto.c auth_init() always returns a
  list with one entry.
* [Bug 1254] CID 56: tv_to_str() leaks a struct tm each call.
* [Bug 1255] CID 55: pkt_output() leaks a copy of each packet.
* [Bug 1256] CID 51: Coverity doesn't recognize our assertion macros as
  terminal.
* [Bug 1257] CID 57: gsoc_sntp auth_init() fails to fclose(keyfile).
* [Bug 1258] CID 54: gsoc_sntp resolve_hosts() needs simplification.
* [Bug 1259] CID 59: gsoc_sntp recv_bcast_data() fails to free(rdata)
  on error paths.
* [Bug 1260] CID 60: gsoc_sntp recvpkt() fails to free(rdata).
* Updated to AutoGen-5.9.9pre2.
(4.2.5p191) 2009/07/21 Released by Harlan Stenn <stenn@ntp.org>
* Updated to AutoGen-5.9.9pre1.
(4.2.5p190) 2009/07/20 Released by Harlan Stenn <stenn@ntp.org>
* Updated to AutoGen-5.9.8.
* [Bug 1248] RES_MSSNTP typo in ntp_proto.c.
* [Bug 1246] use a common template for singly-linked lists, convert most
  doubly-linked lists to singly-linked.
* Log warning about signd blocking when restrict mssntp used.
(4.2.5p189) 2009/07/16 Released by Harlan Stenn <stenn@ntp.org>
* Documentation cleanup from Dave Mills.
(4.2.5p188) 2009/07/15 Released by Harlan Stenn <stenn@ntp.org>
* [Bug 1245] Broken xmt time sent in fast_xmit() of 4.2.5p187.
(4.2.5p187) 2009/07/11 Released by Harlan Stenn <stenn@ntp.org>
* [Bug 1042] multicast listeners IPv4+6 ignore new interfaces.
* [Bug 1237] Windows serial code treat CR and LF both as line
  terminators.
* [Bug 1238] use fudge time2 for serial timecode offset in NMEA driver.
* [Bug 1242] Remove --enable-wintime, symmetric workaround is now
  always enabled.
* [Bug 1244] NTP_INSIST(fd != maxactivefd) failure in intres child
* Added restrict keyword "mssntp" for Samba4 DC operation, by Dave Mills.
(4.2.5p186) 2009/07/08 Released by Harlan Stenn <stenn@ntp.org>
* ntp_proto.c cleanup from Dave Mills.
(4.2.5p185) 2009/07/01 Released by Harlan Stenn <stenn@ntp.org>
* Documentation updates from Dave Mills.
* [Bug 1234] convert NMEA driver to use common PPSAPI code.
* timepps-Solaris.h pps_handle_t changed from pointer to scalar
* Spectracom refclock added to Windows port of ntpd
* [Bug 1236] Declaration order fixed.
* Bracket private ONCORE debug statements with #if 0 rather than #ifdef
  DEBUG
* Delete ONCORE debug statement that is now handled elsewhere.
(4.2.5p184) 2009/06/24 Released by Harlan Stenn <stenn@ntp.org>
* [Bug 1233] atom refclock fudge time1 sign flipped in 4.2.5p164.
(4.2.5p183) 2009/06/23 Released by Harlan Stenn <stenn@ntp.org>
* [Bug 1196] setsockopt(SO_EXCLUSIVEADDRUSE) can fail on Windows 2000
  and earlier with WSAINVAL, do not log a complaint in that case.
* [Bug 1210] ONCORE driver terminates ntpd without logging a reason.
* [Bug 1218] Correct comment in refclock_oncore on /etc/ntp.oncore*
  configuration file search order.
* Change ONCORE driver to log using msyslog as well as to any
  clockstats file.
* [Bug 1231] ntpsnmpd build fails after sockaddr union changes.
(4.2.5p182) 2009/06/18 Released by Harlan Stenn <stenn@ntp.org>
* Add missing header dependencies to the ntpdc layout verification.
* prefer.html updates from Dave Mills.
* [Bug 1205] Add ntpd --usepcc and --pccfreq options on Windows
* [Bug 1215] unpeer by association ID
* [Bug 1225] Broadcast address miscalculated on Windows 4.2.5p180
* [Bug 1229] autokey segfaults in cert_install().
* Use a union for structs sockaddr, sockaddr_storage, sockaddr_in, and
  sockaddr_in6 to remove casts and enable type checking.  Collapse
  some previously separate IPv4/IPv6 paths into a single codepath.
(4.2.5p181) 2009/06/06 Released by Harlan Stenn <stenn@ntp.org>
* [Bug 1206] Required compiler changes for Windows
* [Bug 1084] PPSAPI for ntpd on Windows with DLL backends
* [Bug 1204] Unix-style refclock device paths on Windows
* [Bug 1205] partial fix, disable RDTSC use by default on Windows
* [Bug 1208] decodenetnum() buffer overrun on [ with no ]
* [Bug 1211] keysdir free()d twice #ifdef DEBUG
* Enable ONCORE, ARCRON refclocks on Windows (untested)
(4.2.5p180) 2009/05/29 Released by Harlan Stenn <stenn@ntp.org>
* [Bug 1200] Enable IPv6 in Windows port
* Lose FLAG_FIXPOLL, from Dave Mills.
(4.2.5p179) 2009/05/23 Released by Harlan Stenn <stenn@ntp.org>
* [Bug 1041] xmt -> aorg timestamp cleanup from Dave Mills,
  reported by Dave Hart.
* [Bug 1193] Compile error: conflicting types for emalloc.
* [Bug 1196] VC6 winsock2.h does not define SO_EXCLUSIVEADDRUSE.
* Leap/expire cleanup from Dave Mills.
(4.2.5p178) 2009/05/21 Released by Harlan Stenn <stenn@ntp.org>
* Provide erealloc() and estrdup(), a la emalloc().
* Improve ntp.conf's parser error messages.
* [Bug 320] "restrict default ignore" does not affect IPv6.
* [Bug 1192] "restrict -6 ..." reports a syntax error.
(4.2.5p177) 2009/05/18 Released by Harlan Stenn <stenn@ntp.org>
* Include 4.2.4p7
* [Bug 1174] nmea_shutdown assumes that nmea has a unit assigned
* [Bug 1190] NMEA refclock fudge flag4 1 obscures position in timecode
* Update NMEA refclock documentation in html/drivers/driver20.html
(4.2.5p176) 2009/05/13 Released by Harlan Stenn <stenn@ntp.org>
* [Bug 1154] mDNS registration should be done later, repeatedly and only
  if asked for. (second try for fix)
(4.2.5p175) 2009/05/12 Released by Harlan Stenn <stenn@ntp.org>
* Include 4.2.4p7-RC7
* [Bug 1180] ntpd won't start with more than ~1000 interfaces
* [Bug 1182] Documentation typos and missing bits.
* [Bug 1183] COM port support should extend past COM3
* [Bug 1184] ntpd is deaf when restricted to second IP on the same net
* Clean up configure.ac NTP_CACHEVERSION interface, display cache
  version when clearing.  Fixes a regression.
(4.2.5p174) 2009/05/09 Released by Harlan Stenn <stenn@ntp.org>
* Stale leapsecond file fixes from Dave Mills.
(4.2.5p173) 2009/05/08 Released by Harlan Stenn <stenn@ntp.org>
* Include 4.2.4p7-RC6
(4.2.5p172) 2009/05/06 Released by Harlan Stenn <stenn@ntp.org>
* [Bug 1175] Instability in PLL daemon mode.
* [Bug 1176] refclock_parse.c does not compile without PPSAPI.
(4.2.5p171) 2009/05/04 Released by Harlan Stenn <stenn@ntp.org>
* Autokey documentation cleanup from Dave Mills.
* [Bug 1171] line editing libs found without headers (Solaris 11)
* [Bug 1173] NMEA refclock fails with Solaris PPSAPI
* Fix problem linking msntp on Solaris when sntp subdir is configured
  before parent caused by different gethostent library search order.
* Do not clear config.cache when it is  empty.
(4.2.5p170) 2009/05/02 Released by Harlan Stenn <stenn@ntp.org>
* [Bug 1152] adjust PARSE to new refclock_pps logic
* Include 4.2.4p7-RC5
* loopfilter FLL/PLL crossover cleanup from Dave Mills.
* Documentation updates from Dave Mills.
* ntp-keygen cleanup from Dave Mills.
* crypto API cleanup from Dave Mills.
* Add NTP_CACHEVERSION mechanism to ignore incompatible config.cache
* Enable gcc -Wstrict-overflow for gsoc_sntp as well
(4.2.5p169) 2009/04/30 Released by Harlan Stenn <stenn@ntp.org>
* [Bug 1171] Note that we never look for -lreadline by default.
* [Bug 1090] Fix bogus leap seconds in refclock_hpgps.
(4.2.5p168) 2009/04/29 Released by Harlan Stenn <stenn@ntp.org>
* Include 4.2.4p7-RC4
* [Bug 1169] quiet compiler warnings
* Re-enable gcc -Wstrict-prototypes when not building with OpenSSL
* Enable gcc -Wstrict-overflow
* ntpq/ntpdc emit newline after accepting password on Windows
* Updates from Dave Mills:
* ntp-keygen.c: Updates.
* Fix the error return and syslog function ID in refclock_{param,ppsapi}.
* Make sure syspoll is within the peer's minpoll/maxpoll bounds.
* ntp_crypto.c: Use sign_siglen, not len. sign key filename cleanup.
* Bump NTP_MAXEXTEN from 1024 to 2048, update values for some field lengths.
* m4/ntp_lineeditlibs.m4: fix warnings from newer Autoconf
* [Bug 1166] Remove truncation of position (blanking) code in refclock_nmea.c
(4.2.5p167) 2009/04/26 Released by Harlan Stenn <stenn@ntp.org>
* Crypto cleanup from Dave Mills.
(4.2.5p166) 2009/04/25 Released by Harlan Stenn <stenn@ntp.org>
* [Bug 1165] Clean up small memory leaks in the  config file parser
* Correct logconfig keyword declaration to MULTIPLE_ARG
* Enable filename and line number leak reporting on Windows when built
  DEBUG for all the typical C runtime allocators such as calloc,
  malloc, and strdup.  Previously only emalloc calls were covered.
* Add DEBUG-only code to free dynamically allocated memory that would
  otherwise remain allocated at ntpd exit, to allow less forgivable
  leaks to stand out in leaks reported after exit.
* Ensure termination of strings in ports/winnt/libisc/isc_strerror.c
  and quiet compiler warnings.
* [Bug 1057] ntpdc unconfig failure
* [Bug 1161] unpeer AKA unconfig command for ntpq :config
* PPS and crypto cleanup in ntp_proto.c from Dave Mills.
(4.2.5p165) 2009/04/23 Released by Harlan Stenn <stenn@ntp.org>
* WWVB refclock cleanup from Dave Mills.
* Code cleanup: requested_key -> request_key.
* [Bug 833] ignore whitespace at end of remote configuration lines
* [Bug 1033] ntpdc/ntpq crash prompting for keyid on Windows
* [Bug 1028] Support for W32Time authentication via Samba.
* quiet ntp_parser.c malloc redeclaration warning
* Mitigation and PPS/PPSAPI cleanup from Dave Mills.
* Documentation updates from Dave Mills.
* timepps-Solaris.h patches from Dave Hart.
(4.2.5p164) 2009/04/22 Released by Harlan Stenn <stenn@ntp.org>
* Include 4.2.4p7-RC3
* PPS/PPSAPI cleanup from Dave Mills.
* Documentation updates from Dave Mills.
* [Bug 1125] C runtime per-thread initialization on Windows
* [Bug 1152] temporarily disable refclock_parse, refclock_true until
  maintainers can repair build break from pps_sample()
* [Bug 1153] refclock_nmea should not mix UTC with GPS time
* [Bug 1159] ntpq overlap diagnostic message test buggy
(4.2.5p163) 2009/04/10 Released by Harlan Stenn <stenn@ntp.org>
(4.2.5p162) 2009/04/09 Released by Harlan Stenn <stenn@ntp.org>
* Documentation updates from Dave Mills.
* Mitigation and PPS cleanup from Dave Mills.
* Include 4.2.4p7-RC2
* [Bug 216] New interpolation scheme for Windows eliminates 1ms jitter
* remove a bunch of #ifdef SYS_WINNT from portable code
* 64-bit time_t cleanup for building on newer Windows compilers
* Only set CMOS clock during ntpd exit on Windows if the computer is
  shutting down or restarting.
* [Bug 1148] NMEA reference clock improvements
* remove deleted gsoc_sntp/utilities.o from repository so that .o build
  products can be cleaned up without corrupting the repository.
(4.2.5p161) 2009/03/31 Released by Harlan Stenn <stenn@ntp.org>
* Documentation updates from Dave Mills.
(4.2.5p160) 2009/03/30 Released by Harlan Stenn <stenn@ntp.org>
* [Bug 1141] refclock_report missing braces cause spurious "peer event:
  clock clk_unspec" log entries
* Include 4.2.4p7-RC1
(4.2.5p159) 2009/03/28 Released by Harlan Stenn <stenn@ntp.org>
* "bias" changes from Dave Mills.
(4.2.5p158) 2009/01/30 Released by Harlan Stenn <stenn@ntp.org>
* Fix [CID 72], a typo introduced at the latest fix to prettydate.c.
(4.2.5p157) 2009/01/26 Released by Harlan Stenn <stenn@ntp.org>
* Cleanup/fixes for ntp_proto.c and ntp_crypto.c from Dave Mills.
(4.2.5p156) 2009/01/19 Released by Harlan Stenn <stenn@ntp.org>
* [Bug 1118] Fixed sign extension for 32 bit time_t in caljulian() and prettydate().
  Fixed some compiler warnings about missing prototypes.
  Fixed some other simple compiler warnings.
* [Bug 1119] [CID 52] Avoid a possible null-dereference in ntp_crypto.c.
* [Bug 1120] [CID 51] INSIST that peer is non-null before we dereference it.
* [Bug 1121] [CID 47] double fclose() in ntp-keygen.c.
(4.2.5p155) 2009/01/18 Released by Harlan Stenn <stenn@ntp.org>
* Documentation updates from Dave Mills.
* CHU frequency updates.
* Design assertion fixes for ntp_crypto.c from Dave Mills.
(4.2.5p154) 2009/01/13 Released by Harlan Stenn <stenn@ntp.org>
* [Bug 992] support interface event change on Linux from
  Miroslav Lichvar.
(4.2.5p153) 2009/01/09 Released by Harlan Stenn <stenn@ntp.org>
* Renamed gsoc_sntp/:fetch-stubs to gsoc_sntp/fetch-stubs to avoid
  file name problems under Windows.
  Removed German umlaut from log msg for 4.2.5p142.
(4.2.5p152) 2009/01/08 Released by Harlan Stenn <stenn@ntp.org>
* Include 4.2.4p6: 2009/01/08 Released by Harlan Stenn <stenn@ntp.org>
(4.2.5p151) 2008/12/23 Released by Harlan Stenn <stenn@ntp.org>
* Stats file logging cleanup from Dave Mills.
(4.2.5p150) 2008/12/15 Released by Harlan Stenn <stenn@ntp.org>
* [Bug 1099] Fixed wrong behaviour in sntp's crypto.c.
* [Bug 1103] Fix 64-bit issues in the new calendar code.
(4.2.5p149) 2008/12/05 Released by Harlan Stenn <stenn@ntp.org>
* Fixed mismatches in data types and OID definitions in ntpSnmpSubAgent.c
* added a premliminary MIB file to ntpsnmpd (ntpv4-mib.mib)
(4.2.5p148) 2008/12/04 Released by Harlan Stenn <stenn@ntp.org>
* [Bug 1070] Fix use of ntpq_parsestring() in ntpsnmpd.
(4.2.5p147) 2008/11/27 Released by Harlan Stenn <stenn@ntp.org>
* Update gsoc_sntp's GCC warning code.
(4.2.5p146) 2008/11/26 Released by Harlan Stenn <stenn@ntp.org>
* Update Solaris CFLAGS for gsoc_sntp.
(4.2.5p145) 2008/11/20 Released by Harlan Stenn <stenn@ntp.org>
* Deal with time.h for sntp under linux.
* Provide rpl_malloc() for sntp for systems that need it.
* Handle ss_len and socklen type for sntp.
* Fixes to the sntp configure.ac script.
* Provide INET6_ADDRSTRLEN if it is missing.
* [Bug 1095] overflow in caljulian.c.
(4.2.5p144) 2008/11/19 Released by Harlan Stenn <stenn@ntp.org>
* Use int32, not int32_t.
* Avoid the sched*() functions under OSF - link problems.
(4.2.5p143) 2008/11/17 Released by Harlan Stenn <stenn@ntp.org>
* sntp cleanup and fixes.
(4.2.5p142) 2008/11/16 Released by Harlan Stenn <stenn@ntp.org>
* Imported GSoC SNTP code from Johannes Maximilian Kuehn.
(4.2.5p141) 2008/11/13 Released by Harlan Stenn <stenn@ntp.org>
* New caltontp.c and calyearstart.c from Juergen Perlinger.
(4.2.5p140) 2008/11/12 Released by Harlan Stenn <stenn@ntp.org>
* Cleanup lint from the ntp_scanner files.
* [Bug 1011] gmtime() returns NULL on windows where it would not under Unix.
* Updated caljulian.c and prettydate.c from Juergen Perlinger.
(4.2.5p139) 2008/11/11 Released by Harlan Stenn <stenn@ntp.org>
* Typo fix to driver20.html.
(4.2.5p138) 2008/11/10 Released by Harlan Stenn <stenn@ntp.org>
* [Bug 474] --disable-ipv6 is broken.
* IPv6 interfaces were being looked for twice.
* SHM driver grabs more samples, add clockstats
* decode.html and driver20.html updates from Dave Mills.
(4.2.5p137) 2008/11/01 Released by Harlan Stenn <stenn@ntp.org>
* [Bug 1069] #undef netsnmp's PACKAGE_* macros.
* [Bug 1068] Older versions of netsnmp do not have netsnmp_daemonize().
(4.2.5p136) 2008/10/27 Released by Harlan Stenn <stenn@ntp.org>
* [Bug 1078] statsdir configuration parsing is broken.
(4.2.5p135) 2008/09/23 Released by Harlan Stenn <stenn@ntp.org>
* [Bug 1072] clock_update should not allow updates older than sys_epoch.
(4.2.5p134) 2008/09/17 Released by Harlan Stenn <stenn@ntp.org>
* Clean up build process for ntpsnmpd.
(4.2.5p133) 2008/09/16 Released by Harlan Stenn <stenn@ntp.org>
* Add options processing to ntpsnmpd.
* [Bug 1062] Check net-snmp headers before deciding to build ntpsnmpd.
* Clean up the libntpq.a build.
* Regenerate ntp_parser.[ch] from ntp_parser.y
(4.2.5p132) 2008/09/15 Released by Harlan Stenn <stenn@ntp.org>
* [Bug 1067] Multicast DNS service registration must come after the fork
  on Solaris.
* [Bug 1066] Error messages should log as errors.
(4.2.5p131) 2008/09/14 Released by Harlan Stenn <stenn@ntp.org>
* [Bug 1065] Re-enable support for the timingstats file.
(4.2.5p130) 2008/09/13 Released by Harlan Stenn <stenn@ntp.org>
* [Bug 1064] Implement --with-net-snmp-config=progname
* [Bug 1063] ntpSnmpSubagentObject.h is missing from the distribution.
(4.2.5p129) 2008/09/11 Released by Harlan Stenn <stenn@ntp.org>
* Quiet some libntpq-related warnings.
(4.2.5p128) 2008/09/08 Released by Harlan Stenn <stenn@ntp.org>
* Import Heiko Gerstung's GSoC2008 NTP MIB daemon.
(4.2.5p127) 2008/09/01 Released by Harlan Stenn <stenn@ntp.org>
* Regenerate ntpd/ntp_parser.c
(4.2.5p126) 2008/08/31 Released by Harlan Stenn <stenn@ntp.org>
* Stop libtool-1.5 from looking for C++ or Fortran.
* [BUG 610] Documentation update for NMEA reference clock driver.
* [Bug 828] Fix IPv4/IPv6 address parsing.
* Changes from Dave Mills:
  Documentation updates.
  Fix a corner case where a frequency update was reported but not set.
  When LEAP_NOTINSYNC->LEAP_NOWARNING, call crypto_update() if we have
  crypto_flags.
(4.2.5p125) 2008/08/18 Released by Harlan Stenn <stenn@ntp.org>
* [Bug 1052] Add linuxPPS support to ONCORE driver.
(4.2.5p124) 2008/08/17 Released by Harlan Stenn <stenn@ntp.org>
* Documentation updates from Dave Mills.
* Include 4.2.4p5: 2008/08/17 Released by Harlan Stenn <stenn@ntp.org>
* [Bug 861] leap info was not being transmitted.
* [Bug 1046] refnumtoa.c is using the wrong header file.
* [Bug 1047] enable/disable options processing fix.
* header file cleanup.
* [Bug 1037] buffer in subroutine was 1 byte short.
* configure.ac: cleanup, add option for wintime, and lay the groundwork
  for the changes needed for bug 1028.
* Fixes from Dave Mills: 'bias' and 'interleave' work.  Separate
  phase and frequency discipline (for long poll intervals).  Update
  TAI function to match current leapsecond processing.
* Documentation updates from Dave Mills.
* [Bug 1037] Use all 16 of the MD5 passwords generated by ntp-keygen.
* Fixed the incorrect edge parameter being passed to time_pps_kcbind in
  NMEA refclock driver.
* [Bug 399] NMEA refclock driver does not honor time1 offset if flag3 set.
* [Bug 985] Modifications to NMEA reference clock driver to support Accord
  GPS Clock.
* poll time updates from Dave Mills.
* local refclock documentation updates from Dave Mills.
* [Bug 1022] Fix compilation problems with yesterday's commit.
* Updates and cleanup from Dave Mills:
  I've now spent eleven months of a sabbatical year - 7 days a week, 6-10
  hours most days - working on NTP. I have carefully reviewed every major
  algorithm, examined its original design and evolution from that design.
  I've trimmed off dead code and briar patches and did zillions of tests
  contrived to expose evil vulnerabilities. The development article is in
  rather good shape and should be ready for prime time.

  1. The protostats statistics files have been very useful in exposing
  little twitches and turns when something hiccups, like a broken PPS
  signal. Most of what used to be syslog messages are now repackaged as
  protostats messages with optional syslog as well. These can also be sent
  as traps which might be handy to tiggle a beeper or celltext. These, the
  sysstats files and cryptostats files reveal the ambient health of a busy
  server, monitor traffic and error counts and spot crypto attacks.

  2. Close inspection of the clock discipline behavior at long poll
  intervals (36 h) showed it not doing as well as it should. I redesigned
  the FLL loop to improve nominal accuracy from  several tens of
  milliseconds to something less than ten milliseconds.

  3. Autokey (again). The enhanced error checking was becoming a major
  pain. I found a way to toss out gobs of ugly fat code and replace the
  function with a much simpler and more comprehensive scheme. It resists
  bait-and-switch attacks and quickly detect cases when the protocol is
  not correctly synchronized.

  4. The interface code for the kernel PPS signal was not in sync with the
  kernel code itself. Some error checks were duplicated and some
  ineffective. I found none of the PPS-capable drivers, including the atom
  driver, do anything when the prefer peer fails; the kernel PPS signal
  remains in control. The atom driver now disables the kernel PPS when the
  prefer peer comes bum. This is important when the prefer peer is not a
  reference clock but a remote NTP server.

  5. The flake restrict bit turned out to be really interesting,
  especially with symmtric modes and of those especially those using
  Autokey. Small changes in the recovery procedures when packets are lost
  now avoid almost all scenarios which previously required protocol resets.

  6. I've always been a little uncomfortable when using the clock filter
  with long poll intervals because the samples become less and less
  correlated as the sample age exceeds the Allan intercept. Various
  schemes have been used over the years to cope with this fact. The latest
  one and the one that works the best is to use a modified sort metric
  where the delay is used when the age of the sample is less than the
  intercept and the sum of delay and dispersion above that. The net result
  is that, at small poll intervals the algorithm operates as a minimum
  filter, while at larger poll intervals it morphs to FIFO. Left
  unmodified, a sample could be used when twelve days old. This along with
  the FLL modifications has made a dramatic improvement at large poll
  intervals.

- [Backward Incompatible] The 'state' variable is no longer reported or
  available via ntpq output.  The following system status bit names
  have been changed:
  - sync_alarm -> leap_alarm
  - sync_atomic -> sync_pps
  - sync_lf_clock -> sync_lf_radio
  - sync_hf_clock -> sync_hf_radio
  - sync_uhf_clock -> sync_uhf_radio
  - sync_local_proto -> sync_local
  - sync_udp/time -> sync_other
  Other names have been changed as well.  See the change history for
  libntp/statestr.c for more details.
  Other backward-incompatible changes in ntpq include:
  - assID -> associd
  - rootdispersion -> rootdisp
  - pkt_head -> pkt_neader
  See the change history for other details.

* Updates and cleanup from Dave Mills.
* [Bug 995] Remove spurious ; from ntp-keygen.c.
* More cleanup and changes from Dave Mills.
* [Bug 980] Direct help to stdout.
---
(4.2.4p8) 2009/12/08 Released by Harlan Stenn <stenn@ntp.org>

* [Sec 1331] DoS with mode 7 packets - CVE-2009-3563.

---
(4.2.4p7) 2009/05/18 Released by Harlan Stenn <stenn@ntp.org>

* [Sec 1151] Remote exploit if autokey is enabled - CVE-2009-1252.
* [Bug 1187] Update the copyright date.
* [Bug 1191] ntpd fails on Win2000 - "Address already in use" after fix
  for [Sec 1149].

---
(4.2.4p7-RC7) 2009/05/12 Released by Harlan Stenn <stenn@ntp.org>

* ntp.isc.org -> ntp.org cleanup.
* [Bug 1178] Use prior FORCE_DNSRETRY behavior as needed at runtime,
  add configure --enable-ignore-dns-errors to be even more stubborn

---
(4.2.4p7-RC6) 2009/05/08 Released by Harlan Stenn <stenn@ntp.org>

* [Bug 784] Make --enable-linuxcaps the default when available
* [Bug 1179] error messages for -u/--user and -i lacking droproot
* Updated JJY reference clock driver from Takao Abe
* [Bug 1071] Log a message and exit before trying to use FD_SET with a
  descriptor larger than FD_SETSIZE, which will corrupt memory
* On corruption of the iface list head in add_interface, log and exit

---
(4.2.4p7-RC5) 2009/05/02 Released by Harlan Stenn <stenn@ntp.org>

* [Bug 1172] 4.2.4p7-RC{3,4} fail to build on linux.
* flock-build script unportable 'set -m' use removed

---
(4.2.4p7-RC4) 2009/04/29 Released by Harlan Stenn <stenn@ntp.org>

* [Bug 1167] use gcc -Winit-self only if it is understood

---
(4.2.4p7-RC3) 2009/04/22 Released by Harlan Stenn <stenn@ntp.org>

* [Bug 787] Bug fixes for 64-bit time_t on Windows
* [Bug 813] Conditional naming of Event
* [Bug 1147] System errors should be logged to msyslog()
* [Bug 1155] Fix compile problem on Windows with VS2005
* [Bug 1156] lock_thread_to_processor() should be declared in header
* [Bug 1157] quiet OpenSSL warnings, clean up configure.ac
* [Bug 1158] support for aix6.1
* [Bug 1160] MacOS X is like BSD regarding F_SETOWN

---
(4.2.4p7-RC2) 2009/04/09 Released by Harlan Stenn <stenn@ntp.org>

* [Sec 1144] limited buffer overflow in ntpq.  CVE-2009-0159
* [Sec 1149] use SO_EXCLUSIVEADDRUSE on Windows

---
(4.2.4p7-RC1) 2009/03/30 Released by Harlan Stenn <stenn@ntp.org>

* [Bug 1131] UDP sockets should not use SIGPOLL on Solaris.
* build system email address cleanup
* [Bug 774] parsesolaris.c does not compile under the new Solaris
* [Bug 873] Windows serial refclock proper TTY line discipline emulation
* [Bug 1014] Enable building with VC9 (in Visual Studio 2008,
  Visual C++ 2008, or SDK)
* [Bug 1117] Deferred interface binding under Windows works only correctly
  if FORCE_DNSRETRY is defined
* [BUG 1124] Lock QueryPerformanceCounter() client threads to same CPU
* DPRINTF macro made safer, always evaluates to a statement and will not
  misassociate an else which follows the macro.

---
(4.2.4p6) 2009/01/08 Released by Harlan Stenn <stenn@ntp.org>

* [Bug 1113] Fixed build errors with recent versions of openSSL.
* [Sec 1111] Fix incorrect check of EVP_VerifyFinal()'s return value.
* Update the copyright year.

---
(4.2.4p5) 2008/08/17 Released by Harlan Stenn <stenn@ntp.org>

* [BUG 1051] Month off by one in leap second message written to clockstats
  file fixed.
* [Bug 450] Windows only: Under original Windows NT we must not discard the
  wildcard socket to workaround a bug in NT's getsockname().
* [Bug 1038] Built-in getpass() function also prompts for password if
  not built with DEBUG.
* [Bug 841] Obsolete the "dynamic" keyword and make deferred binding
  to local interfaces the default.
  Emit a warning if that keyword is used for configuration.
* [Bug 959] Refclock on Windows not properly releasing recvbuffs.
* [Bug 993] Fix memory leak when fetching system messages.
* much cleanup, fixes, and changes from Dave Mills.
* ntp_control.c: LEAPTAB is a filestamp, not an unsigned.  From Dave Mills.
* ntp_config.c: ntp_minpoll fixes from Dave Mills.
* ntp-keygen updates from Dave Mills.
* refresh epoch, throttle, and leap cleanup from Dave Mills.
* Documentation cleanup from Dave Mills.
* [Bug 918] Only use a native md5.h if MD5Init() is available.
* [Bug 979] Provide ntptimeval if it is not otherwise present.
* [Bug 634] Re-instantiate syslog() and logfiles after the daemon fork.
* [Bug 952] Use md5 code with a friendlier license.
* [Bug 977] Fix mismatching #ifdefs for builds without IPv6.
* [Bug 830] Fix the checking order of the interface options.
* Clean up the logfile/syslog setup.
* [Bug 970] Lose obsolete -g flag to ntp-keygen.
* The -e flag to ntp-keygen can write GQ keys now, too.
* ntp_proto.c: sys_survivors and hpoll cleanup from Dave Mills.
* ntp_loopfilter.c: sys_poll cleanup from Dave Mills.
* refclock_wwv.c: maximum-likelihood digit and DSYNC fixes from Dave Mills.
* [Bug 967] preemptable associations are lost forever on a step.
* ntp_config.c: [CID 48] missing "else" clause.
* [Bug 833] ntpq config keyword is quote-mark unfriendly.
* Rename the ntpq "config" keyword to ":config".
* Dave Mills shifted some orphan processing.
* Fix typos in the [Bug 963] patch.
* bootstrap: squawk if genver fails.  Use -f with cp in case Dave does a chown.
* Remove obsolete simulator command-line options.
* ntp_request.c: [CID 36] zero sin_zero.
* [Bug 963] get_systime() is too noisy.
* [Bug 960] spurious syslog:crypto_setup:spurious crypto command
* [Bug 964] Change *-*-linux* to *-*-*linux* to allow for uclinux.
* Changes from Dave Mills:
  - ntp_util.c: cleanup.
  - ntp_timer.c: watch the non-burst packet rate.
  - ntp_request.c: cleanup.
  - ntp_restrict.c: RES_LIMITED cleanup.
  - ntp_proto.c: RES_LIMITED, rate bucktes, counters, overall cleanup.
  - ntp_peer.c: disallow peer_unconfig().
  - ntp_monitor.c: RES_LIMITED cleanup.
  - ntp_loopfilter.c: poll interval cleanup.
  - ntp_crypto.c: volley -> retry.  Cleanup TAI leap message.
  - ntp_config: average and minimum are ^2 values.
  - ntpdc: unknownversion is really "declined", not "bad version".
  - Packet retry cleanup.
* [Bug 961] refclock_tpro.c:tpro_poll() calls refclock_receive() twice.
* [Bug 957] Windows only: Let command line parameters from the Windows SCM GUI
  override the standard parameters from the ImagePath registry key.
* Added HAVE_INT32_T to the Windows config.h to avoid duplicate definitions.
* Work around a VPATH difference in FreeBSD's 'make' command.
* Update bugreport URL.
* Update -I documentation.
* [Bug 713] Fix bug reporting information.
* A bug in the application of the negative-sawtooth for 12 channel receivers.
* The removal of unneeded startup code used for the original LinuxPPS, it now
  conforms to the PPSAPI and does not need special code.
* ntp-keygen.c: Coverity fixes [CID 33,47].
* Volley cleanup from Dave Mills.
* Fuzz cleanup from Dave Mills.
* [Bug 861] Leap second cleanups from Dave Mills.
* ntpsim.c: add missing protypes and fix [CID 34], a nit.
* Upgraded bison at UDel.
* Update br-flock and flock-build machine lists.
* [Bug 752] QoS: add parse/config handling code.
* Fix the #include order in tickadj.c for picky machines.
* [Bug 752] QoS: On some systems, netinet/ip.h needs netinet/ip_systm.h.
* [Bug 752] Update the QoS tagging (code only - configuration to follow).
* Orphan mode and other protocol cleanup from Dave Mills.
* Documentation cleanup from Dave Mills.
* [Bug 940] ntp-keygen uses -v.  Disallow it as a shortcut for --version.
* more cleanup to ntp_lineeditlibs.m4.
* Documentation updates from Dave Mills.
* -ledit cleanup for ntpdc and ntpq.
* Association and other cleanup from Dave Mills.
* NTP_UNREACH changes from Dave Mills.
* Fix the readline history test.
* [Bug 931] Require -lreadline to be asked for explicitly.
* [Bug 764] When looking for -lreadline support, also try using -lncurses.
* [Bug 909] Fix int32_t errors for ntohl().
* [Bug 376/214] Enhancements to support multiple if names and IP addresses.
* [Bug 929] int32_t is undefined on Windows.  Casting wrong.
* [Bug 928] readlink missing braces.
* [Bug 788] Update macros to support VS 2005.
* ntpd/ntp_timer.c: add missing sys_tai parameter for debug printf
* [Bug 917] config parse leaves files open
* [Bug 912] detect conflicting enable/disable configuration on interfaces
  sharing an IP address
* [Bug 771] compare scopeid if available for IPv6 addresses
* Lose obsolete crypto subcommands (Dave Mills).
* WWV is an HF source, not an LF source (Dave Mills).
* [Bug 899] Only show -i/--jaildir -u/--user options if we HAVE_DROPROOT.
* [Bug 916] 'cryptosw' is undefined if built without OpenSSL.
* [Bug 891] 'restrict' config file keyword does not work (partial fix).
* [Bug 890] the crypto command seems to be required now.
* [Bug 915] ntpd cores during processing of x509 certificates.
* Crypto lint cleanup from Dave Mills.
* [Bug 897] Check RAND_status() - we may not need a .rnd file.
* Crypto cleanup from Dave Mills.
* [Bug 911] Fix error message in cmd_args.c.
* [Bug 895] Log assertion failures via syslog(), not stderr.
* Documentation updates from Dave Mills.
* Crypto cleanup from Dave Mills.
* [Bug 905] ntp_crypto.c fails to compile without -DDEBUG.
* Avoid double peer stats logging.
* ntp-keygen cleanup from Dave Mills.
* libopts needs to be built after ElectricFence.
* [Bug 894] Initialize keysdir before calling crypto_setup().
* Calysto cleanup for ntpq.
* ntp-keygen -i takes an arg.
* Cleanup and fixes from Dave Mills.
* [Bug 887] Fix error in ntp_types.h (for sizeof int != 4).
* Bug 880 bug fixes for Windows build
* Improve Calysto support.
* The "revoke" parameter is a crypto command.
* The driftfile wander threshold is a real number.
* [Bug 850] Fix the wander threshold parameter on the driftfile command.
* ntp_io.c: Dead code cleanup - Coverity View 19.
* Leap file related cleanup from Dave Mills.
* ntp_peer.c: Set peer->srcadr before (not after) calling set_peerdstadr().
* Initialize offset in leap_file() - Coverity View 17.
* Use the correct stratum on KISS codes.
* Fuzz bits cleanup.
* Show more digits in some debug printf's.
* Use drift_file_sw internally to control writing the drift file.
* Implement the wander_threshold option for the driftfile config keyword.
* reformat ntp_control.c; do not use c++ // comments.
* [Bug 629] Undo bug #629 fixes as they cause more problems than were  being
  solved
* Changes from Dave Mills: in/out-bound data rates, leapsecond cleanup,
  driftfile write cleanup, packet buffer length checks, documentation updates.
* More assertion checks and malloc()->emalloc(), courtesy of Calysto.
* [Bug 864] Place ntpd service in maintenance mode if using SMF on Solaris
* [Bug 862] includefile nesting; preserve phonelist on reconfig.
* [Bug 604] ntpd regularly dies on linux/alpha.
* more leap second infrastructure fixes from Dave Mills.
* [Bug 858] recent leapfile changes broke non-OpenSSL builds.
* Use emalloc() instead of malloc() in refclock_datum.c (Calysto).
* Start using 'design by contract' assertions.
* [Bug 767] Fast sync to refclocks wanted.
* Allow null driftfile.
* Use YYERROR_VERBOSE for the new parser, and fix related BUILT_SOURCES.
* [Bug 629] changes to ensure broadcast works including on wildcard addresses
* [Bug 853] get_node() must return a pointer to maximally-aligned memory.
* Initial leap file fixes from Dave Mills.
* [Bug 858] Recent leapfile changes broke without OPENSSL.
* Use a char for DIR_SEP, not a string.
* [Bug 850] driftfile parsing changes.
* driftfile maintenance changes from Dave Mills.  Use clock_phi instead of
  stats_write_tolerance.
* [Bug 828] refid string not being parsed correctly.
* [Bug 846] Correct includefile parsing.
* [Bug 827] New parsing code does not handle "fudge" correctly.
* Enable debugging capability in the config parser.
* [Bug 839] Crypto password not read from ntp.conf.
* Have autogen produce writable output files.
* [Bug 825] Correct logconfig -/+ keyword processing.
* [Bug 828] Correct parsing of " delimited strings.
* Cleanup FILE * usage after fclose() in ntp_filegen.c.
* [Bug 843] Windows Completion port code was incorrectly merged from -stable.
* [Bug 840] do fudge configuration AFTER peers (thus refclocks) have been
  configured.
* [Bug 824] Added new parser modules to the Windows project file.
* [Bug 832] Add libisc/log.c headers to the distribution.
* [Bug 808] Only write the drift file if we are in state 4.
* Initial import of libisc/log.c and friends.
* [Bug 826] Fix redefinition of PI.
* [Bug 825] ntp_scanner.c needs to #include <config.h> .
* [Bug 824] New parser code has some build problems with the SIM code.
* [Bug 817] Use longnames for setting ntp variables on the command-line;
  Allowing '-v' with and without an arg to disambiguate usage is error-prone.
* [Bug 822] set progname once, early.
* [Bug 819] remove erroneous #if 0 in Windows completion port code.
* The new config code missed an #ifdef for building without refclocks.
* Distribute some files needed by the new config parsing code.
* [Bug 819] Timeout for WaitForMultipleObjects was 500ms instead of INFINITE
* Use autogen 5.9.1.
* Fix clktest command-line arg processing.'
* Audio documentation updates from Dave Mills.
* New config file parsing code, from Sachin Kamboj.
* fuzz bit cleanup from Dave Mills.
* replay cleanup from Dave Mills.
* [Bug 542] Tolerate missing directory separator at EO statsdir.
* [Bug 812] ntpd should drop supplementary groups.
* [Bug 815] Fix warning compiling 4.2.5p22 under Windows with VC6.
* [Bug 740] Fix kernel/daemon startup drift anomaly.
* refclock_wwv.c fixes from Dave Mills.
* [Bug 810] Fix ntp-keygen documentation.
* [Bug 787] Bug fixes for 64-bit time_t on Windows.
* [Bug 796] Clean up duplicate #defines in ntp_control.c.
* [Bug 569] Use the correct precision for the Leitch CSD-5300.
* [Bug 795] Moved declaration of variable to top of function.
* [Bug 798] ntpq [p typo crashes ntpq/ntpdc.
* [Bug 786] Fix refclock_bancomm.c on Solaris.
* [Bug 774] parsesolaris.c does not compile under the new Solaris.
* [Bug 782] Remove P() macros from Windows files.
* [Bug 778] ntpd fails to lock with drift=+500 when started with drift=-500.
* [Bug 592] Trimble Thunderbolt GPS support.
* IRIG, CHU, WWV, WWVB refclock improvements from Dave Mills.
* [Bug 757] Lose ULONG_CONST().
* [Bug 756] Require ANSI C (function prototypes).
* codec (audio) and ICOM changes from Dave Mills.

---

* [Bug 450] Windows only: Under original Windows NT we must not discard the
  wildcard socket to workaround a bug in NT's getsockname().
* [Bug 1038] Built-in getpass() function also prompts for password if
  not built with DEBUG.
* [Bug 841] Obsolete the "dynamic" keyword and make deferred binding
  to local interfaces the default.
  Emit a warning if that keyword is used for configuration.
* [Bug 959] Refclock on Windows not properly releasing recvbuffs.
* [Bug 993] Fix memory leak when fetching system messages.
* [Bug 987] Wake up the resolver thread/process when a new interface has
  become available.
* Correctly apply negative-sawtooth for oncore 12 channel receiver.
* Startup code for original LinuxPPS removed.  LinuxPPS now conforms to
  the PPSAPI.
* [Bug 1000] allow implicit receive buffer allocation for Windows.
  fixes startup for windows systems with many interfaces.
  reduces dropped packets on network bursts.
  additionally fix timer() starvation during high load.
* [Bug 990] drop minimum time restriction for interface update interval.
* [Bug 977] Fix mismatching #ifdefs for builds without IPv6.
* Update the copyright year.
* Build system cleanup (make autogen-generated files writable).
* [Bug 957] Windows only: Let command line parameters from the Windows SCM GUI
  override the standard parameters from the ImagePath registry key.
* Fixes for ntpdate:
* [Bug 532] nptdate timeout is too long if several servers are supplied.
* [Bug 698] timeBeginPeriod is called without timeEndPeriod in some NTP tools.
* [Bug 857] ntpdate debug mode adjusts system clock when it shouldn't.
* [Bug 908] ntpdate crashes sometimes.
* [Bug 982] ntpdate(and ntptimeset) buffer overrun if HAVE_POLL_H isn't set
  (dup of 908).
* [Bug 997] ntpdate buffer too small and unsafe.
* ntpdate.c: Under Windows check whether NTP port in use under same conditions
  as under other OSs.
* ntpdate.c: Fixed some typos and indents (tabs/spaces).

(4.2.4p4) Released by Harlan Stenn <stenn@ntp.org>

* [Bug 902] Fix problems with the -6 flag.
* Updated include/copyright.def (owner and year).
* [Bug 878] Avoid ntpdc use of refid value as unterminated string.
* [Bug 881] Corrected display of pll offset on 64bit systems.
* [Bug 886] Corrected sign handling on 64bit in ntpdc loopinfo command.
* [Bug 889] avoid malloc() interrupted by SIGIO risk
* ntpd/refclock_parse.c: cleanup shutdown while the file descriptor is still
  open.
* [Bug 885] use emalloc() to get a message at the end of the memory
  unsigned types cannot be less than 0
  default_ai_family is a short
  lose trailing , from enum list
  clarify ntp_restrict.c for easier automated analysis
* [Bug 884] don't access recv buffers after having them passed to the free
  list.
* [Bug 882] allow loopback interfaces to share addresses with other
  interfaces.

---
(4.2.4p3) Released by Harlan Stenn <stenn@ntp.org>

* [Bug 863] unable to stop ntpd on Windows as the handle reference for events
  changed

---
(4.2.4p2) Released by Harlan Stenn <stenn@ntp.org>

* [Bug 854] Broadcast address was not correctly set for interface addresses
* [Bug 829] reduce syslog noise, while there fix Enabled/Disable logging
  to reflect the actual configuration.
* [Bug 795] Moved declaration of variable to top of function.
* [Bug 789] Fix multicast client crypto authentication and make sure arriving
  multicast packets do not disturb the autokey dance.
* [Bug 785] improve handling of multicast interfaces
  (multicast routers still need to run a multicast routing software/daemon)
* ntpd/refclock_parse.c: cleanup shutdown while the file descriptor is still
  open.
* [Bug 885] use emalloc() to get a message at the end of the memory
  unsigned types cannot be less than 0
  default_ai_family is a short
  lose trailing , from enum list
* [Bug 884] don't access recv buffers after having them passed to the free list.
* [Bug 882] allow loopback interfaces to share addresses with other interfaces.
* [Bug 527] Don't write from source address length to wrong location
* Upgraded autogen and libopts.
* [Bug 811] ntpd should not read a .ntprc file.

---
(4.2.4p1) (skipped)

---
(4.2.4p0) Released by Harlan Stenn <stenn@ntp.org>

* [Bug 793] Update Hans Lambermont's email address in ntpsweep.
* [Bug 776] Remove unimplemented "rate" flag from ntpdate.
* [Bug 586] Avoid lookups if AI_NUMERICHOST is set.
* [Bug 770] Fix numeric parameters to ntp-keygen (Alain Guibert).
* [Bug 768] Fix io_setbclient() error message.
* [Bug 765] Use net_bind_service capability on linux.
* [Bug 760] The background resolver must be aware of the 'dynamic' keyword.
* [Bug 753] make union timestamp anonymous (Philip Prindeville).
* confopt.html: move description for "dynamic" keyword into the right section.
* pick the right type for the recv*() length argument.

---
(4.2.4) Released by Harlan Stenn <stenn@ntp.org>

* monopt.html fixes from Dave Mills.
* [Bug 452] Do not report kernel PLL/FLL flips.
* [Bug 746] Expert mouseCLOCK USB v2.0 support added.'
* driver8.html updates.
* [Bug 747] Drop <NOBR> tags from ntpdc.html.
* sntp now uses the returned precision to control decimal places.
* sntp -u will use an unprivileged port for its queries.
* [Bug 741] "burst" doesn't work with !unfit peers.
* [Bug 735] Fix a make/gmake VPATH issue on Solaris.
* [Bug 739] ntpd -x should not take an argument.
* [Bug 737] Some systems need help providing struct iovec.
* [Bug 717] Fix libopts compile problem.
* [Bug 728] parse documentation fixes.
* [Bug 734] setsockopt(..., IP_MULTICAST_IF, ...) fails on 64-bit platforms.
* [Bug 732] C-DEX JST2000 patch from Hideo Kuramatsu.
* [Bug 721] check for __ss_family and __ss_len separately.
* [Bug 666] ntpq opeers displays jitter rather than dispersion.
* [Bug 718] Use the recommended type for the saddrlen arg to getsockname().
* [Bug 715] Fix a multicast issue under Linux.
* [Bug 690] Fix a Windows DNS lookup buffer overflow.
* [Bug 670] Resolved a Windows issue with the dynamic interface rescan code.
* K&R C support is being deprecated.
* [Bug 714] ntpq -p should conflict with -i, not -c.
* WWV refclock improvements from Dave Mills.
* [Bug 708] Use thread affinity only for the clock interpolation thread.
* [Bug 706] ntpd can be running several times in parallel.
* [Bug 704] Documentation typos.
* [Bug 701] coverity: NULL dereference in ntp_peer.c
* [Bug 695] libopts does not protect against macro collisions.
* [Bug 693] __adjtimex is independent of ntp_{adj,get}time.
* [Bug 692] sys_limitrejected was not being incremented.
* [Bug 691] restrictions() assumption not always valid.
* [Bug 689] Deprecate HEATH GC-1001 II; the driver never worked.
* [Bug 688] Fix documentation typos.
* [Bug 686] Handle leap seconds better under Windows.
* [Bug 685] Use the Windows multimedia timer.
* [Bug 684] Only allow debug options if debugging is enabled.
* [Bug 683] Use the right version string.
* [Bug 680] Fix the generated version string on Windows.
* [Bug 678] Use the correct size for control messages.
* [Bug 677] Do not check uint_t in configure.ac.
* [Bug 676] Use the right value for msg_namelen.
* [Bug 675] Make sure ntpd builds without debugging.
* [Bug 672] Fix cross-platform structure padding/size differences.
* [Bug 660] New TIMESTAMP code fails tp build on Solaris Express.
* [Bug 659] libopts does not build under Windows.
* [Bug 658] HP-UX with cc needs -Wp,-H8166 in CFLAGS.
* [Bug 656] ntpdate doesn't work with multicast address.
* [Bug 638] STREAMS_TLI is deprecated - remove it.
* [Bug 635] Fix tOptions definition.
* [Bug 628] Fallback to ntp discipline not working for large offsets.
* [Bug 622] Dynamic interface tracking for ntpd.
* [Bug 603] Don't link with libelf if it's not needed.
* [Bug 523] ntpd service under Windows does't shut down properly.
* [Bug 500] sntp should always be built.
* [Bug 479] Fix the -P option.
* [Bug 421] Support the bc637PCI-U card.
* [Bug 342] Deprecate broken TRAK refclock driver.
* [Bug 340] Deprecate broken MSF EES refclock driver.
* [Bug 153] Don't do DNS lookups on address masks.
* [Bug 143] Fix interrupted system call on HP-UX.
* [Bug 42] Distribution tarballs should be signed.
* Support separate PPS devices for PARSE refclocks.
* [Bug 637, 51?] Dynamic interface scanning can now be done.
* Options processing now uses GNU AutoGen.

---
(4.2.2p4) Released by Harlan Stenn <stenn@ntp.org>

* [Bug 710] compat getnameinfo() has off-by-one error
* [Bug 690] Buffer overflow in Windows when doing DNS Lookups

---
(4.2.2p3) Released by Harlan Stenn <stenn@ntp.org>

* Make the ChangeLog file cleaner and easier to read
* [Bug 601] ntpq's decodeint uses an extra level of indirection
* [Bug 657] Different OSes need different sized args for IP_MULTICAST_LOOP
* release engineering/build changes
* Documentation fixes
* Get sntp working under AIX-5

---
(4.2.2p2) (broken)

* Get sntp working under AIX-5

---
(4.2.2p1)

* [Bug 661] Use environment variable to specify the base path to openssl.
* Resolve an ambiguity in the copyright notice
* Added some new documentation files
* URL cleanup in the documentation
* [Bug 657]: IP_MULTICAST_LOOP uses a u_char value/size
* quiet gcc4 complaints
* more Coverity fixes
* [Bug 614] manage file descriptors better
* [Bug 632] update kernel PPS offsets when PPS offset is re-configured
* [Bug 637] Ignore UP in*addr_any interfaces
* [Bug 633] Avoid writing files in srcdir
* release engineering/build changes

---
(4.2.2)

* SNTP
* Many bugfixes
* Implements the current "goal state" of NTPv4
* Autokey improvements
* Much better IPv6 support
* [Bug 360] ntpd loses handles with LAN connection disabled.
* [Bug 239] Fix intermittent autokey failure with multicast clients.
* Rewrite of the multicast code
* New version numbering scheme

---
(4.2.0)

* More stuff than I have time to document
* IPv6 support
* Bugfixes
* call-gap filtering
* wwv and chu refclock improvements
* OpenSSL integration

---
(4.1.2)

* clock state machine bugfix
* Lose the source port check on incoming packets
* (x)ntpdc compatibility patch
* Virtual IP improvements
* ntp_loopfilter fixes and improvements
* ntpdc improvements
* GOES refclock fix
* JJY driver
* Jupiter refclock fixes
* Neoclock4X refclock fixes
* AIX 5 port
* bsdi port fixes
* Cray unicos port upgrade
* HP MPE/iX port
* Win/NT port upgrade
* Dynix PTX port fixes
* Document conversion from CVS to BK
* readline support for ntpq

---
(4.1.0)

* CERT problem fixed (99k23)

* Huff-n-Puff filter
* Preparation for OpenSSL support
* Resolver changes/improvements are not backward compatible with mode 7
  requests (which are implementation-specific anyway)
* leap second stuff
* manycast should work now
* ntp-genkeys does new good things.
* scripts/ntp-close
* PPS cleanup and improvements
* readline support for ntpdc
* Crypto/authentication rewrite
* WINNT builds with MD5 by default
* WINNT no longer requires Perl for building with Visual C++ 6.0
* algorithmic improvements, bugfixes
* Solaris dosynctodr info update
* html/pic/* is *lots* smaller
* New/updated drivers: Forum Graphic GPS, WWV/H, Heath GC-100 II, HOPF
  serial and PCI, ONCORE, ulink331
* Rewrite of the audio drivers

---
(4.0.99)

* Driver updates: CHU, DCF, GPS/VME, Oncore, PCF, Ulink, WWVB, burst
  If you use the ONCORE driver with a HARDPPS kernel module,
  you *must* have a properly specified:
	pps <filename> [assert/clear] [hardpps]
  line in the /etc/ntp.conf file.
* PARSE cleanup
* PPS cleanup
* ntpd, ntpq, ntpdate cleanup and fixes
* NT port improvements
* AIX, BSDI, DEC OSF, FreeBSD, NetBSD, Reliant, SCO, Solaris port improvements

---
(4.0.98)

* Solaris kernel FLL bug is fixed in 106541-07
* Bug/lint cleanup
* PPS cleanup
* ReliantUNIX patches
* NetInfo support
* Ultralink driver
* Trimble OEM Ace-II support
* DCF77 power choices
* Oncore improvements

---
(4.0.97)

* NT patches
* AIX,SunOS,IRIX portability
* NeXT portability
* ntptimeset utility added
* cygwin portability patches

---
(4.0.96)

* -lnsl, -lsocket, -lgen configuration patches
* Y2K patches from AT&T
* Linux portability cruft

---
(4.0.95)

* NT port cleanup/replacement
* a few portability fixes
* VARITEXT Parse clock added

---
(4.0.94)

* PPS updates (including ntp.config options)
* Lose the old DES stuff in favor of the (optional) RSAREF stuff
* html cleanup/updates
* numerous drivers cleaned up
* numerous portability patches and code cleanup

---
(4.0.93)

* Oncore refclock needs PPS or one of two ioctls.
* Don't make ntptime under Linux.  It doesn't compile for too many folks.
* Autokey cleanup
* ReliantUnix patches
* html cleanup
* tickadj cleanup
* PARSE cleanup
* IRIX -n32 cleanup
* byte order cleanup
* ntptrace improvements and patches
* ntpdc improvements and patches
* PPS cleanup
* mx4200 cleanup
* New clock state machine
* SCO cleanup
* Skip alias interfaces

---
(4.0.92)

* chronolog and dumbclock refclocks
* SCO updates
* Cleanup/bugfixes
* Y2K patches
* Updated palisade driver
* Plug memory leak
* wharton kernel clock
* Oncore clock upgrades
* NMEA clock improvements
* PPS improvements
* AIX portability patches

---
(4.0.91)

* New ONCORE driver
* New MX4200 driver
* Palisade improvements
* config file bugfixes and problem reporting
* autoconf upgrade and cleanup
* HP-UX, IRIX lint cleanup
* AIX portability patches
* NT cleanup

---
(4.0.90)

* Nanoseconds
* New palisade driver
* New Oncore driver

---
(4.0.73)

* README.hackers added
* PARSE driver is working again
* Solaris 2.6 has nasty kernel bugs.  DO NOT enable pll!
* DES is out of the distribution.

---
(4.0.72)

* K&R C compiling should work again.
* IRIG patches.
* MX4200 driver patches.
* Jupiter driver added.
* Palisade driver added.  Needs work (ANSI, ntoh/hton, sizeof double, ???)<|MERGE_RESOLUTION|>--- conflicted
+++ resolved
@@ -1,4 +1,4 @@
-<<<<<<< HEAD
+* Incorporate Oliver Kindernay's GSoC 2013 scripts/ cleanup.
 (4.2.7p399) 2013/11/28 Released by Harlan Stenn <stenn@ntp.org>
 * [Bug 2326] More leapsecond file notification cleanup.
 * [Bug 2506] make sure routing updates are always tracked
@@ -26,9 +26,6 @@
 * [Bug 2250] Rework of leap second handling machine.
 * [Bug 2419] [rc-nmea] Improve clockstats reporting when receiver sends
   data without valid GPS fix.
-=======
-* Incorporate Oliver Kindernay's GSoC 2013 scripts/ cleanup.
->>>>>>> 50692ca3
 (4.2.7p390) 2013/09/26 Released by Harlan Stenn <stenn@ntp.org>
 * [Bug 2482] Cleanup of droproot and jail support for Solaris.
 (4.2.7p389) 2013/09/24 Released by Harlan Stenn <stenn@ntp.org>
