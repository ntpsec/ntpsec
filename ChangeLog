--- conflicted
+++ resolved
@@ -1,4 +1,4 @@
-<<<<<<< HEAD
+* [Bug 1131] UDP sockets should not use SIGPOLL on Solaris.
 * build system email address cleanup
 * [Bug 774] parsesolaris.c does not compile under the new Solaris
 * [Bug 873] Windows serial refclock proper TTY line discipline emulation
@@ -9,9 +9,6 @@
 * [BUG 1124] Lock QueryPerformanceCounter() client threads to same CPU
 * DPRINTF macro made safer, always evaluates to a statement and will not
   misassociate an else which follows the macro.
-=======
-* [BUG 1131] UDP sockets should not use SIGPOLL on Solaris.
->>>>>>> 38602ae4
 
 ---
 (4.2.4p6) 2009/01/08 Released by Harlan Stenn <stenn@ntp.org>
