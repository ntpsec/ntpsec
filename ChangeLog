<<<<<<< HEAD
* [Bug 1469] u_int32, int32 changes broke HP-UX 10.20 build.
=======
* [Bug 1467] Fix bogus rebuild of sntp/sntp.html.
>>>>>>> 3f094ab8
(4.2.7p12) 2010/01/30 Released by Harlan Stenn <stenn@ntp.org>
* [Bug 1468] 'make install' broken for root on default NFS mount.
(4.2.7p11) 2010/01/28 Released by Harlan Stenn <stenn@ntp.org>
* [Bug 47] Debugging and logging do not work after a fork.
* [Bug 1010] getaddrinfo() could block and thus should not be called by
  the main thread/process.
* New async DNS resolver in ntpd allows nonblocking queries anytime,
  instead of only once at startup.
(4.2.7p10) 2010/01/24 Released by Harlan Stenn <stenn@ntp.org>
* [Bug 1140] Clean up debug.html, decode.html, and ntpq.html.
* Include (4.2.6p1-RC3) - Use TZ=UTC instead of TZ= when calling date in
  scripts/mkver.in .
* Include (4.2.6p1-RC3) - [Bug 1448] Some macros not correctly conditionally
  or absolutely defined on Windows.
* Include (4.2.6p1-RC3) - [Bug 1449] ntpsim.h in ntp_config.c should be used
  conditionally.
* Include (4.2.6p1-RC3) - [Bug 1450] Option to exclude warnings not
  unconditionally defined on Windows.
(4.2.7p9) 2010/01/13 Released by Harlan Stenn <stenn@ntp.org>
(4.2.7p8) 2010/01/12 Released by Harlan Stenn <stenn@ntp.org>
* [Bug 702] ntpd service logic should use libopts to examine cmdline.
* Include (4.2.6p1-RC3) - [Bug 1451] sntp leaks KoD entry updating.
* Include (4.2.6p1-RC3) - [Bug 1453] Use $CC in config.cache filename.
(4.2.7p7) 2009/12/30 Released by Harlan Stenn <stenn@ntp.org>
* [Bug 620] ntpdc getresponse() esize != *rsize s/b size != *rsize.
* [Bug 1446] 4.2.7p6 requires autogen, missing ntpd.1, *.texi, *.menu.
(4.2.7p6) 2009/12/28 Released by Harlan Stenn <stenn@ntp.org>
* [Bug 1443] Remove unnecessary dependencies on ntp_io.h
* [Bug 1442] Move Windows functions into libntp files
* Include (4.2.6p1-RC3) - [Bug 1127] Check the return of X590_verify().
* Include (4.2.6p1-RC3) - [Bug 1439] .texi gen after binary is linked.
* Include (4.2.6p1-RC3) - [Bug 1440] Update configure.ac to support kfreebsd.
* Include (4.2.6p1-RC3) - [Bug 1445] IRIX does not have -lcap or support
  linux capabilities.
(4.2.7p5) 2009/12/25 Released by Harlan Stenn <stenn@ntp.org>
* Include (4.2.6p1-RC2)
(4.2.7p4) 2009/12/24 Released by Harlan Stenn <stenn@ntp.org>
* [Bug 1429] ntpd -4 option does not reliably force IPv4 resolution.
* [Bug 1431] System headers must come before ntp headers in ntp_intres.c .
(4.2.7p3) 2009/12/22 Released by Harlan Stenn <stenn@ntp.org>
* [Bug 1426] scripts/VersionName needs . on the search path.
* [Bug 1427] quote missing in ./build - shows up on NetBSD.
* [Bug 1428] Use AC_HEADER_RESOLV to fix breaks from resolv.h
(4.2.7p2) 2009/12/20 Released by Harlan Stenn <stenn@ntp.org>
* [Bug 1419] ntpdate, ntpdc, sntp, ntpd ignore configure --bindir.
* [Bug 1421] add util/tg2, a clone of tg that works on Linux, NetBSD, and
  FreeBSD
(4.2.7p1) 2009/12/15 Released by Harlan Stenn <stenn@ntp.org>
* [Bug 1348] ntpd Windows port should wait for sendto() completion.
* [Bug 1413] test OpenSSL headers regarding -Wno-strict-prototypes.
* [Bug 1418] building ntpd/ntpdc/ntpq statically with ssl fails.
(4.2.7p0) 2009/12/13 Released by Harlan Stenn <stenn@ntp.org>
* [Bug 1412] m4/os_cflags.m4 caches results that depend on $CC.
* [Bug 1414] Enable "make distcheck" success with BSD make.
(4.2.7) 2009/12/09 Released by Harlan Stenn <stenn@ntp.org>
* [Bug 1407] configure.ac: recent GNU Make -v does not include "version".
---

* Use TZ=UTC instead of TZ= when calling date in scripts/mkver.in .
* [Bug 1448] Some macros not correctly conditionally or absolutely defined
  on Windows.
* [Bug 1449] ntpsim.h in ntp_config.c should be used conditionally.
* [Bug 1450] Option to exclude warnings not unconditionally defined on Windows.
* [Bug 1127] Properly check the return of X590_verify() - missed one.
* [Bug 1439] .texi generation must wait until after binary is linked.
* [Bug 1440] Update configure.ac to support kfreebsd.
* [Bug 1445] IRIX does not have -lcap or support linux capabilities.
* [Bug 1451] CID 115: sntp leaks KoD entry when updating existing.
* [Bug 1453] Use $CC in config.cache filename in ./build script.

---
(4.2.6p1-RC2) 2009/12/25 Released by Harlan Stenn <stenn@ntp.org>

* [Bug 1411] Fix status messages in refclock_oncore.c.
* [Bug 1416] MAXDNAME undefined on Solaris 2.6.
* [Bug 1419] ntpdate, ntpdc, sntp, ntpd ignore configure --bindir.
* [Bug 1424] Fix check for rtattr (rtnetlink.h).
* [Bug 1425] unpeer by association ID sets up for duplicate free().
* [Bug 1426] scripts/VersionName needs . on the search path.
* [Bug 1427] quote missing in ./build - shows up on NetBSD.
* [Bug 1428] Use AC_HEADER_RESOLV to fix breaks from resolv.h
* [Bug 1429] ntpd -4 option does not reliably force IPv4 resolution.
* [Bug 1431] System headers must come before ntp headers in ntp_intres.c .
* [Bug 1434] HP-UX 11 ip_mreq undeclared, _HPUX_SOURCE helps some.
* [Bug 1435] sntp: Test for -lresolv using the same tests as in ntp.

---
(4.2.6p1-RC1) 2009/12/20 Released by Harlan Stenn <stenn@ntp.org>

* [Bug 1409] Put refclock_neoclock4x.c under the NTP COPYRIGHT notice.
  This should allow debian and other distros to add this refclock driver
  in further distro releases.
  Detect R2 hardware releases.
* [Bug 1412] m4/os_cflags.m4 caches results that depend on $CC.
* [Bug 1413] test OpenSSL headers regarding -Wno-strict-prototypes.
* [Bug 1414] Enable "make distcheck" success with BSD make.
* [Bug 1415] Fix Mac OS X link problem.
* [Bug 1418] building ntpd/ntpdc/ntpq statically with ssl fails.
* Build infrastructure updates to enable beta releases of ntp-stable.

---
(4.2.6) 2009/12/09 Released by Harlan Stenn <stenn@ntp.org>
* Include (4.2.4p8) - [Sec 1331] DoS with mode 7 packets - CVE-2009-3563.
* [Bug 508] Fixed leap second handling for Windows.
(4.2.5p250-RC) 2009/11/30 Released by Harlan Stenn <stenn@ntp.org>
* sntp documentation updates.
* [Bug 761] internal resolver does not seem to honor -4/-6 qualifiers
* [Bug 1386] Deferred DNS doesn't work on NetBSD
* [Bug 1391] avoid invoking autogen twice for .c and .h files.
* [Bug 1397] shmget() refclock_shm failing because of file mode.
* Pass no_needed to ntp_intres as first part of fixing [Bug 975].
* Add ./configure --enable-force-defer-DNS to help debugging.
(4.2.5p249-RC) 2009/11/28 Released by Harlan Stenn <stenn@ntp.org>
* [Bug 1400] An empty KOD DB file causes sntp to coredump.
* sntp: documentation cleanup.
* sntp: clean up some error messages.
* sntp: Use the precision to control how many offset digits are shown.
* sntp: Show root dispersion.
* Cleanup from the automake/autoconf upgrades.
(4.2.5p248-RC) 2009/11/26 Released by Harlan Stenn <stenn@ntp.org>
* Prepare for the generation of sntp.html.
* Documentation changes from Dave Mills.
* [Bug 1387] Storage leak in ntp_intres (minor).
* [Bug 1389] buffer overflow in refclock_oncore.c
* [Bug 1391] .texi usage text from installed, not built binaries.
* [Bug 1392] intres retries duplicate assocations endlessly.
* Correct *-opts.h dependency so default 'get' action isn't used.
(4.2.5p247-RC) 2009/11/20 Released by Harlan Stenn <stenn@ntp.org>
* [Bug 1142] nodebug builds shed no light on -d, -D option failure.
* [Bug 1179] point out the problem with -i/--jaildir and -u/--user when
  they are disabled by configure.
* [Bug 1308] support systems that lack fork().
* [Bug 1343] sntp doesn't link on Solaris 7, needs -lresolv.
(4.2.5p246-RC) 2009/11/17 Released by Harlan Stenn <stenn@ntp.org>
* Upgrade to autogen-5.10
* [Bug 1378] Unnecessary resetting of peers during interface update.
* [Bug 1382] p245 configure --disable-dependency-tracking won't build.
* [Bug 1384] ntpq :config core dumped with a blank password.
(4.2.5p245-RC) 2009/11/14 Released by Harlan Stenn <stenn@ntp.org>
* Cleanup from Dave Mills.
* [Bug 1343] sntp illegal C does not compile on Solaris 7.
* [Bug 1381] Version .deps generated include file dependencies to allow
  known dependency-breaking changes to force .deps to be cleaned,
  triggered by changing the contents of deps-ver and/or sntp/deps-ver.
(4.2.5p244-RC) 2009/11/12 Released by Harlan Stenn <stenn@ntp.org>
* keygen.html updates from Dave Mills.
* [Bug 1003] ntpdc unconfig command doesn't prompt for keyid.
* [Bug 1376] Enable authenticated ntpq and ntpdc using newly-available
  digest types.
* ntp-keygen, Autokey OpenSSL build vs. run version mismatch is now a
  non-fatal warning.
(4.2.5p243-RC) 2009/11/11 Released by Harlan Stenn <stenn@ntp.org>
* [Bug 1226] Fix deferred DNS lookups.
* new crypto signature cleanup.
(4.2.5p242-RC) 2009/11/10 Released by Harlan Stenn <stenn@ntp.org>
* [Bug 1363] CID 92 clarify fallthrough case in clk_trimtsip.c
* [Bug 1366] ioctl(TIOCSCTTY, 0) fails on NetBSD *[0-2].* > 3.99.7.
* [Bug 1368] typos in libntp --without-crypto case
* [Bug 1371] deferred DNS lookup failing with INFO_ERR_AUTH.
* CID 87 dead code in ntpq.c atoascii().
* Fix authenticated ntpdc, broken in p240.
* Stub out isc/mem.h, shaving 47k from a MIPS ntpd binary.
* Shrink keyword scanner FSM entries from 64 to 32 bits apiece.
* Documention updates from Dave Mills.
* authkeys.c cleanup from Dave Mills.
(4.2.5p241-RC) 2009/11/07 Released by Harlan Stenn <stenn@ntp.org>
* html/authopt.html update from Dave Mills.
* Remove unused file from sntp/Makefile.am's distribution list.
* new crypto signature cleanup.
(4.2.5p240-RC) 2009/11/05 Released by Harlan Stenn <stenn@ntp.org>
* [Bug 1364] clock_gettime() not detected, need -lrt on Debian 5.0.3.
* Provide all of OpenSSL's signature methods for ntp.keys (FIPS 140-2).
(4.2.5p239-RC) 2009/10/30 Released by Harlan Stenn <stenn@ntp.org>
* [Bug 1357] bogus assert from refclock_shm.
* [Bug 1359] Debug message cleanup.
* CID 101: more pointer/array cleanup.
* [Bug 1356] core dump from refclock_nmea when can't open /dev/gpsU.
* [Bug 1358] AIX 4.3 sntp/networking.c IPV6_JOIN_GROUP undeclared.
* CID 101: pointer/array cleanup.
(4.2.5p238-RC) 2009/10/27 Released by Harlan Stenn <stenn@ntp.org>
* Changes from Dave Mills.
* driver4.html updates from Dave Mills.
* [Bug 1252] PPSAPI cleanup on ntpd/refclock_wwvb.c.
* [Bug 1354] libtool error building after bootstrap with Autoconf 2.64.
* Allow NTP_VPATH_HACK configure test to handle newer gmake versions.
* CIDs 94-99 make it more clearly impossible for sock_hash() to return
  a negative number.
* CID 105, 106 ensure ntpdc arrays are not overrun even if callers
  misbehave.
* CID 113 use va_end() in refclock_true.c true_debug().
* Get rid of configure tests for __ss_family and __ss_len when the more
  common ss_family and ss_len are present.
(4.2.5p237-RC) 2009/10/26 Released by Harlan Stenn <stenn@ntp.org>
* [Bug 610] NMEA support for using PPSAPI on a different device.
* [Bug 1238] use only fudge time2 to offset NMEA serial timestamp.
* [Bug 1355] ntp-dev won't compile on OpenBSD 4.6.
(4.2.5p236-RC) 2009/10/22 Released by Harlan Stenn <stenn@ntp.org>
* Cleanup from Dave Mills.
* [Bug 1343] ntpd/ntp_io.c close_fd() does not compile on Solaris 7.
* [Bug 1353] ntpq "rv 0 settimeofday" always shows UNKNOWN on unix.
* Do not attempt to execute built binaries from ntpd/Makefile when
  cross-compiling (keyword-gen and ntpd --saveconfigquit).
* sntp/main.c: Remove duplicate global adr_buf[] (also defined in
  networking.c) which Piotr Grudzinski identified breaking his build.
* Correct in6addr_any test in configure.ac to attempt link too.
(4.2.5p235-RC) 2009/10/18 Released by Harlan Stenn <stenn@ntp.org>
* [Bug 1343] lib/isc build breaks on systems without IPv6 headers.
(4.2.5p234-RC) 2009/10/16 Released by Harlan Stenn <stenn@ntp.org>
* [Bug 1339] redux, use unmodified lib/isc/win32/strerror.c and
  move #define strerror... to a header not used by lib/isc code.
* [Bug 1345] illegal 'grep' option prevents compilation.
* [Bug 1346] keyword scanner broken where char defaults to unsigned.
* [Bug 1347] ntpd/complete.conf missing multicastclient test case.
(4.2.5p233-RC) 2009/10/15 Released by Harlan Stenn <stenn@ntp.org>
* [Bug 1337] cast setsockopt() v4 address pointer to void *.
* [Bug 1342] ignore|drop one IPv6 address on an interface blocks all
  addresses on that interface.
* Documentation cleanup and updates.
(4.2.5p232-RC) 2009/10/14 Released by Harlan Stenn <stenn@ntp.org>
* [Bug 1302] OpenSSL under Windows needs applink support.
* [Bug 1337] fix incorrect args to setsockopt(fd, IP_MULTICAST_IF,...).
* [Bug 1339] Fix Windows-only ntp_strerror() infinite recursion.
* [Bug 1341] NMEA driver requires working PPSAPI #ifdef HAVE_PPSAPI.
* Construct ntpd keyword scanner finite state machine at compile time
  rather than at runtime, shrink entries from 40+ to 8 bytes.
* Update documentation for ntpq --old-rv, saveconfig, saveconfigdir,
  ntpd -I -L and -M, and interface/nic rules. (From Dave Hart)
* [Bug 1337] fix incorrect args to setsockopt(fd, IP_MULTICAST_IF,...)
(4.2.5p231-RC) 2009/10/10 Released by Harlan Stenn <stenn@ntp.org>
* [Bug 1335] Broadcast client degraded by wildcard default change.
(4.2.5p230-RC) 2009/10/09 Released by Harlan Stenn <stenn@ntp.org>
* Start the 4.2.6 Release Candidate cycle.
* Broadcast and transit phase cleanup from Dave Mills.
(4.2.5p229) 2009/10/07 Released by Harlan Stenn <stenn@ntp.org>
* [Bug 1334] ntpsnmpd undefined reference to `ntpqOptions'.
* Change ntpsnmpd/Makefile.am include file order to fix FreeBSD build.
(4.2.5p228) 2009/10/06 Released by Harlan Stenn <stenn@ntp.org>
* Reclaim syntax tree memory after application in ntpd built with
  configure --disable-saveconfig.
* [Bug 1135] ntpq uses sizeof(u_long) where sizeof(u_int32) is meant.
* [Bug 1333] ntpd --interface precedence over --novirtualips lost.
(4.2.5p227) 2009/10/05 Released by Harlan Stenn <stenn@ntp.org>
* [Bug 1135] :config fails with "Server disallowed request"
* [Bug 1330] disallow interface/nic rules when --novirtualips or
  --interface are used.
* [Bug 1332] ntpq -c 'rv 0 variablename' returns extra stuff.
* Add test of ntpd --saveconfigquit fidelity using new complete.conf.
* Documentation updates from Dave Hart/Dave Mills.
(4.2.5p226) 2009/10/04 Released by Harlan Stenn <stenn@ntp.org>
* [Bug 1318] Allow multiple -g options on ntpd command line.
* [Bug 1327] ntpq, ntpdc, ntp-keygen -d & -D should work with configure
  --disable-debugging.
* Add ntpd --saveconfigquit <filename> option for future build-time
  testing of saveconfig fidelity.
* Clockhop and autokey cleanup from Dave Mills.
* Documentation updates from Dave Mills.
(4.2.5p225) 2009/09/30 Released by Harlan Stenn <stenn@ntp.org>
* authopt documentation changes from Dave Mills/Dave Hart.
* [Bug 1324] support bracketed IPv6 numeric addresses for restrict.
(4.2.5p224) 2009/09/29 Released by Harlan Stenn <stenn@ntp.org>
* Clockhop and documentation fixes from Dave Mills.
* Remove "tos maxhop" ntp.conf knob.
(4.2.5p223) 2009/09/28 Released by Harlan Stenn <stenn@ntp.org>
* [Bug 1321] build doesn't work if . isn't on $PATH.
* [Bug 1323] Implement "revoke #" to match documentation, deprecate
  "crypto revoke #".
(4.2.5p222) 2009/09/27 Released by Harlan Stenn <stenn@ntp.org>
* Update libisc code using bind-9.6.1-P1.tar.gz, rearrange our copy to
  mirror the upstream layout (lib/isc/...), and merge in NTP-local
  modifications to libisc.  There is a new procedure to ease future
  libisc merges using a separate "upstream" bk repo.  That will enable
  normal bk pull automerge to handle carrying forward any local changes
  and should enable us to take updated libisc snapshots more often.
* Updated build and flock-build scripts.  flock-build --one is a way
  to perform a flock-build compatible solitary build, handy for a repo
  clone's first build on a machine with autoconf, automake, etc.
* Compiling ntp_parser.y using BSD make correctly places ntp_parser.h
  in the top-level ntpd directory instead of A.*/ntpd.
* bootstrap script updated to remove potentially stale .deps dirs.
* Remove unneeded Makefile.am files from the lib/isc/include tree.
(4.2.5p221) 2009/09/26 Released by Harlan Stenn <stenn@ntp.org>
* [Bug 1316] segfault if refclock_nmea can't open file.
* [Bug 1317] Distribute cvo.sh.
(4.2.5p220) 2009/09/25 Released by Harlan Stenn <stenn@ntp.org>
* Rearrange libisc code to match the upstream layout in BIND.  This is
  step one of two, changing the layout but keeping our existing libisc.
(4.2.5p219) 2009/09/24 Released by Harlan Stenn <stenn@ntp.org>
* [Bug 1315] "interface ignore 0.0.0.0" is ignored.
* add implicit "nic ignore all" rule before any rules from ntp.conf, so
  "nic listen eth0" alone means the same as "-I eth0".
* add wildcard match class for interface/nic rules.
* fix mistaken carryover of prefixlen from one rule to the next.
* Ensure IPv6 localhost address ::1 is included in libisc's Windows IPv6
  address enumeration, allowing ntpq and ntpdc's hardcoding to 127.0.0.1 
  on Windows to end.
(4.2.5p218) 2009/09/21 Released by Harlan Stenn <stenn@ntp.org>
* [Bug 1314] saveconfig emits -4 and -6 on when not given.
* correct parsing and processing of setvar directive.
* highlight location of ntpq :config syntax errors with ^.
* clarify (former) NO_ARG, SINGLE_ARG, MULTIPLE_ARG renaming to
  FOLLBY_TOKEN, FOLLBY_STRING, FOLLBY_STRINGS_TO_EOC.
* parser, saveconfig cleanup to store T_ identifiers in syntax tree.
(4.2.5p217) 2009/09/20 Released by Harlan Stenn <stenn@ntp.org>
* [Bug 1300] reject remote configuration of dangerous items.
(4.2.5p216) 2009/09/19 Released by Harlan Stenn <stenn@ntp.org>
* [Bug 1312] ntpq/ntpdc MD5 passwords truncated to 8 chars on Suns.
* CID 10 missing free(up); in refclock_palisade.c error return, again.
* CID 83 added assertion to demonstrate config_nic_rules() does not
  call strchr(NULL, '/').
(4.2.5p215) 2009/09/18 Released by Harlan Stenn <stenn@ntp.org>
* [Bug 1292] Workaround last VC6 unsigned __int64 kink.
(4.2.5p214) 2009/09/17 Released by Harlan Stenn <stenn@ntp.org>
* [Bug 1303] remove top-level "autokey" directive.
* use "nic listen 192.168.0.0/16" instead of
  "nic listen 192.168.0.0 prefixlen 16".
(4.2.5p213) 2009/09/16 Released by Harlan Stenn <stenn@ntp.org>
* [Bug 1310] fix Thunderbolt mode in refclock_palisade.c
(4.2.5p212) 2009/09/15 Released by Harlan Stenn <stenn@ntp.org>
* [Bug 983] add interface [listen | ignore | drop] ... directive.
* [Bug 1243] MD5auth_setkey zero-fills key from first zero octet.
* [Bug 1295] leftover fix, do not crash on exit in free_config_trap()
  when "trap 1.2.3.4" is used without any further options.
* [Bug 1311] 4.2.5p211 doesn't build in no-debug mode.
* document interface (alias nic) and unpeer.
* Correct syntax error line & column numbers.
* CID 79: kod_init_kod_db() fails to fclose(db_s) in two error paths.
* CID 80: attempt to quiet Coverity false positive re: leaking "reason"
  in main().
* Documentation updates from Dave Mills.
* CID 81: savedconfig leaked in save_config().
* Make the code agree with the spec and the book (Dave Mills).
(4.2.5p211) 2009/09/14 Released by Harlan Stenn <stenn@ntp.org>
* [Bug 663] respect ntpq -c and -p order on command line.
* [Bug 1292] more VC6 unsigned __int64 workarounds.
* [Bug 1296] Added Support for Trimble Acutime Gold.
(4.2.5p210) 2009/09/06 Released by Harlan Stenn <stenn@ntp.org>
* [Bug 1294] Use OPENSSL_INC and OPENSSL_LIB macros for Windows
  and remove unnecessary reference to applink.c for Windows
* [Bug 1295] trap directive options are not optional.
* [Bug 1297] yylex() must always set yylval before returning.
(4.2.5p209) 2009/09/01 Released by Harlan Stenn <stenn@ntp.org>
* [Bug 1290] Fix to use GETTIMEOFDAY macro
* [Bug 1289] Update project files for VC6, VS2003, VS2005, VS 2008
(4.2.5p208) 2009/08/30 Released by Harlan Stenn <stenn@ntp.org>
* [Bug 1293] make configuration dumper ready for release, specifically:
* rename ntpq dumpcfg command to "saveconfig".
* require authentication for saveconfig.
* "restrict ... nomodify" prevents saveconfig and :config.
* "saveconfig ." shorthand to save to startup configuration file.
* support strftime() substitution in saveconfig arg to timestamp
  the output filename, for example "saveconfig %Y%m%d-%H%M%S.conf".
* display saveconfig response message from ntpd in ntpq.
* save output filename in "savedconfig" variable, fetched with ntpq -c
  "rv 0 savedconfig".
* document saveconfig in html/ntpq.html.
* add ./configure --disable-saveconfig to build a smaller ntpd.
* log saveconfig failures and successes to syslog.
(4.2.5p207) 2009/08/29 Released by Harlan Stenn <stenn@ntp.org>
* [Bug 1292] Minor Windows source tweaks for VC6-era SDK headers.
(4.2.5p206) 2009/08/26 Released by Harlan Stenn <stenn@ntp.org>
* accopt.html typo fixes from Dave Mills.
* [Bug 1283] default to remembering KoD in sntp.
* clean up numerous sntp/kod_management.c bugs.
* use all addresses resolved from each DNS name in sntp.
(4.2.5p205) 2009/08/18 Released by Harlan Stenn <stenn@ntp.org>
* accopt.html typo fixes from Dave Mills.
* [Bug 1285] Log ntpq :config/config-from-file events.
* [Bug 1286] dumpcfg omits statsdir, mangles filegen.
(4.2.5p204) 2009/08/17 Released by Harlan Stenn <stenn@ntp.org>
* [Bug 1284] infinite loop in ntpd dumping more than one trustedkey
(4.2.5p203) 2009/08/16 Released by Harlan Stenn <stenn@ntp.org>
* Add ntpq -c dumpcfg, Google Summer of Code project of Max Kuehn
(4.2.5p202) 2009/08/14 Released by Harlan Stenn <stenn@ntp.org>
* install the binary and man page for sntp.
(4.2.5p201) 2009/08/13 Released by Harlan Stenn <stenn@ntp.org>
* sntp: out with the old, in with the new.
(4.2.5p200) 2009/08/12 Released by Harlan Stenn <stenn@ntp.org>
* [Bug 1281] Build ntpd on Windows without big SDK download, burn,
  and install by checking in essentially unchanging messages.mc build
  products to avoid requiring mc.exe, which is not included with VC++
  2008 EE.
(4.2.5p199) 2009/08/09 Released by Harlan Stenn <stenn@ntp.org>
* [Bug 1279] Cleanup for warnings from Veracode static analysis.
(4.2.5p198) 2009/08/03 Released by Harlan Stenn <stenn@ntp.org>
* Upgrade to autogen-5.9.9-pre5.
(4.2.5p197) 2009/07/30 Released by Harlan Stenn <stenn@ntp.org>
* The build script now has . at the end of PATH for config.guess.
(4.2.5p196) 2009/07/29 Released by Harlan Stenn <stenn@ntp.org>
* [Bug 1272] gsoc_sntp IPv6 build problems under HP-UX 10.
* [Bug 1273] CID 10: Palisade leaks unit struct in error path.
* [Bug 1274] CID 67: ensure resolve_hosts() output count and pointers
  are consistent.
* [Bug 1275] CID 45: CID 46: old sntp uses uninitialized guesses[0],
  precs[0].
* [Bug 1276] CID 52: crypto_xmit() may call crypto_alice[23]()
  with NULL peer.
(4.2.5p195) 2009/07/27 Released by Harlan Stenn <stenn@ntp.org>
* cvo.sh: Add support for CentOS, Fedora, Slackware, SuSE, and QNX.
(4.2.5p194) 2009/07/26 Released by Harlan Stenn <stenn@ntp.org>
* Documentation updates from Dave Mills.
* Use scripts/cvo.sh in the build script to get better subdir names.
(4.2.5p193) 2009/07/25 Released by Harlan Stenn <stenn@ntp.org>
* [Bug 1261] CID 34: simulate_server() rbuf.msg_flags uninitialized.
* [Bug 1262] CID 35: xpkt.mac uninitialized in simulate_server().
* [Bug 1263] CID 37: CID 38: CID 40: CID 43: multiple refclocks 
  uninitialized tm_zone (arc, chronolog, dumbclock, pcf).
* [Bug 1264] CID 64: gsoc_sntp on_wire() frees wrong ptr receiving KoD.
* [Bug 1265] CID 65: CID 66: gsoc_sntp on_wire() leaks x_pkt, r_pkt.
* [Bug 1266] CID 39: datum_pts_start() uninitialized arg.c_ospeed.
* [Bug 1267] CID 44: old sntp handle_saving() writes stack garbage to
  file when clearing.
* [Bug 1268] CID 63: resolve_hosts() leaks error message buffer.
* [Bug 1269] CID 74: use assertion to ensure move_fd() does not return
  negative descriptors.
* [Bug 1270] CID 70: gsoc_sntp recv_bcst_data mdevadr.ipv6mr_interface
  uninitialized.
(4.2.5p192) 2009/07/24 Released by Harlan Stenn <stenn@ntp.org>
* [Bug 965] CID 42: ss_family uninitialized.
* [Bug 1250] CID 53: kod_init_kod_db() overruns kod_db malloc'd buffer.
* [Bug 1251] CID 68: search_entry() mishandles dst argument.
* [Bug 1252] CID 32: Quiet Coverity warning with assertion.
* [Bug 1253] CID 50: gsoc_sntp/crypto.c auth_init() always returns a 
  list with one entry.
* [Bug 1254] CID 56: tv_to_str() leaks a struct tm each call.
* [Bug 1255] CID 55: pkt_output() leaks a copy of each packet.
* [Bug 1256] CID 51: Coverity doesn't recognize our assertion macros as
  terminal.
* [Bug 1257] CID 57: gsoc_sntp auth_init() fails to fclose(keyfile).
* [Bug 1258] CID 54: gsoc_sntp resolve_hosts() needs simplification.
* [Bug 1259] CID 59: gsoc_sntp recv_bcast_data() fails to free(rdata)
  on error paths.
* [Bug 1260] CID 60: gsoc_sntp recvpkt() fails to free(rdata).
* Updated to AutoGen-5.9.9pre2.
(4.2.5p191) 2009/07/21 Released by Harlan Stenn <stenn@ntp.org>
* Updated to AutoGen-5.9.9pre1.
(4.2.5p190) 2009/07/20 Released by Harlan Stenn <stenn@ntp.org>
* Updated to AutoGen-5.9.8.
* [Bug 1248] RES_MSSNTP typo in ntp_proto.c.
* [Bug 1246] use a common template for singly-linked lists, convert most
  doubly-linked lists to singly-linked.
* Log warning about signd blocking when restrict mssntp used.
(4.2.5p189) 2009/07/16 Released by Harlan Stenn <stenn@ntp.org>
* Documentation cleanup from Dave Mills.
(4.2.5p188) 2009/07/15 Released by Harlan Stenn <stenn@ntp.org>
* [Bug 1245] Broken xmt time sent in fast_xmit() of 4.2.5p187.
(4.2.5p187) 2009/07/11 Released by Harlan Stenn <stenn@ntp.org>
* [Bug 1042] multicast listeners IPv4+6 ignore new interfaces.
* [Bug 1237] Windows serial code treat CR and LF both as line
  terminators.
* [Bug 1238] use fudge time2 for serial timecode offset in NMEA driver.
* [Bug 1242] Remove --enable-wintime, symmetric workaround is now
  always enabled.
* [Bug 1244] NTP_INSIST(fd != maxactivefd) failure in intres child
* Added restrict keyword "mssntp" for Samba4 DC operation, by Dave Mills.
(4.2.5p186) 2009/07/08 Released by Harlan Stenn <stenn@ntp.org>
* ntp_proto.c cleanup from Dave Mills.
(4.2.5p185) 2009/07/01 Released by Harlan Stenn <stenn@ntp.org>
* Documentation updates from Dave Mills.
* [Bug 1234] convert NMEA driver to use common PPSAPI code.
* timepps-Solaris.h pps_handle_t changed from pointer to scalar
* Spectracom refclock added to Windows port of ntpd
* [Bug 1236] Declaration order fixed.
* Bracket private ONCORE debug statements with #if 0 rather than #ifdef
  DEBUG
* Delete ONCORE debug statement that is now handled elsewhere.
(4.2.5p184) 2009/06/24 Released by Harlan Stenn <stenn@ntp.org>
* [Bug 1233] atom refclock fudge time1 sign flipped in 4.2.5p164.
(4.2.5p183) 2009/06/23 Released by Harlan Stenn <stenn@ntp.org>
* [Bug 1196] setsockopt(SO_EXCLUSIVEADDRUSE) can fail on Windows 2000
  and earlier with WSAINVAL, do not log a complaint in that case.
* [Bug 1210] ONCORE driver terminates ntpd without logging a reason.
* [Bug 1218] Correct comment in refclock_oncore on /etc/ntp.oncore*
  configuration file search order.
* Change ONCORE driver to log using msyslog as well as to any
  clockstats file.
* [Bug 1231] ntpsnmpd build fails after sockaddr union changes.
(4.2.5p182) 2009/06/18 Released by Harlan Stenn <stenn@ntp.org>
* Add missing header dependencies to the ntpdc layout verification.
* prefer.html updates from Dave Mills.
* [Bug 1205] Add ntpd --usepcc and --pccfreq options on Windows
* [Bug 1215] unpeer by association ID
* [Bug 1225] Broadcast address miscalculated on Windows 4.2.5p180
* [Bug 1229] autokey segfaults in cert_install().
* Use a union for structs sockaddr, sockaddr_storage, sockaddr_in, and
  sockaddr_in6 to remove casts and enable type checking.  Collapse
  some previously separate IPv4/IPv6 paths into a single codepath.
(4.2.5p181) 2009/06/06 Released by Harlan Stenn <stenn@ntp.org>
* [Bug 1206] Required compiler changes for Windows
* [Bug 1084] PPSAPI for ntpd on Windows with DLL backends
* [Bug 1204] Unix-style refclock device paths on Windows
* [Bug 1205] partial fix, disable RDTSC use by default on Windows
* [Bug 1208] decodenetnum() buffer overrun on [ with no ]
* [Bug 1211] keysdir free()d twice #ifdef DEBUG
* Enable ONCORE, ARCRON refclocks on Windows (untested)
(4.2.5p180) 2009/05/29 Released by Harlan Stenn <stenn@ntp.org>
* [Bug 1200] Enable IPv6 in Windows port
* Lose FLAG_FIXPOLL, from Dave Mills.
(4.2.5p179) 2009/05/23 Released by Harlan Stenn <stenn@ntp.org>
* [Bug 1041] xmt -> aorg timestamp cleanup from Dave Mills,
  reported by Dave Hart.
* [Bug 1193] Compile error: conflicting types for emalloc.
* [Bug 1196] VC6 winsock2.h does not define SO_EXCLUSIVEADDRUSE.
* Leap/expire cleanup from Dave Mills.
(4.2.5p178) 2009/05/21 Released by Harlan Stenn <stenn@ntp.org>
* Provide erealloc() and estrdup(), a la emalloc().
* Improve ntp.conf's parser error messages.
* [Bug 320] "restrict default ignore" does not affect IPv6.
* [Bug 1192] "restrict -6 ..." reports a syntax error.
(4.2.5p177) 2009/05/18 Released by Harlan Stenn <stenn@ntp.org>
* Include (4.2.4p7)
* [Bug 1174] nmea_shutdown assumes that nmea has a unit assigned
* [Bug 1190] NMEA refclock fudge flag4 1 obscures position in timecode
* Update NMEA refclock documentation in html/drivers/driver20.html
(4.2.5p176) 2009/05/13 Released by Harlan Stenn <stenn@ntp.org>
* [Bug 1154] mDNS registration should be done later, repeatedly and only
  if asked for. (second try for fix)
(4.2.5p175) 2009/05/12 Released by Harlan Stenn <stenn@ntp.org>
* Include (4.2.4p7-RC7)
* [Bug 1180] ntpd won't start with more than ~1000 interfaces
* [Bug 1182] Documentation typos and missing bits.
* [Bug 1183] COM port support should extend past COM3
* [Bug 1184] ntpd is deaf when restricted to second IP on the same net
* Clean up configure.ac NTP_CACHEVERSION interface, display cache
  version when clearing.  Fixes a regression.
(4.2.5p174) 2009/05/09 Released by Harlan Stenn <stenn@ntp.org>
* Stale leapsecond file fixes from Dave Mills.
(4.2.5p173) 2009/05/08 Released by Harlan Stenn <stenn@ntp.org>
* Include (4.2.4p7-RC6)
(4.2.5p172) 2009/05/06 Released by Harlan Stenn <stenn@ntp.org>
* [Bug 1175] Instability in PLL daemon mode.
* [Bug 1176] refclock_parse.c does not compile without PPSAPI.
(4.2.5p171) 2009/05/04 Released by Harlan Stenn <stenn@ntp.org>
* Autokey documentation cleanup from Dave Mills.
* [Bug 1171] line editing libs found without headers (Solaris 11)
* [Bug 1173] NMEA refclock fails with Solaris PPSAPI
* Fix problem linking msntp on Solaris when sntp subdir is configured
  before parent caused by different gethostent library search order.
* Do not clear config.cache when it is  empty.
(4.2.5p170) 2009/05/02 Released by Harlan Stenn <stenn@ntp.org>
* [Bug 1152] adjust PARSE to new refclock_pps logic
* Include (4.2.4p7-RC5)
* loopfilter FLL/PLL crossover cleanup from Dave Mills.
* Documentation updates from Dave Mills.
* ntp-keygen cleanup from Dave Mills.
* crypto API cleanup from Dave Mills.
* Add NTP_CACHEVERSION mechanism to ignore incompatible config.cache
* Enable gcc -Wstrict-overflow for gsoc_sntp as well
(4.2.5p169) 2009/04/30 Released by Harlan Stenn <stenn@ntp.org>
* [Bug 1171] Note that we never look for -lreadline by default.
* [Bug 1090] Fix bogus leap seconds in refclock_hpgps.
(4.2.5p168) 2009/04/29 Released by Harlan Stenn <stenn@ntp.org>
* Include (4.2.4p7-RC4)
* [Bug 1169] quiet compiler warnings
* Re-enable gcc -Wstrict-prototypes when not building with OpenSSL
* Enable gcc -Wstrict-overflow
* ntpq/ntpdc emit newline after accepting password on Windows
* Updates from Dave Mills:
* ntp-keygen.c: Updates.
* Fix the error return and syslog function ID in refclock_{param,ppsapi}.
* Make sure syspoll is within the peer's minpoll/maxpoll bounds.
* ntp_crypto.c: Use sign_siglen, not len. sign key filename cleanup.
* Bump NTP_MAXEXTEN from 1024 to 2048, update values for some field lengths.
* m4/ntp_lineeditlibs.m4: fix warnings from newer Autoconf
* [Bug 1166] Remove truncation of position (blanking) code in refclock_nmea.c
(4.2.5p167) 2009/04/26 Released by Harlan Stenn <stenn@ntp.org>
* Crypto cleanup from Dave Mills.
(4.2.5p166) 2009/04/25 Released by Harlan Stenn <stenn@ntp.org>
* [Bug 1165] Clean up small memory leaks in the  config file parser
* Correct logconfig keyword declaration to MULTIPLE_ARG
* Enable filename and line number leak reporting on Windows when built
  DEBUG for all the typical C runtime allocators such as calloc,
  malloc, and strdup.  Previously only emalloc calls were covered.
* Add DEBUG-only code to free dynamically allocated memory that would
  otherwise remain allocated at ntpd exit, to allow less forgivable
  leaks to stand out in leaks reported after exit.
* Ensure termination of strings in ports/winnt/libisc/isc_strerror.c
  and quiet compiler warnings.
* [Bug 1057] ntpdc unconfig failure
* [Bug 1161] unpeer AKA unconfig command for ntpq :config
* PPS and crypto cleanup in ntp_proto.c from Dave Mills.
(4.2.5p165) 2009/04/23 Released by Harlan Stenn <stenn@ntp.org>
* WWVB refclock cleanup from Dave Mills.
* Code cleanup: requested_key -> request_key.
* [Bug 833] ignore whitespace at end of remote configuration lines
* [Bug 1033] ntpdc/ntpq crash prompting for keyid on Windows
* [Bug 1028] Support for W32Time authentication via Samba.
* quiet ntp_parser.c malloc redeclaration warning
* Mitigation and PPS/PPSAPI cleanup from Dave Mills.
* Documentation updates from Dave Mills.
* timepps-Solaris.h patches from Dave Hart.
(4.2.5p164) 2009/04/22 Released by Harlan Stenn <stenn@ntp.org>
* Include (4.2.4p7-RC3)
* PPS/PPSAPI cleanup from Dave Mills.
* Documentation updates from Dave Mills.
* [Bug 1125] C runtime per-thread initialization on Windows
* [Bug 1152] temporarily disable refclock_parse, refclock_true until
  maintainers can repair build break from pps_sample()
* [Bug 1153] refclock_nmea should not mix UTC with GPS time
* [Bug 1159] ntpq overlap diagnostic message test buggy
(4.2.5p163) 2009/04/10 Released by Harlan Stenn <stenn@ntp.org>
(4.2.5p162) 2009/04/09 Released by Harlan Stenn <stenn@ntp.org>
* Documentation updates from Dave Mills.
* Mitigation and PPS cleanup from Dave Mills.
* Include (4.2.4p7-RC2)
* [Bug 216] New interpolation scheme for Windows eliminates 1ms jitter
* remove a bunch of #ifdef SYS_WINNT from portable code
* 64-bit time_t cleanup for building on newer Windows compilers
* Only set CMOS clock during ntpd exit on Windows if the computer is
  shutting down or restarting.
* [Bug 1148] NMEA reference clock improvements
* remove deleted gsoc_sntp/utilities.o from repository so that .o build
  products can be cleaned up without corrupting the repository.
(4.2.5p161) 2009/03/31 Released by Harlan Stenn <stenn@ntp.org>
* Documentation updates from Dave Mills.
(4.2.5p160) 2009/03/30 Released by Harlan Stenn <stenn@ntp.org>
* [Bug 1141] refclock_report missing braces cause spurious "peer event:
  clock clk_unspec" log entries
* Include (4.2.4p7-RC1)
(4.2.5p159) 2009/03/28 Released by Harlan Stenn <stenn@ntp.org>
* "bias" changes from Dave Mills.
(4.2.5p158) 2009/01/30 Released by Harlan Stenn <stenn@ntp.org>
* Fix [CID 72], a typo introduced at the latest fix to prettydate.c.
(4.2.5p157) 2009/01/26 Released by Harlan Stenn <stenn@ntp.org>
* Cleanup/fixes for ntp_proto.c and ntp_crypto.c from Dave Mills.
(4.2.5p156) 2009/01/19 Released by Harlan Stenn <stenn@ntp.org>
* [Bug 1118] Fixed sign extension for 32 bit time_t in caljulian() and prettydate().
  Fixed some compiler warnings about missing prototypes.
  Fixed some other simple compiler warnings.
* [Bug 1119] [CID 52] Avoid a possible null-dereference in ntp_crypto.c.
* [Bug 1120] [CID 51] INSIST that peer is non-null before we dereference it.
* [Bug 1121] [CID 47] double fclose() in ntp-keygen.c.
(4.2.5p155) 2009/01/18 Released by Harlan Stenn <stenn@ntp.org>
* Documentation updates from Dave Mills.
* CHU frequency updates.
* Design assertion fixes for ntp_crypto.c from Dave Mills.
(4.2.5p154) 2009/01/13 Released by Harlan Stenn <stenn@ntp.org>
* [Bug 992] support interface event change on Linux from
  Miroslav Lichvar.
(4.2.5p153) 2009/01/09 Released by Harlan Stenn <stenn@ntp.org>
* Renamed gsoc_sntp/:fetch-stubs to gsoc_sntp/fetch-stubs to avoid
  file name problems under Windows.
  Removed German umlaut from log msg for 4.2.5p142.
(4.2.5p152) 2009/01/08 Released by Harlan Stenn <stenn@ntp.org>
* Include (4.2.4p6) 2009/01/08 Released by Harlan Stenn <stenn@ntp.org>
(4.2.5p151) 2008/12/23 Released by Harlan Stenn <stenn@ntp.org>
* Stats file logging cleanup from Dave Mills.
(4.2.5p150) 2008/12/15 Released by Harlan Stenn <stenn@ntp.org>
* [Bug 1099] Fixed wrong behaviour in sntp's crypto.c.
* [Bug 1103] Fix 64-bit issues in the new calendar code.
(4.2.5p149) 2008/12/05 Released by Harlan Stenn <stenn@ntp.org>
* Fixed mismatches in data types and OID definitions in ntpSnmpSubAgent.c
* added a premliminary MIB file to ntpsnmpd (ntpv4-mib.mib)
(4.2.5p148) 2008/12/04 Released by Harlan Stenn <stenn@ntp.org>
* [Bug 1070] Fix use of ntpq_parsestring() in ntpsnmpd.
(4.2.5p147) 2008/11/27 Released by Harlan Stenn <stenn@ntp.org>
* Update gsoc_sntp's GCC warning code.
(4.2.5p146) 2008/11/26 Released by Harlan Stenn <stenn@ntp.org>
* Update Solaris CFLAGS for gsoc_sntp.
(4.2.5p145) 2008/11/20 Released by Harlan Stenn <stenn@ntp.org>
* Deal with time.h for sntp under linux.
* Provide rpl_malloc() for sntp for systems that need it.
* Handle ss_len and socklen type for sntp.
* Fixes to the sntp configure.ac script.
* Provide INET6_ADDRSTRLEN if it is missing.
* [Bug 1095] overflow in caljulian.c.
(4.2.5p144) 2008/11/19 Released by Harlan Stenn <stenn@ntp.org>
* Use int32, not int32_t.
* Avoid the sched*() functions under OSF - link problems.
(4.2.5p143) 2008/11/17 Released by Harlan Stenn <stenn@ntp.org>
* sntp cleanup and fixes.
(4.2.5p142) 2008/11/16 Released by Harlan Stenn <stenn@ntp.org>
* Imported GSoC SNTP code from Johannes Maximilian Kuehn.
(4.2.5p141) 2008/11/13 Released by Harlan Stenn <stenn@ntp.org>
* New caltontp.c and calyearstart.c from Juergen Perlinger.
(4.2.5p140) 2008/11/12 Released by Harlan Stenn <stenn@ntp.org>
* Cleanup lint from the ntp_scanner files.
* [Bug 1011] gmtime() returns NULL on windows where it would not under Unix.
* Updated caljulian.c and prettydate.c from Juergen Perlinger.
(4.2.5p139) 2008/11/11 Released by Harlan Stenn <stenn@ntp.org>
* Typo fix to driver20.html.
(4.2.5p138) 2008/11/10 Released by Harlan Stenn <stenn@ntp.org>
* [Bug 474] --disable-ipv6 is broken.
* IPv6 interfaces were being looked for twice.
* SHM driver grabs more samples, add clockstats
* decode.html and driver20.html updates from Dave Mills.
(4.2.5p137) 2008/11/01 Released by Harlan Stenn <stenn@ntp.org>
* [Bug 1069] #undef netsnmp's PACKAGE_* macros.
* [Bug 1068] Older versions of netsnmp do not have netsnmp_daemonize().
(4.2.5p136) 2008/10/27 Released by Harlan Stenn <stenn@ntp.org>
* [Bug 1078] statsdir configuration parsing is broken.
(4.2.5p135) 2008/09/23 Released by Harlan Stenn <stenn@ntp.org>
* [Bug 1072] clock_update should not allow updates older than sys_epoch.
(4.2.5p134) 2008/09/17 Released by Harlan Stenn <stenn@ntp.org>
* Clean up build process for ntpsnmpd.
(4.2.5p133) 2008/09/16 Released by Harlan Stenn <stenn@ntp.org>
* Add options processing to ntpsnmpd.
* [Bug 1062] Check net-snmp headers before deciding to build ntpsnmpd.
* Clean up the libntpq.a build.
* Regenerate ntp_parser.[ch] from ntp_parser.y
(4.2.5p132) 2008/09/15 Released by Harlan Stenn <stenn@ntp.org>
* [Bug 1067] Multicast DNS service registration must come after the fork
  on Solaris.
* [Bug 1066] Error messages should log as errors.
(4.2.5p131) 2008/09/14 Released by Harlan Stenn <stenn@ntp.org>
* [Bug 1065] Re-enable support for the timingstats file.
(4.2.5p130) 2008/09/13 Released by Harlan Stenn <stenn@ntp.org>
* [Bug 1064] Implement --with-net-snmp-config=progname
* [Bug 1063] ntpSnmpSubagentObject.h is missing from the distribution.
(4.2.5p129) 2008/09/11 Released by Harlan Stenn <stenn@ntp.org>
* Quiet some libntpq-related warnings.
(4.2.5p128) 2008/09/08 Released by Harlan Stenn <stenn@ntp.org>
* Import Heiko Gerstung's GSoC2008 NTP MIB daemon.
(4.2.5p127) 2008/09/01 Released by Harlan Stenn <stenn@ntp.org>
* Regenerate ntpd/ntp_parser.c
(4.2.5p126) 2008/08/31 Released by Harlan Stenn <stenn@ntp.org>
* Stop libtool-1.5 from looking for C++ or Fortran.
* [BUG 610] Documentation update for NMEA reference clock driver.
* [Bug 828] Fix IPv4/IPv6 address parsing.
* Changes from Dave Mills:
  Documentation updates.
  Fix a corner case where a frequency update was reported but not set.
  When LEAP_NOTINSYNC->LEAP_NOWARNING, call crypto_update() if we have
  crypto_flags.
(4.2.5p125) 2008/08/18 Released by Harlan Stenn <stenn@ntp.org>
* [Bug 1052] Add linuxPPS support to ONCORE driver.
(4.2.5p124) 2008/08/17 Released by Harlan Stenn <stenn@ntp.org>
* Documentation updates from Dave Mills.
* Include (4.2.4p5) 2008/08/17 Released by Harlan Stenn <stenn@ntp.org>
* [Bug 861] leap info was not being transmitted.
* [Bug 1046] refnumtoa.c is using the wrong header file.
* [Bug 1047] enable/disable options processing fix.
* header file cleanup.
* [Bug 1037] buffer in subroutine was 1 byte short.
* configure.ac: cleanup, add option for wintime, and lay the groundwork
  for the changes needed for bug 1028.
* Fixes from Dave Mills: 'bias' and 'interleave' work.  Separate
  phase and frequency discipline (for long poll intervals).  Update
  TAI function to match current leapsecond processing.
* Documentation updates from Dave Mills.
* [Bug 1037] Use all 16 of the MD5 passwords generated by ntp-keygen.
* Fixed the incorrect edge parameter being passed to time_pps_kcbind in
  NMEA refclock driver.
* [Bug 399] NMEA refclock driver does not honor time1 offset if flag3 set.
* [Bug 985] Modifications to NMEA reference clock driver to support Accord
  GPS Clock.
* poll time updates from Dave Mills.
* local refclock documentation updates from Dave Mills.
* [Bug 1022] Fix compilation problems with yesterday's commit.
* Updates and cleanup from Dave Mills:
  I've now spent eleven months of a sabbatical year - 7 days a week, 6-10
  hours most days - working on NTP. I have carefully reviewed every major
  algorithm, examined its original design and evolution from that design.
  I've trimmed off dead code and briar patches and did zillions of tests
  contrived to expose evil vulnerabilities. The development article is in
  rather good shape and should be ready for prime time.

  1. The protostats statistics files have been very useful in exposing
  little twitches and turns when something hiccups, like a broken PPS
  signal. Most of what used to be syslog messages are now repackaged as
  protostats messages with optional syslog as well. These can also be sent
  as traps which might be handy to tiggle a beeper or celltext. These, the
  sysstats files and cryptostats files reveal the ambient health of a busy
  server, monitor traffic and error counts and spot crypto attacks.

  2. Close inspection of the clock discipline behavior at long poll
  intervals (36 h) showed it not doing as well as it should. I redesigned
  the FLL loop to improve nominal accuracy from  several tens of
  milliseconds to something less than ten milliseconds.

  3. Autokey (again). The enhanced error checking was becoming a major
  pain. I found a way to toss out gobs of ugly fat code and replace the
  function with a much simpler and more comprehensive scheme. It resists
  bait-and-switch attacks and quickly detect cases when the protocol is
  not correctly synchronized.

  4. The interface code for the kernel PPS signal was not in sync with the
  kernel code itself. Some error checks were duplicated and some
  ineffective. I found none of the PPS-capable drivers, including the atom
  driver, do anything when the prefer peer fails; the kernel PPS signal
  remains in control. The atom driver now disables the kernel PPS when the
  prefer peer comes bum. This is important when the prefer peer is not a
  reference clock but a remote NTP server.

  5. The flake restrict bit turned out to be really interesting,
  especially with symmtric modes and of those especially those using
  Autokey. Small changes in the recovery procedures when packets are lost
  now avoid almost all scenarios which previously required protocol resets.

  6. I've always been a little uncomfortable when using the clock filter
  with long poll intervals because the samples become less and less
  correlated as the sample age exceeds the Allan intercept. Various
  schemes have been used over the years to cope with this fact. The latest
  one and the one that works the best is to use a modified sort metric
  where the delay is used when the age of the sample is less than the
  intercept and the sum of delay and dispersion above that. The net result
  is that, at small poll intervals the algorithm operates as a minimum
  filter, while at larger poll intervals it morphs to FIFO. Left
  unmodified, a sample could be used when twelve days old. This along with
  the FLL modifications has made a dramatic improvement at large poll
  intervals.

- [Backward Incompatible] The 'state' variable is no longer reported or
  available via ntpq output.  The following system status bit names
  have been changed:
  - sync_alarm -> leap_alarm
  - sync_atomic -> sync_pps
  - sync_lf_clock -> sync_lf_radio
  - sync_hf_clock -> sync_hf_radio
  - sync_uhf_clock -> sync_uhf_radio
  - sync_local_proto -> sync_local
  - sync_udp/time -> sync_other
  Other names have been changed as well.  See the change history for
  libntp/statestr.c for more details.
  Other backward-incompatible changes in ntpq include:
  - assID -> associd
  - rootdispersion -> rootdisp
  - pkt_head -> pkt_neader
  See the change history for other details.

* Updates and cleanup from Dave Mills.
* [Bug 995] Remove spurious ; from ntp-keygen.c.
* More cleanup and changes from Dave Mills.
* [Bug 980] Direct help to stdout.
---
(4.2.4p8) 2009/12/08 Released by Harlan Stenn <stenn@ntp.org>

* [Sec 1331] DoS with mode 7 packets - CVE-2009-3563.

---
(4.2.4p7) 2009/05/18 Released by Harlan Stenn <stenn@ntp.org>

* [Sec 1151] Remote exploit if autokey is enabled - CVE-2009-1252.
* [Bug 1187] Update the copyright date.
* [Bug 1191] ntpd fails on Win2000 - "Address already in use" after fix
  for [Sec 1149].

---
(4.2.4p7-RC7) 2009/05/12 Released by Harlan Stenn <stenn@ntp.org>

* ntp.isc.org -> ntp.org cleanup.
* [Bug 1178] Use prior FORCE_DNSRETRY behavior as needed at runtime,
  add configure --enable-ignore-dns-errors to be even more stubborn

---
(4.2.4p7-RC6) 2009/05/08 Released by Harlan Stenn <stenn@ntp.org>

* [Bug 784] Make --enable-linuxcaps the default when available
* [Bug 1179] error messages for -u/--user and -i lacking droproot
* Updated JJY reference clock driver from Takao Abe
* [Bug 1071] Log a message and exit before trying to use FD_SET with a
  descriptor larger than FD_SETSIZE, which will corrupt memory
* On corruption of the iface list head in add_interface, log and exit

---
(4.2.4p7-RC5) 2009/05/02 Released by Harlan Stenn <stenn@ntp.org>

* [Bug 1172] 4.2.4p7-RC{3,4} fail to build on linux.
* flock-build script unportable 'set -m' use removed

---
(4.2.4p7-RC4) 2009/04/29 Released by Harlan Stenn <stenn@ntp.org>

* [Bug 1167] use gcc -Winit-self only if it is understood

---
(4.2.4p7-RC3) 2009/04/22 Released by Harlan Stenn <stenn@ntp.org>

* [Bug 787] Bug fixes for 64-bit time_t on Windows
* [Bug 813] Conditional naming of Event
* [Bug 1147] System errors should be logged to msyslog()
* [Bug 1155] Fix compile problem on Windows with VS2005
* [Bug 1156] lock_thread_to_processor() should be declared in header
* [Bug 1157] quiet OpenSSL warnings, clean up configure.ac
* [Bug 1158] support for aix6.1
* [Bug 1160] MacOS X is like BSD regarding F_SETOWN

---
(4.2.4p7-RC2) 2009/04/09 Released by Harlan Stenn <stenn@ntp.org>

* [Sec 1144] limited buffer overflow in ntpq.  CVE-2009-0159
* [Sec 1149] use SO_EXCLUSIVEADDRUSE on Windows

---
(4.2.4p7-RC1) 2009/03/30 Released by Harlan Stenn <stenn@ntp.org>

* [Bug 1131] UDP sockets should not use SIGPOLL on Solaris.
* build system email address cleanup
* [Bug 774] parsesolaris.c does not compile under the new Solaris
* [Bug 873] Windows serial refclock proper TTY line discipline emulation
* [Bug 1014] Enable building with VC9 (in Visual Studio 2008,
  Visual C++ 2008, or SDK)
* [Bug 1117] Deferred interface binding under Windows works only correctly
  if FORCE_DNSRETRY is defined
* [BUG 1124] Lock QueryPerformanceCounter() client threads to same CPU
* DPRINTF macro made safer, always evaluates to a statement and will not
  misassociate an else which follows the macro.

---
(4.2.4p6) 2009/01/08 Released by Harlan Stenn <stenn@ntp.org>

* [Bug 1113] Fixed build errors with recent versions of openSSL. 
* [Sec 1111] Fix incorrect check of EVP_VerifyFinal()'s return value.
* Update the copyright year.

---
(4.2.4p5) 2008/08/17 Released by Harlan Stenn <stenn@ntp.org>

* [BUG 1051] Month off by one in leap second message written to clockstats
  file fixed.
* [Bug 450] Windows only: Under original Windows NT we must not discard the
  wildcard socket to workaround a bug in NT's getsockname().
* [Bug 1038] Built-in getpass() function also prompts for password if
  not built with DEBUG.
* [Bug 841] Obsolete the "dynamic" keyword and make deferred binding
  to local interfaces the default.
  Emit a warning if that keyword is used for configuration.
* [Bug 959] Refclock on Windows not properly releasing recvbuffs.
* [Bug 993] Fix memory leak when fetching system messages.
* much cleanup, fixes, and changes from Dave Mills.
* ntp_control.c: LEAPTAB is a filestamp, not an unsigned.  From Dave Mills.
* ntp_config.c: ntp_minpoll fixes from Dave Mills.
* ntp-keygen updates from Dave Mills.
* refresh epoch, throttle, and leap cleanup from Dave Mills.
* Documentation cleanup from Dave Mills.
* [Bug 918] Only use a native md5.h if MD5Init() is available.
* [Bug 979] Provide ntptimeval if it is not otherwise present.
* [Bug 634] Re-instantiate syslog() and logfiles after the daemon fork.
* [Bug 952] Use md5 code with a friendlier license.
* [Bug 977] Fix mismatching #ifdefs for builds without IPv6.
* [Bug 830] Fix the checking order of the interface options.
* Clean up the logfile/syslog setup.
* [Bug 970] Lose obsolete -g flag to ntp-keygen.
* The -e flag to ntp-keygen can write GQ keys now, too.
* ntp_proto.c: sys_survivors and hpoll cleanup from Dave Mills.
* ntp_loopfilter.c: sys_poll cleanup from Dave Mills.
* refclock_wwv.c: maximum-likelihood digit and DSYNC fixes from Dave Mills.
* [Bug 967] preemptable associations are lost forever on a step.
* ntp_config.c: [CID 48] missing "else" clause.
* [Bug 833] ntpq config keyword is quote-mark unfriendly.
* Rename the ntpq "config" keyword to ":config".
* Dave Mills shifted some orphan processing.
* Fix typos in the [Bug 963] patch.
* bootstrap: squawk if genver fails.  Use -f with cp in case Dave does a chown.
* Remove obsolete simulator command-line options.
* ntp_request.c: [CID 36] zero sin_zero.
* [Bug 963] get_systime() is too noisy.
* [Bug 960] spurious syslog:crypto_setup:spurious crypto command
* [Bug 964] Change *-*-linux* to *-*-*linux* to allow for uclinux.
* Changes from Dave Mills:
  - ntp_util.c: cleanup.
  - ntp_timer.c: watch the non-burst packet rate.
  - ntp_request.c: cleanup.
  - ntp_restrict.c: RES_LIMITED cleanup.
  - ntp_proto.c: RES_LIMITED, rate bucktes, counters, overall cleanup.
  - ntp_peer.c: disallow peer_unconfig().
  - ntp_monitor.c: RES_LIMITED cleanup.
  - ntp_loopfilter.c: poll interval cleanup.
  - ntp_crypto.c: volley -> retry.  Cleanup TAI leap message.
  - ntp_config: average and minimum are ^2 values.
  - ntpdc: unknownversion is really "declined", not "bad version".
  - Packet retry cleanup.
* [Bug 961] refclock_tpro.c:tpro_poll() calls refclock_receive() twice.
* [Bug 957] Windows only: Let command line parameters from the Windows SCM GUI
  override the standard parameters from the ImagePath registry key.
* Added HAVE_INT32_T to the Windows config.h to avoid duplicate definitions.
* Work around a VPATH difference in FreeBSD's 'make' command.
* Update bugreport URL.
* Update -I documentation.
* [Bug 713] Fix bug reporting information.
* A bug in the application of the negative-sawtooth for 12 channel receivers. 
* The removal of unneeded startup code used for the original LinuxPPS, it now
  conforms to the PPSAPI and does not need special code.  
* ntp-keygen.c: Coverity fixes [CID 33,47].
* Volley cleanup from Dave Mills.
* Fuzz cleanup from Dave Mills.
* [Bug 861] Leap second cleanups from Dave Mills.
* ntpsim.c: add missing protypes and fix [CID 34], a nit.
* Upgraded bison at UDel.
* Update br-flock and flock-build machine lists.
* [Bug 752] QoS: add parse/config handling code. 
* Fix the #include order in tickadj.c for picky machines.
* [Bug 752] QoS: On some systems, netinet/ip.h needs netinet/ip_systm.h.
* [Bug 752] Update the QoS tagging (code only - configuration to follow).
* Orphan mode and other protocol cleanup from Dave Mills.
* Documentation cleanup from Dave Mills.
* [Bug 940] ntp-keygen uses -v.  Disallow it as a shortcut for --version.
* more cleanup to ntp_lineeditlibs.m4.
* Documentation updates from Dave Mills.
* -ledit cleanup for ntpdc and ntpq.
* Association and other cleanup from Dave Mills.
* NTP_UNREACH changes from Dave Mills.
* Fix the readline history test.
* [Bug 931] Require -lreadline to be asked for explicitly.
* [Bug 764] When looking for -lreadline support, also try using -lncurses.
* [Bug 909] Fix int32_t errors for ntohl().
* [Bug 376/214] Enhancements to support multiple if names and IP addresses.
* [Bug 929] int32_t is undefined on Windows.  Casting wrong.
* [Bug 928] readlink missing braces.
* [Bug 788] Update macros to support VS 2005.
* ntpd/ntp_timer.c: add missing sys_tai parameter for debug printf
* [Bug 917] config parse leaves files open
* [Bug 912] detect conflicting enable/disable configuration on interfaces
  sharing an IP address
* [Bug 771] compare scopeid if available for IPv6 addresses
* Lose obsolete crypto subcommands (Dave Mills).
* WWV is an HF source, not an LF source (Dave Mills).
* [Bug 899] Only show -i/--jaildir -u/--user options if we HAVE_DROPROOT.
* [Bug 916] 'cryptosw' is undefined if built without OpenSSL.
* [Bug 891] 'restrict' config file keyword does not work (partial fix).
* [Bug 890] the crypto command seems to be required now.
* [Bug 915] ntpd cores during processing of x509 certificates.
* Crypto lint cleanup from Dave Mills.
* [Bug 897] Check RAND_status() - we may not need a .rnd file.
* Crypto cleanup from Dave Mills.
* [Bug 911] Fix error message in cmd_args.c.
* [Bug 895] Log assertion failures via syslog(), not stderr.
* Documentation updates from Dave Mills.
* Crypto cleanup from Dave Mills.
* [Bug 905] ntp_crypto.c fails to compile without -DDEBUG.
* Avoid double peer stats logging.
* ntp-keygen cleanup from Dave Mills.
* libopts needs to be built after ElectricFence.
* [Bug 894] Initialize keysdir before calling crypto_setup().
* Calysto cleanup for ntpq.
* ntp-keygen -i takes an arg.
* Cleanup and fixes from Dave Mills.
* [Bug 887] Fix error in ntp_types.h (for sizeof int != 4).
* Bug 880 bug fixes for Windows build
* Improve Calysto support.
* The "revoke" parameter is a crypto command.
* The driftfile wander threshold is a real number.
* [Bug 850] Fix the wander threshold parameter on the driftfile command.
* ntp_io.c: Dead code cleanup - Coverity View 19.
* Leap file related cleanup from Dave Mills.
* ntp_peer.c: Set peer->srcadr before (not after) calling set_peerdstadr().
* Initialize offset in leap_file() - Coverity View 17.
* Use the correct stratum on KISS codes.
* Fuzz bits cleanup.
* Show more digits in some debug printf's.
* Use drift_file_sw internally to control writing the drift file.
* Implement the wander_threshold option for the driftfile config keyword.
* reformat ntp_control.c; do not use c++ // comments.
* [Bug 629] Undo bug #629 fixes as they cause more problems than were  being
  solved
* Changes from Dave Mills: in/out-bound data rates, leapsecond cleanup,
  driftfile write cleanup, packet buffer length checks, documentation updates.
* More assertion checks and malloc()->emalloc(), courtesy of Calysto.
* [Bug 864] Place ntpd service in maintenance mode if using SMF on Solaris
* [Bug 862] includefile nesting; preserve phonelist on reconfig.
* [Bug 604] ntpd regularly dies on linux/alpha.
* more leap second infrastructure fixes from Dave Mills.
* [Bug 858] recent leapfile changes broke non-OpenSSL builds.
* Use emalloc() instead of malloc() in refclock_datum.c (Calysto).
* Start using 'design by contract' assertions.
* [Bug 767] Fast sync to refclocks wanted.
* Allow null driftfile.
* Use YYERROR_VERBOSE for the new parser, and fix related BUILT_SOURCES.
* [Bug 629] changes to ensure broadcast works including on wildcard addresses
* [Bug 853] get_node() must return a pointer to maximally-aligned memory.
* Initial leap file fixes from Dave Mills.
* [Bug 858] Recent leapfile changes broke without OPENSSL.
* Use a char for DIR_SEP, not a string.
* [Bug 850] driftfile parsing changes.
* driftfile maintenance changes from Dave Mills.  Use clock_phi instead of
  stats_write_tolerance.
* [Bug 828] refid string not being parsed correctly.
* [Bug 846] Correct includefile parsing.
* [Bug 827] New parsing code does not handle "fudge" correctly.
* Enable debugging capability in the config parser.
* [Bug 839] Crypto password not read from ntp.conf.
* Have autogen produce writable output files.
* [Bug 825] Correct logconfig -/+ keyword processing.
* [Bug 828] Correct parsing of " delimited strings.
* Cleanup FILE * usage after fclose() in ntp_filegen.c.
* [Bug 843] Windows Completion port code was incorrectly merged from -stable.
* [Bug 840] do fudge configuration AFTER peers (thus refclocks) have been
  configured.
* [Bug 824] Added new parser modules to the Windows project file.
* [Bug 832] Add libisc/log.c headers to the distribution.
* [Bug 808] Only write the drift file if we are in state 4.
* Initial import of libisc/log.c and friends.
* [Bug 826] Fix redefinition of PI.
* [Bug 825] ntp_scanner.c needs to #include <config.h> .
* [Bug 824] New parser code has some build problems with the SIM code.
* [Bug 817] Use longnames for setting ntp variables on the command-line;
  Allowing '-v' with and without an arg to disambiguate usage is error-prone.
* [Bug 822] set progname once, early.
* [Bug 819] remove erroneous #if 0 in Windows completion port code.
* The new config code missed an #ifdef for building without refclocks.
* Distribute some files needed by the new config parsing code.
* [Bug 819] Timeout for WaitForMultipleObjects was 500ms instead of INFINITE
* Use autogen 5.9.1.
* Fix clktest command-line arg processing.'
* Audio documentation updates from Dave Mills.
* New config file parsing code, from Sachin Kamboj.
* fuzz bit cleanup from Dave Mills.
* replay cleanup from Dave Mills.
* [Bug 542] Tolerate missing directory separator at EO statsdir.
* [Bug 812] ntpd should drop supplementary groups.
* [Bug 815] Fix warning compiling 4.2.5p22 under Windows with VC6.
* [Bug 740] Fix kernel/daemon startup drift anomaly.
* refclock_wwv.c fixes from Dave Mills.
* [Bug 810] Fix ntp-keygen documentation.
* [Bug 787] Bug fixes for 64-bit time_t on Windows.
* [Bug 796] Clean up duplicate #defines in ntp_control.c.
* [Bug 569] Use the correct precision for the Leitch CSD-5300.
* [Bug 795] Moved declaration of variable to top of function.
* [Bug 798] ntpq [p typo crashes ntpq/ntpdc.
* [Bug 786] Fix refclock_bancomm.c on Solaris.
* [Bug 774] parsesolaris.c does not compile under the new Solaris.
* [Bug 782] Remove P() macros from Windows files.
* [Bug 778] ntpd fails to lock with drift=+500 when started with drift=-500.
* [Bug 592] Trimble Thunderbolt GPS support.
* IRIG, CHU, WWV, WWVB refclock improvements from Dave Mills.
* [Bug 757] Lose ULONG_CONST().
* [Bug 756] Require ANSI C (function prototypes).
* codec (audio) and ICOM changes from Dave Mills.

---

* [Bug 450] Windows only: Under original Windows NT we must not discard the
  wildcard socket to workaround a bug in NT's getsockname().
* [Bug 1038] Built-in getpass() function also prompts for password if
  not built with DEBUG.
* [Bug 841] Obsolete the "dynamic" keyword and make deferred binding
  to local interfaces the default.
  Emit a warning if that keyword is used for configuration.
* [Bug 959] Refclock on Windows not properly releasing recvbuffs.
* [Bug 993] Fix memory leak when fetching system messages.
* [Bug 987] Wake up the resolver thread/process when a new interface has
  become available.
* Correctly apply negative-sawtooth for oncore 12 channel receiver.
* Startup code for original LinuxPPS removed.  LinuxPPS now conforms to
  the PPSAPI.
* [Bug 1000] allow implicit receive buffer allocation for Windows.
  fixes startup for windows systems with many interfaces.
  reduces dropped packets on network bursts.
  additionally fix timer() starvation during high load.
* [Bug 990] drop minimum time restriction for interface update interval.
* [Bug 977] Fix mismatching #ifdefs for builds without IPv6.
* Update the copyright year.
* Build system cleanup (make autogen-generated files writable).
* [Bug 957] Windows only: Let command line parameters from the Windows SCM GUI
  override the standard parameters from the ImagePath registry key.
* Fixes for ntpdate:
* [Bug 532] nptdate timeout is too long if several servers are supplied.
* [Bug 698] timeBeginPeriod is called without timeEndPeriod in some NTP tools.
* [Bug 857] ntpdate debug mode adjusts system clock when it shouldn't.
* [Bug 908] ntpdate crashes sometimes.
* [Bug 982] ntpdate(and ntptimeset) buffer overrun if HAVE_POLL_H isn't set
  (dup of 908).
* [Bug 997] ntpdate buffer too small and unsafe.
* ntpdate.c: Under Windows check whether NTP port in use under same conditions
  as under other OSs.
* ntpdate.c: Fixed some typos and indents (tabs/spaces).

(4.2.4p4) Released by Harlan Stenn <stenn@ntp.org>

* [Bug 902] Fix problems with the -6 flag.
* Updated include/copyright.def (owner and year).
* [Bug 878] Avoid ntpdc use of refid value as unterminated string.
* [Bug 881] Corrected display of pll offset on 64bit systems.
* [Bug 886] Corrected sign handling on 64bit in ntpdc loopinfo command.
* [Bug 889] avoid malloc() interrupted by SIGIO risk
* ntpd/refclock_parse.c: cleanup shutdown while the file descriptor is still
  open.
* [Bug 885] use emalloc() to get a message at the end of the memory
  unsigned types cannot be less than 0
  default_ai_family is a short
  lose trailing , from enum list
  clarify ntp_restrict.c for easier automated analysis
* [Bug 884] don't access recv buffers after having them passed to the free
  list.
* [Bug 882] allow loopback interfaces to share addresses with other
  interfaces.

---
(4.2.4p3) Released by Harlan Stenn <stenn@ntp.org>

* [Bug 863] unable to stop ntpd on Windows as the handle reference for events
  changed

---
(4.2.4p2) Released by Harlan Stenn <stenn@ntp.org>

* [Bug 854] Broadcast address was not correctly set for interface addresses
* [Bug 829] reduce syslog noise, while there fix Enabled/Disable logging
  to reflect the actual configuration.
* [Bug 795] Moved declaration of variable to top of function.
* [Bug 789] Fix multicast client crypto authentication and make sure arriving
  multicast packets do not disturb the autokey dance.
* [Bug 785] improve handling of multicast interfaces
  (multicast routers still need to run a multicast routing software/daemon)
* ntpd/refclock_parse.c: cleanup shutdown while the file descriptor is still
  open.
* [Bug 885] use emalloc() to get a message at the end of the memory
  unsigned types cannot be less than 0
  default_ai_family is a short
  lose trailing , from enum list
* [Bug 884] don't access recv buffers after having them passed to the free list.
* [Bug 882] allow loopback interfaces to share addresses with other interfaces.
* [Bug 527] Don't write from source address length to wrong location
* Upgraded autogen and libopts.
* [Bug 811] ntpd should not read a .ntprc file.

---
(4.2.4p1) (skipped)

---
(4.2.4p0) Released by Harlan Stenn <stenn@ntp.org>

* [Bug 793] Update Hans Lambermont's email address in ntpsweep.
* [Bug 776] Remove unimplemented "rate" flag from ntpdate.
* [Bug 586] Avoid lookups if AI_NUMERICHOST is set.
* [Bug 770] Fix numeric parameters to ntp-keygen (Alain Guibert).
* [Bug 768] Fix io_setbclient() error message.
* [Bug 765] Use net_bind_service capability on linux.
* [Bug 760] The background resolver must be aware of the 'dynamic' keyword.
* [Bug 753] make union timestamp anonymous (Philip Prindeville).
* confopt.html: move description for "dynamic" keyword into the right section.
* pick the right type for the recv*() length argument.

---
(4.2.4) Released by Harlan Stenn <stenn@ntp.org>

* monopt.html fixes from Dave Mills.
* [Bug 452] Do not report kernel PLL/FLL flips.
* [Bug 746] Expert mouseCLOCK USB v2.0 support added.'
* driver8.html updates.
* [Bug 747] Drop <NOBR> tags from ntpdc.html.
* sntp now uses the returned precision to control decimal places.
* sntp -u will use an unprivileged port for its queries.
* [Bug 741] "burst" doesn't work with !unfit peers.
* [Bug 735] Fix a make/gmake VPATH issue on Solaris.
* [Bug 739] ntpd -x should not take an argument.
* [Bug 737] Some systems need help providing struct iovec.
* [Bug 717] Fix libopts compile problem.
* [Bug 728] parse documentation fixes.
* [Bug 734] setsockopt(..., IP_MULTICAST_IF, ...) fails on 64-bit platforms.
* [Bug 732] C-DEX JST2000 patch from Hideo Kuramatsu.
* [Bug 721] check for __ss_family and __ss_len separately.
* [Bug 666] ntpq opeers displays jitter rather than dispersion.
* [Bug 718] Use the recommended type for the saddrlen arg to getsockname().
* [Bug 715] Fix a multicast issue under Linux.
* [Bug 690] Fix a Windows DNS lookup buffer overflow.
* [Bug 670] Resolved a Windows issue with the dynamic interface rescan code.
* K&R C support is being deprecated.
* [Bug 714] ntpq -p should conflict with -i, not -c.
* WWV refclock improvements from Dave Mills.
* [Bug 708] Use thread affinity only for the clock interpolation thread.
* [Bug 706] ntpd can be running several times in parallel.
* [Bug 704] Documentation typos.
* [Bug 701] coverity: NULL dereference in ntp_peer.c
* [Bug 695] libopts does not protect against macro collisions.
* [Bug 693] __adjtimex is independent of ntp_{adj,get}time.
* [Bug 692] sys_limitrejected was not being incremented.
* [Bug 691] restrictions() assumption not always valid.
* [Bug 689] Deprecate HEATH GC-1001 II; the driver never worked.
* [Bug 688] Fix documentation typos.
* [Bug 686] Handle leap seconds better under Windows.
* [Bug 685] Use the Windows multimedia timer.
* [Bug 684] Only allow debug options if debugging is enabled.
* [Bug 683] Use the right version string.
* [Bug 680] Fix the generated version string on Windows.
* [Bug 678] Use the correct size for control messages.
* [Bug 677] Do not check uint_t in configure.ac.
* [Bug 676] Use the right value for msg_namelen.
* [Bug 675] Make sure ntpd builds without debugging.
* [Bug 672] Fix cross-platform structure padding/size differences.
* [Bug 660] New TIMESTAMP code fails tp build on Solaris Express.
* [Bug 659] libopts does not build under Windows.
* [Bug 658] HP-UX with cc needs -Wp,-H8166 in CFLAGS.
* [Bug 656] ntpdate doesn't work with multicast address.
* [Bug 638] STREAMS_TLI is deprecated - remove it.
* [Bug 635] Fix tOptions definition.
* [Bug 628] Fallback to ntp discipline not working for large offsets.
* [Bug 622] Dynamic interface tracking for ntpd.
* [Bug 603] Don't link with libelf if it's not needed.
* [Bug 523] ntpd service under Windows does't shut down properly.
* [Bug 500] sntp should always be built.
* [Bug 479] Fix the -P option.
* [Bug 421] Support the bc637PCI-U card.
* [Bug 342] Deprecate broken TRAK refclock driver.
* [Bug 340] Deprecate broken MSF EES refclock driver.
* [Bug 153] Don't do DNS lookups on address masks.
* [Bug 143] Fix interrupted system call on HP-UX.
* [Bug 42] Distribution tarballs should be signed.
* Support separate PPS devices for PARSE refclocks.
* [Bug 637, 51?] Dynamic interface scanning can now be done.
* Options processing now uses GNU AutoGen.

---
(4.2.2p4) Released by Harlan Stenn <stenn@ntp.org>

* [Bug 710] compat getnameinfo() has off-by-one error
* [Bug 690] Buffer overflow in Windows when doing DNS Lookups

---
(4.2.2p3) Released by Harlan Stenn <stenn@ntp.org>

* Make the ChangeLog file cleaner and easier to read
* [Bug 601] ntpq's decodeint uses an extra level of indirection
* [Bug 657] Different OSes need different sized args for IP_MULTICAST_LOOP
* release engineering/build changes
* Documentation fixes
* Get sntp working under AIX-5

---
(4.2.2p2) (broken)

* Get sntp working under AIX-5

---
(4.2.2p1)

* [Bug 661] Use environment variable to specify the base path to openssl.
* Resolve an ambiguity in the copyright notice
* Added some new documentation files
* URL cleanup in the documentation
* [Bug 657]: IP_MULTICAST_LOOP uses a u_char value/size
* quiet gcc4 complaints
* more Coverity fixes
* [Bug 614] manage file descriptors better
* [Bug 632] update kernel PPS offsets when PPS offset is re-configured
* [Bug 637] Ignore UP in*addr_any interfaces
* [Bug 633] Avoid writing files in srcdir
* release engineering/build changes

---
(4.2.2)

* SNTP
* Many bugfixes
* Implements the current "goal state" of NTPv4
* Autokey improvements
* Much better IPv6 support
* [Bug 360] ntpd loses handles with LAN connection disabled.
* [Bug 239] Fix intermittent autokey failure with multicast clients.
* Rewrite of the multicast code
* New version numbering scheme

---
(4.2.0)

* More stuff than I have time to document
* IPv6 support
* Bugfixes
* call-gap filtering
* wwv and chu refclock improvements
* OpenSSL integration

---
(4.1.2)

* clock state machine bugfix
* Lose the source port check on incoming packets
* (x)ntpdc compatibility patch
* Virtual IP improvements
* ntp_loopfilter fixes and improvements
* ntpdc improvements
* GOES refclock fix
* JJY driver
* Jupiter refclock fixes
* Neoclock4X refclock fixes
* AIX 5 port
* bsdi port fixes
* Cray unicos port upgrade
* HP MPE/iX port
* Win/NT port upgrade
* Dynix PTX port fixes
* Document conversion from CVS to BK
* readline support for ntpq

---
(4.1.0)

* CERT problem fixed (99k23)

* Huff-n-Puff filter
* Preparation for OpenSSL support
* Resolver changes/improvements are not backward compatible with mode 7
  requests (which are implementation-specific anyway)
* leap second stuff
* manycast should work now
* ntp-genkeys does new good things.
* scripts/ntp-close
* PPS cleanup and improvements
* readline support for ntpdc
* Crypto/authentication rewrite
* WINNT builds with MD5 by default
* WINNT no longer requires Perl for building with Visual C++ 6.0
* algorithmic improvements, bugfixes
* Solaris dosynctodr info update
* html/pic/* is *lots* smaller
* New/updated drivers: Forum Graphic GPS, WWV/H, Heath GC-100 II, HOPF
  serial and PCI, ONCORE, ulink331
* Rewrite of the audio drivers

---
(4.0.99)

* Driver updates: CHU, DCF, GPS/VME, Oncore, PCF, Ulink, WWVB, burst
  If you use the ONCORE driver with a HARDPPS kernel module,
  you *must* have a properly specified:
	pps <filename> [assert/clear] [hardpps]
  line in the /etc/ntp.conf file.
* PARSE cleanup
* PPS cleanup
* ntpd, ntpq, ntpdate cleanup and fixes
* NT port improvements
* AIX, BSDI, DEC OSF, FreeBSD, NetBSD, Reliant, SCO, Solaris port improvements

---
(4.0.98)

* Solaris kernel FLL bug is fixed in 106541-07
* Bug/lint cleanup
* PPS cleanup
* ReliantUNIX patches
* NetInfo support
* Ultralink driver
* Trimble OEM Ace-II support
* DCF77 power choices
* Oncore improvements

---
(4.0.97)

* NT patches
* AIX,SunOS,IRIX portability
* NeXT portability
* ntptimeset utility added
* cygwin portability patches

---
(4.0.96)

* -lnsl, -lsocket, -lgen configuration patches
* Y2K patches from AT&T
* Linux portability cruft

---
(4.0.95)

* NT port cleanup/replacement
* a few portability fixes
* VARITEXT Parse clock added

---
(4.0.94)

* PPS updates (including ntp.config options)
* Lose the old DES stuff in favor of the (optional) RSAREF stuff
* html cleanup/updates
* numerous drivers cleaned up
* numerous portability patches and code cleanup

---
(4.0.93)

* Oncore refclock needs PPS or one of two ioctls.
* Don't make ntptime under Linux.  It doesn't compile for too many folks.
* Autokey cleanup
* ReliantUnix patches
* html cleanup
* tickadj cleanup
* PARSE cleanup
* IRIX -n32 cleanup
* byte order cleanup
* ntptrace improvements and patches
* ntpdc improvements and patches
* PPS cleanup
* mx4200 cleanup
* New clock state machine
* SCO cleanup
* Skip alias interfaces

---
(4.0.92)

* chronolog and dumbclock refclocks
* SCO updates
* Cleanup/bugfixes
* Y2K patches
* Updated palisade driver
* Plug memory leak
* wharton kernel clock
* Oncore clock upgrades
* NMEA clock improvements
* PPS improvements
* AIX portability patches

---
(4.0.91)

* New ONCORE driver
* New MX4200 driver
* Palisade improvements
* config file bugfixes and problem reporting
* autoconf upgrade and cleanup
* HP-UX, IRIX lint cleanup
* AIX portability patches
* NT cleanup

---
(4.0.90)

* Nanoseconds
* New palisade driver
* New Oncore driver

---
(4.0.73)

* README.hackers added
* PARSE driver is working again
* Solaris 2.6 has nasty kernel bugs.  DO NOT enable pll!
* DES is out of the distribution.

---
(4.0.72)

* K&R C compiling should work again.
* IRIG patches.
* MX4200 driver patches.
* Jupiter driver added.
* Palisade driver added.  Needs work (ANSI, ntoh/hton, sizeof double, ???)<|MERGE_RESOLUTION|>--- conflicted
+++ resolved
@@ -1,8 +1,5 @@
-<<<<<<< HEAD
+* [Bug 1467] Fix bogus rebuild of sntp/sntp.html.
 * [Bug 1469] u_int32, int32 changes broke HP-UX 10.20 build.
-=======
-* [Bug 1467] Fix bogus rebuild of sntp/sntp.html.
->>>>>>> 3f094ab8
 (4.2.7p12) 2010/01/30 Released by Harlan Stenn <stenn@ntp.org>
 * [Bug 1468] 'make install' broken for root on default NFS mount.
 (4.2.7p11) 2010/01/28 Released by Harlan Stenn <stenn@ntp.org>
