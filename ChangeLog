--- conflicted
+++ resolved
@@ -1,9 +1,6 @@
-<<<<<<< HEAD
 * [Bug 1732] ntpd ties up CPU on disconnected USB device.
-=======
 * [Bug 1742] form 4.2.6p3-RC12: Fix a typo in an error message in the
   "build" script.
->>>>>>> 55759592
 (4.2.7p90) 2010/12/06 Released by Harlan Stenn <stenn@ntp.org>
 * [Bug 1738] Windows ntpd has wrong net adapter name.
 * [Bug 1740] ntpdc -c reslist packet count wrongly treated as signed.
