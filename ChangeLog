<<<<<<< HEAD
* [Bug 2562] first release of the GPSD client clock (type 46)
=======
(4.2.7p426) 2014/02/28 Released by Harlan Stenn <stenn@ntp.org>
* [Bug 2113] Warn about ignored extra args in ntpq.
* [Bug 2540] bootstrap script needs to 'touch' files in finer-grained groups.
* [Bug 2561] Allow wildcards in the target of the "interface" command.
* [Bug 2572] cross-compiling fails for --with-yielding_select.
(4.2.7p425) 2014/02/26 Released by Harlan Stenn <stenn@ntp.org>
>>>>>>> 8aceff6c
* Copyright file update.
(4.2.7p424) 2014/02/24 Released by Harlan Stenn <stenn@ntp.org>
* [Bug 2541] ntpd terminates itself with SIGHUP unexpectedly.
(4.2.7p423) 2014/02/23 Released by Harlan Stenn <stenn@ntp.org>
* [Bug 2565] Handle EINTR on getifaddrs().
(4.2.7p422) 2014/02/17 Released by Harlan Stenn <stenn@ntp.org>
* [Bug 2536] ntpd sandboxing support (libseccomp2).
(4.2.7p421) 2014/02/10 Released by Harlan Stenn <stenn@ntp.org>
* [Bug 898] More documentation fixes.
* [Bug 2555] Autogen mdoc man pages all stamped with SunOS 5.10.
* calc_tickadj/Makefile.am man/mdoc page build cleanup.
(4.2.7p420) 2014/02/09 Released by Harlan Stenn <stenn@ntp.org>
* [Bug 492] Clearly document ntpdate's pending deprecation.
* [Bug 1186] ntpd fails with link local IPv6 addresses.
* [Sec 2542] Strengthen the mrulist nonce.
(4.2.7p419) 2014/02/08 Released by Harlan Stenn <stenn@ntp.org>
* [Bug 2466] Wrap NMEA timestamps in 1024 week cycles.
(4.2.7p418) 2014/02/05 Released by Harlan Stenn <stenn@ntp.org>
* [Bug 2551] --disable-local-libevent breaks the build.
(4.2.7p417) 2014/02/02 Released by Harlan Stenn <stenn@ntp.org>
* [Bug 2539] doc and code tweaks for NMEA driver.
* Add check for enable stats to ntpd/complete.conf.in
* Fix typo in html/confopt.html
(4.2.7p416) 2014/01/31 Released by Harlan Stenn <stenn@ntp.org>
* Tweak the 'Modified' line on appropriate html pages.
* Note in the deprecation of ntpdc in its documentation.
* [Bug 2332] Be more careful about when we use 'libgcc_s'.
(4.2.7p415) 2014/01/28 Released by Harlan Stenn <stenn@ntp.org>
* Fix the man page installation for the scripts/ files.
(4.2.7p414) 2014/01/28 Released by Harlan Stenn <stenn@ntp.org>
* [Bug 792] TrueTime TL-3 WWV refclock support.
* [Bug 898] Documentation fixes.
* [Bug 930] ntpdc docs refer to 'clockinfo', but mean 'clockstat'.
* [Bug 1002] ntp-keygen option and documentation updates: -p/--pvt-passwd
  is now -p/--password, and -q/--get-pvt-passwd is now -q/--export-passwd.
* [Bug 1349] statistics command not documented in HTML documentation.
  In html/monopt.html, add statistics id, definition, description, and
  correct typo.
  In html/scripts/monopt.txt, add statistics item, href, and comment.
  In ntpd/ntp.conf.def, under statistics correct four to eight kinds.
  In ntpd/complete.conf.in, add all eight kinds to statistics.
  In html/comdex.html, remove duplicate footer.
* [Bug 1734] Include man page for ntp.conf (fixed in 4.2.7p297).
* [Bug 2049] Clarify ntpdate's -d option behavior.
* [Bug 2366] ntpdc.html: burst/iburst only work on servers.
* [Bug 2493] ntptrace needs a man page (fixed in 4.2.7p402).
* [Bug 2545] Cleanup of scripts/monitoring/ntptrap.
(4.2.7p413) 2014/01/27 Released by Harlan Stenn <stenn@ntp.org>
* Require a version string for perl scripts that use autogen.
* html/ cleanup.
(4.2.7p412) 2014/01/20 Released by Harlan Stenn <stenn@ntp.org>
* [Bug 2540] bootstrap script needs to 'touch' files in finer-grained groups.
(4.2.7p411) 2014/01/12 Released by Harlan Stenn <stenn@ntp.org>
* [Bug 2532] Note in ntpdc docs that "enable pps" only works on older ntpd.
(4.2.7p410) 2014/01/08 Released by Harlan Stenn <stenn@ntp.org>
* [Bug 2332] Force reference to 'libgcc_s' when using GCC, because
  threading+restricted user+locked memory otherwise fails on Linux.
* [Bug 2530] Fix documentation for enable/disable mode7 and pps.
* Cleanup to the new scripts/*/Makefile.am files.
(4.2.7p409) 2014/01/04 Released by Harlan Stenn <stenn@ntp.org>
* [Bug 2060] Warn about restrictions with "kod" but not "limited".
(4.2.7p408) 2013/12/29 Released by Harlan Stenn <stenn@ntp.org>
* [Bug 2187] Update version number generation scripts.
(4.2.7p407) 2013/12/29 Released by Harlan Stenn <stenn@ntp.org>
* [Bug 2519] mktime.c does not compile on 64-bit Solaris but we do not
  need timegm() and the Solaris provides mktime().
* [Bug 2522] Revert Bug 2513 fix - it breaks backward compatibility.
(4.2.7p406) 2013/12/28 Released by Harlan Stenn <stenn@ntp.org>
* [Bug 2521] VPATH tweaks for perl -opts files.
(4.2.7p405) 2013/12/27 Released by Harlan Stenn <stenn@ntp.org>
* [Bug 2521] bootstrap script needs a tweak for perl -opts files.
* [Bug 2524] Add ntpsweep to sntp/loc/* files.
* [Bug 2526] Add "noinst" support to the sntp/loc/ framework.
(4.2.7p404) 2013/12/24 Released by Harlan Stenn <stenn@ntp.org>
* [Bug 135] AIX5: "Address already in use" for IPv6 wildcard.
(4.2.7p403) 2013/12/23 Released by Harlan Stenn <stenn@ntp.org>
* [Bug 2513] Remove any PIDFILE in finish().
* [Bug 2516] Enable clock_gettime() support for AIX 5+.
* [Bug 2517] Fix peer status errors in decode.html.
(4.2.7p402) 2013/12/23 Released by Harlan Stenn <stenn@ntp.org>
* Incorporate Oliver Kindernay's GSoC 2013 scripts/ cleanup.
(4.2.7p401) 2013/11/30 Released by Harlan Stenn <stenn@ntp.org>
* [Bug 2491] VS20xx compile fixes.
(4.2.7p400) 2013/11/29 Released by Harlan Stenn <stenn@ntp.org>
* [Bug 2491] VS2013 project files.
(4.2.7p399) 2013/11/28 Released by Harlan Stenn <stenn@ntp.org>
* [Bug 2326] More leapsecond file notification cleanup.
* [Bug 2506] make sure routing updates are always tracked
* [Bug 2514] secs/* #define usage cleanup.
(4.2.7p398) 2013/11/25 Released by Harlan Stenn <stenn@ntp.org>
* [Bug 2326] More leapsecond file notification cleanup.
* Improve sntp KoD data file fopen() error message.
(4.2.7p397) 2013/11/20 Released by Harlan Stenn <stenn@ntp.org>
* [Bug 2326] More leapsecond file notification cleanup.
(4.2.7p396) 2013/11/19 Released by Harlan Stenn <stenn@ntp.org>
* [Bug 2326] Improve stale leapsecond notifications.
(4.2.7p395) 2013/11/12 Released by Harlan Stenn <stenn@ntp.org>
* Upgrade to autogen-5.18.3pre5 and libopts-40.1.15.
(4.2.7p394) 2013/11/05 Released by Harlan Stenn <stenn@ntp.org>
* [Bug 1050] Change ONCORE log message for leap second announcement
  to avoid misunderstandings.
* [Bug 2499] Win32 user-space/loopback ppsapi provider drops samples.
* [Bug 2256] Improve configure's function searches in libraries.
(4.2.7p393) 2013/10/16 Released by Harlan Stenn <stenn@ntp.org>
* [Bug 2272] Use C99 integer types. ntp_calendar.h and ntp_types.h .
(4.2.7p392) 2013/10/15 Released by Harlan Stenn <stenn@ntp.org>
* [Bug 2375] Improve AIX compatibility.
* [Bug 2490] Fixed non-const initializer coming from [Bug 2250] fix.
(4.2.7p391) 2013/10/12 Released by Harlan Stenn <stenn@ntp.org>
* [Bug 2250] Rework of leap second handling machine.
* [Bug 2419] [rc-nmea] Improve clockstats reporting when receiver sends
  data without valid GPS fix.
(4.2.7p390) 2013/09/26 Released by Harlan Stenn <stenn@ntp.org>
* [Bug 2482] Cleanup of droproot and jail support for Solaris.
(4.2.7p389) 2013/09/24 Released by Harlan Stenn <stenn@ntp.org>
* [Bug 2473] revisited: NTPD exits after clock is stepped backwards
  Avoid possible unsigned underrun for startup condition when testing
  for clock backstep.
* [Bug 2481] ntpd aborts when both user and group are specified with -u.
* [Bug 2482] Add droproot and jail support for Solaris.
(4.2.7p388) 2013/09/19 Released by Harlan Stenn <stenn@ntp.org>
* [Bug 2473] NTPD exits after clock is stepped backwards externally
(4.2.7p387) 2013/09/16 Released by Harlan Stenn <stenn@ntp.org>
* [Bug 1642] ntpdsim can't find simnulate block in config file.
(4.2.7p386) 2013/09/01 Released by Harlan Stenn <stenn@ntp.org>
* [Bug 2472] (WinXP) Avoid self-termination of IO thread during exit().
(4.2.7p385) 2013/08/19 Released by Harlan Stenn <stenn@ntp.org>
* CID 975596: Copy/paste error: vallen should be siglen.
* CID 1009579: Check return status of X509_add_ext().
* [2085] Fix root distance and root dispersion calculations.
* [Bug 2426] Possibly uninitialized data in crypto_send() - CID 975596.
(4.2.7p384) 2013/08/18 Released by Harlan Stenn <stenn@ntp.org>
* [Bug 2450] --version has bogus short option.
(4.2.7p383) 2013/08/10 Released by Harlan Stenn <stenn@ntp.org>
* (no changes - force a rebuild for a new Coverity scan)
(4.2.7p382) 2013/08/08 Released by Harlan Stenn <stenn@ntp.org>
* [Bug 2454] Need way to set file descriptor limit - cleanup.
(4.2.7p381) 2013/08/07 Released by Harlan Stenn <stenn@ntp.org>
* [Bug 2451] rlimit command is missing from the table of contents in
  miscopt.html .
* [Bug 2452] provide io_handler/input_handler only on
  non HAVE_IO_COMPLETION_PORT platforms
* [Bug 2453] Need a way to avoid calling mlockall.
* [Bug 2454] Need way to set file descriptor limit.
* [Bug 2458] AM_CONFIG_HEADER is obsolete.
(4.2.7p380) 2013/08/03 Released by Harlan Stenn <stenn@ntp.org>
* CID 984511: Some systems have different printf needs for sizeof.
(4.2.7p379) 2013/08/02 Released by Harlan Stenn <stenn@ntp.org>
* CID 739724: Fix printf arg mismatch in a debug line.
* [Bug 2425] compile io_handler() in ntp_io.c unconditionally
* [Bug 2448] Fix checks for configure --with-stack-limit and --with-memlock
  values.
(4.2.7p378) 2013/08/01 Released by Harlan Stenn <stenn@ntp.org>
* [Bug 2425] move part of input handler code from ntpd.c to ntp_io.c
  and fix select()-only platforms calling input_handler directly.
* [Bug 2446] Quiet warnings from Oracle's Studio compiler.
* Upgrade to AutoGen-5.18.1pre3
* Upgrade to libopts-40.1.15.
(4.2.7p377) 2013/07/28 Released by Harlan Stenn <stenn@ntp.org>
* [Bug 2397] License/copyright cleanup.
* [Bug 2439] Fix check of EscapeCommFunction() in ports/winnt/libntp/termios.c.
(4.2.7p376) 2013/07/24 Released by Harlan Stenn <stenn@ntp.org>
* [Bug 2322] Oncore driver should send 0 PPS offset to GPS.
(4.2.7p375) 2013/07/22 Released by Harlan Stenn <stenn@ntp.org>
* [Bug 883] log warning arguments swapped in refclock_gpsvme.c.
* [Bug 2368] Correct bug in previous attempt.
* [Bug 2413] Fix "make check" with automake >= 1.13.
* [Bug 2434] Line-buffer (v. block-buffer) stdout.
(4.2.7p374) 2013/07/21 Released by Harlan Stenn <stenn@ntp.org>
* [Bug 2368] make check troubles in libevent.
* [Bug 2425] setup SIGIO/SIGPOLL for asyncio on the read side
  of a socketpair for the worker thread.
(4.2.7p373) 2013/07/20 Released by Harlan Stenn <stenn@ntp.org>
* [Bug 2427] configure fails to detect recvmsg() on Solaris.
(4.2.7p372) 2013/07/17 Released by Harlan Stenn <stenn@ntp.org>
* [Bug 1466] Oncore should set FLAG_PPS.
* [Bug 2375] AIX 7 doesn't like a libevent validation check.
* [Bug 2423] Log command-line args at LOG_INFO.
* [Bug 2428] do_unconf() should reset 'items' before the 2nd loop.
(4.2.7p371) 2013/07/07 Released by Harlan Stenn <stenn@ntp.org>
* CID 1042586: Check the return value of clock_gettime() in worker_sleep().
* Upgrade to libopts-39.0.14 from 5.17.5pre10.
(4.2.7p370) 2013/07/06 Released by Harlan Stenn <stenn@ntp.org>
* Remove \n's from syslog output strings.
(4.2.7p369) 2013/07/05 Released by Harlan Stenn <stenn@ntp.org>
* [Bug 2415] RES_LIMITED flags check should use &, not &&.
* Have NTP_LIBNTP check for time.h and clock_getres().
* Fix ntpsweep to use sntp instead of ntpdate, from Oliver Kindernay.
(4.2.7p368) 2013/05/01 Released by Harlan Stenn <stenn@ntp.org>
* [Bug 2145] ntpq dumps core when displaying sys_var_list and more.
(4.2.7p367) 2013/04/25 Released by Harlan Stenn <stenn@ntp.org>
* [Bug 1485] Sometimes ntpd crashes
* [Bug 2382] Implement LOGTOD using ldexp() instead of shifting.
(4.2.7p366) 2013/04/17 Released by Harlan Stenn <stenn@ntp.org>
* [Bug 1866] Disable some debugging output in refclock_oncore.
(4.2.7p365) 2013/04/16 Released by Harlan Stenn <stenn@ntp.org>
* [Bug 2149] Log an error message if /proc/net/if_inet6 cannot be opened.
(4.2.7p364) 2013/03/26 Released by Harlan Stenn <stenn@ntp.org>
* Bump sntp/include/autogen-version.def .
(4.2.7p363) 2013/03/26 Released by Harlan Stenn <stenn@ntp.org>
* [Bug 2357] sntp/libopts/usage.c sometimes needs -lintl.
* Upgrade to libopts from 5.17.3pre10.
(4.2.7p362) 2013/03/19 Released by Harlan Stenn <stenn@ntp.org>
* [Bug 2364] "sed -i" is not portable.
(4.2.7p361) 2013/03/17 Released by Harlan Stenn <stenn@ntp.org>
* [Bug 2357] sntp/libopts/usage.c sometimes needs -lintl.
* [Bug 2365] "make check" fails in libevent.
(4.2.7p360) 2013/03/15 Released by Harlan Stenn <stenn@ntp.org>
* Upgrade libevent (coverity fixes, etc.).
* EEXIST is OK for mkdir() in sntp/kod_management.c.
(4.2.7p359) 2013/03/03 Released by Harlan Stenn <stenn@ntp.org>
* [Bug 2359] Fix send_via_ntp_signd() prototype.
(4.2.7p358) 2013/02/27 Released by Harlan Stenn <stenn@ntp.org>
* Upgrade to autogen-5.17.3pre4 and libopts-38.0.13.
* [Bug 2357] sntp/libopts/usage.c on NetBSD needs -lintl.
(4.2.7p357) 2013/02/22 Released by Harlan Stenn <stenn@ntp.org>
* Upgrade to autogen-5.17.2pre and libopts-38.0.13.
(4.2.7p356) 2013/02/19 Released by Harlan Stenn <stenn@ntp.org>
* Added loc/debian.
(4.2.7p355) 2013/02/18 Released by Harlan Stenn <stenn@ntp.org>
* CID 739708: Check return status of fcntl() in refclock_arc.c.
* CID 739709: Check return status of fcntl() in refclock_datum.c.
* CID 739710: Check return status of mkdir() in sntp/kod_management.c.
* CID 739711: Ignore return status of remove() in ntp-keygen.c.
* CID 739723: Print sizeof as unsigned.
* CID 971094: Clean up time of check/time of use in check_leap_file().
(4.2.7p354) 2013/02/10 Released by Harlan Stenn <stenn@ntp.org>
* CID 97194: Check return from setsockopt().
* CID 739473,739532: Out-of-bounds access/illegal address computation.
* CID 739558: Double close.
* CID 739559: Double close.
* CID 739713: devmask/recmask copy/paste error.
* CID 739714: Fix code indentation level.
* CID 739715: Clean up sockaddr_dump().
(4.2.7p353) 2013/02/09 Released by Harlan Stenn <stenn@ntp.org>
* [Bug 2326] Check hourly for a new leapfile if the old one expired.
(4.2.7p352) 2013/01/28 Released by Harlan Stenn <stenn@ntp.org>
* [Bug 2326] Notice when a new leapfile has been installed.
(4.2.7p351) 2013/01/24 Released by Harlan Stenn <stenn@ntp.org>
* [Bug 2328] Don't apply small time adjustments on Windows versions
  which don't support this.
(4.2.7p350) 2013/01/21 Released by Harlan Stenn <stenn@ntp.org>
* Added sntp/loc/netbsd based on info from Christos Zoulas.
(4.2.7p349) 2013/01/20 Released by Harlan Stenn <stenn@ntp.org>
* [Bug 2321] Fixed Windows build, but autogen update still required.
(4.2.7p348) 2013/01/17 Released by Harlan Stenn <stenn@ntp.org>
* [Bug 2327] Rename sntp/ag-tpl/:Old to sntp/ag-tpl/Old.
* Cleanup to ntpsnmpd-opts.def.
* Cleanup to ntpq.texi.
* Documentation cleanup to the ntpd, ntpdc, ntpq and ntp-wait
  .def files.
* In ntp.conf.def, cleanup SEE ALSO, document 'rlimit' options.
* Add a reference to RFC5907 in the ntpsnmpd documentation.
(4.2.7p347) 2013/01/07 Released by Harlan Stenn <stenn@ntp.org>
* [Bug 2325] Re-enable mlockall() check under Linux post-1223 fix.
(4.2.7p346) 2013/01/06 Released by Harlan Stenn <stenn@ntp.org>
* [Bug 1223] reorganize inclusion of sys/resource.h.
(4.2.7p345) 2013/01/04 Released by Harlan Stenn <stenn@ntp.org>
* Update several .def files to use autogen-5.17 feature set.
(4.2.7p344) 2013/01/03 Released by Harlan Stenn <stenn@ntp.org>
* Refactor and enhance mdoc2texi.
* Make sure agtexi-file.tpl defines label-str.
* Cleanup to ntp.conf.def.
* Upgrade to autogen-5.17 and libopts-37.0.12.
(4.2.7p343) 2013/01/02 Released by Harlan Stenn <stenn@ntp.org>
* Update the copyright year.
(4.2.7p342) 2012/12/31 Released by Harlan Stenn <stenn@ntp.org>
* [Bug 2081 - Backward Incompatible] rawstats now logs everything.
(4.2.7p341) 2012/12/30 Released by Harlan Stenn <stenn@ntp.org>
(4.2.7p340) 2012/12/29 Released by Harlan Stenn <stenn@ntp.org>
* mdoc2texi fixes: trailing punctuation.
(4.2.7p339) 2012/12/26 Released by Harlan Stenn <stenn@ntp.org>
* mdoc2texi fixes: parseQuote, closing of list item tables.
* ntp-wait, ntpd, ntpdc, ntpq, ntpsnmpd autogen documentation updates.
(4.2.7p338) 2012/12/25 Released by Harlan Stenn <stenn@ntp.org>
* mdoc2texi fixes: Handle_ArCmFlIc, Handle_Fn, HandleQ.
* ntp-keygen autogen documentation updates.
* ntpq autogen docs.
(4.2.7p337) 2012/12/22 Released by Harlan Stenn <stenn@ntp.org>
* [Bug 1223] More final cleanup for rlimit changes.
(4.2.7p336) 2012/12/21 Released by Harlan Stenn <stenn@ntp.org>
* [Bug 1223] Final cleanup for rlimit changes.
(4.2.7p335) 2012/12/18 Released by Harlan Stenn <stenn@ntp.org>
* Update documentation templates and definitions.
* Create agtexi-file.tpl .
(4.2.7p334) 2012/12/10 Released by Harlan Stenn <stenn@ntp.org>
* [Bug 2114] Update tests for sntp's synch distance.
* Create ntp-keygen.{html,texi}.
(4.2.7p333) 2012/12/07 Released by Harlan Stenn <stenn@ntp.org>
* Autogen documentation cleanup.
(4.2.7p332) 2012/12/06 Released by Harlan Stenn <stenn@ntp.org>
* sntp documentation cleanup.
(4.2.7p331) 2012/12/03 Released by Harlan Stenn <stenn@ntp.org>
* [Bug 2114] Correctly calculate sntp's synch distance.
(4.2.7p330) 2012/12/03 Released by Harlan Stenn <stenn@ntp.org>
* autogen doc cleanup
(4.2.7p329) 2012/12/01 Released by Harlan Stenn <stenn@ntp.org>
* [Bug 2278] ACTS flag3 mismatch between code and driver18.html.
* Use an enum for the ACTS state table.
* html doc reconciliation with DLM's copy.
(4.2.7p328) 2012/11/30 Released by Harlan Stenn <stenn@ntp.org>
* html doc reconciliation with DLM's copy.
(4.2.7p327) 2012/11/29 Released by Harlan Stenn <stenn@ntp.org>
* [Bug 2024] Identify Events in the system status word in decode.html.'
* [Bug 2040] Provide a command-line option for the identity key bits.
* Create loc/darwin for Mac OSX
(4.2.7p326) 2012/11/21 Released by Harlan Stenn <stenn@ntp.org>
* [Bug 1214] 'proto: precision = ...' should be at INFO, not NOTICE.
* [Bug 2246] Clear sys_leap when voting says to disarm the leap.
(4.2.7p325) 2012/11/20 Released by Harlan Stenn <stenn@ntp.org>
* [Bug 2202] ntpq.html: there is no "acv" billboard.
* [Bug 2306] keep pps hack for Win32 even if user-mode/loopback
  PPS API is activated on a serial line.
(4.2.7p324) 2012/11/19 Released by Harlan Stenn <stenn@ntp.org>
* Reinstate doc fix to authentic.html from Mike T.
* [Bug 1223] cleanup for rlimit changes.
* [Bug 2098] Install DLM's HTML documentation.
* [Bug 2306] Added user-mode/loop-back PPS API provider for Win32
(4.2.7p323) 2012/11/18 Released by Harlan Stenn <stenn@ntp.org>
* html/ updates from Dave Mills.
(4.2.7p322) 2012/11/15 Released by Harlan Stenn <stenn@ntp.org>
* [Bug 1223] Allow configurable values for RLIMIT_STACK and
  RLIMIT_MEMLOCK.
* [Bug 1320] Log ntpd's initial command-line parameters. (updated fix)
* [Bug 2120] no sysexits.h under QNX.
* [Bug 2123] cleanup to html/leap.html.
(4.2.7p321) 2012/11/13 Released by Harlan Stenn <stenn@ntp.org>
* [Bug 1320] Log ntpd's initial command-line parameters.
(4.2.7p320) 2012/11/12 Released by Harlan Stenn <stenn@ntp.org>
* [Bug 969] Clarify ntpdate.html documentation about -u and ntpd.
* [Bug 1217] libisc/ifiter_sysctl.c:internal_current(): Ignore RTM
  messages with wrong version
(4.2.7p319) 2012/11/11 Released by Harlan Stenn <stenn@ntp.org>
* [Bug 2296] Fix compile problem with building with old OpenSSL.
(4.2.7p318) 2012/11/05 Released by Harlan Stenn <stenn@ntp.org>
* [Bug 2301] Remove spurious debug output from ntpq.
(4.2.7p317) 2012/11/05 Released by Harlan Stenn <stenn@ntp.org>
* [Bug 922] Allow interspersed -4 and -6 flags on the ntpq command line.
(4.2.7p316) 2012/10/27 Released by Harlan Stenn <stenn@ntp.org>
* [Bug 2296] Update fix for Bug 2294 to handle --without-crypto.
(4.2.7p315) 2012/10/26 Released by Harlan Stenn <stenn@ntp.org>
* [Bug 2294] ntpd crashes in FIPS mode.
(4.2.7p314) 2012/10/23 Released by Harlan Stenn <stenn@ntp.org>
* Document a tricky malloc() of dns_ctx in sntp.
(4.2.7p313) 2012/10/23 Released by Harlan Stenn <stenn@ntp.org>
* [Bug 2291] sntp should report why it cannot open file.kod.
* [Bug 2293] add support for SO_BINTIME, refine support for
  SO_TIMESTAMPNS (bug 1374)
(4.2.7p312) 2012/10/11 Released by Harlan Stenn <stenn@ntp.org>
* Clean up testing/debugging of fix for [Bug 938] from sntp/main.c .
(4.2.7p311) 2012/10/10 Released by Harlan Stenn <stenn@ntp.org>
* [Bug 938] The argument to the -D flag takes a number, not a string.
* [Bug 1013] ntpdate's HTML page claims wrong default version.
* [Bug 1374] Support SO_TIMESTAMPNS.
(4.2.7p310) 2012/10/09 Released by Harlan Stenn <stenn@ntp.org>
* [Bug 1374] Support SO_TIMESTAMPNS.
* [Bug 2266] Remove deprecated refclock_trak.c from Windows Makefile
  equivalents.
* [Bug 2274] Bring libopts/enum.c back to (old) ANSI C compliance.
(4.2.7p309) 2012/10/04 Released by Harlan Stenn <stenn@ntp.org>
* [Bug 2287] ntpdate returns 0 even if adjtime() call fails.
(4.2.7p308) 2012/09/29 Released by Harlan Stenn <stenn@ntp.org>
* CID 97198: Check return from ioctl() calls in refclock_acts.c.
(4.2.7p307) 2012/09/29 Released by Harlan Stenn <stenn@ntp.org>
* [Bug 1997] Fix sntp broadcast timeouts.
* [Bug 2234] Fix incorrect ntptrace html documentation.
* [Bug 2262] Install html docs in $htmldir.
* Fix typo in html/select.html.
(4.2.7p306) 2012/09/15 Released by Harlan Stenn <stenn@ntp.org>
* [Bug 752] ToS cleanup from Mike Tatarinov.
(4.2.7p305) 2012/09/15 Released by Harlan Stenn <stenn@ntp.org>
* [Bug 752] Use proper ToS network packet markings for IPv4 and IPv6.
* [Bug 1232] Convert SHM refclock to use struct timespec.
* [Bug 2258] Add syslog message about leap insertion.
* [Bug 2263] broadcast server doesn't work for host with
  OS_MISSES_SPECIFIC_ROUTE_UPDATES.
* [Bug 2271] Decode refclock types when built with --disable-all-clocks.
* [Bug 2276] clk_sel240x.c #define's _XOPEN_SOURCE, breaking QNX6.
* Updates to driver28.html.
(4.2.7p304) 2012/09/06 Released by Harlan Stenn <stenn@ntp.org>
* [Bug 2264] Cleanup SEL240X Refclock.
* In refclock_wwv.c rename SECOND to WWV_SEC and MINUTE to WWV_MIN.
(4.2.7p303) 2012/09/05 Released by Harlan Stenn <stenn@ntp.org>
* [Bug 1232] Add nanosecond support to SHM driver.
(4.2.7p302) 2012/09/05 Released by Harlan Stenn <stenn@ntp.org>
* [Bug 2160] Log warning about expired leapseconds file.
(4.2.7p301) 2012/09/03 Released by Harlan Stenn <stenn@ntp.org>
* [Bug 2164] Greater precision needed for ntpq offset report.
* Clean the man5_MANS in ntpd/ .
(4.2.7p300) 2012/09/03 Released by Harlan Stenn <stenn@ntp.org>
* [Bug 2262] Install sntp.html into htmldir.
* [Bug 2270] Install fails due to repeated man5 page names.
(4.2.7p299) 2012/09/01 Released by Harlan Stenn <stenn@ntp.org>
* More cleanup to the bootstrap script.
(4.2.7p298) 2012/09/01 Released by Harlan Stenn <stenn@ntp.org>
* Handle additional man page sections in the bootstrap script.
* Remove extraneous parens.
* Add a missing "%s" syslog format string.
(4.2.7p297) 2012/09/01 Released by Harlan Stenn <stenn@ntp.org>
* Fix mdoc2man.
* Distribute ntp.conf.def and ntp.keys.def.
(4.2.7p296) 2012/08/31 Released by Harlan Stenn <stenn@ntp.org>
* Begin support for autogen maintaining ntp.conf and ntp.keys docs.
* Upgrade to autogen-5.16.2 and libopts-36.5.11.
* Potential bugfix for agtexi-cmd.tpl.
(4.2.7p295) 2012/08/11 Released by Harlan Stenn <stenn@ntp.org>
* Look for syslog's facilitynames[].
(4.2.7p294) 2012/08/08 Released by Harlan Stenn <stenn@ntp.org>
* [Bug 2242] configure fails to detect getifaddrs function on Solaris.
* [Bug 2249] Bad operator for 'test' in 'make check' of libevent.
* [Bug 2252] palisade: formats nanosecs to a 6-char field.
* Attempt to resolve strict-aliasing violation in refclock_tsyncpci.c.
* Fix && -> & typo in refclock_palisade.c debug statements.
(4.2.7p293) 2012/08/04 Released by Harlan Stenn <stenn@ntp.org>
* [Bug 2247] (more) Get rid of the TRAK refclock - deprecated since 2006.
* Documentation cleanup from Mike T.
* Cleanup kclk_sel240x.o rules in libparse/Makefile.am.
(4.2.7p292) 2012/08/02 Released by Harlan Stenn <stenn@ntp.org>
* [Bug 1545] Note why we are logging the Version string.
* [Bug 1872] Remove legacy ppsclock fdpps, #ifdef PPS.
* [Bug 2075] Fix spelling of 'incompatible'.
* [Bug 2247] Get rid of the TRAK refclock - deprecated since 2006.
* Clean up an exit status in ntpq.c.
(4.2.7p291) 2012/07/31 Released by Harlan Stenn <stenn@ntp.org>
* [Bug 2241] MDNS registration should only happen if requested.
(4.2.7p290) 2012/07/20 Released by Harlan Stenn <stenn@ntp.org>
* [Bug 1454] Add parse clock support for the SEL-240x GPS products.
* CID 709185: refclock_chu.c will leak fd==0 (better fix)
(4.2.7p289) 2012/07/16 Released by Harlan Stenn <stenn@ntp.org>
* CID 97123: Future-proof possible change to refclock_nmea.c.
* CID 97377: ntp-keygen.c's followlink() might not NUL-terminate.
* CID 709185: refclock_chu.c will leak fd==0 (which should be impossible).
(4.2.7p288) 2012/07/03 Released by Harlan Stenn <stenn@ntp.org>
* CID 709173: Make sure a libisc function we do not use is called properly.
(4.2.7p287) 2012/07/03 Released by Harlan Stenn <stenn@ntp.org>
* Remove 1024 associations-per-server limit from ntpq.
* Remove blank line between ntpq mreadvar associations.
(4.2.7p286) 2012/06/28 Released by Harlan Stenn <stenn@ntp.org>
* CID 97193: check return from sscanf() in ntp_config.c.
* CID 709169: check return from open("/dev/null", 0) and friends.
* CID 709207: Initialize "quality" for ulink_receive.
(4.2.7p285) 2012/06/18 Released by Harlan Stenn <stenn@ntp.org>
* [Bug 2227] Enable mrulist access control via "restrict ... nomrulist".
* Automake-1.12 wants us to use AM_PROG_AR.
* Conditionalize msyslog messages about rejected mode 6 requests due to
  nomodify and nomrulist restrictions under "logconfig +sysinfo".
* Increment sys_restricted in a few rejection paths due to nomodify
  restrictions where previosuly overlooked.
(4.2.7p284) 2012/06/16 Released by Harlan Stenn <stenn@ntp.org>
* [Bug 2225] libevent configure hangs.
* Update bundled libevent to git master, post libevent 2.1.1-alpha.
(4.2.7p283) 2012/06/16 Released by Harlan Stenn <stenn@ntp.org>
* In sntp/m4/ntp_openssl.m4, Support multiple package names for the
  crypto library.  Add legacy support for -Wl,-rpath.
(4.2.7p282) 2012/06/15 Released by Harlan Stenn <stenn@ntp.org>
* tickadj may need to be linked with PTHREAD_LIBS.
(4.2.7p281) 2012/06/14 Released by Harlan Stenn <stenn@ntp.org>
* U_INT32_MAX cleanup in include/ntp_types.h .
* When linking, ntp_keygen and tickadj need $(LIBM).
(4.2.7p280) 2012/06/13 Released by Harlan Stenn <stenn@ntp.org>
* [Bug 2224] Use-after-free in routing socket code after dropping root.
(4.2.7p279) 2012/06/10 Released by Harlan Stenn <stenn@ntp.org>
* [Bug 2211] findbcastinter(): possibly undefined variable iface used.
* [Bug 2220] Incorrect check for maximum association id in ntpq.
(4.2.7p278) 2012/06/03 Released by Harlan Stenn <stenn@ntp.org>
* [Bug 2204] Build with --enable-getifaddrs=glibc fails.
* [Bug 2178] refclock_tsyncpci.c reach register fails to shift.
* [Bug 2191] dcfd -Y y2kcheck on CentOS 6.2 x86_64 breaks make check.
(4.2.7p277) 2012/05/25 Released by Harlan Stenn <stenn@ntp.org>
* [Bug 2193] Building timestruct tests with Clang 3.1 fails.
(4.2.7p276) 2012/05/15 Released by Harlan Stenn <stenn@ntp.org>
* [Bug 2179] Remove sntp/header.h.
(4.2.7p275) 2012/04/28 Released by Harlan Stenn <stenn@ntp.org>
* [Bug 1744] Remove obsolete ntpdate/ntptime* items.
(4.2.7p274) 2012/04/25 Released by Harlan Stenn <stenn@ntp.org>
* [Bug 2174] ntpd rejects source UDP ports less than 123 as bogus.
(4.2.7p273) 2012/04/19 Released by Harlan Stenn <stenn@ntp.org>
* [Bug 2141] handle_sigio() calls get_systime(), which must be
  reentrant when SIGIO is used.  Sanity checks relative to the prior
  get_systime() are disabled in ntpd on systems with signaled I/O, but
  active in sntp and ntpdate.
* Correct authnumfreekeys accounting broken in 4.2.7p262.
(4.2.7p272) 2012/04/14 Released by Harlan Stenn <stenn@ntp.org>
* LCRYPTO is gone - replace with VER_SUFFIX.
* Change the link order for ntpsntpd.
* Remove extra 'nlist' check from configure.ac.
(4.2.7p271) 2012/04/11 Released by Harlan Stenn <stenn@ntp.org>
* [Bug 1122] openssl detection via pkg-config fails when no additional
  -Idir flags are needed.
* Avoid overwriting user variable LDFLAGS with OpenSSL flags, instead
  they are added to LDFLAGS_NTP.
(4.2.7p270) 2012/03/26 Released by Harlan Stenn <stenn@ntp.org>
* Update driver45.html page.
(4.2.7p269) 2012/03/25 Released by Harlan Stenn <stenn@ntp.org>
* Clean up configure.ac.
* Cleanup configure.ac's TSYNC PCI section.
(4.2.7p268) 2012/03/24 Released by Harlan Stenn <stenn@ntp.org>
* Update driver45.html page.
(4.2.7p267) 2012/03/23 Released by Harlan Stenn <stenn@ntp.org>
* Initial cut at a basic driver45.html page.
(4.2.7p266) 2012/03/21 Released by Harlan Stenn <stenn@ntp.org>
* Add refclock_tsyncpci.c (driver 45) supporting Spectracom TSYNC timing
  boards.
(4.2.7p265) 2012/03/20 Released by Harlan Stenn <stenn@ntp.org>
* Treat zero counter as indication of precise system time in Windows
  PPSAPI helper function pps_ntp_timestamp_from_counter(), enabling
  PPSAPI providers to use the Windows 8 precise clock directly.
(4.2.7p264) 2012/03/14 Released by Harlan Stenn <stenn@ntp.org>
* [Bug 2160] Note if leapseconds file is past its prime.
* Use GetSystemTimePreciseAsFileTime() on Windows 8.
(4.2.7p263) 2012/03/13 Released by Harlan Stenn <stenn@ntp.org>
* [Bug 2156] clock instability with LOCAL driver, from Miroslav Lichvar.
* [Bug 2159] Windows ntpd using leapfile erroneous leap second 20120401.
(4.2.7p262) 2012/02/29 Released by Harlan Stenn <stenn@ntp.org>
* Improve ntpd scalability for servers with many trusted keys.
(4.2.7p261) 2012/02/27 Released by Harlan Stenn <stenn@ntp.org>
* [Bug 2048] add the clock variable timecode to SHM refclock.
(4.2.7p260) 2012/02/24 Released by Harlan Stenn <stenn@ntp.org>
* Fix the check-scm-rev invocation in several Makefile.am's.
(4.2.7p259) 2012/02/22 Released by Harlan Stenn <stenn@ntp.org>
* [Bug 2148] ntpd 4.2.7p258 segfault with 0x0100000 bit in NMEA mode.
* refclock_nmea.c merge cleanup thanks to Juergen Perlinger.
(4.2.7p258) 2012/02/21 Released by Harlan Stenn <stenn@ntp.org>
* [Bug 2140] Rework of Windows I/O completion port handling to avoid
  garbling serial input in UNIX line discipline emulation.
* [Bug 2143] NMEA driver: discard data if quality indication not good,
  add statistic counters (mode bit enabled) to clockstats file.
(4.2.7p257) 2012/02/17 Released by Harlan Stenn <stenn@ntp.org>
* [Bug 2135] defer calls to 'io_input' to main thread under Windows.
(4.2.7p256) 2012/02/08 Released by Harlan Stenn <stenn@ntp.org>
* [Bug 2131] Set the system variable settimeofday only after clock step.
* [Bug 2134] --enable-C99-snprintf does not force rpl_snprintf use.
(4.2.7p255) 2012/01/29 Released by Harlan Stenn <stenn@ntp.org>
* [Bug 603] Only link with nlist()-related libraries when needed:
  More cleanup.
(4.2.7p254) 2012/01/29 Released by Harlan Stenn <stenn@ntp.org>
* [Bug 603] Only link with nlist()-related libraries when needed.
(4.2.7p253) 2012/01/26 Released by Harlan Stenn <stenn@ntp.org>
* [Bug 2126] Compile error on Windows with libopts from Autogen 5.14.
* Update one of the license URLs.
(4.2.7p252) 2012/01/25 Released by Harlan Stenn <stenn@ntp.org>
* Upgrade to autogen-5.14 (and libopts-36.1.11).
(4.2.7p251) 2012/01/17 Released by Harlan Stenn <stenn@ntp.org>
* [Bug 2115] ntptrace should accept both rootdispersion and rootdisp.
(4.2.7p250) 2012/01/15 Released by Harlan Stenn <stenn@ntp.org>
* [Bug 2113] Warn about ignored extra args in ntpq.
* Update the copyright year.
(4.2.7p249) 2012/01/10 Released by Harlan Stenn <stenn@ntp.org>
* [Bug 2111] Remove minpoll delay before iburst for pool and
  manycastclient.
* Move refclock-specific scheduled timer code under #ifdef REFCLOCK
  and move "action" and "nextaction" data for same from struct peer to
  struct refclockproc.  These provide a way to schedule a callback some
  seconds in the future.
(4.2.7p248) 2012/01/08 Released by Harlan Stenn <stenn@ntp.org>
* [Bug 2109] "make clean check" is broken with gtest available.
* [Bug 2110] systime.c typo breaks build on microsecond clocks.
(4.2.7p247) 2012/01/07 Released by Harlan Stenn <stenn@ntp.org>
* Fix build break triggered by updating deps-ver and libntp/systime.c at
  the same time by explicitly depending systime_s.c on systime.c.
(4.2.7p246) 2012/01/06 Released by Harlan Stenn <stenn@ntp.org>
* [Bug 2104] ntpdc fault with oversize -c command.
* [Bug 2106] Fix warnings when using -Wformat-security.
* Refactor timespecops.h and timevalops.h into inline functions.
(4.2.7p245) 2011/12/31 Released by Harlan Stenn <stenn@ntp.org>
* [Bug 2100] conversion problem with timespec/timeval <--> l_fp fixed;
  added tests to expose the bug.
(4.2.7p244) 2011/12/25 Released by Harlan Stenn <stenn@ntp.org>
* Updates from 4.2.6p5.
(4.2.7p243) 2011/12/23 Released by Harlan Stenn <stenn@ntp.org>
* [Bug 2095] ntptrace now needs 'rv' instead of 'pstat', reported
  by Michael Tatarinov.
(4.2.7p242) 2011/12/21 Released by Harlan Stenn <stenn@ntp.org>
* Include missing html/icons/sitemap.png, reported by Michael Tatarinov.
* Documentation updates from Dave Mills.
(4.2.7p241) 2011/12/18 Released by Harlan Stenn <stenn@ntp.org>
* [Bug 2015] Overriding sys_tick should recalculate sys_precision.
* [Bug 2037] Fuzzed non-interpolated clock may decrease.
* [Bug 2068] "tos ceiling" default and cap changed to 15.
* Floor peer delay using system precision, as with jitter, reflecting
  inability to measure shorter intervals.
(4.2.7p240) 2011/12/15 Released by Harlan Stenn <stenn@ntp.org>
* [Bug 2092] clock_select() selection jitter miscalculated.
* [Bug 2093] Reintroduce smaller stratum factor to system peer metric.
(4.2.7p239) 2011/12/11 Released by Harlan Stenn <stenn@ntp.org>
* Documentation updates from Dave Mills.
(4.2.7p238) 2011/12/09 Released by Harlan Stenn <stenn@ntp.org>
* [Bug 2082] from 4.2.6p5-RC3: 3-char refid sent by ntpd 4.2.6p5-RC2
  ends with extra dot.
* [Bug 2085] from 4.2.6p5-RC3: clock_update() sys_rootdisp calculation
  omits root delay.
* [Bug 2086] from 4.2.6p5-RC3: get_systime() should not offset by
  sys_residual.
* [Bug 2087] from 4.2.6p5-RC3: sys_jitter calculation overweights
  sys.peer jitter.
* from 4.2.6p5-RC3: Ensure NULL peer->dstadr is not accessed in orphan
  parent selection.
(4.2.7p237) 2011/12/01 Released by Harlan Stenn <stenn@ntp.org>
* [Bug 2050] from 4.2.6p5-RC2: Orphan mode stratum counting to infinity.
* [Bug 2059] from 4.2.6p5-RC2: optional billboard column "server" does
  not honor -n.
* [Bug 2066] from 4.2.6p5-RC2: ntpq lopeers ipv6 "local" column overrun.
* [Bug 2068] from 4.2.6p5-RC2: ntpd sends nonprintable stratum 16 refid
  to ntpq.
* [Bug 2069] from 4.2.6p5-RC2: broadcastclient, multicastclient spin up
  duplicate ephemeral associations without broadcastdelay.
* [Bug 2072] from 4.2.6p5-RC2: Orphan parent selection metric needs
  ntohl().
* [Bug 2073] Correct ntpq billboard's MODE_PASSIVE t from 'u' to 'S'.
* from 4.2.6p5-RC2: Exclude not-yet-determined sys_refid from use in
  loopback TEST12 (from Dave Mills).
* from 4.2.6p5-RC2: Never send KoD rate limiting response to MODE_SERVER.
* Floor calculation of sys_rootdisp at sys_mindisp in clock_update (from
  Dave Mills).
* Restore 4.2.6 clock_combine() weighting to ntp-dev, reverting to pre-
  4.2.7p70 method while also avoiding divide-by-zero (from Dave Mills).
* Round l_fp traffic interval when converting to integer in rate limit
  and KoD calculation.
(4.2.7p236) 2011/11/16 Released by Harlan Stenn <stenn@ntp.org>
* Documentation updates from Dave Mills.
(4.2.7p235) 2011/11/16 Released by Harlan Stenn <stenn@ntp.org>
* [Bug 2052] Autokey CRYPTO_ASSOC host@group vallen needs checking.
(4.2.7p234) 2011/11/07 Released by Harlan Stenn <stenn@ntp.org>
* Clean up -libm entries regarding libntp.a
(4.2.7p233) 2011/11/06 Released by Harlan Stenn <stenn@ntp.org>
* Documentation updates from Dave Mills.
(4.2.7p232) 2011/11/05 Released by Harlan Stenn <stenn@ntp.org>
* Update the NEWS file so we note the default disable of mode 7 requests.
* Clean up some bitrotted code in libntp/socket.c.
(4.2.7p231) 2011/11/03 Released by Harlan Stenn <stenn@ntp.org>
* [Bug 1940] ignore auth key if hex decoding fails.
* Add ntpq reslist command to query access restrictions, similar to
  ntpdc's reslist.
(4.2.7p230) 2011/11/01 Released by Harlan Stenn <stenn@ntp.org>
* Disable mode 7 (ntpdc) query processing in ntpd by default.  ntpq is
  believed to provide all functionality ntpdc did, and uses a less-
  fragile protocol that's safer and easier to maintain.  If you do find
  some management via ntpdc is needed, you can use "enable mode7" in the
  ntpd configuration.
* Directly limit the number of datagrams in a mrulist response, rather
  than limiting the number of entries returned to indirectly limit the
  datagram count.
* Documentation updates from Dave Mills.
(4.2.7p229) 2011/10/26 Released by Harlan Stenn <stenn@ntp.org>
* [Bug 1995] fix wrong use of ZERO() macro in 'ntp_calendar.c'
(4.2.7p228) 2011/10/23 Released by Harlan Stenn <stenn@ntp.org>
* [Bug 1995] add compile time stamp based era unfolding for
  'step_systime()' and necessary support to 'ntp-calendar.c'.
(4.2.7p227) 2011/10/22 Released by Harlan Stenn <stenn@ntp.org>
* [Bug 2036] gcc 2.95.3 preprocessor can't nest #ifdef in macro args.
* A number of compiler warnings eliminated.
(4.2.7p226) 2011/10/21 Released by Harlan Stenn <stenn@ntp.org>
* [Bug 2035] ntpq -c mrulist sleeps 1 sec between queries, not 5 msec.
* Documentation updates from Dave Mills.
(4.2.7p225) 2011/10/15 Released by Harlan Stenn <stenn@ntp.org>
* Documentation updates from Dave Mills.
(4.2.7p224) 2011/10/14 Released by Harlan Stenn <stenn@ntp.org>
* ntpq mrulist shows intermediate counts every five seconds while
  retrieving list, and allows Ctrl-C interruption of the retrieval,
  showing the incomplete list as retrieved.  Reduce delay between
  successive mrulist retrieval queries from 30 to 5 msec.  Do not
  give up mrulist retrieval when a single query times out.
(4.2.7p223) 2011/10/12 Released by Harlan Stenn <stenn@ntp.org>
* Documentation updates from Dave Mills.
(4.2.7p222) 2011/10/11 Released by Harlan Stenn <stenn@ntp.org>
* [Bug 2029] "make check" clutters syslog.
* Log signal description along with number on ntpd exit.
(4.2.7p221) 2011/10/10 Released by Harlan Stenn <stenn@ntp.org>
* [Bug 2025] Switching between daemon and kernel loops can doubly-
  correct drift
* [Bug 2028] ntpd -n (nofork) redirects logging to stderr.
* Documentation updates from Dave Mills.
(4.2.7p220) 2011/10/05 Released by Harlan Stenn <stenn@ntp.org>
* [Bug 1945] mbg_gps166.h use of _TM_DEFINED conflicts with MS VC.
* [Bug 1946] parse_start uses open; does not work on Windows.
* [Bug 1947] Porting parse-based Wharton refclock driver to Windows.
* [Bug 2024] Remove unused system event code EVNT_CLKHOP.
(4.2.7p219) 2011/10/04 Released by Harlan Stenn <stenn@ntp.org>
* Documentation updates from Dave Mills.
(4.2.7p218) 2011/10/03 Released by Harlan Stenn <stenn@ntp.org>
* [Bug 2019] Allow selection of cipher for private key files.
* Documentation updates from Dave Mills.
* ntp-keygen private key cipher default now triple-key triple DES CBC.
* ntp-keygen -M is intended to ignore all other defaults and
  options, so do not attempt to open existing Autokey host certificate
  before generating symmetric keys and terminating.
* Restore IFF, MV, and GQ identity parameter filename convention to
  ntpkey_<scheme>par_<group/host> in ntpd, matching ntp-keygen.
* Change some error logging to syslog to ignore logconfig mask, such
  as reporting PPSAPI failure in NMEA and WWVB refclocks.
* ntp-keygen on Windows XP and later systems will now create links
  expected by ntpd.  They are hardlinks on Windows, soft on POSIX.
* Conditionalize NMEA serial open message under clockevent.
* Send all peer variables to trappers in report_event().
(4.2.7p217) 2011/09/29 Released by Harlan Stenn <stenn@ntp.org>
* [Bug 2020] ntp-keygen -s no longer sets host in cert file name.
* [Backward Incompatible] ntp-keygen -i option long name changed from
  misleading --issuer-name to --ident.
(4.2.7p216) 2011/09/27 Released by Harlan Stenn <stenn@ntp.org>
* sntp documentation tag cleanup.
* mdoc2man improvements.
(4.2.7p215) 2011/09/24 Released by Harlan Stenn <stenn@ntp.org>
* Use patched mdoc2man script, from Eric Feng.
* Sync with ntp-4.2.6p4 (a no-op).
(4.2.7p214) 2011/09/20 Released by Harlan Stenn <stenn@ntp.org>
* [Bug 1981] Initial offset convergence applies frequency correction 2x
  with kernel discipline.
* [Bug 2008] Initial offset convergence degraded with 500 PPM adjtime().
* [Bug 2009] EVNT_NSET adj_systime() mishandled by Windows ntpd.
(4.2.7p213) 2011/09/08 Released by Harlan Stenn <stenn@ntp.org>
* [Bug 1999] NMEA does not send PMOTG messages any more.
(4.2.7p212) 2011/09/07 Released by Harlan Stenn <stenn@ntp.org>
* [Bug 2003] from 4.2.6p4-RC3: ntpq_read_assoc_peervars() broken.
(4.2.7p211) 2011/09/01 Released by Harlan Stenn <stenn@ntp.org>
* Update libevent to git head (2.1 branch) as of 2.0.14-stable.
(4.2.7p210) 2011/08/31 Released by Harlan Stenn <stenn@ntp.org>
* Require -D4 or higher for ntpd SIGALRM debug trace from [Bug 2000].
(4.2.7p209) 2011/08/27 Released by Harlan Stenn <stenn@ntp.org>
* [Bug 2000] ntpd worker threads must block signals expected in main
  thread.
* [Bug 2001] add ntpq -c timerstats like ntpdc -c timerstats.
* [Bug 2001] from 4.2.6p4-RC3: ntpdc timerstats reports overruns as
  handled.
* Update sntp tests to track the change of root dispersion to
  synchronization distance.
(4.2.7p208) 2011/08/24 Released by Harlan Stenn <stenn@ntp.org>
* Fix the CLOCK_MONOTONIC TRACE() message.
(4.2.7p207) 2011/08/22 Released by Harlan Stenn <stenn@ntp.org>
* Restore the original CLOCK_MONOTONIC output format in sntp.
* Cleanups for ntp-wait-opts.def and ntp.keys.def .
(4.2.7p206) 2011/08/20 Released by Harlan Stenn <stenn@ntp.org>
* [Bug 1993] ntpd Windows port adj_systime() broken in 4.2.7p203.
* sntp documentation and behavior improvements suggested by
  Steven Sommars.
* Have sntp report synchronization distance instead of root dispersion.
* Clean up ntp-wait-opts.def .
(4.2.7p205) 2011/08/19 Released by Harlan Stenn <stenn@ntp.org>
* [Bug 1992] util/tg2 doesn't compile, needs libntp.
(4.2.7p204) 2011/08/16 Released by Harlan Stenn <stenn@ntp.org>
* Added support for Garmin's $PGRMF sentence to NMEA driver
* [Bug 1988] Better sntp send failed error message needed.
* [Bug 1989] sntp manual page sometimes refers to SNTP as a program.
* [Bug 1990] sntp output should include stratum.
(4.2.7p203) 2011/08/13 Released by Harlan Stenn <stenn@ntp.org>
* [Bug 1986] Require Visual C++ 2005 or later compilers in Windows port.
* Actually use long long for (u_)int64 by correcting spelling of
  SIZEOF_LONG_LONG in ntp_types.h.
* Force .exe minimum Windows version to 0x0400 to allow NT4 in
  vs2005/*.vcproj files.
* Fix make distcheck with --enable-libevent-regress problem with
  unwritable $srcdir.
* Correct init_logging()'s def_syslogmask type to u_int32 following
  change of ntp_syslogmask from u_long to u_int32 in p202.
(4.2.7p202) 2011/08/09 Released by Harlan Stenn <stenn@ntp.org>
* [Bug 1983] --without-sntp build breaks in sntp subdir.
* [Bug 1984] from 4.2.6p4-RC3: ntp/libisc fails to compile on OS X 10.7.
* [Bug 1985] from 4.2.6p4-RC3: "logconfig =allall" rejected.
(4.2.7p201) 2011/08/05 Released by Harlan Stenn <stenn@ntp.org>
* sntp: change -h/--headspace to -g/--gap, and change the default gap
  from 10 to 50ms
* [Backward Incompatible] from 4.2.6p4: sntp: -l/--filelog ->
  -l/--logfile, to be consistent with ntpd.
* Documentation updates from Dave Mills.
* From 4.2.6p4: libopts/file.c fix from Bruce Korb (arg-type=file).
(4.2.7p200) 2011/08/04 Released by Harlan Stenn <stenn@ntp.org>
* Sync with 4.2.6p4-RC2.
(4.2.7p199) 2011/07/29 Released by Harlan Stenn <stenn@ntp.org>
* Documentation updates from Dave Mills.
(4.2.7p198) 2011/07/28 Released by Harlan Stenn <stenn@ntp.org>
* remove old binsubdir stuff from SNTP, as NTP_LOCINFO does that now.
(4.2.7p197) 2011/07/28 Released by Harlan Stenn <stenn@ntp.org>
* [Bug 1975] from 4.2.6p4-RC2: libntp/mktime.c won't work with 64-bit
  time_t
* [Bug 1976] genLocInfo writes to srcdir break 'make distcheck'.
* [Bug 1977] Fix flag/description mismatches in ntp-keygen-opts.def.
* Do not force "legacy" when --with-locfile is not given, genLocInfo
  will find the correct default for the system.
* Fix warnings in ntp_request.c ([Bug 1973] oversight) and sntp/main.c
  (CID 159, apparent overrun due to union, actually correct).
* Update sntp/loc/solaris to conform to stock locations.
(4.2.7p196) 2011/07/27 Released by Harlan Stenn <stenn@ntp.org>
* DEFAULT INSTALLATION DIRECTORY CHANGES ON SOME OSes: to get the old
  behavior, pass --with-locfile=legacy to 'configure'
* [Bug 1972] from 4.2.6p4-RC2: checking for struct rtattr fails.
* [Bug 1973] Widen reference clock mode from 8 to 32 bits.
* Removed sntp/m4/ntp_bindir.m4 - no longer needed.
* Move loc/ to sntp/loc/ .
* Move scripts/cvo.sh to sntp/scripts/cvo.sh .
* Move scripts/genLocInfo to sntp/scripts/genLocInfo .
* Give NTP_LOCINFO an optional path-to argument.
* Remove hacks to get NTP_LOCINFO-related data to sntp/ .
* Move sntp/include/mansec2subst.sed to sntp/scripts/mansec2subst.sed .
* If no "more specific" loc file is found for redhat* or fedora*,
  look for a loc/redhat file.
* If no "more specific" loc file is found and uname says this is Linux,
  look for a loc/linux file.
* Improve the help text: --with-locfile=XXX .
* work around solaris /bin/sh issues for genLocInfo.
(4.2.7p195) 2011/07/25 Released by Harlan Stenn <stenn@ntp.org>
* Added loc/redhat.
(4.2.7p194) 2011/07/25 Released by Harlan Stenn <stenn@ntp.org>
* [Bug 1608] from 4.2.6p4-RC2: Parse Refclock driver should honor
  trusttime.
* Add support for installing programs and scripts to libexec.
* Added loc/solaris.
(4.2.7p193) 2011/07/24 Released by Harlan Stenn <stenn@ntp.org>
* [Bug 1970] from 4.2.6p4-RC2: UNLINK_EXPR_SLIST() causes crash if list
  is empty.
* Update libevent to 2.1 HEAD as of merge of 2.0.13-stable-dev.
* Match addr_eqprefix() sizeof and memcpy destination to make it clear
  to static analysis that there is no buffer overrun (CID 402).
(4.2.7p192) 2011/07/18 Released by Harlan Stenn <stenn@ntp.org>
* [Bug 1966] Broken FILES section for ntp.keys.def.
(4.2.7p191) 2011/07/17 Released by Harlan Stenn <stenn@ntp.org>
* [Bug 1948] Update man page section layout.
* [Bug 1963] add reset command for ntpq :config, similar to ntpdc's.
* [Bug 1964] --without-sntp should not build sntp.
(4.2.7p190) 2011/07/13 Released by Harlan Stenn <stenn@ntp.org>
* [Bug 1961] from 4.2.6p4: html2man update: distribute ntp-wait.html.
* Require autogen-5.12.
(4.2.7p189) 2011/07/11 Released by Harlan Stenn <stenn@ntp.org>
* [Bug 1134] from 4.2.6p4-RC1: ntpd fails binding to tentative IPv6
  addresses.
* [Bug 1790] from 4.2.6p4-RC1: Update config.guess and config.sub to
  detect AIX6.
(4.2.7p188) 2011/06/28 Released by Harlan Stenn <stenn@ntp.org>
* [Bug 1958] genLocInfo must export PATH.
* ntp-wait: some versions of ntpd spell "associd" differently.
(4.2.7p187) 2011/06/24 Released by Harlan Stenn <stenn@ntp.org>
* [Bug 1954] Fix typos in [s]bin_PROGRAMS in ntpd/Makefile.am.
* Implement --with-locfile=filename configure argument.  If filename is
  empty we'll look under loc/ for a good fit.  If the filename contains
  a / character, it will be treated as a "normal" pathname.  Otherwise,
  that explicit file will be searched for under loc/ .
(4.2.7p186) 2011/06/23 Released by Harlan Stenn <stenn@ntp.org>
* [Bug 1950] Control installation of event_rpcgen.py.
* Update .point-changed-filelist for the new man pages.
* Update the building of OS-specific programs.
* Finish conversion to genLocInfo.
* validate MANTAGFMT in genLocInfo.
* Documentation update from Dave Mills.
(4.2.7p185) 2011/06/21 Released by Harlan Stenn <stenn@ntp.org>
* ntp_locs.m4: handle the case where . is not in the PATH.
* More genLocInfo cleanup.
(4.2.7p184) 2011/06/20 Released by Harlan Stenn <stenn@ntp.org>
* Added ntp_locs.m4.
* genLocInfo improvements.
* Add the man page tag "flavor" to the loc.* files.
* Add/distribute genLocInfo.
(4.2.7p183) 2011/06/19 Released by Harlan Stenn <stenn@ntp.org>
* Update the autogen include list for scripts/Makefile.am.
* Added loc.freebsd (and distribute it).
* Added loc.legacy (and distribute it).
(4.2.7p182) 2011/06/15 Released by Harlan Stenn <stenn@ntp.org>
* [Bug 1304] Update sntp.html to reflect new implementation.
* Update .point-changed-filelist .
* ntpdc documentation fixes.
* Update ntp-wait autogen docs.
* Update the ntpd autogen docs.
* Update the ntpsnmpd autogen docs.
* Use autogen to produce ntp-keygen docs.
* Add "license name" to ntp.lic for autogen-5.11.10.
* Prepare for ntp.keys.5.
(4.2.7p181) 2011/06/07 Released by Harlan Stenn <stenn@ntp.org>
* [Bug 1938] addr_eqprefix() doesn't clear enough storage.
(4.2.7p180) 2011/06/06 Released by Harlan Stenn <stenn@ntp.org>
* Upgrade to libevent-2.0.12.
* More sntp.1 cleanups.
* Produce ntpq.1 with the new autogen macros.
* Remove the deprecated "detail" stanza from ntpdc-opts.def.
(4.2.7p179) 2011/06/03 Released by Harlan Stenn <stenn@ntp.org>
* Update cmd-doc.tlib to autogen-5.11.10pre5.
* Upgrade local autoopts templates to 5.11.10pre5.
(4.2.7p178) 2011/06/02 Released by Harlan Stenn <stenn@ntp.org>
* Update the std_def_list to include the ntp.lic file.
* Distribute the ntp.lic file.
* Add http://ntp.org/license to the ntp.lic file.
(4.2.7p177) 2011/06/01 Released by Harlan Stenn <stenn@ntp.org>
* Use the latest autogen's new copyright template code.
* Clean up the ntp.lic file.
(4.2.7p176) 2011/05/31 Released by Harlan Stenn <stenn@ntp.org>
* sntp documentation cleanup.
* autogen documentation template cleanup.
(4.2.7p175) 2011/05/30 Released by Harlan Stenn <stenn@ntp.org>
* [Bug 1936] Correctly set IPV6_MULTICAST_LOOP.
* cmd-doc.tlib cleanup from Bruce Korb.
* sntp documentation cleanup.
(4.2.7p174) 2011/05/28 Released by Harlan Stenn <stenn@ntp.org>
* ntpdc documentation cleanup.
* sntp documentation cleanup.
* Don't build libevent with openssl support.  Right now, libevent
  doesn't use pkg-config to find openssl's installation location.
(4.2.7p173) 2011/05/25 Released by Harlan Stenn <stenn@ntp.org>
* Typo in emalloc.c hides file and line number from emalloc() error msg.
* parsesolaris.c compile fails on SPARC Solaris with conflicting printf.
* ntp_util.c compile fails on AIX and OSF with conflicting statsdir.
(4.2.7p172) 2011/05/24 Released by Harlan Stenn <stenn@ntp.org>
* Remove hardcoded 1/960 s. fudge for <CR> transmission time at 9600 8n1
  from WWVB/Spectracom driver introduced in 4.2.7p169.
(4.2.7p171) 2011/05/23 Released by Harlan Stenn <stenn@ntp.org>
* Eliminate warnings about shadowing global "basename" on Linux.
* Use filegen_config() consistently when changing filegen options.
* mprintf() should go to stdout, not stderr.  DPRINTF() uses mprintf().
* Repair a few simulator problems (more remain).
* Documentation updates from Dave Mills.
(4.2.7p170) 2011/05/19 Released by Harlan Stenn <stenn@ntp.org>
* [Bug 1932] libevent/util_internal.h builtin_expect compile error with
  gcc 2.95.
* Use 64-bit scalars in LFPTOD() and DTOLFP() on more platforms by
  conditionalizing on HAVE_U_INT64 rather than UINT64_MAX.
(4.2.7p169) 2011/05/18 Released by Harlan Stenn <stenn@ntp.org>
* [Bug 1933] WWVB/Spectracom driver timestamps LFs, not CRs.
(4.2.7p168) 2011/05/16 Released by Harlan Stenn <stenn@ntp.org>
* Convert receive buffer queue from doubly-linked list to FIFO.
(4.2.7p167) 2011/05/14 Released by Harlan Stenn <stenn@ntp.org>
* [Bug 1927] io_closeclock() should purge pending recvbufs.
* [Bug 1931] cv always includes fudgetime1, never fudgetime2.
* Use acts_close() in acts_shutdown() to avoid leaving a stale lockfile
  if unpeered via runtime configuration while the modem is open.
* Correct acts_close() test of pp->io.fd to see if it is open.
* 4.2.7p164 documentation updates re: 'tos orphanwait' expanded scope.
(4.2.7p166) 2011/05/13 Released by Harlan Stenn <stenn@ntp.org>
* If we have local overrides for autogen template files, use them.
* Convert more of the sntp-opt.def documentation from man to mdoc.
(4.2.7p165) 2011/05/11 Released by Harlan Stenn <stenn@ntp.org>
* Convert snmp docs to mdoc format, which requires autogen 5.11.9.
* from 4.2.6p4-RC1: Require autogen 5.11.9.
(4.2.7p164) 2011/05/11 Released by Harlan Stenn <stenn@ntp.org>
* [Bug 988] Local clock eats up -g option, so ntpd stops with large
  initial time offset.
* [Bug 1921] LOCAL, ACTS drivers with "prefer" excluded from initial
  candidate list.
* [Bug 1922] "tos orphanwait" applied incorrectly at startup.
* [Bug 1923] orphan parent favored over LOCAL, ACTS drivers.
* [Bug 1924] Billboard tally codes sometimes do not match operation,
  variables.
* Change "pool DNS" messages from msyslog to debug trace output.
* Remove unused FLAG_SYSPEER from peer->status.
* Respect "tos orphanwait" at startup.  Previously there was an
  unconditional 300 s. startup orphanwait, though other values were
  respected for subsequent orphan wait periods after no_sys_peer events.
* Apply "tos orphanwait" (def. 300 seconds) to LOCAL and ACTS reference
  clock drivers, in addition to orphan parent operation.  LOCAL and ACTS
  are not selectable during the orphanwait delay at startup and after
  each no_sys_peer event.  This prevents a particular form of clock-
  hopping, such as using LOCAL briefly at startup before remote peers
  are selectable.  This fixes the issue reported in [Bug 988].
* Documentation updates from Dave Mills.
(4.2.7p163) 2011/05/08 Released by Harlan Stenn <stenn@ntp.org>
* [Bug 1911] missing curly brace in libntp/ntp_rfc2553.c
(4.2.7p162) 2011/05/03 Released by Harlan Stenn <stenn@ntp.org>
* [Bug 1910] Support the Tristate Ltd. TS-GPSclock-01.
(4.2.7p161) 2011/05/02 Released by Harlan Stenn <stenn@ntp.org>
* [Bug 1904] 4.2.7p160 Windows build broken (POSIX_SHELL).
* [Bug 1906] 4.2.7p160 - libtool: compile: cannot determine name of
  library object in ./libevent
* Share a single sntp/libevent/build-aux directory between all three
  configure scripts.
* Add missing --enable-local-libevent help to top-level configure.
(4.2.7p160) 2011/05/01 Released by Harlan Stenn <stenn@ntp.org>
* from 4.2.6p4-RC1: Upgrade to libopts 35.0.10 from AutoGen 5.11.9pre8.
* [Bug 1901] Simulator does not set progname.
(4.2.7p159) 2011/04/28 Released by Harlan Stenn <stenn@ntp.org>
* Fix a couple of unused variable warnings.
* cleanup in timespecops.c / timevalops.c
(4.2.7p158) 2011/04/24 Released by Harlan Stenn <stenn@ntp.org>
* Update libevent --disable-libevent-regress handling to work when
  building libevent using mingw.
(4.2.7p157) 2011/04/21 Released by Harlan Stenn <stenn@ntp.org>
* [Bug 1890] 4.2.7p156 segfault in duplicate freeaddrinfo().
(4.2.7p156) 2011/04/19 Released by Harlan Stenn <stenn@ntp.org>
* [Bug 1851] freeaddrinfo() called after getaddrinfo() fails.
(4.2.7p155) 2011/04/18 Released by Harlan Stenn <stenn@ntp.org>
* Fix leak in refclock_datum.c start failure path.
(4.2.7p154) 2011/04/17 Released by Harlan Stenn <stenn@ntp.org>
* [Bug 1887] DNS fails on 4.2.7p153 using threads.
(4.2.7p153) 2011/04/16 Released by Harlan Stenn <stenn@ntp.org>
* A few more Coverity Scan cleanups.
(4.2.7p152) 2011/04/15 Released by Harlan Stenn <stenn@ntp.org>
* Update embedded libevent to current 2.1 git HEAD.
(4.2.7p151) 2011/04/14 Released by Harlan Stenn <stenn@ntp.org>
* Detect vsnprintf() support for "%m" and disable our "%m" expansion.
* Add --enable-c99-sprintf to configure args for -noopenssl variety of
  flock-build to avoid regressions in (v)snprintf() replacement.
* More msnprintf() unit tests.
* Coverity Scan error checking fixes.
* Log failure to fetch time from HOPF_P hardware.
* Check HOPF_S sscanf() conversion count before converted values.
(4.2.7p150) 2011/04/13 Released by Harlan Stenn <stenn@ntp.org>
* Remove never-used, incomplete ports/winnt/ntpd/refclock_trimbledc.[ch]
* On systems without C99-compliant (v)snprintf(), use C99-snprintf
  replacements (http://www.jhweiss.de/software/snprintf.html)
* Remove remaining sprintf() calls except refclock_ripencc.c (which is
  kept out of --enable-all-clocks as a result), upstream libs which use
  sprintf() only after careful buffer sizing.
(4.2.7p149) 2011/04/11 Released by Harlan Stenn <stenn@ntp.org>
* [Bug 1881] describe the {+,-,s} characters in configure --help output.
(4.2.7p148) 2011/04/09 Released by Harlan Stenn <stenn@ntp.org>
* Use _mkgmtime() as timegm() in the Windows port, rather than
  libntp/mktime.c's timegm().  Fixed [Bug 1875] on Windows using the old
  asn2ntp() code from before 4.2.7p147.
* ntp_crypto.c string buffer safety.
* Remove use of MAXFILENAME in mode 7 (ntpdc) on-wire structs.
* Change ntpd MAXFILENAME from 128 to 256 to match ntp-keygen.
* Buffer safety and sign extension fixes (thanks Coverity Scan).
(4.2.7p147) 2011/04/07 Released by Harlan Stenn <stenn@ntp.org>
* [Bug 1875] 'asn2ntp()' rewritten with 'caltontp()'; 'timegm()'
  substitute likely to crash with 64bit time_t.
(4.2.7p146) 2011/04/05 Released by Harlan Stenn <stenn@ntp.org>
* String buffer safety cleanup, converting to strlcpy() and strlcat().
* Use utmpname() before pututline() so repeated steps do not
  accidentally record into wtmp where utmp was intended.
* Use setutent() before each pututline() including first.
(4.2.7p145) 2011/04/04 Released by Harlan Stenn <stenn@ntp.org>
* [Bug 1840] ntp_lists.h FIFO macros buggy.
(4.2.7p144) 2011/04/03 Released by Harlan Stenn <stenn@ntp.org>
* [Bug 1874] ntpq -c "rv 0 sys_var_list" empty.
(4.2.7p143) 2011/03/31 Released by Harlan Stenn <stenn@ntp.org>
* [Bug 1732] ntpd ties up CPU on disconnected USB refclock.
* [Bug 1861] tickadj build failure using uClibc.
* [Bug 1862] in6addr_any test in configure fooled by arm gcc 4.1.3 -O2.
* Remove kernel line discipline driver code for clk and chu, deprecate
  related LDISC_ flags, and remove associated ntpd code to decode the
  timestamps, remove clktest line discipline test program.
* Remove "signal_no_reset: signal 17 had flags 4000000" logging, as it
  indicates no problem and is interpreted as an error.  Previously some
  bits had been ignored one-by-one, but Linux SA_RESTORER definition is
  unavailable to user headers.
(4.2.7p142) 2011/03/21 Released by Harlan Stenn <stenn@ntp.org>
* [Bug 1844] ntpd 4.2.7p131 NetBSD, --gc-sections links bad executable.
* Fix "make distcheck" break in libevent/sample caused by typo.
(4.2.7p141) 2011/03/20 Released by Harlan Stenn <stenn@ntp.org>
* Add "ntpq -c iostats" similar to "ntpdc -c iostats".
* Compare entire timestamp to reject duplicates in refclock_pps().
(4.2.7p140) 2011/03/17 Released by Harlan Stenn <stenn@ntp.org>
* [Bug 1848] ntpd 4.2.7p139 --disable-thread-support does not compile.
* Add --disable-thread-support to one flock-build variation.
* One more lock-while-init in lib/isc/task.c to quiet lock analysis.
(4.2.7p139) 2011/03/16 Released by Harlan Stenn <stenn@ntp.org>
* [Bug 1848] make check ntpd --saveconfigquit clutters syslog.
(4.2.7p138) 2011/03/08 Released by Harlan Stenn <stenn@ntp.org>
* [Bug 1846] MacOSX: debug symbol not found by propdelay or tickadj.
(4.2.7p137) 2011/03/07 Released by Harlan Stenn <stenn@ntp.org>
* Use TRACE() instead of DPRINTF() for libntp and utilities, which
  use the "debug" variable regardless of #ifdef DEBUG.
* Declare debug in libntp instead of each program.  Expose extern
  declaration to utilities, libntp, and DEBUG ntpd.
* Lock under-construction task, taskmgr objects to satisfy Coverity's
  mostly-correct assumptions about which variables are protected by
  which locks.
(4.2.7p136) 2011/03/02 Released by Harlan Stenn <stenn@ntp.org>
* [Bug 1839] 4.2.7p135 still installs libevent ev*.h headers.
(4.2.7p135) 2011/03/02 Released by Harlan Stenn <stenn@ntp.org>
* libevent: When building on systems with CLOCK_MONOTONIC available,
  separate the internal timeline (possibly counting since system boot)
  from the gettimeofday() timeline in event_base cached timevals.  Adds
  new event_base_tv_cached() to retrieve cached callback round start
  time on the internal timeline, and changes
  event_based_gettimeofday_cached() to always return times using the
  namesake timeline.  This preserves the benefit of using the never-
  stepped monotonic clock for event timeouts while providing clients
  with times consistently using gettimeofday().
* Correct event_base_gettimeofday_cached() workaround code in
  sntp to work with corrected libevent.
* Remove sntp l_fp_output() test now that it uses prettydate().
* [Bug 1839] 4.2.7p131 installs libevent ev*.h headers.
* Ensure CONFIG_SHELL is not empty before relying on it for #! scripts.
(4.2.7p134) 2011/02/24 Released by Harlan Stenn <stenn@ntp.org>
* [Bug 1837] Build fails on Win7 due to regedit requiring privilege.
* Provide fallback definitions for GetAdaptersAddresses() for Windows
  build environments lacking iphlpapi.h.
* Rename file containing 1.xxxx ChangeSet revision from version to
  scm-rev to avoid invoking GNU make implicit rules attempting to
  compile version.c into version.  Problem was with sntp/version.o
  during make distcheck after fix for spurious sntp rebuilds.
* Add INC_ALIGNED_PTR() macro to align pointers like malloc().
(4.2.7p133) 2011/02/23 Released by Harlan Stenn <stenn@ntp.org>
* [Bug 1834] ntpdate 4.2.7p131 aborts with assertion failure.
* Move sntp last in top-level Makefile.am SUBDIRS so that the libevent
  tearoff (if required) and sntp are compiled after the rest.
* Use a single set of Automake options for each package in configure.ac
  AM_INIT, remove Makefile.am AUTOMAKE_OPTIONS= lines.
* Correct spurious sntp rebuilds triggered by a make misperception
  sntp/version was out-of-date relative to phony target FRC.version.
* Do not cache paths to perl, test, or pkg-config, searching the PATH
  at configure time is worth it to pick up tool updates.
(4.2.7p132) 2011/02/22 Released by Harlan Stenn <stenn@ntp.org>
* [Bug 1832] ntpdate doesn't allow timeout > 2s.
* [Bug 1833] The checking sem_timedwait() fails without -pthread.
* ElectricFence was suffering bitrot - remove it.  valgrind works well.
* Enable all relevant automake warnings.
* Correct Solaris 2.1x PTHREAD_ONCE_INIT extra braces test to avoid
  triggering warnings due to excess braces.
* Remove libevent-cfg from sntp/Makefile.am.
* Provide bug report and URL options to Autoconf.
* Avoid relying on remake rules for routine build/flock-build for
  libevent as for the top-level and sntp subproject.
(4.2.7p131) 2011/02/21 Released by Harlan Stenn <stenn@ntp.org>
* [Bug 1087] -v/--normalverbose conflicts with -v/--version in sntp.
* [Bug 1088] sntp should (only) report the time difference without -s/-a.
* older autoconf sometimes dislikes [].
* Move "can't write KoD file" warning from sntp shutdown to startup.
* refclock_acts.c cleanup from Dave Mills.
* Convert sntp to libevent event-driven socket programming.  Instead of
  blocking name resolution and querying one NTP server at a time,
  resolve server names and send NTP queries without blocking.  Add
  sntp command-line options to adjust timing and optionally wait for all
  servers to respond instead of exiting after the first.
* Import libevent 2.0.10-stable plus local patches as a tearoff, used
  only if the target system lacks an installed libevent 2.0.9 or later.
* Move blocking worker and resolver to libntp from ntpd.
* Use threads rather than forked child processes for blocking worker
  when possible.  Override with configure --disable-thread-support.
* Move init_logging(), change_logfile(), and setup_logfile() from ntpd
  to libntp, use them in sntp.
* Test --without-sntp in flock-build script's -no-refclocks variety.
* Avoid invoking config.status twice in a row in build script.
* Move more m4sh tests needed by libntp to shared .m4 files.
* Split up ntp_libntp.m4 into smaller, more specific subsets.
* Enable gcc -Wcast-align, fix many instances of warnings when casting
  a pointer to a more-strictly-aligned underlying type.
(4.2.7p130) 2011/02/12 Released by Harlan Stenn <stenn@ntp.org>
* [Bug 1811] Update the download location in WHERE-TO-START.
(4.2.7p129) 2011/02/09 Released by Harlan Stenn <stenn@ntp.org>
* Add missing "break;" to ntp_control.c ctl_putsys() for caliberrs, used
  by ntpq -c kerninfo introduced in 4.2.7p104.
* Fix leak in ntp_control.c read_mru_list().
(4.2.7p128) 2011/01/30 Released by Harlan Stenn <stenn@ntp.org>
* [Bug 1799] ntpq mrv crash.
* [Bug 1801] ntpq mreadvar requires prior association caching.
(4.2.7p127) 2011/01/28 Released by Harlan Stenn <stenn@ntp.org>
* [Bug 1797] Restore stale timestamp check from the RANGEGATE cleanup.
(4.2.7p126) 2011/01/27 Released by Harlan Stenn <stenn@ntp.org>
* Fix unexposed fencepost error in format_time_fraction().
* Add more unit tests for timeval_tostr() and timespec_tostr().
(4.2.7p125) 2011/01/26 Released by Harlan Stenn <stenn@ntp.org>
* [Bug 1794] ntpq -c rv missing clk_wander information.
* [Bug 1795] ntpq readvar does not display last variable.
(4.2.7p124) 2011/01/25 Released by Harlan Stenn <stenn@ntp.org>
* sntp/Makefile.am needs any passed-in CFLAGS.
(4.2.7p123) 2011/01/24 Released by Harlan Stenn <stenn@ntp.org>
* [Bug 1788] tvtots.c tables inaccurate
(4.2.7p122) 2011/01/22 Released by Harlan Stenn <stenn@ntp.org>
* ACTS refclock cleanup from Dave Mills.
* Avoid shadowing the "group" global variable.
(4.2.7p121) 2011/01/21 Released by Harlan Stenn <stenn@ntp.org>
* [Bug 1786] Remove extra semicolon from ntp_proto.c .
(4.2.7p120) 2011/01/20 Released by Harlan Stenn <stenn@ntp.org>
* Change new timeval and timespec to string routines to use snprintf()
  rather than hand-crafted conversion, avoid signed int overflow there.
* Add configure support for SIZEOF_LONG_LONG to enable portable use of
  snprintf() with time_t.
* Grow ntpd/work_thread.c arrays as needed.
* Add DEBUG_* variants of ntp_assert.h macros which compile away using
  ./configure --disable-debugging.
* Fix tvalops.cpp unit test failures for 32-bit builds.
* Return to a single autoreconf invocation in ./bootstrap script.
* Fix warnings seen on FreeBSD 9.
* crypto group changes from Dave Mills.
* Lose the RANGEGATE check in PPS, from Dave Mills.
* ACTS refclock cleanup from Dave Mills.
* Documentation updates from Dave Mills.
* NMEA driver documentation update from Juergen Perlinger.
(4.2.7p119) 2011/01/18 Released by Harlan Stenn <stenn@ntp.org>
* added timespecops.{c,h} and tievalops.{c.h} to libntp and include
  added tspecops.cpp to tests/libntp
* Correct msyslog.c build break on Solaris 2.9 from #ifdef/#if mixup.
(4.2.7p118) 2011/01/15 Released by Harlan Stenn <stenn@ntp.org>
* Simplify the built-sources stuff in sntp/ .
* Fix check for -lipv6 on HP-UX 11.
(4.2.7p117) 2011/01/13 Released by Harlan Stenn <stenn@ntp.org>
* Add configure --without-sntp option to disable building sntp and
  sntp/tests.  withsntp=no in the environment changes the default.
* Build infrastructure cleanup:
  Move m4 directory to sntp/m4.
  Share a single set of genver output between sntp and the top level.
  Share a single set of autogen included .defs in sntp/include.
  Share a single set of build-aux scripts (e.g. config.guess, missing).
  Add ntp_libntp.m4 and ntp_ipv6.m4 to reduce configure.ac duplication.
  Warn and exit build/flock-build if bootstrap needs to be run.
(4.2.7p116) 2011/01/10 Released by Harlan Stenn <stenn@ntp.org>
* refclock_nmea.c refactoring by Juergen Perlinger.
(4.2.7p115) 2011/01/09 Released by Harlan Stenn <stenn@ntp.org>
* [Bug 1780] Windows ntpd 4.2.7p114 crashes in ioctl().
* [Bug 1781] longlong undefined in sntp handle_pkt() on Debian amd64.
(4.2.7p114) 2011/01/08 Released by Harlan Stenn <stenn@ntp.org>
* Fix for openssl pkg-config detection eval failure.
* Add erealloc_zero(), refactor estrdup(), emalloc(), emalloc_zero() to
  separate tracking callsite file/line from using debug MS C runtime,
  and to reduce code duplication.
(4.2.7p113) 2011/01/07 Released by Harlan Stenn <stenn@ntp.org>
* [Bug 1776] sntp mishandles -t/--timeout and -a/--authentication.
* Default to silent make rules, override with make V=1 or ./configure
  --disable-silent-rules.
* Correct --with-openssl-incdir defaulting with pkg-config.
* Correct ./build on systems without gtest available.
* Begin moving some of the low-level socket stuff to libntp.
(4.2.7p112) 2011/01/06 Released by Harlan Stenn <stenn@ntp.org>
* [Bug 1773] openssl not detected during ./configure.
* [Bug 1774] Segfaults if cryptostats enabled and built without OpenSSL.
* Use make V=0 in build script to increase signal/noise ratio.
(4.2.7p111) 2011/01/05 Released by Harlan Stenn <stenn@ntp.org>
* [Bug 1772] refclock_open() return value check wrong for ACTS.
* Default --with-openssl-libdir and --with-openssl-incdir to the values
  from pkg-config, falling back on our usual search paths if pkg-config
  is not available or does not have openssl.pc on PKG_CONFIG_PATH.
* Change refclock_open() to return -1 on failure like open().
* Update all refclock_open() callers to check for fd <= 0 indicating
  failure, so they work with older and newer refclock_open() and can
  easily backport.
* Initialize refclockproc.rio.fd to -1, harmonize refclock shutdown
  entrypoints to avoid crashing, particularly if refclock_open() fails.
* Enable tickadj-like taming of wildly off-spec Windows clock using
  NTPD_TICKADJ_PPM env. var. specifying baseline slew.
(4.2.7p110) 2011/01/04 Released by Harlan Stenn <stenn@ntp.org>
* [Bug 1771] algorithmic error in 'clocktime()' fixed.
* Unit tests extended for hard-coded system time.
* make V=0 and configure --enable-silent-rules supported.
* setvar modemsetup = ATE0... overrides ACTS driver default.
* Preserve last timecode in ACTS driver (ntpq -ccv).
* Tolerate previous ATE1 state when sending ACTS setup.
* Enable raw tty line discipline in Windows port.
* Allow tty open/close/open to succeed on Windows port.
* Enable ACTS and CHU reference clock drivers on Windows.
(4.2.7p109) 2011/01/02 Released by Harlan Stenn <stenn@ntp.org>
* Remove nearly all strcpy() and most strcat() from NTP distribution.
  One major pocket remains in ntp_crypto.c.  libopts & libisc also have
  (safe) uses of strcpy() and strcat() remaining.
* Documentation updates from Dave Mills.
(4.2.7p108) 2011/01/01 Released by Harlan Stenn <stenn@ntp.org>
* [Bug 1764] Move Palisade modem control logic to configure.ac.
* [Bug 1768] TIOCFLUSH undefined in linux for refclock_acts.
* Autokey multiple identity group improvements from Dave Mills.
* from 4.2.6p3: Update the copyright year.
(4.2.7p107) 2010/12/31 Released by Harlan Stenn <stenn@ntp.org>
* [Bug 1764] Palisade driver doesn't build on Linux.
* [Bug 1766] Oncore clock has offset/high jitter at startup.
* Move ntp_control.h variable IDs to ntp_control.c, remove their use by
  ntpq.  They are implementation details private to ntpd.  [Bug 597] was
  caused by ntpq's reliance on these IDs it need not know about.
* refclock_acts.c updates from Dave Mills.
(4.2.7p106) 2010/12/30 Released by Harlan Stenn <stenn@ntp.org>
* from 4.2.6p3: Update genCommitLog for the bk-5 release.
(4.2.7p105) 2010/12/29 Released by Harlan Stenn <stenn@ntp.org>
(4.2.7p104) 2010/12/28 Released by Harlan Stenn <stenn@ntp.org>
* from 4.2.6p3: Create and use scripts/check--help when generating
  .texi files.
* from 4.2.6p3: Update bk triggers for the bk-5 release.
* Support for multiple Autokey identity groups from Dave Mills.
* Documentation updates from Dave Mills.
* Add ntpq kerninfo, authinfo, and sysinfo commands similar to ntpdc's.
(4.2.7p103) 2010/12/24 Released by Harlan Stenn <stenn@ntp.org>
* Add ntpq pstats command similar to ntpdc's.
* Remove ntpq pstatus command, rv/readvar does the same and more.
* Documentation updates from Dave Mills.
(4.2.7p102) 2010/12/23 Released by Harlan Stenn <stenn@ntp.org>
* Allow ntpq &1 associd use without preceding association-fetching.
* Documentation updates from Dave Mills.
(4.2.7p101) 2010/12/22 Released by Harlan Stenn <stenn@ntp.org>
* from 4.2.6p3-RC12: Upgrade to libopts 34.0.9 from AutoGen 5.11.6pre7.
* from 4.2.6p3-RC12: Relax minimum Automake version to 1.10 with updated
  libopts.m4.
(4.2.7p100) 2010/12/21 Released by Harlan Stenn <stenn@ntp.org>
* [Bug 1743] from 4.2.6p3-RC12: Display timezone offset when showing
  time for sntp in the local timezone (documentation updates).
(4.2.7p99) 2010/12/21 Released by Harlan Stenn <stenn@ntp.org>
* Add unit tests for msnprintf().
(4.2.7p98) 2010/12/20 Released by Harlan Stenn <stenn@ntp.org>
* [Bug 1761] clockstuff/clktest-opts.h omitted from tarball.
* [Bug 1762] from 4.2.6p3-RC12: manycastclient responses interfere.
* Documentation updates from Dave Mills.
(4.2.7p97) 2010/12/19 Released by Harlan Stenn <stenn@ntp.org>
* [Bug 1458] from 4.2.6p3-RC12: Can not compile NTP on FreeBSD 4.7.
* [Bug 1760] from 4.2.6p3-RC12: ntpd Windows interpolation cannot be
  disabled.
* from 4.2.6p3-RC12: Upgrade to libopts 34.0.9 from AutoGen 5.11.6pre5.
* Documentation updates from Dave Mills.
(4.2.7p96) 2010/12/18 Released by Harlan Stenn <stenn@ntp.org>
* [Bug 1758] from 4.2.6p3-RC12: setsockopt IPV6_MULTICAST_IF with wrong
  ifindex.
* Documentation updates from Dave Mills.
(4.2.7p95) 2010/12/17 Released by Harlan Stenn <stenn@ntp.org>
* [Bug 1753] 4.2.7p94 faults on startup in newpeer(), strdup(NULL).
* [Bug 1754] from 4.2.6p3-RC12: --version output should be more verbose.
* [Bug 1757] from 4.2.6p3-RC12: oncore snprintf("%m") doesn't expand %m.
* from 4.2.6p3-RC12: Suppress ntp-keygen OpenSSL version display for
  --help, --version, display both build and runtime OpenSSL versions
  when they differ.
* from 4.2.6p3-RC12: Upgrade to libopts 33.5.8 from AutoGen 5.11.6pre3.
* Documentation updates from Dave Mills.
(4.2.7p94) 2010/12/15 Released by Harlan Stenn <stenn@ntp.org>
* [Bug 1751] from 4.2.6p3-RC12: Support for Atari FreeMiNT OS.
* Documentation updates from Dave Mills.
(4.2.7p93) 2010/12/13 Released by Harlan Stenn <stenn@ntp.org>
* [Bug 1510] from 4.2.6p3-RC12: Add modes 20/21 for driver 8 to support
  RAWDCF @ 75 baud.
* [Bug 1741] from 4.2.6p3-RC12: Enable multicast reception on each
  address (Windows).
* from 4.2.6p3-RC12: Other manycastclient repairs:
  Separate handling of scope ID embedded in many in6_addr from ifindex
  used for IPv6 multicasting ioctls.
  Add INT_PRIVACY endpt bit flag for IPv6 RFC 4941 privacy addresses.
  Enable outbound multicast from only one address per interface in the
  same subnet, and in that case prefer embedded MAC address modified
  EUI-64 IPv6 addresses first, then static, and last RFC 4941 privacy
  addresses.
  Use setsockopt(IP[V6]_MULTICAST_IF) before each send to multicast to
  select the local source address, using the correct socket is not
  enough.
* "server ... ident <groupname>" changes from Dave Mills.
* Documentation updates from Dave Mills.
(4.2.7p92) 2010/12/08 Released by Harlan Stenn <stenn@ntp.org>
* [Bug 1743] from 4.2.6p3-RC12: Display timezone offset when showing
  time for sntp in the local timezone.
(4.2.7p91) 2010/12/07 Released by Harlan Stenn <stenn@ntp.org>
* [Bug 1732] ntpd ties up CPU on disconnected USB device.
* [Bug 1742] form 4.2.6p3-RC12: Fix a typo in an error message in the
  "build" script.
(4.2.7p90) 2010/12/06 Released by Harlan Stenn <stenn@ntp.org>
* [Bug 1738] Windows ntpd has wrong net adapter name.
* [Bug 1740] ntpdc -c reslist packet count wrongly treated as signed.
(4.2.7p89) 2010/12/04 Released by Harlan Stenn <stenn@ntp.org>
* [Bug 1736] tos int, bool options broken in 4.2.7p66.
* from 4.2.6p3-RC12: Clean up the SNTP documentation.
(4.2.7p88) 2010/12/02 Released by Harlan Stenn <stenn@ntp.org>
* [Bug 1735] 'clocktime()' aborts ntpd on bogus input
(4.2.7p87) 2010/12/01 Released by Harlan Stenn <stenn@ntp.org>
* from 4.2.6p3-RC12: Clean up m4 quoting in configure.ac, *.m4 files,
  resolving intermittent AC_LANG_PROGRAM possibly undefined errors.
(4.2.7p86) 2010/11/29 Released by Harlan Stenn <stenn@ntp.org>
* Documentation updates from Dave Mills.
(4.2.7p85) 2010/11/24 Released by Harlan Stenn <stenn@ntp.org>
* Documentation updates from Dave Mills.
(4.2.7p84) 2010/11/22 Released by Harlan Stenn <stenn@ntp.org>
* [Bug 1618] Unreachable code in jjy_start().
* [Bug 1725] from 4.2.6p3-RC11: ntpd sends multicast from only one
  address.
* from 4.2.6p3-RC11: Upgrade libopts to 33.3.8.
* from 4.2.6p3-RC11: Bump minimum Automake version to 1.11, required for
  AM_COND_IF use in LIBOPTS_CHECK.
* An almost complete rebuild of the initial loopfilter configuration
  process, including the code that determines the interval between
  frequency file updates, from Dave Mills.
* Documentation updates from Dave Mills.
* Add ntp-keygen -l/--lifetime to control certificate expiry.
* JJY driver improvements for Tristate JJY01/02, including changes
  to its clockstats format.
* Add "nonvolatile" ntp.conf directive to control how often the
  driftfile is written.
(4.2.7p83) 2010/11/17 Released by Harlan Stenn <stenn@ntp.org>
* [Bug 1727] ntp-keygen PLEN, ILEN undeclared --without-crypto.
* Remove top-level libopts, use sntp/libopts.
* from 4.2.6p3-RC11: Remove log_msg() and debug_msg() from sntp in favor
  of msyslog().
* Documentation updates from Dave Mills.
(4.2.7p82) 2010/11/16 Released by Harlan Stenn <stenn@ntp.org>
* [Bug 1728] from 4.2.6p3-RC11: In ntp_openssl.m4, don't add
  -I/usr/include or -L/usr/lib to CPPFLAGS or LDFLAGS.
(4.2.7p81) 2010/11/14 Released by Harlan Stenn <stenn@ntp.org>
* [Bug 1681] from 4.2.6p3-RC10: More sntp logging cleanup.
* [Bug 1683] from 4.2.6p3-RC10: Non-localhost on loopback exempted from
  nic rules.
* [Bug 1719] Cleanup for ntp-keygen and fix -V crash, from Dave Mills.
(4.2.7p80) 2010/11/10 Released by Harlan Stenn <stenn@ntp.org>
* [Bug 1574] from 4.2.6p3-RC9: sntp doesn't set tv_usec correctly.
* [Bug 1681] from 4.2.6p3-RC9: sntp logging cleanup.
* [Bug 1683] from 4.2.6p3-RC9: Interface binding does not seem to work
  as intended.
* [Bug 1708] make check fails with googletest 1.4.0.
* [Bug 1709] from 4.2.6p3-RC9: ntpdate ignores replies with equal
  receive and transmit timestamps.
* [Bug 1715] sntp utilitiesTest.IPv6Address failed.
* [Bug 1718] Improve gtest checks in configure.ac.
(4.2.7p79) 2010/11/07 Released by Harlan Stenn <stenn@ntp.org>
* Correct frequency estimate with no drift file, from David Mills.
(4.2.7p78) 2010/11/04 Released by Harlan Stenn <stenn@ntp.org>
* [Bug 1697] filegen implementation should be improved.
* Refactor calendar functions in terms of new common code.
* Documentation updates from Dave Mills.
(4.2.7p77) 2010/11/03 Released by Harlan Stenn <stenn@ntp.org>
* [Bug 1692] packageinfo.sh needs to be "sourced" using ./ .
* [Bug 1695] ntpdate takes longer than necessary.
(4.2.7p76) 2010/11/02 Released by Harlan Stenn <stenn@ntp.org>
* [Bug 1690] Unit tests fails to build on some systems.
* [Bug 1691] Use first NMEA sentence each second.
* Put the sntp tests under sntp/ .
* ... and only build/run them if we have gtest.
* Documentation updates from Dave Mills.
(4.2.7p75) 2010/10/30 Released by Harlan Stenn <stenn@ntp.org>
* Documentation updates from Dave Mills.
* Include Linus Karlsson's GSoC 2010 testing code.
(4.2.7p74) 2010/10/29 Released by Harlan Stenn <stenn@ntp.org>
* [Bug 1685] from 4.2.6p3-RC8: NMEA driver mode byte confusion.
* from 4.2.6p3-RC8: First cut at using scripts/checkChangeLog.
* Documentation updates from Dave Mills.
(4.2.7p73) 2010/10/27 Released by Harlan Stenn <stenn@ntp.org>
* [Bug 1680] Fix alignment of clock_select() arrays.
* refinements to new startup behavior from David Mills.
* For the bootstrap script, touch .html files last.
* Add 'make check' test case that would have caught [Bug 1678].
(4.2.7p72) 2010/10/26 Released by Harlan Stenn <stenn@ntp.org>
* [Bug 1679] Fix test for -lsocket.
* Clean up missing ;; entries in configure.ac.
(4.2.7p71) 2010/10/25 Released by Harlan Stenn <stenn@ntp.org>
* [Bug 1676] from 4.2.6p3-RC7: NMEA: $GPGLL did not work after fix
  for Bug 1571.
* [Bug 1678] "restrict source" treated as "restrict default".
* from 4.2.6p3-RC7: Added scripts/checkChangeLog.
(4.2.7p70) 2010/10/24 Released by Harlan Stenn <stenn@ntp.org>
* [Bug 1571] from 4.2.6p3-RC6: NMEA does not relate data to PPS edge.
* [Bug 1572] from 4.2.p63-RC6: NMEA time adjustment for GPZDG buggy.
* [Bug 1675] from 4.2.6p3-RC6: Prohibit includefile remote config.
* Enable generating ntpd/ntp_keyword.h after keyword-gen.c changes on
  Windows as well as POSIX platforms.
* Fix from Dave Mills for a rare singularity in clock_combine().
(4.2.7p69) 2010/10/23 Released by Harlan Stenn <stenn@ntp.org>
* [Bug 1671] Automatic delay calibration is sometimes inaccurate.
(4.2.7p68) 2010/10/22 Released by Harlan Stenn <stenn@ntp.org>
* [Bug 1669] from 4.2.6p3-RC5: NTP fails to compile on IBM AIX 5.3.
* [Bug 1670] Fix peer->bias and broadcastdelay.
* Documentation updates from Dave Mills.
* Documentation EOL cleanup.
(4.2.7p67) 2010/10/21 Released by Harlan Stenn <stenn@ntp.org>
* [Bug 1649] from 4.2.6p3-RC5: Require NMEA checksum if $GPRMC or
  previously seen.
(4.2.7p66) 2010/10/19 Released by Harlan Stenn <stenn@ntp.org>
* [Bug 1277] Provide and use O(1) FIFOs, esp. in the config tree code.
* Remove unused 'bias' configuration keyword.
(4.2.7p65) 2010/10/16 Released by Harlan Stenn <stenn@ntp.org>
* [Bug 1584] from 4.2.6p3-RC4: wrong SNMP type for precision,
  resolution.
* Remove 'calldelay' and 'sign' remnants from parser, ntp_config.c.
(4.2.7p64) 2010/10/15 Released by Harlan Stenn <stenn@ntp.org>
* [Bug 1584] from 4.2.6p3-RC3: ntpsnmpd OID must be mib-2.197.
* [Bug 1659] from 4.2.6p3-RC4: Need CLOCK_TRUETIME not CLOCK_TRUE.
* [Bug 1663] ntpdsim should not open net sockets.
* [Bug 1665] from 4.2.6p3-RC4: is_anycast() u_int32_t should be u_int32.
* from 4.2.6p3: ntpsnmpd, libntpq warning cleanup.
* Remove 'calldelay' and 'sign' keywords (Dave Mills).
* Documentation updates from Dave Mills.
(4.2.7p63) 2010/10/13 Released by Harlan Stenn <stenn@ntp.org>
* [Bug 1080] from 4.2.6p3-RC3: ntpd on ipv6 routers very chatty.
* Documentation nit cleanup.
* Documentation updates from Dave Mills.
(4.2.7p62) 2010/10/12 Released by Harlan Stenn <stenn@ntp.org>
* [Bug 750] from 4.2.6p3-RC3: Non-existing device causes coredump with
  RIPE-NCC driver.
* [Bug 1567] from 4.2.6p3-RC3: Support Arbiter 1093C Satellite Clock on
  Windows.
* [Bug 1581] from 4.2.6p3-RC3: printf format string mismatch leftover.
* [Bug 1659] from 4.2.6p3-RC3: Support Truetime Satellite Clocks on
  Windows.
* [Bug 1660] from 4.2.6p3-RC3: On some systems, test is in /usr/bin, not
  /bin.
* [Bug 1661] from 4.2.6p3-RC3: Re-indent refclock_ripencc.c.
* Lose peer_count from ntp_peer.c and ntp_proto.c (Dave Mills).
* Documentation updates from Dave Mills.
(4.2.7p61) 2010/10/06 Released by Harlan Stenn <stenn@ntp.org>
* Documentation and code cleanup from Dave Mills. No more NTP_MAXASSOC.
(4.2.7p60) 2010/10/04 Released by Harlan Stenn <stenn@ntp.org>
* Documentation updates from Dave Mills.
(4.2.7p59) 2010/10/02 Released by Harlan Stenn <stenn@ntp.org>
* Documentation updates from Dave Mills.
* Variable name cleanup from Dave Mills.
* [Bug 1657] darwin needs res_9_init, not res_init.
(4.2.7p58) 2010/09/30 Released by Harlan Stenn <stenn@ntp.org>
* Clock select bugfix from Dave Mills.
* [Bug 1554] peer may stay selected as system peer after becoming
  unreachable.
* [Bug 1644] from 4.2.6p3-RC3: cvo.sh should use lsb_release to identify
  linux distros.
* [Bug 1646] ntpd crashes with relative path to logfile.
(4.2.7p57) 2010/09/27 Released by Harlan Stenn <stenn@ntp.org>
* Documentation updates from Dave Mills.
(4.2.7p56) 2010/09/25 Released by Harlan Stenn <stenn@ntp.org>
* Clock combining algorithm improvements from Dave Mills.
* Documentation updates from Dave Mills.
* [Bug 1642] ntpdsim can't find simulate block in config file.
* [Bug 1643] from 4.2.6p3-RC3: Range-check the decoding of the RIPE-NCC
  status codes.
(4.2.7p55) 2010/09/22 Released by Harlan Stenn <stenn@ntp.org>
* Documentation updates from Dave Mills.
* [Bug 1636] from 4.2.6p3-RC2: segfault after denied remote config.
(4.2.7p54) 2010/09/21 Released by Harlan Stenn <stenn@ntp.org>
* More Initial convergence improvements from Dave Mills.
* Documentation updates from Dave Mills.
* [Bug 1635] from 4.2.6p3-RC2: "filegen ... enable" is not default.
(4.2.7p53) 2010/09/20 Released by Harlan Stenn <stenn@ntp.org>
* Documentation updates from Dave Mills.
* More Initial convergence improvements from Dave Mills.
(4.2.7p52) 2010/09/19 Released by Harlan Stenn <stenn@ntp.org>
* Initial convergence improvements from Dave Mills.
(4.2.7p51) 2010/09/18 Released by Harlan Stenn <stenn@ntp.org>
* [Bug 1344] from 4.2.6p3-RC1: ntpd on Windows exits without logging
  cause.
* [Bug 1629] 4.2.7p50 configure.ac changes invalidate config.cache.
* [Bug 1630] 4.2.7p50 cannot bootstrap on Autoconf 2.61.
(4.2.7p50) 2010/09/16 Released by Harlan Stenn <stenn@ntp.org>
* Cleanup NTP_LIB_M.
* [Bug 1628] Clean up -lxnet/-lsocket usage for (open)solaris.
(4.2.7p49) 2010/09/13 Released by Harlan Stenn <stenn@ntp.org>
* Documentation updates from Dave Mills.
(4.2.7p48) 2010/09/12 Released by Harlan Stenn <stenn@ntp.org>
* Documentation updates from Dave Mills.
(4.2.7p47) 2010/09/11 Released by Harlan Stenn <stenn@ntp.org>
* Documentation updates from Dave Mills.
* [Bug 1588] finish configure --disable-autokey implementation.
* [Bug 1616] refclock_acts.c: if (pp->leap == 2) is always false.
* [Bug 1620] [Backward Incompatible] "discard minimum" value should be in
  seconds, not log2 seconds.
(4.2.7p46) 2010/09/10 Released by Harlan Stenn <stenn@ntp.org>
* Use AC_SEARCH_LIBS instead of AC_CHECK_LIB for NTP_LIB_M.
(4.2.7p45) 2010/09/05 Released by Harlan Stenn <stenn@ntp.org>
* [Bug 1578] Consistently use -lm when needed.
(4.2.7p44) 2010/08/27 Released by Harlan Stenn <stenn@ntp.org>
* [Bug 1573] from 4.2.6p3-beta1: Miscalculation of offset in sntp.
(4.2.7p43) 2010/08/26 Released by Harlan Stenn <stenn@ntp.org>
* [Bug 1602] Refactor some of the sntp/ directory to facililtate testing.
(4.2.7p42) 2010/08/18 Released by Harlan Stenn <stenn@ntp.org>
* [Bug 1593] ntpd abort in free() with logconfig syntax error.
* [Bug 1595] from 4.2.6p3-beta1: empty last line in key file causes
  duplicate key to be added
* [Bug 1597] from 4.2.6p3-beta1: packet processing ignores RATE KoD packets,
  Because of a bug in string comparison.
(4.2.7p41) 2010/07/28 Released by Harlan Stenn <stenn@ntp.org>
* [Bug 1581] from 4.2.6p3-beta1: ntp_intres.c size_t printf format
  string mismatch.
* [Bug 1586] ntpd 4.2.7p40 doesn't write to syslog after fork on QNX.
* Avoid race with parallel builds using same source directory in
  scripts/genver by using build directory for temporary files.
* orphanwait documentation updates.
(4.2.7p40) 2010/07/12 Released by Harlan Stenn <stenn@ntp.org>
* [Bug 1395] ease ntpdate elimination with ntpd -w/--wait-sync
* [Bug 1396] allow servers on ntpd command line like ntpdate
(4.2.7p39) 2010/07/09 Released by Harlan Stenn <stenn@ntp.org>
* Fix typo in driver28.html.
* [Bug 1581] from 4.2.6p2: size_t printf format string mismatches, IRIG
  string buffers undersized.  Mostly backported from earlier ntp-dev
  fixes by Juergen Perlinger.
(4.2.7p38) 2010/06/20 Released by Harlan Stenn <stenn@ntp.org>
* [Bug 1570] backported to 4.2.6p2-RC7.
* [Bug 1575] from 4.2.6p2-RC7: use 'snprintf' with LIB_BUFLENGTH in
  inttoa.c, tvtoa.c and utvtoa.c
* [Bug 1576] backported to 4.2.6p2-RC7.
* Typo fix in a comment in ntp_proto.c.
(4.2.7p37) 2010/06/19 Released by Harlan Stenn <stenn@ntp.org>
* [Bug 1576] sys/sysctl.h depends on sys/param.h on OpenBSD.
(4.2.7p36) 2010/06/15 Released by Harlan Stenn <stenn@ntp.org>
* [Bug 1560] Initial support for orphanwait, from Dave Mills.
* clock_filter()/reachability fixes from Dave Mills.
(4.2.7p35) 2010/06/12 Released by Harlan Stenn <stenn@ntp.org>
* Rewrite of multiprecision macros in 'ntp_fp.h' from J. Perlinger
  <perlinger@ntp.org>
* [Bug 715] from 4.2.6p2-RC6: libisc Linux IPv6 interface iteration
  drops multicast flags.
(4.2.7p34) 2010/06/05 Released by Harlan Stenn <stenn@ntp.org>
* [Bug 1570] serial clock drivers get outdated input from kernel tty
  line buffer after startup
(4.2.7p33) 2010/06/04 Released by Harlan Stenn <stenn@ntp.org>
* [Bug 1561] from 4.2.6p2-RC5: ntpq, ntpdc "passwd" prompts for MD5
  password w/SHA1.
* [Bug 1565] from 4.2.6p2-RC5: sntp/crypto.c compile fails on MacOS over
  vsnprintf().
* from 4.2.6p2-RC5: Windows port: do not exit in
  ntp_timestamp_from_counter() without first logging the reason.
(4.2.7p32) 2010/05/19 Released by Harlan Stenn <stenn@ntp.org>
* Copyright file cleanup from Dave Mills.
* [Bug 1555] from 4.2.6p2-RC4: sntp illegal C (mixed code and
  declarations).
* [Bug 1558] pool prototype associations have 0.0.0.0 for remote addr.
* configure.ac: add --disable-autokey, #define AUTOKEY to enable future
  support for building without Autokey, but with OpenSSL for its digest
  algorithms (hash functions).  Code must be modified to use #ifdef
  AUTOKEY instead of #ifdef OPENSSL where appropriate to complete this.
* include/ntp_crypto.h: make assumption AUTOKEY implies OPENSSL explicit.
(4.2.7p31) 2010/05/11 Released by Harlan Stenn <stenn@ntp.org>
* [Bug 1325] from 4.2.6p2-RC3: unreachable code sntp recv_bcst_data().
* [Bug 1459] from 4.2.6p2-RC3: sntp MD5 authentication does not work
  with ntpd.
* [Bug 1552] from 4.2.6p2-RC3: update and complete broadcast and crypto
  features in sntp.
* [Bug 1553] from 4.2.6p2-RC3: sntp/configure.ac OpenSSL support.
* from 4.2.6p2-RC3: Escape unprintable characters in a refid in ntpq -p
  billboard.
* from 4.2.6p2-RC3: Simplify hash client code by providing OpenSSL
  EVP_*() API when built without OpenSSL.  (already in 4.2.7)
* from 4.2.6p2-RC3: Do not depend on ASCII in sntp.
(4.2.7p30) 2010/05/06 Released by Harlan Stenn <stenn@ntp.org>
* [Bug 1526] ntpd DNS pipe read EINTR with no network at startup.
* Update the ChangeLog entries when merging items from -stable.
(4.2.7p29) 2010/05/04 Released by Harlan Stenn <stenn@ntp.org>
* [Bug 1542] ntpd mrulist response may have incorrect last.older.
* [Bug 1543] ntpq mrulist must refresh nonce when retrying.
* [Bug 1544] ntpq mrulist sscanf timestamp format mismatch on 64-bit.
* Windows compiling hints/winnt.html update from G. Sunil Tej.
(4.2.7p28) 2010/05/03 Released by Harlan Stenn <stenn@ntp.org>
* [Bug 1512] from 4.2.6p2-RC3: ntpsnmpd should connect to net-snmpd
  via a unix-domain socket by default.
  Provide a command-line 'socket name' option.
* [Bug 1538] from 4.2.6p2-RC3: update refclock_nmea.c's call to
  getprotobyname().
* [Bug 1541] from 4.2.6p2-RC3: Fix wrong keyword for "maxclock".
(4.2.7p27) 2010/04/27 Released by Harlan Stenn <stenn@ntp.org>
(4.2.7p26) 2010/04/24 Released by Harlan Stenn <stenn@ntp.org>
* [Bug 1465] from 4.2.6p2-RC2: Make sure time from TS2100 is not
  invalid (backport from -dev).
* [Bug 1528] from 4.2.6p2-RC2: Fix EDITLINE_LIBS link order for ntpq
  and ntpdc.
* [Bug 1531] Require nonce with mrulist requests.
* [Bug 1532] Remove ntpd support for ntpdc's monlist in favor of ntpq's
  mrulist.
* [Bug 1534] from 4.2.6p2-RC2: conflicts with VC++ 2010 errno.h.
* [Bug 1535] from 4.2.6p2-RC2: "restrict -4 default" and "restrict
  -6 default" ignored.
(4.2.7p25) 2010/04/20 Released by Harlan Stenn <stenn@ntp.org>
* [Bug 1528] from 4.2.6p2-RC2: Remove --with-arlib from br-flock.
* [Bug 1503] [Bug 1504] [Bug 1518] [Bug 1522] from 4.2.6p2-RC2:
  all of which were fixed in 4.2.7 previously.
(4.2.7p24) 2010/04/13 Released by Harlan Stenn <stenn@ntp.org>
* [Bug 1390] Control PPS on the Oncore M12.
* [Bug 1518] Windows ntpd should lock to one processor more
  conservatively.
* [Bug 1520] '%u' formats for size_t gives warnings with 64-bit builds.
* [Bug 1522] Enable range syntax "trustedkey (301 ... 399)".
* Documentation updates for 4.2.7p22 changes and additions, updating
  ntpdc.html, ntpq.html, accopt.html, confopt.html, manyopt.html,
  miscopt.html, and miscopt.txt.
* accopt.html: non-ntpport doc changes from Dave Mills.
* Modify full MRU list preemption when full to match "discard monitor"
  documentation, by removing exception for count == 1.
(4.2.7p23) 2010/04/04 Released by Harlan Stenn <stenn@ntp.org>
* [Bug 1516] unpeer by IP address fails, DNS name works.
* [Bug 1517] ntpq and ntpdc should verify reverse DNS before use.
  ntpq and ntpdc now use the following format for showing purported
  DNS names from IP address "reverse" DNS lookups when the DNS name
  does not exist or does not include the original IP address among
  the results: "192.168.1.2 (fake.dns.local)".
(4.2.7p22) 2010/04/02 Released by Harlan Stenn <stenn@ntp.org>
* [Bug 1432] Don't set inheritable flag for linux capabilities.
* [Bug 1465] Make sure time from TS2100 is not invalid.
* [Bug 1483] AI_NUMERICSERV undefined in 4.2.7p20.
* [Bug 1497] fudge is broken by getnetnum() change.
* [Bug 1503] Auto-enabling of monitor for "restrict ... limited" wrong.
* [Bug 1504] ntpdate tickles ntpd "discard minimum 1" rate limit if
  "restrict ... limited" is used.
* ntpdate: stop querying source after KoD packet response, log it.
* ntpdate: rate limit each server to 2s between packets.
* From J. N. Perlinger: avoid pointer wraparound warnings in dolfptoa(),
  printf format mismatches with 64-bit size_t.
* Broadcast client (ephemeral) associations should be demobilized only
  if they are not heard from for 10 consecutive polls, regardless of
  surviving the clock selection.  Fix from David Mills.
* Add "ntpq -c ifstats" similar to "ntpdc -c ifstats".
* Add "ntpq -c sysstats" similar to "ntpdc -c sysstats".
* Add "ntpq -c monstats" to show monlist knobs and stats.
* Add "ntpq -c mrulist" similar to "ntpdc -c monlist" but not
  limited to 600 rows, and with filtering and sorting options:
  ntpq -c "mrulist mincount=2 laddr=192.168.1.2 sort=-avgint"
  ntpq -c "mrulist sort=addr"
  ntpq -c "mrulist mincount=2 sort=count"
  ntpq -c "mrulist sort=-lstint"
* Modify internal representation of MRU list to use l_fp fixed-point
  NTP timestamps instead of seconds since startup.  This increases the
  resolution and substantially improves accuracy of sorts involving
  timestamps, at the cost of flushing all MRU entries when the clock is
  stepped, to ensure the timestamps can be compared with the current
  get_systime() results.
* Add ntp.conf "mru" directive to configure MRU parameters, such as
  "mru mindepth 600 maxage 64 maxdepth 5000 maxmem 1024" or
  "mru initalloc 0 initmem 16 incalloc 99 incmem 4".  Several pairs are
  equivalent with one in units of MRU entries and its twin in units of
  kilobytes of memory, so the last one used in ntp.conf controls:
  maxdepth/maxmem, initalloc/initmem, incalloc/incmem.  With the above
  values, ntpd will preallocate 16kB worth of MRU entries, allocating
  4kB worth each time more are needed, with a hard limit of 1MB of MRU
  entries.  Until there are more than 600 entries none would be reused.
  Then only entries for addresses last seen 64 seconds or longer ago are
  reused.
* Limit "ntpdc -c monlist" response in ntpd to 600 entries, the previous
  overall limit on the MRU list depth which was driven by the monlist
  implementation limit of one request with a single multipacket
  response.
* New "pool" directive implementation modeled on manycastclient.
* Do not abort on non-ASCII characters in ntp.conf, ignore them.
* ntpq: increase response reassembly limit from 24 to 32 packets, add
  discussion in comment regarding results with even larger MAXFRAGS.
* ntpq: handle "passwd MYPASSWORD" (without prompting) as with ntpdc.
* ntpdc: do not examine argument to "passwd" if not supplied.
* configure: remove check for pointer type used with qsort(), we
  require ANSI C which mandates void *.
* Reset sys_kodsent to 0 in proto_clr_stats().
* Add sptoa()/sockporttoa() similar to stoa()/socktoa() adding :port.
* Use memcpy() instead of memmove() when buffers can not overlap.
* Remove sockaddr_storage from our sockaddr_u union of sockaddr,
  sockaddr_in, and sockaddr_in6, shaving about 100 bytes from its size
  and substantially decreasing MRU entry memory consumption.
* Extend ntpq readvar (alias rv) to allow fetching up to three named
  variables in one operation:  ntpq -c "rv 0 version offset frequency".
* ntpq: use srchost variable to show .POOL. prototype associations'
  hostname instead of address 0.0.0.0.
* "restrict source ..." configures override restrictions for time
  sources, allows tight default restrictions to be used with the pool
  directive (where server addresses are not known in advance).
* Ignore "preempt" modifier on manycastclient and pool prototype
  associations.  The resulting associations are preemptible, but the
  prototype must not be.
* Maintain and use linked list of associations (struct peer) in ntpd,
  avoiding walking 128 hash table entries to iterate over peers.
* Remove more workarounds unneeded since we require ISO C90 AKA ANSI C:
  - remove fallback implementations for memmove(), memset, strstr().
  - do not test for atexit() or memcpy().
* Collapse a bunch of code duplication in ntpd/ntp_restrict.c added with
  support for IPv6.
* Correct some corner case failures in automatically enabling the MRU
  list if any "restrict ... limited" is in effect, and in disabling MRU
  maintenance. (ntp_monitor.c, ntp_restrict.c)
* Reverse the internal sort order of the address restriction lists, but
  preserve the same behavior.  This allows removal of special-case code
  related to the default restrictions and more straightforward lookups
  of restrictions for a given address (now, stop on first match).
* Move ntp_restrict.c MRU doubly-linked list maintenance code into
  ntp_lists.h macros, allowing more duplicated source excision.
* Repair ntpdate.c to no longer test HAVE_TIMER_SETTIME.
* Do not reference peer_node/unpeer_node after freeing when built with
  --disable-saveconfig and using DNS.
(4.2.7p21) 2010/03/31 Released by Harlan Stenn <stenn@ntp.org>
* [Bug 2399] Reset sys_kodsent in proto_clr_stats().
* [Bug 1514] from 4.2.6p1-RC6: Typo in ntp_proto.c: fabs(foo < .4)
  should be fabs(foo) < .4.
* [Bug 1464] from 4.2.6p1-RC6: synchronization source wrong for
  refclocks ARCRON_MSF (27) and SHM (28).
* From 4.2.6p1-RC6: Correct Windows port's refclock_open() to
  return 0 on failure not -1.
* From 4.2.6p1-RC6: Correct CHU, dumbclock, and WWVB drivers to
  check for 0 returned from refclock_open() on failure.
* From 4.2.6p1-RC6: Correct "SIMUL=4 ./flock-build -1" to
  prioritize -1/--one.
* [Bug 1306] constant conditionals in audio_gain().
(4.2.7p20) 2010/02/13 Released by Harlan Stenn <stenn@ntp.org>
* [Bug 1483] hostname in ntp.conf "restrict" parameter rejected.
* Use all addresses for each restrict by hostname.
* Use async DNS to resolve trap directive hostnames.
(4.2.7p19) 2010/02/09 Released by Harlan Stenn <stenn@ntp.org>
* [Bug 1338] Update the association type codes in ntpq.html.
* [Bug 1478] from 4.2.6p1-RC5: linking fails: EVP_MD_pkey_type.
* [Bug 1479] from 4.2.6p1-RC5: not finding readline headers.
* [Bug 1484] from 4.2.6p1-RC5: ushort is not defined in QNX6.
(4.2.7p18) 2010/02/07 Released by Harlan Stenn <stenn@ntp.org>
* [Bug 1480] from 4.2.6p1-RC5: snprintf() cleanup caused
  unterminated refclock IDs.
* Stop using getaddrinfo() to convert numeric address strings to on-wire
  addresses in favor of is_ip_address() alone.
(4.2.7p17) 2010/02/05 Released by Harlan Stenn <stenn@ntp.org>
* [Bug 1477] from 4.2.6p1-RC5: First non-gmake make in clone
  w/VPATH can't make COPYRIGHT.
* Attempts to cure CID 108 CID 118 CID 119 TAINTED_SCALAR warnings.
* Broaden ylwrap workaround VPATH_HACK to all non-GNU make.
(4.2.7p16) 2010/02/04 Released by Harlan Stenn <stenn@ntp.org>
* [Bug 1474] from 4.2.6p1-RC4: ntp_keygen LCRYPTO after libntp.a.
* Include 4.2.6p1-RC4: Remove arlib.
(4.2.7p15) 2010/02/03 Released by Harlan Stenn <stenn@ntp.org>
* [Bug 1455] from 4.2.6p1: ntpd does not try /etc/ntp.audio.
* Include 4.2.6p1: Convert many sprintf() calls to snprintf(), also
  strcpy(), strcat().
* Include 4.2.6p1: Fix widely cut-n-pasted bug in refclock shutdown
  after failed start.
* Include 4.2.6p1: Remove some dead code checking for emalloc()
  returning NULL.
(4.2.7p14) 2010/02/02 Released by Harlan Stenn <stenn@ntp.org>
* [Bug 1338] ntpq displays incorrect association type codes.
* [Bug 1469] u_int32, int32 changes broke HP-UX 10.20 build.
* [Bug 1470] from 4.2.6p1: "make distdir" compiles keyword-gen.
* [Bug 1471] CID 120 CID 121 CID 122 is_ip_address() uninit family.
* [Bug 1472] CID 116 CID 117 minor warnings in new DNS code.
* [Bug 1473] from 4.2.6p1: "make distcheck" version.m4 error.
(4.2.7p13) 2010/01/31 Released by Harlan Stenn <stenn@ntp.org>
* [Bug 1467] from 4.2.6p1: Fix bogus rebuild of sntp/sntp.html.
(4.2.7p12) 2010/01/30 Released by Harlan Stenn <stenn@ntp.org>
* [Bug 1468] 'make install' broken for root on default NFS mount.
(4.2.7p11) 2010/01/28 Released by Harlan Stenn <stenn@ntp.org>
* [Bug 47] Debugging and logging do not work after a fork.
* [Bug 1010] getaddrinfo() could block and thus should not be called by
  the main thread/process.
* New async DNS resolver in ntpd allows nonblocking queries anytime,
  instead of only once at startup.
(4.2.7p10) 2010/01/24 Released by Harlan Stenn <stenn@ntp.org>
* [Bug 1140] from 4.2.6p1-RC5: Clean up debug.html, decode.html,
  and ntpq.html.
* Include 4.2.6p1-RC3: Use TZ=UTC instead of TZ= when calling date in
  scripts/mkver.in .
* [Bug 1448] from 4.2.6p1-RC3: Some macros not correctly conditionally
  or absolutely defined on Windows.
* [Bug 1449] from 4.2.6p1-RC3: ntpsim.h in ntp_config.c should be used
  conditionally.
* [Bug 1450] from 4.2.6p1-RC3: Option to exclude warnings not
  unconditionally defined on Windows.
(4.2.7p9) 2010/01/13 Released by Harlan Stenn <stenn@ntp.org>
(4.2.7p8) 2010/01/12 Released by Harlan Stenn <stenn@ntp.org>
* [Bug 702] ntpd service logic should use libopts to examine cmdline.
* [Bug 1451] from 4.2.6p1-RC3: sntp leaks KoD entry updating.
* [Bug 1453] from 4.2.6p1-RC3: Use $CC in config.cache filename.
(4.2.7p7) 2009/12/30 Released by Harlan Stenn <stenn@ntp.org>
* [Bug 620] ntpdc getresponse() esize != *rsize s/b size != *rsize.
* [Bug 1446] 4.2.7p6 requires autogen, missing ntpd.1, *.texi, *.menu.
(4.2.7p6) 2009/12/28 Released by Harlan Stenn <stenn@ntp.org>
* [Bug 1443] Remove unnecessary dependencies on ntp_io.h
* [Bug 1442] Move Windows functions into libntp files
* [Bug 1127] from 4.2.6p1-RC3: Check the return of X590_verify().
* [Bug 1439] from 4.2.6p1-RC3: .texi gen after binary is linked.
* [Bug 1440] from 4.2.6p1-RC3: Update configure.ac to support kfreebsd.
* [Bug 1445] from 4.2.6p1-RC3: IRIX does not have -lcap or support
  linux capabilities.
(4.2.7p5) 2009/12/25 Released by Harlan Stenn <stenn@ntp.org>
* Include 4.2.6p1-RC2
(4.2.7p4) 2009/12/24 Released by Harlan Stenn <stenn@ntp.org>
* [Bug 1429] ntpd -4 option does not reliably force IPv4 resolution.
* [Bug 1431] System headers must come before ntp headers in ntp_intres.c .
(4.2.7p3) 2009/12/22 Released by Harlan Stenn <stenn@ntp.org>
* [Bug 1426] scripts/VersionName needs . on the search path.
* [Bug 1427] quote missing in ./build - shows up on NetBSD.
* [Bug 1428] Use AC_HEADER_RESOLV to fix breaks from resolv.h
(4.2.7p2) 2009/12/20 Released by Harlan Stenn <stenn@ntp.org>
* [Bug 1419] ntpdate, ntpdc, sntp, ntpd ignore configure --bindir.
* [Bug 1421] add util/tg2, a clone of tg that works on Linux, NetBSD, and
  FreeBSD
(4.2.7p1) 2009/12/15 Released by Harlan Stenn <stenn@ntp.org>
* [Bug 1348] ntpd Windows port should wait for sendto() completion.
* [Bug 1413] test OpenSSL headers regarding -Wno-strict-prototypes.
* [Bug 1418] building ntpd/ntpdc/ntpq statically with ssl fails.
(4.2.7p0) 2009/12/13 Released by Harlan Stenn <stenn@ntp.org>
* [Bug 1412] m4/os_cflags.m4 caches results that depend on $CC.
* [Bug 1414] Enable "make distcheck" success with BSD make.
(4.2.7) 2009/12/09 Released by Harlan Stenn <stenn@ntp.org>
* [Bug 1407] configure.ac: recent GNU Make -v does not include "version".
---
(4.2.6p5) 2011/12/24 Released by Harlan Stenn <stenn@ntp.org>

No changes from 4.2.6p5-RC3.

---
(4.2.6p5-RC3) 2011/12/08 Released by Harlan Stenn <stenn@ntp.org>

* [Bug 2082] 3-char refid sent by ntpd 4.2.6p5-RC2 ends with extra dot.
* [Bug 2085] clock_update() sys_rootdisp calculation omits root delay.
* [Bug 2086] get_systime() should not offset by sys_residual.
* [Bug 2087] sys_jitter calculation overweights sys.peer jitter.
* Ensure NULL peer->dstadr is not accessed in orphan parent selection.

---
(4.2.6p5-RC2) 2011/11/30 Released by Harlan Stenn <stenn@ntp.org>

* [Bug 2050] Orphan mode stratum counting to infinity.
* [Bug 2059] optional billboard column "server" does not honor -n.
* [Bug 2066] ntpq lopeers ipv6 "local" column overrun.
* [Bug 2068] ntpd sends nonprintable stratum 16 refid to ntpq.
* [Bug 2069] broadcastclient, multicastclient spin up duplicate
  ephemeral associations without broadcastdelay.
* [Bug 2072] Orphan parent selection metric needs ntohl().
* Exclude not-yet-determined sys_refid from use in loopback TEST12
  (from David Mills).
* Never send KoD rate limiting response to MODE_SERVER response.

---
(4.2.6p5-RC1) 2011/10/18 Released by Harlan Stenn <stenn@ntp.org>

* [Bug 2034] Listening address configuration with prefix misapplied.

---
(4.2.6p4) 2011/09/22 Released by Harlan Stenn <stenn@ntp.org>

* [Bug 1984] ntp/libisc fails to compile on OS X 10.7 (Lion).
* [Bug 1985] "logconfig =allall" rejected.
* [Bug 2001] ntpdc timerstats reports overruns as handled.
* [Bug 2003] libntpq ntpq_read_assoc_peervars() broken.
* [Backward Incompatible] sntp: -l/--filelog -> -l/--logfile, to be
  consistent with ntpd.
* libopts/file.c fix from Bruce Korb (arg-type=file).

---
(4.2.6p4-RC2) 2011/08/04 Released by Harlan Stenn <stenn@ntp.org>

* [Bug 1608] Parse Refclock driver should honor trusttime.
* [Bug 1961] html2man update: distribute ntp-wait.html.
* [Bug 1970] UNLINK_EXPR_SLIST() causes crash if list is empty.
* [Bug 1972] checking for struct rtattr fails.
* [Bug 1975] libntp/mktime.c won't work with 64-bit time_t
* [Bug 1978] [Bug 1134] fix in 4.2.6p4-RC1 doesn't build on older Linux.
* Backport several fixes for Coverity warnings from ntp-dev.
* Backport if_nametoindex() check for hpux.

---
(4.2.6p4-RC1) 2011/07/10 Released by Harlan Stenn <stenn@ntp.org>

* [Bug 1134] ntpd fails binding to tentative IPv6 addresses.
* [Bug 1790] Update config.guess and config.sub to detect AIX6.
* [Bug 1961] html2man needs an update.
* Update the NEWS file.

---
(4.2.6p4-beta2) 2011/05/25 Released by Harlan Stenn <stenn@ntp.org>

* [Bug 1695] ntpdate takes longer than necessary.
* [Bug 1832] ntpdate doesn't allow timeout > 2s.
* [Bug 1933] WWVB/Spectracom driver timestamps LFs, not CRs.
* Backport utility routines from ntp-dev: mprintf(), emalloc_zero().

---
(4.2.6p4-beta1) 2011/05/16 Released by Harlan Stenn <stenn@ntp.org>

* [Bug 1554] peer may stay selected as system peer after becoming
  unreachable.
* [Bug 1921] LOCAL, ACTS drivers with "prefer" excluded from initial
  candidate list.
* [Bug 1923] orphan parent favored over LOCAL, ACTS drivers.
* [Bug 1924] Billboard tally codes sometimes do not match operation,
  variables.
* Enable tickadj-like taming of wildly off-spec Windows clock using
  NTPD_TICKADJ_PPM env. var. specifying baseline slew.
* Upgrade to AutoGen 5.11.9 (and require it).
* Upgrade to libopts 35.0.10 from AutoGen 5.11.9pre8.

---
(4.2.6p3) 2011/01/03 Released by Harlan Stenn <stenn@ntp.org>

* [Bug 1764] Palisade driver doesn't build on Linux
* Create and use scripts/check--help when generating .texi files.
* Update bk triggers for the bk-5 release.
* Update genCommitLog for the bk-5 release.
* Update the copyright year.

---
(4.2.6p3-RC12) 2010/12/25 Released by Harlan Stenn <stenn@ntp.org>

* [Bug 1458] Can not compile NTP on FreeBSD 4.7.
* [Bug 1510] Add modes 20/21 for driver 8 to support RAWDCF @ 75 baud.
* [Bug 1618] Unreachable code in jjy_start(). (backport from ntp-dev)
* [Bug 1719] ntp-keygen -V crash. (backport)
* [Bug 1740] ntpdc treats many counters as signed. (backport)
* [Bug 1741] Enable multicast reception on each address (Windows).
* [Bug 1742] Fix a typo in an error message in the "build" script.
* [Bug 1743] Display timezone offset when showing time for sntp in the
local timezone.
* [Bug 1751] Support for Atari FreeMiNT OS.
* [Bug 1754] --version output should be more verbose.
* [Bug 1757] oncore snprintf("%m") doesn't expand %m.
* [Bug 1758] setsockopt IPV6_MULTICAST_IF with wrong ifindex.
* [Bug 1760] ntpd Windows interpolation cannot be disabled.
* [Bug 1762] manycastclient solicitation responses interfere.
* Upgrade to libopts 34.0.9 from AutoGen 5.11.6pre7.
* Relax minimum Automake version to 1.10 with updated libopts.m4.
* Suppress ntp-keygen OpenSSL version display for --help, --version,
display both build and runtime OpenSSL versions when they differ.
* Clean up m4 quoting in configure.ac, *.m4 files, resolving
  intermittent AC_LANG_PROGRAM possibly undefined errors.
* Clean up the SNTP documentation.
* Other manycastclient repairs:
  Separate handling of scope ID embedded in many in6_addr from ifindex
  used for IPv6 multicasting ioctls.
  Add INT_PRIVACY endpt bit flag for IPv6 RFC 4941 privacy addresses.
  Enable outbound multicast from only one address per interface in the
  same subnet, and in that case prefer embedded MAC address modified
  EUI-64 IPv6 addresses first, then static, and last RFC 4941 privacy
  addresses.
  Use setsockopt(IP[V6]_MULTICAST_IF) before each send to multicast to
  select the local source address, using the correct socket is not
  enough.

---
(4.2.6p3-RC11) 2010/11/28 Released by Harlan Stenn <stenn@ntp.org>

* [Bug 1725] ntpd sends multicast from only one address.
* [Bug 1728] In ntp_openssl.m4, don't add -I/usr/include or -L/usr/lib
  to CPPFLAGS or LDFLAGS.
* [Bug 1733] IRIX doesn't have 'head' (affects scripts/checkChangeLog).
* Remove log_msg() and debug_msg() from sntp in favor of msyslog().
* Use a single copy of libopts/, in sntp/.
* Upgrade libopts to 33.3.8.
* Bump minimum Automake version to 1.11, required for AM_COND_IF
  use in LIBOPTS_CHECK.
* Improvements to the 'build' script.

---
(4.2.6p3-RC10) 2010/11/14 Released by Harlan Stenn <stenn@ntp.org>

* [Bug 1681] More sntp logging cleanup.
* [Bug 1683] Non-localhost on loopback exempted from nic rules.

---
(4.2.6p3-RC9) 2010/11/10 Released by Harlan Stenn <stenn@ntp.org>

* [Bug 1574] sntp:set_time doesn't set tv_usec correctly.
* [Bug 1681] sntp logging cleanup.
* [Bug 1683] Interface binding does not seem to work as intended.
* [Bug 1691] Use first NMEA sentence each second.
* [Bug 1692] packageinfo.sh needs to be "sourced" using ./ .
* [Bug 1709] ntpdate ignores replies with equal receive and transmit
  timestamps.
* Backport sntp from -dev

---
(4.2.6p3-RC8) 2010/10/29 Released by Harlan Stenn <stenn@ntp.org>

* [Bug 1685] NMEA driver mode byte confusion.
* First cut at using scripts/checkChangeLog.

---
(4.2.6p3-RC7) 2010/10/25 Released by Harlan Stenn <stenn@ntp.org>

* [Bug 1676] NMEA: $GPGLL did not work after fix for Bug 1571.
* Added scripts/checkChangeLog.

---
(4.2.6p3-RC6) 2010/10/24 Released by Harlan Stenn <stenn@ntp.org>

* [Bug 1571] NMEA does not relate data to PPS edge.
* [Bug 1572] NMEA time adjustment for GPZDG buggy.
* [Bug 1675] Prohibit includefile remote config.

---
(4.2.6p3-RC5) 2010/10/22 Released by Harlan Stenn <stenn@ntp.org>

* [Bug 1649] Require NMEA checksum if $GPRMC or previously seen.
* [Bug 1669] NTP 4.2.6p2 fails to compile on IBM AIX 5.3.

---
(4.2.6p3-RC4) 2010/10/16 Released by Harlan Stenn <stenn@ntp.org>

* [Bug 1584] wrong SNMP type for precision, resolution.
* [Bug 1659] Need CLOCK_TRUETIME not CLOCK_TRUE.
* [Bug 1665] is_anycast() u_int32_t should be u_int32.
* ntpsnmpd, libntpq warning cleanup.

---
(4.2.6p3-RC3) 2010/10/14 Released by Harlan Stenn <stenn@ntp.org>

* [Bug 750] Non-existing device causes coredump with RIPE-NCC driver.
* [Bug 1080] ntpd on ipv6 routers very chatty.
* [Bug 1567] Support Arbiter 1093C Satellite Clock on Windows.
* [Bug 1581] printf format string mismatch leftover.
* [Bug 1584] ntpsnmpd OID must be mib-2.197.
* [Bug 1643] Range-check the decoding of the RIPE-NCC status codes.
* [Bug 1644] cvo.sh should use lsb_release to identify linux distros.
* [Bug 1659] Support Truetime Satellite Clocks on Windows.
* [Bug 1660] On some systems, test is in /usr/bin, not /bin.
* [Bug 1661] Re-indent refclock_ripencc.c.

---
(4.2.6p3-RC2) 2010/09/25 Released by Harlan Stenn <stenn@ntp.org>

* [Bug 1635] "filegen ... enable" is not default.
* [Bug 1636] yyparse() segfault after denied filegen remote config.

---
(4.2.6p3-RC1) 2010/09/18 Released by Harlan Stenn <stenn@ntp.org>

* [Bug 1344] ntpd on Windows exits without logging cause.

---
(4.2.6p3-beta1) 2010/09/11 Released by Harlan Stenn <stenn@ntp.org>

* [Bug 1573] Miscalculation of offset in sntp.
* [Bug 1595] empty last line in key file causes duplicate key to be added
* [Bug 1597] packet processing ignores RATE KoD packets, because of
  a bug in string comparison.
* [Bug 1581] ntp_intres.c size_t printf format string mismatch.

---
(4.2.6p2) 2010/07/09 Released by Harlan Stenn <stenn@ntp.org>

* [Bug 1581] size_t printf format string mismatches, IRIG string buffers
  undersized.  Mostly backported from earlier ntp-dev fixes by Juergen
  Perlinger.

---
(4.2.6p2-RC7) 2010/06/19 Released by Harlan Stenn <stenn@ntp.org>

* [Bug 1570] serial clock drivers get outdated input from kernel tty
  line buffer after startup
* [Bug 1575] use 'snprintf' with LIB_BUFLENGTH in inttoa.c, tvtoa.c and
  utvtoa.c
* [Bug 1576] sys/sysctl.h depends on sys/param.h on OpenBSD.

---
(4.2.6p2-RC6) 2010/06/12 Released by Harlan Stenn <stenn@ntp.org>

* [Bug 715] libisc Linux IPv6 interface iteration drops multicast flags.

---
(4.2.6p2-RC5) 2010/06/03 Released by Harlan Stenn <stenn@ntp.org>

* [Bug 1561] ntpq, ntpdc "passwd" prompts for MD5 password w/SHA1.
* [Bug 1565] sntp/crypto.c compile fails on MacOS over vsnprintf().
* Windows port: do not exit in ntp_timestamp_from_counter() without
  first logging the reason.
* Support "passwd blah" syntax in ntpq.

---
(4.2.6p2-RC4) 2010/05/19 Released by Harlan Stenn <stenn@ntp.org>

* [Bug 1555] 4.2.6p2-RC3 sntp illegal C (mixed code and declarations).

---
(4.2.6p2-RC3) 2010/05/11 Released by Harlan Stenn <stenn@ntp.org>

* [Bug 1325] unreachable code in sntp recv_bcst_data().
* [Bug 1459] sntp MD5 authentication does not work with ntpd.
* [Bug 1512] ntpsnmpd should connect to net-snmpd via a unix-domain
  socket by default.  Provide a command-line 'socket name' option.
* [Bug 1538] update refclock_nmea.c's call to getprotobyname().
* [Bug 1541] Fix wrong keyword for "maxclock".
* [Bug 1552] update and complete broadcast and crypto features in sntp.
* [Bug 1553] sntp/configure.ac OpenSSL support.
* Escape unprintable characters in a refid in ntpq -p billboard.
* Simplify hash client code by providing OpenSSL EVP_*() API when built
  without OpenSSL.  (from ntp-dev)
* Do not depend on ASCII values for ('A' - '0'), ('a' - '0') in sntp.
* Windows compiling hints/winnt.html update from G. Sunil Tej.

---
(4.2.6p2-RC2) 2010/04/27 Released by Harlan Stenn <stenn@ntp.org>

* [Bug 1465] Make sure time from TS2100 is not invalid (backport from
  ntp-dev).
* [Bug 1528] Fix EDITLINE_LIBS link order for ntpq and ntpdc.
* [Bug 1534] win32/include/isc/net.h conflicts with VC++ 2010 errno.h.
* [Bug 1535] "restrict -4 default" and "restrict -6 default" ignored.
* Remove --with-arlib from br-flock.

---
(4.2.6p2-RC1) 2010/04/18 Released by Harlan Stenn <stenn@ntp.org>

* [Bug 1503] Auto-enabling of monitor for "restrict ... limited" wrong.
* [Bug 1504] ntpdate tickles ntpd "discard minimum 1" rate limit if
  "restrict ... limited" is used.
* [Bug 1518] Windows ntpd should lock to one processor more
  conservatively.
* [Bug 1522] Enable range syntax "trustedkey (301 ... 399)".
* Update html/authopt.html controlkey, requestkey, and trustedkey docs.

---
(4.2.6p1) 2010/04/09 Released by Harlan Stenn <stenn@ntp.org>
(4.2.6p1-RC6) 2010/03/31 Released by Harlan Stenn <stenn@ntp.org>

* [Bug 1514] Typo in ntp_proto.c: fabs(foo < .4) should be fabs(foo) < .4.
* [Bug 1464] synchronization source wrong for refclocks ARCRON_MSF (27)
  and SHM (28).
* Correct Windows port's refclock_open() to return 0 on failure not -1.
* Correct CHU, dumbclock, and WWVB drivers to check for 0 returned from
  refclock_open() on failure.
* Correct "SIMUL=4 ./flock-build -1" to prioritize -1/--one.

---
(4.2.6p1-RC5) 2010/02/09 Released by Harlan Stenn <stenn@ntp.org>

* [Bug 1140] Clean up debug.html, decode.html, and ntpq.html.
* [Bug 1438] Remove dead code from sntp/networking.c.
* [Bug 1477] 1st non-gmake make in clone w/VPATH can't make COPYRIGHT.
* [Bug 1478] linking fails with undefined reference EVP_MD_pkey_type.
* [Bug 1479] Compilation fails because of not finding readline headers.
* [Bug 1480] snprintf() cleanup caused unterminated refclock IDs.
* [Bug 1484] ushort is not defined in QNX6.

---
(4.2.6p1-RC4) 2010/02/04 Released by Harlan Stenn <stenn@ntp.org>

* [Bug 1455] ntpd does not try /etc/ntp.audio as documented.
* [Bug 1467] Fix bogus rebuild of sntp/sntp.html
* [Bug 1470] "make distdir" in $srcdir builds keyword-gen, libntp.a.
* [Bug 1473] "make distcheck" before build can't make sntp/version.m4.
* [Bug 1474] ntp_keygen needs LCRYPTO after libntp.a.
* Convert many sprintf() calls to snprintf(), also strcpy(), strcat().
* Fix widely cut-n-pasted bug in refclock shutdown after failed start.
* Remove some dead code checking for emalloc() returning NULL.
* Remove arlib.

---
(4.2.6p1-RC3) 2010/01/24 Released by Harlan Stenn <stenn@ntp.org>

* Use TZ=UTC instead of TZ= when calling date in scripts/mkver.in .
* [Bug 1448] Some macros not correctly conditionally or absolutely defined
  on Windows.
* [Bug 1449] ntpsim.h in ntp_config.c should be used conditionally.
* [Bug 1450] Option to exclude warnings not unconditionally defined on Windows.
* [Bug 1127] Properly check the return of X590_verify() - missed one.
* [Bug 1439] .texi generation must wait until after binary is linked.
* [Bug 1440] Update configure.ac to support kfreebsd.
* [Bug 1445] IRIX does not have -lcap or support linux capabilities.
* [Bug 1451] CID 115: sntp leaks KoD entry when updating existing.
* [Bug 1453] Use $CC in config.cache filename in ./build script.

---
(4.2.6p1-RC2) 2009/12/25 Released by Harlan Stenn <stenn@ntp.org>

* [Bug 1411] Fix status messages in refclock_oncore.c.
* [Bug 1416] MAXDNAME undefined on Solaris 2.6.
* [Bug 1419] ntpdate, ntpdc, sntp, ntpd ignore configure --bindir.
* [Bug 1424] Fix check for rtattr (rtnetlink.h).
* [Bug 1425] unpeer by association ID sets up for duplicate free().
* [Bug 1426] scripts/VersionName needs . on the search path.
* [Bug 1427] quote missing in ./build - shows up on NetBSD.
* [Bug 1428] Use AC_HEADER_RESOLV to fix breaks from resolv.h
* [Bug 1429] ntpd -4 option does not reliably force IPv4 resolution.
* [Bug 1431] System headers must come before ntp headers in ntp_intres.c .
* [Bug 1434] HP-UX 11 ip_mreq undeclared, _HPUX_SOURCE helps some.
* [Bug 1435] sntp: Test for -lresolv using the same tests as in ntp.

---
(4.2.6p1-RC1) 2009/12/20 Released by Harlan Stenn <stenn@ntp.org>

* [Bug 1409] Put refclock_neoclock4x.c under the NTP COPYRIGHT notice.
  This should allow debian and other distros to add this refclock driver
  in further distro releases.
  Detect R2 hardware releases.
* [Bug 1412] m4/os_cflags.m4 caches results that depend on $CC.
* [Bug 1413] test OpenSSL headers regarding -Wno-strict-prototypes.
* [Bug 1414] Enable "make distcheck" success with BSD make.
* [Bug 1415] Fix Mac OS X link problem.
* [Bug 1418] building ntpd/ntpdc/ntpq statically with ssl fails.
* Build infrastructure updates to enable beta releases of ntp-stable.

---
(4.2.6) 2009/12/09 Released by Harlan Stenn <stenn@ntp.org>
* [Sec 1331] from4.2.4p8: DoS with mode 7 packets - CVE-2009-3563.
* [Bug 508] Fixed leap second handling for Windows.
(4.2.5p250-RC) 2009/11/30 Released by Harlan Stenn <stenn@ntp.org>
* sntp documentation updates.
* [Bug 761] internal resolver does not seem to honor -4/-6 qualifiers
* [Bug 1386] Deferred DNS doesn't work on NetBSD
* [Bug 1391] avoid invoking autogen twice for .c and .h files.
* [Bug 1397] shmget() refclock_shm failing because of file mode.
* Pass no_needed to ntp_intres as first part of fixing [Bug 975].
* Add ./configure --enable-force-defer-DNS to help debugging.
(4.2.5p249-RC) 2009/11/28 Released by Harlan Stenn <stenn@ntp.org>
* [Bug 1400] An empty KOD DB file causes sntp to coredump.
* sntp: documentation cleanup.
* sntp: clean up some error messages.
* sntp: Use the precision to control how many offset digits are shown.
* sntp: Show root dispersion.
* Cleanup from the automake/autoconf upgrades.
(4.2.5p248-RC) 2009/11/26 Released by Harlan Stenn <stenn@ntp.org>
* Prepare for the generation of sntp.html.
* Documentation changes from Dave Mills.
* [Bug 1387] Storage leak in ntp_intres (minor).
* [Bug 1389] buffer overflow in refclock_oncore.c
* [Bug 1391] .texi usage text from installed, not built binaries.
* [Bug 1392] intres retries duplicate assocations endlessly.
* Correct *-opts.h dependency so default 'get' action isn't used.
(4.2.5p247-RC) 2009/11/20 Released by Harlan Stenn <stenn@ntp.org>
* [Bug 1142] nodebug builds shed no light on -d, -D option failure.
* [Bug 1179] point out the problem with -i/--jaildir and -u/--user when
  they are disabled by configure.
* [Bug 1308] support systems that lack fork().
* [Bug 1343] sntp doesn't link on Solaris 7, needs -lresolv.
(4.2.5p246-RC) 2009/11/17 Released by Harlan Stenn <stenn@ntp.org>
* Upgrade to autogen-5.10
* [Bug 1378] Unnecessary resetting of peers during interface update.
* [Bug 1382] p245 configure --disable-dependency-tracking won't build.
* [Bug 1384] ntpq :config core dumped with a blank password.
(4.2.5p245-RC) 2009/11/14 Released by Harlan Stenn <stenn@ntp.org>
* Cleanup from Dave Mills.
* [Bug 1343] sntp illegal C does not compile on Solaris 7.
* [Bug 1381] Version .deps generated include file dependencies to allow
  known dependency-breaking changes to force .deps to be cleaned,
  triggered by changing the contents of deps-ver and/or sntp/deps-ver.
(4.2.5p244-RC) 2009/11/12 Released by Harlan Stenn <stenn@ntp.org>
* keygen.html updates from Dave Mills.
* [Bug 1003] ntpdc unconfig command doesn't prompt for keyid.
* [Bug 1376] Enable authenticated ntpq and ntpdc using newly-available
  digest types.
* ntp-keygen, Autokey OpenSSL build vs. run version mismatch is now a
  non-fatal warning.
(4.2.5p243-RC) 2009/11/11 Released by Harlan Stenn <stenn@ntp.org>
* [Bug 1226] Fix deferred DNS lookups.
* new crypto signature cleanup.
(4.2.5p242-RC) 2009/11/10 Released by Harlan Stenn <stenn@ntp.org>
* [Bug 1363] CID 92 clarify fallthrough case in clk_trimtsip.c
* [Bug 1366] ioctl(TIOCSCTTY, 0) fails on NetBSD *[0-2].* > 3.99.7.
* [Bug 1368] typos in libntp --without-crypto case
* [Bug 1371] deferred DNS lookup failing with INFO_ERR_AUTH.
* CID 87 dead code in ntpq.c atoascii().
* Fix authenticated ntpdc, broken in p240.
* Stub out isc/mem.h, shaving 47k from a MIPS ntpd binary.
* Shrink keyword scanner FSM entries from 64 to 32 bits apiece.
* Documention updates from Dave Mills.
* authkeys.c cleanup from Dave Mills.
(4.2.5p241-RC) 2009/11/07 Released by Harlan Stenn <stenn@ntp.org>
* html/authopt.html update from Dave Mills.
* Remove unused file from sntp/Makefile.am's distribution list.
* new crypto signature cleanup.
(4.2.5p240-RC) 2009/11/05 Released by Harlan Stenn <stenn@ntp.org>
* [Bug 1364] clock_gettime() not detected, need -lrt on Debian 5.0.3.
* Provide all of OpenSSL's signature methods for ntp.keys (FIPS 140-2).
(4.2.5p239-RC) 2009/10/30 Released by Harlan Stenn <stenn@ntp.org>
* [Bug 1357] bogus assert from refclock_shm.
* [Bug 1359] Debug message cleanup.
* CID 101: more pointer/array cleanup.
* [Bug 1356] core dump from refclock_nmea when can't open /dev/gpsU.
* [Bug 1358] AIX 4.3 sntp/networking.c IPV6_JOIN_GROUP undeclared.
* CID 101: pointer/array cleanup.
(4.2.5p238-RC) 2009/10/27 Released by Harlan Stenn <stenn@ntp.org>
* Changes from Dave Mills.
* driver4.html updates from Dave Mills.
* [Bug 1252] PPSAPI cleanup on ntpd/refclock_wwvb.c.
* [Bug 1354] libtool error building after bootstrap with Autoconf 2.64.
* Allow NTP_VPATH_HACK configure test to handle newer gmake versions.
* CIDs 94-99 make it more clearly impossible for sock_hash() to return
  a negative number.
* CID 105, 106 ensure ntpdc arrays are not overrun even if callers
  misbehave.
* CID 113 use va_end() in refclock_true.c true_debug().
* Get rid of configure tests for __ss_family and __ss_len when the more
  common ss_family and ss_len are present.
(4.2.5p237-RC) 2009/10/26 Released by Harlan Stenn <stenn@ntp.org>
* [Bug 610] NMEA support for using PPSAPI on a different device.
* [Bug 1238] use only fudge time2 to offset NMEA serial timestamp.
* [Bug 1355] ntp-dev won't compile on OpenBSD 4.6.
(4.2.5p236-RC) 2009/10/22 Released by Harlan Stenn <stenn@ntp.org>
* Cleanup from Dave Mills.
* [Bug 1343] ntpd/ntp_io.c close_fd() does not compile on Solaris 7.
* [Bug 1353] ntpq "rv 0 settimeofday" always shows UNKNOWN on unix.
* Do not attempt to execute built binaries from ntpd/Makefile when
  cross-compiling (keyword-gen and ntpd --saveconfigquit).
* sntp/main.c: Remove duplicate global adr_buf[] (also defined in
  networking.c) which Piotr Grudzinski identified breaking his build.
* Correct in6addr_any test in configure.ac to attempt link too.
(4.2.5p235-RC) 2009/10/18 Released by Harlan Stenn <stenn@ntp.org>
* [Bug 1343] lib/isc build breaks on systems without IPv6 headers.
(4.2.5p234-RC) 2009/10/16 Released by Harlan Stenn <stenn@ntp.org>
* [Bug 1339] redux, use unmodified lib/isc/win32/strerror.c and
  move #define strerror... to a header not used by lib/isc code.
* [Bug 1345] illegal 'grep' option prevents compilation.
* [Bug 1346] keyword scanner broken where char defaults to unsigned.
* [Bug 1347] ntpd/complete.conf missing multicastclient test case.
(4.2.5p233-RC) 2009/10/15 Released by Harlan Stenn <stenn@ntp.org>
* [Bug 1337] cast setsockopt() v4 address pointer to void *.
* [Bug 1342] ignore|drop one IPv6 address on an interface blocks all
  addresses on that interface.
* Documentation cleanup and updates.
(4.2.5p232-RC) 2009/10/14 Released by Harlan Stenn <stenn@ntp.org>
* [Bug 1302] OpenSSL under Windows needs applink support.
* [Bug 1337] fix incorrect args to setsockopt(fd, IP_MULTICAST_IF,...).
* [Bug 1339] Fix Windows-only ntp_strerror() infinite recursion.
* [Bug 1341] NMEA driver requires working PPSAPI #ifdef HAVE_PPSAPI.
* Construct ntpd keyword scanner finite state machine at compile time
  rather than at runtime, shrink entries from 40+ to 8 bytes.
* Update documentation for ntpq --old-rv, saveconfig, saveconfigdir,
  ntpd -I -L and -M, and interface/nic rules. (From Dave Hart)
* [Bug 1337] fix incorrect args to setsockopt(fd, IP_MULTICAST_IF,...)
(4.2.5p231-RC) 2009/10/10 Released by Harlan Stenn <stenn@ntp.org>
* [Bug 1335] Broadcast client degraded by wildcard default change.
(4.2.5p230-RC) 2009/10/09 Released by Harlan Stenn <stenn@ntp.org>
* Start the 4.2.6 Release Candidate cycle.
* Broadcast and transit phase cleanup from Dave Mills.
(4.2.5p229) 2009/10/07 Released by Harlan Stenn <stenn@ntp.org>
* [Bug 1334] ntpsnmpd undefined reference to `ntpqOptions'.
* Change ntpsnmpd/Makefile.am include file order to fix FreeBSD build.
(4.2.5p228) 2009/10/06 Released by Harlan Stenn <stenn@ntp.org>
* Reclaim syntax tree memory after application in ntpd built with
  configure --disable-saveconfig.
* [Bug 1135] ntpq uses sizeof(u_long) where sizeof(u_int32) is meant.
* [Bug 1333] ntpd --interface precedence over --novirtualips lost.
(4.2.5p227) 2009/10/05 Released by Harlan Stenn <stenn@ntp.org>
* [Bug 1135] :config fails with "Server disallowed request"
* [Bug 1330] disallow interface/nic rules when --novirtualips or
  --interface are used.
* [Bug 1332] ntpq -c 'rv 0 variablename' returns extra stuff.
* Add test of ntpd --saveconfigquit fidelity using new complete.conf.
* Documentation updates from Dave Hart/Dave Mills.
(4.2.5p226) 2009/10/04 Released by Harlan Stenn <stenn@ntp.org>
* [Bug 1318] Allow multiple -g options on ntpd command line.
* [Bug 1327] ntpq, ntpdc, ntp-keygen -d & -D should work with configure
  --disable-debugging.
* Add ntpd --saveconfigquit <filename> option for future build-time
  testing of saveconfig fidelity.
* Clockhop and autokey cleanup from Dave Mills.
* Documentation updates from Dave Mills.
(4.2.5p225) 2009/09/30 Released by Harlan Stenn <stenn@ntp.org>
* authopt documentation changes from Dave Mills/Dave Hart.
* [Bug 1324] support bracketed IPv6 numeric addresses for restrict.
(4.2.5p224) 2009/09/29 Released by Harlan Stenn <stenn@ntp.org>
* Clockhop and documentation fixes from Dave Mills.
* Remove "tos maxhop" ntp.conf knob.
(4.2.5p223) 2009/09/28 Released by Harlan Stenn <stenn@ntp.org>
* [Bug 1321] build doesn't work if . isn't on $PATH.
* [Bug 1323] Implement "revoke #" to match documentation, deprecate
  "crypto revoke #".
(4.2.5p222) 2009/09/27 Released by Harlan Stenn <stenn@ntp.org>
* Update libisc code using bind-9.6.1-P1.tar.gz, rearrange our copy to
  mirror the upstream layout (lib/isc/...), and merge in NTP-local
  modifications to libisc.  There is a new procedure to ease future
  libisc merges using a separate "upstream" bk repo.  That will enable
  normal bk pull automerge to handle carrying forward any local changes
  and should enable us to take updated libisc snapshots more often.
* Updated build and flock-build scripts.  flock-build --one is a way
  to perform a flock-build compatible solitary build, handy for a repo
  clone's first build on a machine with autoconf, automake, etc.
* Compiling ntp_parser.y using BSD make correctly places ntp_parser.h
  in the top-level ntpd directory instead of A.*/ntpd.
* bootstrap script updated to remove potentially stale .deps dirs.
* Remove unneeded Makefile.am files from the lib/isc/include tree.
(4.2.5p221) 2009/09/26 Released by Harlan Stenn <stenn@ntp.org>
* [Bug 1316] segfault if refclock_nmea can't open file.
* [Bug 1317] Distribute cvo.sh.
(4.2.5p220) 2009/09/25 Released by Harlan Stenn <stenn@ntp.org>
* Rearrange libisc code to match the upstream layout in BIND.  This is
  step one of two, changing the layout but keeping our existing libisc.
(4.2.5p219) 2009/09/24 Released by Harlan Stenn <stenn@ntp.org>
* [Bug 1315] "interface ignore 0.0.0.0" is ignored.
* add implicit "nic ignore all" rule before any rules from ntp.conf, so
  "nic listen eth0" alone means the same as "-I eth0".
* add wildcard match class for interface/nic rules.
* fix mistaken carryover of prefixlen from one rule to the next.
* Ensure IPv6 localhost address ::1 is included in libisc's Windows IPv6
  address enumeration, allowing ntpq and ntpdc's hardcoding to 127.0.0.1
  on Windows to end.
(4.2.5p218) 2009/09/21 Released by Harlan Stenn <stenn@ntp.org>
* [Bug 1314] saveconfig emits -4 and -6 on when not given.
* correct parsing and processing of setvar directive.
* highlight location of ntpq :config syntax errors with ^.
* clarify (former) NO_ARG, SINGLE_ARG, MULTIPLE_ARG renaming to
  FOLLBY_TOKEN, FOLLBY_STRING, FOLLBY_STRINGS_TO_EOC.
* parser, saveconfig cleanup to store T_ identifiers in syntax tree.
(4.2.5p217) 2009/09/20 Released by Harlan Stenn <stenn@ntp.org>
* [Bug 1300] reject remote configuration of dangerous items.
(4.2.5p216) 2009/09/19 Released by Harlan Stenn <stenn@ntp.org>
* [Bug 1312] ntpq/ntpdc MD5 passwords truncated to 8 chars on Suns.
* CID 10 missing free(up); in refclock_palisade.c error return, again.
* CID 83 added assertion to demonstrate config_nic_rules() does not
  call strchr(NULL, '/').
(4.2.5p215) 2009/09/18 Released by Harlan Stenn <stenn@ntp.org>
* [Bug 1292] Workaround last VC6 unsigned __int64 kink.
(4.2.5p214) 2009/09/17 Released by Harlan Stenn <stenn@ntp.org>
* [Bug 1303] remove top-level "autokey" directive.
* use "nic listen 192.168.0.0/16" instead of
  "nic listen 192.168.0.0 prefixlen 16".
(4.2.5p213) 2009/09/16 Released by Harlan Stenn <stenn@ntp.org>
* [Bug 1310] fix Thunderbolt mode in refclock_palisade.c
(4.2.5p212) 2009/09/15 Released by Harlan Stenn <stenn@ntp.org>
* [Bug 983] add interface [listen | ignore | drop] ... directive.
* [Bug 1243] MD5auth_setkey zero-fills key from first zero octet.
* [Bug 1295] leftover fix, do not crash on exit in free_config_trap()
  when "trap 1.2.3.4" is used without any further options.
* [Bug 1311] 4.2.5p211 doesn't build in no-debug mode.
* document interface (alias nic) and unpeer.
* Correct syntax error line & column numbers.
* CID 79: kod_init_kod_db() fails to fclose(db_s) in two error paths.
* CID 80: attempt to quiet Coverity false positive re: leaking "reason"
  in main().
* Documentation updates from Dave Mills.
* CID 81: savedconfig leaked in save_config().
* Make the code agree with the spec and the book (Dave Mills).
(4.2.5p211) 2009/09/14 Released by Harlan Stenn <stenn@ntp.org>
* [Bug 663] respect ntpq -c and -p order on command line.
* [Bug 1292] more VC6 unsigned __int64 workarounds.
* [Bug 1296] Added Support for Trimble Acutime Gold.
(4.2.5p210) 2009/09/06 Released by Harlan Stenn <stenn@ntp.org>
* [Bug 1294] Use OPENSSL_INC and OPENSSL_LIB macros for Windows
  and remove unnecessary reference to applink.c for Windows
* [Bug 1295] trap directive options are not optional.
* [Bug 1297] yylex() must always set yylval before returning.
(4.2.5p209) 2009/09/01 Released by Harlan Stenn <stenn@ntp.org>
* [Bug 1290] Fix to use GETTIMEOFDAY macro
* [Bug 1289] Update project files for VC6, VS2003, VS2005, VS 2008
(4.2.5p208) 2009/08/30 Released by Harlan Stenn <stenn@ntp.org>
* [Bug 1293] make configuration dumper ready for release, specifically:
* rename ntpq dumpcfg command to "saveconfig".
* require authentication for saveconfig.
* "restrict ... nomodify" prevents saveconfig and :config.
* "saveconfig ." shorthand to save to startup configuration file.
* support strftime() substitution in saveconfig arg to timestamp
  the output filename, for example "saveconfig %Y%m%d-%H%M%S.conf".
* display saveconfig response message from ntpd in ntpq.
* save output filename in "savedconfig" variable, fetched with ntpq -c
  "rv 0 savedconfig".
* document saveconfig in html/ntpq.html.
* add ./configure --disable-saveconfig to build a smaller ntpd.
* log saveconfig failures and successes to syslog.
(4.2.5p207) 2009/08/29 Released by Harlan Stenn <stenn@ntp.org>
* [Bug 1292] Minor Windows source tweaks for VC6-era SDK headers.
(4.2.5p206) 2009/08/26 Released by Harlan Stenn <stenn@ntp.org>
* accopt.html typo fixes from Dave Mills.
* [Bug 1283] default to remembering KoD in sntp.
* clean up numerous sntp/kod_management.c bugs.
* use all addresses resolved from each DNS name in sntp.
(4.2.5p205) 2009/08/18 Released by Harlan Stenn <stenn@ntp.org>
* accopt.html typo fixes from Dave Mills.
* [Bug 1285] Log ntpq :config/config-from-file events.
* [Bug 1286] dumpcfg omits statsdir, mangles filegen.
(4.2.5p204) 2009/08/17 Released by Harlan Stenn <stenn@ntp.org>
* [Bug 1284] infinite loop in ntpd dumping more than one trustedkey
(4.2.5p203) 2009/08/16 Released by Harlan Stenn <stenn@ntp.org>
* Add ntpq -c dumpcfg, Google Summer of Code project of Max Kuehn
(4.2.5p202) 2009/08/14 Released by Harlan Stenn <stenn@ntp.org>
* install the binary and man page for sntp.
(4.2.5p201) 2009/08/13 Released by Harlan Stenn <stenn@ntp.org>
* sntp: out with the old, in with the new.
(4.2.5p200) 2009/08/12 Released by Harlan Stenn <stenn@ntp.org>
* [Bug 1281] Build ntpd on Windows without big SDK download, burn,
  and install by checking in essentially unchanging messages.mc build
  products to avoid requiring mc.exe, which is not included with VC++
  2008 EE.
(4.2.5p199) 2009/08/09 Released by Harlan Stenn <stenn@ntp.org>
* [Bug 1279] Cleanup for warnings from Veracode static analysis.
(4.2.5p198) 2009/08/03 Released by Harlan Stenn <stenn@ntp.org>
* Upgrade to autogen-5.9.9-pre5.
(4.2.5p197) 2009/07/30 Released by Harlan Stenn <stenn@ntp.org>
* The build script now has . at the end of PATH for config.guess.
(4.2.5p196) 2009/07/29 Released by Harlan Stenn <stenn@ntp.org>
* [Bug 1272] gsoc_sntp IPv6 build problems under HP-UX 10.
* [Bug 1273] CID 10: Palisade leaks unit struct in error path.
* [Bug 1274] CID 67: ensure resolve_hosts() output count and pointers
  are consistent.
* [Bug 1275] CID 45: CID 46: old sntp uses uninitialized guesses[0],
  precs[0].
* [Bug 1276] CID 52: crypto_xmit() may call crypto_alice[23]()
  with NULL peer.
(4.2.5p195) 2009/07/27 Released by Harlan Stenn <stenn@ntp.org>
* cvo.sh: Add support for CentOS, Fedora, Slackware, SuSE, and QNX.
(4.2.5p194) 2009/07/26 Released by Harlan Stenn <stenn@ntp.org>
* Documentation updates from Dave Mills.
* Use scripts/cvo.sh in the build script to get better subdir names.
(4.2.5p193) 2009/07/25 Released by Harlan Stenn <stenn@ntp.org>
* [Bug 1261] CID 34: simulate_server() rbuf.msg_flags uninitialized.
* [Bug 1262] CID 35: xpkt.mac uninitialized in simulate_server().
* [Bug 1263] CID 37: CID 38: CID 40: CID 43: multiple refclocks
  uninitialized tm_zone (arc, chronolog, dumbclock, pcf).
* [Bug 1264] CID 64: gsoc_sntp on_wire() frees wrong ptr receiving KoD.
* [Bug 1265] CID 65: CID 66: gsoc_sntp on_wire() leaks x_pkt, r_pkt.
* [Bug 1266] CID 39: datum_pts_start() uninitialized arg.c_ospeed.
* [Bug 1267] CID 44: old sntp handle_saving() writes stack garbage to
  file when clearing.
* [Bug 1268] CID 63: resolve_hosts() leaks error message buffer.
* [Bug 1269] CID 74: use assertion to ensure move_fd() does not return
  negative descriptors.
* [Bug 1270] CID 70: gsoc_sntp recv_bcst_data mdevadr.ipv6mr_interface
  uninitialized.
(4.2.5p192) 2009/07/24 Released by Harlan Stenn <stenn@ntp.org>
* [Bug 965] CID 42: ss_family uninitialized.
* [Bug 1250] CID 53: kod_init_kod_db() overruns kod_db malloc'd buffer.
* [Bug 1251] CID 68: search_entry() mishandles dst argument.
* [Bug 1252] CID 32: Quiet Coverity warning with assertion.
* [Bug 1253] CID 50: gsoc_sntp/crypto.c auth_init() always returns a
  list with one entry.
* [Bug 1254] CID 56: tv_to_str() leaks a struct tm each call.
* [Bug 1255] CID 55: pkt_output() leaks a copy of each packet.
* [Bug 1256] CID 51: Coverity doesn't recognize our assertion macros as
  terminal.
* [Bug 1257] CID 57: gsoc_sntp auth_init() fails to fclose(keyfile).
* [Bug 1258] CID 54: gsoc_sntp resolve_hosts() needs simplification.
* [Bug 1259] CID 59: gsoc_sntp recv_bcast_data() fails to free(rdata)
  on error paths.
* [Bug 1260] CID 60: gsoc_sntp recvpkt() fails to free(rdata).
* Updated to AutoGen-5.9.9pre2.
(4.2.5p191) 2009/07/21 Released by Harlan Stenn <stenn@ntp.org>
* Updated to AutoGen-5.9.9pre1.
(4.2.5p190) 2009/07/20 Released by Harlan Stenn <stenn@ntp.org>
* Updated to AutoGen-5.9.8.
* [Bug 1248] RES_MSSNTP typo in ntp_proto.c.
* [Bug 1246] use a common template for singly-linked lists, convert most
  doubly-linked lists to singly-linked.
* Log warning about signd blocking when restrict mssntp used.
(4.2.5p189) 2009/07/16 Released by Harlan Stenn <stenn@ntp.org>
* Documentation cleanup from Dave Mills.
(4.2.5p188) 2009/07/15 Released by Harlan Stenn <stenn@ntp.org>
* [Bug 1245] Broken xmt time sent in fast_xmit() of 4.2.5p187.
(4.2.5p187) 2009/07/11 Released by Harlan Stenn <stenn@ntp.org>
* [Bug 1042] multicast listeners IPv4+6 ignore new interfaces.
* [Bug 1237] Windows serial code treat CR and LF both as line
  terminators.
* [Bug 1238] use fudge time2 for serial timecode offset in NMEA driver.
* [Bug 1242] Remove --enable-wintime, symmetric workaround is now
  always enabled.
* [Bug 1244] NTP_INSIST(fd != maxactivefd) failure in intres child
* Added restrict keyword "mssntp" for Samba4 DC operation, by Dave Mills.
(4.2.5p186) 2009/07/08 Released by Harlan Stenn <stenn@ntp.org>
* ntp_proto.c cleanup from Dave Mills.
(4.2.5p185) 2009/07/01 Released by Harlan Stenn <stenn@ntp.org>
* Documentation updates from Dave Mills.
* [Bug 1234] convert NMEA driver to use common PPSAPI code.
* timepps-Solaris.h pps_handle_t changed from pointer to scalar
* Spectracom refclock added to Windows port of ntpd
* [Bug 1236] Declaration order fixed.
* Bracket private ONCORE debug statements with #if 0 rather than #ifdef
  DEBUG
* Delete ONCORE debug statement that is now handled elsewhere.
(4.2.5p184) 2009/06/24 Released by Harlan Stenn <stenn@ntp.org>
* [Bug 1233] atom refclock fudge time1 sign flipped in 4.2.5p164.
(4.2.5p183) 2009/06/23 Released by Harlan Stenn <stenn@ntp.org>
* [Bug 1196] setsockopt(SO_EXCLUSIVEADDRUSE) can fail on Windows 2000
  and earlier with WSAINVAL, do not log a complaint in that case.
* [Bug 1210] ONCORE driver terminates ntpd without logging a reason.
* [Bug 1218] Correct comment in refclock_oncore on /etc/ntp.oncore*
  configuration file search order.
* Change ONCORE driver to log using msyslog as well as to any
  clockstats file.
* [Bug 1231] ntpsnmpd build fails after sockaddr union changes.
(4.2.5p182) 2009/06/18 Released by Harlan Stenn <stenn@ntp.org>
* Add missing header dependencies to the ntpdc layout verification.
* prefer.html updates from Dave Mills.
* [Bug 1205] Add ntpd --usepcc and --pccfreq options on Windows
* [Bug 1215] unpeer by association ID
* [Bug 1225] Broadcast address miscalculated on Windows 4.2.5p180
* [Bug 1229] autokey segfaults in cert_install().
* Use a union for structs sockaddr, sockaddr_storage, sockaddr_in, and
  sockaddr_in6 to remove casts and enable type checking.  Collapse
  some previously separate IPv4/IPv6 paths into a single codepath.
(4.2.5p181) 2009/06/06 Released by Harlan Stenn <stenn@ntp.org>
* [Bug 1206] Required compiler changes for Windows
* [Bug 1084] PPSAPI for ntpd on Windows with DLL backends
* [Bug 1204] Unix-style refclock device paths on Windows
* [Bug 1205] partial fix, disable RDTSC use by default on Windows
* [Bug 1208] decodenetnum() buffer overrun on [ with no ]
* [Bug 1211] keysdir free()d twice #ifdef DEBUG
* Enable ONCORE, ARCRON refclocks on Windows (untested)
(4.2.5p180) 2009/05/29 Released by Harlan Stenn <stenn@ntp.org>
* [Bug 1200] Enable IPv6 in Windows port
* Lose FLAG_FIXPOLL, from Dave Mills.
(4.2.5p179) 2009/05/23 Released by Harlan Stenn <stenn@ntp.org>
* [Bug 1041] xmt -> aorg timestamp cleanup from Dave Mills,
  reported by Dave Hart.
* [Bug 1193] Compile error: conflicting types for emalloc.
* [Bug 1196] VC6 winsock2.h does not define SO_EXCLUSIVEADDRUSE.
* Leap/expire cleanup from Dave Mills.
(4.2.5p178) 2009/05/21 Released by Harlan Stenn <stenn@ntp.org>
* Provide erealloc() and estrdup(), a la emalloc().
* Improve ntp.conf's parser error messages.
* [Bug 320] "restrict default ignore" does not affect IPv6.
* [Bug 1192] "restrict -6 ..." reports a syntax error.
(4.2.5p177) 2009/05/18 Released by Harlan Stenn <stenn@ntp.org>
* Include 4.2.4p7
* [Bug 1174] nmea_shutdown assumes that nmea has a unit assigned
* [Bug 1190] NMEA refclock fudge flag4 1 obscures position in timecode
* Update NMEA refclock documentation in html/drivers/driver20.html
(4.2.5p176) 2009/05/13 Released by Harlan Stenn <stenn@ntp.org>
* [Bug 1154] mDNS registration should be done later, repeatedly and only
  if asked for. (second try for fix)
(4.2.5p175) 2009/05/12 Released by Harlan Stenn <stenn@ntp.org>
* Include 4.2.4p7-RC7
* [Bug 1180] ntpd won't start with more than ~1000 interfaces
* [Bug 1182] Documentation typos and missing bits.
* [Bug 1183] COM port support should extend past COM3
* [Bug 1184] ntpd is deaf when restricted to second IP on the same net
* Clean up configure.ac NTP_CACHEVERSION interface, display cache
  version when clearing.  Fixes a regression.
(4.2.5p174) 2009/05/09 Released by Harlan Stenn <stenn@ntp.org>
* Stale leapsecond file fixes from Dave Mills.
(4.2.5p173) 2009/05/08 Released by Harlan Stenn <stenn@ntp.org>
* Include 4.2.4p7-RC6
(4.2.5p172) 2009/05/06 Released by Harlan Stenn <stenn@ntp.org>
* [Bug 1175] Instability in PLL daemon mode.
* [Bug 1176] refclock_parse.c does not compile without PPSAPI.
(4.2.5p171) 2009/05/04 Released by Harlan Stenn <stenn@ntp.org>
* Autokey documentation cleanup from Dave Mills.
* [Bug 1171] line editing libs found without headers (Solaris 11)
* [Bug 1173] NMEA refclock fails with Solaris PPSAPI
* Fix problem linking msntp on Solaris when sntp subdir is configured
  before parent caused by different gethostent library search order.
* Do not clear config.cache when it is  empty.
(4.2.5p170) 2009/05/02 Released by Harlan Stenn <stenn@ntp.org>
* [Bug 1152] adjust PARSE to new refclock_pps logic
* Include 4.2.4p7-RC5
* loopfilter FLL/PLL crossover cleanup from Dave Mills.
* Documentation updates from Dave Mills.
* ntp-keygen cleanup from Dave Mills.
* crypto API cleanup from Dave Mills.
* Add NTP_CACHEVERSION mechanism to ignore incompatible config.cache
* Enable gcc -Wstrict-overflow for gsoc_sntp as well
(4.2.5p169) 2009/04/30 Released by Harlan Stenn <stenn@ntp.org>
* [Bug 1171] Note that we never look for -lreadline by default.
* [Bug 1090] Fix bogus leap seconds in refclock_hpgps.
(4.2.5p168) 2009/04/29 Released by Harlan Stenn <stenn@ntp.org>
* Include 4.2.4p7-RC4
* [Bug 1169] quiet compiler warnings
* Re-enable gcc -Wstrict-prototypes when not building with OpenSSL
* Enable gcc -Wstrict-overflow
* ntpq/ntpdc emit newline after accepting password on Windows
* Updates from Dave Mills:
* ntp-keygen.c: Updates.
* Fix the error return and syslog function ID in refclock_{param,ppsapi}.
* Make sure syspoll is within the peer's minpoll/maxpoll bounds.
* ntp_crypto.c: Use sign_siglen, not len. sign key filename cleanup.
* Bump NTP_MAXEXTEN from 1024 to 2048, update values for some field lengths.
* m4/ntp_lineeditlibs.m4: fix warnings from newer Autoconf
* [Bug 1166] Remove truncation of position (blanking) code in refclock_nmea.c
(4.2.5p167) 2009/04/26 Released by Harlan Stenn <stenn@ntp.org>
* Crypto cleanup from Dave Mills.
(4.2.5p166) 2009/04/25 Released by Harlan Stenn <stenn@ntp.org>
* [Bug 1165] Clean up small memory leaks in the  config file parser
* Correct logconfig keyword declaration to MULTIPLE_ARG
* Enable filename and line number leak reporting on Windows when built
  DEBUG for all the typical C runtime allocators such as calloc,
  malloc, and strdup.  Previously only emalloc calls were covered.
* Add DEBUG-only code to free dynamically allocated memory that would
  otherwise remain allocated at ntpd exit, to allow less forgivable
  leaks to stand out in leaks reported after exit.
* Ensure termination of strings in ports/winnt/libisc/isc_strerror.c
  and quiet compiler warnings.
* [Bug 1057] ntpdc unconfig failure
* [Bug 1161] unpeer AKA unconfig command for ntpq :config
* PPS and crypto cleanup in ntp_proto.c from Dave Mills.
(4.2.5p165) 2009/04/23 Released by Harlan Stenn <stenn@ntp.org>
* WWVB refclock cleanup from Dave Mills.
* Code cleanup: requested_key -> request_key.
* [Bug 833] ignore whitespace at end of remote configuration lines
* [Bug 1033] ntpdc/ntpq crash prompting for keyid on Windows
* [Bug 1028] Support for W32Time authentication via Samba.
* quiet ntp_parser.c malloc redeclaration warning
* Mitigation and PPS/PPSAPI cleanup from Dave Mills.
* Documentation updates from Dave Mills.
* timepps-Solaris.h patches from Dave Hart.
(4.2.5p164) 2009/04/22 Released by Harlan Stenn <stenn@ntp.org>
* Include 4.2.4p7-RC3
* PPS/PPSAPI cleanup from Dave Mills.
* Documentation updates from Dave Mills.
* [Bug 1125] C runtime per-thread initialization on Windows
* [Bug 1152] temporarily disable refclock_parse, refclock_true until
  maintainers can repair build break from pps_sample()
* [Bug 1153] refclock_nmea should not mix UTC with GPS time
* [Bug 1159] ntpq overlap diagnostic message test buggy
(4.2.5p163) 2009/04/10 Released by Harlan Stenn <stenn@ntp.org>
(4.2.5p162) 2009/04/09 Released by Harlan Stenn <stenn@ntp.org>
* Documentation updates from Dave Mills.
* Mitigation and PPS cleanup from Dave Mills.
* Include 4.2.4p7-RC2
* [Bug 216] New interpolation scheme for Windows eliminates 1ms jitter
* remove a bunch of #ifdef SYS_WINNT from portable code
* 64-bit time_t cleanup for building on newer Windows compilers
* Only set CMOS clock during ntpd exit on Windows if the computer is
  shutting down or restarting.
* [Bug 1148] NMEA reference clock improvements
* remove deleted gsoc_sntp/utilities.o from repository so that .o build
  products can be cleaned up without corrupting the repository.
(4.2.5p161) 2009/03/31 Released by Harlan Stenn <stenn@ntp.org>
* Documentation updates from Dave Mills.
(4.2.5p160) 2009/03/30 Released by Harlan Stenn <stenn@ntp.org>
* [Bug 1141] refclock_report missing braces cause spurious "peer event:
  clock clk_unspec" log entries
* Include 4.2.4p7-RC1
(4.2.5p159) 2009/03/28 Released by Harlan Stenn <stenn@ntp.org>
* "bias" changes from Dave Mills.
(4.2.5p158) 2009/01/30 Released by Harlan Stenn <stenn@ntp.org>
* Fix [CID 72], a typo introduced at the latest fix to prettydate.c.
(4.2.5p157) 2009/01/26 Released by Harlan Stenn <stenn@ntp.org>
* Cleanup/fixes for ntp_proto.c and ntp_crypto.c from Dave Mills.
(4.2.5p156) 2009/01/19 Released by Harlan Stenn <stenn@ntp.org>
* [Bug 1118] Fixed sign extension for 32 bit time_t in caljulian() and prettydate().
  Fixed some compiler warnings about missing prototypes.
  Fixed some other simple compiler warnings.
* [Bug 1119] [CID 52] Avoid a possible null-dereference in ntp_crypto.c.
* [Bug 1120] [CID 51] INSIST that peer is non-null before we dereference it.
* [Bug 1121] [CID 47] double fclose() in ntp-keygen.c.
(4.2.5p155) 2009/01/18 Released by Harlan Stenn <stenn@ntp.org>
* Documentation updates from Dave Mills.
* CHU frequency updates.
* Design assertion fixes for ntp_crypto.c from Dave Mills.
(4.2.5p154) 2009/01/13 Released by Harlan Stenn <stenn@ntp.org>
* [Bug 992] support interface event change on Linux from
  Miroslav Lichvar.
(4.2.5p153) 2009/01/09 Released by Harlan Stenn <stenn@ntp.org>
* Renamed gsoc_sntp/:fetch-stubs to gsoc_sntp/fetch-stubs to avoid
  file name problems under Windows.
  Removed German umlaut from log msg for 4.2.5p142.
(4.2.5p152) 2009/01/08 Released by Harlan Stenn <stenn@ntp.org>
* Include 4.2.4p6: 2009/01/08 Released by Harlan Stenn <stenn@ntp.org>
(4.2.5p151) 2008/12/23 Released by Harlan Stenn <stenn@ntp.org>
* Stats file logging cleanup from Dave Mills.
(4.2.5p150) 2008/12/15 Released by Harlan Stenn <stenn@ntp.org>
* [Bug 1099] Fixed wrong behaviour in sntp's crypto.c.
* [Bug 1103] Fix 64-bit issues in the new calendar code.
(4.2.5p149) 2008/12/05 Released by Harlan Stenn <stenn@ntp.org>
* Fixed mismatches in data types and OID definitions in ntpSnmpSubAgent.c
* added a premliminary MIB file to ntpsnmpd (ntpv4-mib.mib)
(4.2.5p148) 2008/12/04 Released by Harlan Stenn <stenn@ntp.org>
* [Bug 1070] Fix use of ntpq_parsestring() in ntpsnmpd.
(4.2.5p147) 2008/11/27 Released by Harlan Stenn <stenn@ntp.org>
* Update gsoc_sntp's GCC warning code.
(4.2.5p146) 2008/11/26 Released by Harlan Stenn <stenn@ntp.org>
* Update Solaris CFLAGS for gsoc_sntp.
(4.2.5p145) 2008/11/20 Released by Harlan Stenn <stenn@ntp.org>
* Deal with time.h for sntp under linux.
* Provide rpl_malloc() for sntp for systems that need it.
* Handle ss_len and socklen type for sntp.
* Fixes to the sntp configure.ac script.
* Provide INET6_ADDRSTRLEN if it is missing.
* [Bug 1095] overflow in caljulian.c.
(4.2.5p144) 2008/11/19 Released by Harlan Stenn <stenn@ntp.org>
* Use int32, not int32_t.
* Avoid the sched*() functions under OSF - link problems.
(4.2.5p143) 2008/11/17 Released by Harlan Stenn <stenn@ntp.org>
* sntp cleanup and fixes.
(4.2.5p142) 2008/11/16 Released by Harlan Stenn <stenn@ntp.org>
* Imported GSoC SNTP code from Johannes Maximilian Kuehn.
(4.2.5p141) 2008/11/13 Released by Harlan Stenn <stenn@ntp.org>
* New caltontp.c and calyearstart.c from Juergen Perlinger.
(4.2.5p140) 2008/11/12 Released by Harlan Stenn <stenn@ntp.org>
* Cleanup lint from the ntp_scanner files.
* [Bug 1011] gmtime() returns NULL on windows where it would not under Unix.
* Updated caljulian.c and prettydate.c from Juergen Perlinger.
(4.2.5p139) 2008/11/11 Released by Harlan Stenn <stenn@ntp.org>
* Typo fix to driver20.html.
(4.2.5p138) 2008/11/10 Released by Harlan Stenn <stenn@ntp.org>
* [Bug 474] --disable-ipv6 is broken.
* IPv6 interfaces were being looked for twice.
* SHM driver grabs more samples, add clockstats
* decode.html and driver20.html updates from Dave Mills.
(4.2.5p137) 2008/11/01 Released by Harlan Stenn <stenn@ntp.org>
* [Bug 1069] #undef netsnmp's PACKAGE_* macros.
* [Bug 1068] Older versions of netsnmp do not have netsnmp_daemonize().
(4.2.5p136) 2008/10/27 Released by Harlan Stenn <stenn@ntp.org>
* [Bug 1078] statsdir configuration parsing is broken.
(4.2.5p135) 2008/09/23 Released by Harlan Stenn <stenn@ntp.org>
* [Bug 1072] clock_update should not allow updates older than sys_epoch.
(4.2.5p134) 2008/09/17 Released by Harlan Stenn <stenn@ntp.org>
* Clean up build process for ntpsnmpd.
(4.2.5p133) 2008/09/16 Released by Harlan Stenn <stenn@ntp.org>
* Add options processing to ntpsnmpd.
* [Bug 1062] Check net-snmp headers before deciding to build ntpsnmpd.
* Clean up the libntpq.a build.
* Regenerate ntp_parser.[ch] from ntp_parser.y
(4.2.5p132) 2008/09/15 Released by Harlan Stenn <stenn@ntp.org>
* [Bug 1067] Multicast DNS service registration must come after the fork
  on Solaris.
* [Bug 1066] Error messages should log as errors.
(4.2.5p131) 2008/09/14 Released by Harlan Stenn <stenn@ntp.org>
* [Bug 1065] Re-enable support for the timingstats file.
(4.2.5p130) 2008/09/13 Released by Harlan Stenn <stenn@ntp.org>
* [Bug 1064] Implement --with-net-snmp-config=progname
* [Bug 1063] ntpSnmpSubagentObject.h is missing from the distribution.
(4.2.5p129) 2008/09/11 Released by Harlan Stenn <stenn@ntp.org>
* Quiet some libntpq-related warnings.
(4.2.5p128) 2008/09/08 Released by Harlan Stenn <stenn@ntp.org>
* Import Heiko Gerstung's GSoC2008 NTP MIB daemon.
(4.2.5p127) 2008/09/01 Released by Harlan Stenn <stenn@ntp.org>
* Regenerate ntpd/ntp_parser.c
(4.2.5p126) 2008/08/31 Released by Harlan Stenn <stenn@ntp.org>
* Stop libtool-1.5 from looking for C++ or Fortran.
* [BUG 610] Documentation update for NMEA reference clock driver.
* [Bug 828] Fix IPv4/IPv6 address parsing.
* Changes from Dave Mills:
  Documentation updates.
  Fix a corner case where a frequency update was reported but not set.
  When LEAP_NOTINSYNC->LEAP_NOWARNING, call crypto_update() if we have
  crypto_flags.
(4.2.5p125) 2008/08/18 Released by Harlan Stenn <stenn@ntp.org>
* [Bug 1052] Add linuxPPS support to ONCORE driver.
(4.2.5p124) 2008/08/17 Released by Harlan Stenn <stenn@ntp.org>
* Documentation updates from Dave Mills.
* Include 4.2.4p5: 2008/08/17 Released by Harlan Stenn <stenn@ntp.org>
* [Bug 861] leap info was not being transmitted.
* [Bug 1046] refnumtoa.c is using the wrong header file.
* [Bug 1047] enable/disable options processing fix.
* header file cleanup.
* [Bug 1037] buffer in subroutine was 1 byte short.
* configure.ac: cleanup, add option for wintime, and lay the groundwork
  for the changes needed for bug 1028.
* Fixes from Dave Mills: 'bias' and 'interleave' work.  Separate
  phase and frequency discipline (for long poll intervals).  Update
  TAI function to match current leapsecond processing.
* Documentation updates from Dave Mills.
* [Bug 1037] Use all 16 of the MD5 passwords generated by ntp-keygen.
* Fixed the incorrect edge parameter being passed to time_pps_kcbind in
  NMEA refclock driver.
* [Bug 399] NMEA refclock driver does not honor time1 offset if flag3 set.
* [Bug 985] Modifications to NMEA reference clock driver to support Accord
  GPS Clock.
* poll time updates from Dave Mills.
* local refclock documentation updates from Dave Mills.
* [Bug 1022] Fix compilation problems with yesterday's commit.
* Updates and cleanup from Dave Mills:
  I've now spent eleven months of a sabbatical year - 7 days a week, 6-10
  hours most days - working on NTP. I have carefully reviewed every major
  algorithm, examined its original design and evolution from that design.
  I've trimmed off dead code and briar patches and did zillions of tests
  contrived to expose evil vulnerabilities. The development article is in
  rather good shape and should be ready for prime time.

  1. The protostats statistics files have been very useful in exposing
  little twitches and turns when something hiccups, like a broken PPS
  signal. Most of what used to be syslog messages are now repackaged as
  protostats messages with optional syslog as well. These can also be sent
  as traps which might be handy to tiggle a beeper or celltext. These, the
  sysstats files and cryptostats files reveal the ambient health of a busy
  server, monitor traffic and error counts and spot crypto attacks.

  2. Close inspection of the clock discipline behavior at long poll
  intervals (36 h) showed it not doing as well as it should. I redesigned
  the FLL loop to improve nominal accuracy from  several tens of
  milliseconds to something less than ten milliseconds.

  3. Autokey (again). The enhanced error checking was becoming a major
  pain. I found a way to toss out gobs of ugly fat code and replace the
  function with a much simpler and more comprehensive scheme. It resists
  bait-and-switch attacks and quickly detect cases when the protocol is
  not correctly synchronized.

  4. The interface code for the kernel PPS signal was not in sync with the
  kernel code itself. Some error checks were duplicated and some
  ineffective. I found none of the PPS-capable drivers, including the atom
  driver, do anything when the prefer peer fails; the kernel PPS signal
  remains in control. The atom driver now disables the kernel PPS when the
  prefer peer comes bum. This is important when the prefer peer is not a
  reference clock but a remote NTP server.

  5. The flake restrict bit turned out to be really interesting,
  especially with symmtric modes and of those especially those using
  Autokey. Small changes in the recovery procedures when packets are lost
  now avoid almost all scenarios which previously required protocol resets.

  6. I've always been a little uncomfortable when using the clock filter
  with long poll intervals because the samples become less and less
  correlated as the sample age exceeds the Allan intercept. Various
  schemes have been used over the years to cope with this fact. The latest
  one and the one that works the best is to use a modified sort metric
  where the delay is used when the age of the sample is less than the
  intercept and the sum of delay and dispersion above that. The net result
  is that, at small poll intervals the algorithm operates as a minimum
  filter, while at larger poll intervals it morphs to FIFO. Left
  unmodified, a sample could be used when twelve days old. This along with
  the FLL modifications has made a dramatic improvement at large poll
  intervals.

- [Backward Incompatible] The 'state' variable is no longer reported or
  available via ntpq output.  The following system status bit names
  have been changed:
  - sync_alarm -> leap_alarm
  - sync_atomic -> sync_pps
  - sync_lf_clock -> sync_lf_radio
  - sync_hf_clock -> sync_hf_radio
  - sync_uhf_clock -> sync_uhf_radio
  - sync_local_proto -> sync_local
  - sync_udp/time -> sync_other
  Other names have been changed as well.  See the change history for
  libntp/statestr.c for more details.
  Other backward-incompatible changes in ntpq include:
  - assID -> associd
  - rootdispersion -> rootdisp
  - pkt_head -> pkt_neader
  See the change history for other details.

* Updates and cleanup from Dave Mills.
* [Bug 995] Remove spurious ; from ntp-keygen.c.
* More cleanup and changes from Dave Mills.
* [Bug 980] Direct help to stdout.
---
(4.2.4p8) 2009/12/08 Released by Harlan Stenn <stenn@ntp.org>

* [Sec 1331] DoS with mode 7 packets - CVE-2009-3563.

---
(4.2.4p7) 2009/05/18 Released by Harlan Stenn <stenn@ntp.org>

* [Sec 1151] Remote exploit if autokey is enabled - CVE-2009-1252.
* [Bug 1187] Update the copyright date.
* [Bug 1191] ntpd fails on Win2000 - "Address already in use" after fix
  for [Sec 1149].

---
(4.2.4p7-RC7) 2009/05/12 Released by Harlan Stenn <stenn@ntp.org>

* ntp.isc.org -> ntp.org cleanup.
* [Bug 1178] Use prior FORCE_DNSRETRY behavior as needed at runtime,
  add configure --enable-ignore-dns-errors to be even more stubborn

---
(4.2.4p7-RC6) 2009/05/08 Released by Harlan Stenn <stenn@ntp.org>

* [Bug 784] Make --enable-linuxcaps the default when available
* [Bug 1179] error messages for -u/--user and -i lacking droproot
* Updated JJY reference clock driver from Takao Abe
* [Bug 1071] Log a message and exit before trying to use FD_SET with a
  descriptor larger than FD_SETSIZE, which will corrupt memory
* On corruption of the iface list head in add_interface, log and exit

---
(4.2.4p7-RC5) 2009/05/02 Released by Harlan Stenn <stenn@ntp.org>

* [Bug 1172] 4.2.4p7-RC{3,4} fail to build on linux.
* flock-build script unportable 'set -m' use removed

---
(4.2.4p7-RC4) 2009/04/29 Released by Harlan Stenn <stenn@ntp.org>

* [Bug 1167] use gcc -Winit-self only if it is understood

---
(4.2.4p7-RC3) 2009/04/22 Released by Harlan Stenn <stenn@ntp.org>

* [Bug 787] Bug fixes for 64-bit time_t on Windows
* [Bug 813] Conditional naming of Event
* [Bug 1147] System errors should be logged to msyslog()
* [Bug 1155] Fix compile problem on Windows with VS2005
* [Bug 1156] lock_thread_to_processor() should be declared in header
* [Bug 1157] quiet OpenSSL warnings, clean up configure.ac
* [Bug 1158] support for aix6.1
* [Bug 1160] MacOS X is like BSD regarding F_SETOWN

---
(4.2.4p7-RC2) 2009/04/09 Released by Harlan Stenn <stenn@ntp.org>

* [Sec 1144] limited buffer overflow in ntpq.  CVE-2009-0159
* [Sec 1149] use SO_EXCLUSIVEADDRUSE on Windows

---
(4.2.4p7-RC1) 2009/03/30 Released by Harlan Stenn <stenn@ntp.org>

* [Bug 1131] UDP sockets should not use SIGPOLL on Solaris.
* build system email address cleanup
* [Bug 774] parsesolaris.c does not compile under the new Solaris
* [Bug 873] Windows serial refclock proper TTY line discipline emulation
* [Bug 1014] Enable building with VC9 (in Visual Studio 2008,
  Visual C++ 2008, or SDK)
* [Bug 1117] Deferred interface binding under Windows works only correctly
  if FORCE_DNSRETRY is defined
* [BUG 1124] Lock QueryPerformanceCounter() client threads to same CPU
* DPRINTF macro made safer, always evaluates to a statement and will not
  misassociate an else which follows the macro.

---
(4.2.4p6) 2009/01/08 Released by Harlan Stenn <stenn@ntp.org>

* [Bug 1113] Fixed build errors with recent versions of openSSL.
* [Sec 1111] Fix incorrect check of EVP_VerifyFinal()'s return value.
* Update the copyright year.

---
(4.2.4p5) 2008/08/17 Released by Harlan Stenn <stenn@ntp.org>

* [BUG 1051] Month off by one in leap second message written to clockstats
  file fixed.
* [Bug 450] Windows only: Under original Windows NT we must not discard the
  wildcard socket to workaround a bug in NT's getsockname().
* [Bug 1038] Built-in getpass() function also prompts for password if
  not built with DEBUG.
* [Bug 841] Obsolete the "dynamic" keyword and make deferred binding
  to local interfaces the default.
  Emit a warning if that keyword is used for configuration.
* [Bug 959] Refclock on Windows not properly releasing recvbuffs.
* [Bug 993] Fix memory leak when fetching system messages.
* much cleanup, fixes, and changes from Dave Mills.
* ntp_control.c: LEAPTAB is a filestamp, not an unsigned.  From Dave Mills.
* ntp_config.c: ntp_minpoll fixes from Dave Mills.
* ntp-keygen updates from Dave Mills.
* refresh epoch, throttle, and leap cleanup from Dave Mills.
* Documentation cleanup from Dave Mills.
* [Bug 918] Only use a native md5.h if MD5Init() is available.
* [Bug 979] Provide ntptimeval if it is not otherwise present.
* [Bug 634] Re-instantiate syslog() and logfiles after the daemon fork.
* [Bug 952] Use md5 code with a friendlier license.
* [Bug 977] Fix mismatching #ifdefs for builds without IPv6.
* [Bug 830] Fix the checking order of the interface options.
* Clean up the logfile/syslog setup.
* [Bug 970] Lose obsolete -g flag to ntp-keygen.
* The -e flag to ntp-keygen can write GQ keys now, too.
* ntp_proto.c: sys_survivors and hpoll cleanup from Dave Mills.
* ntp_loopfilter.c: sys_poll cleanup from Dave Mills.
* refclock_wwv.c: maximum-likelihood digit and DSYNC fixes from Dave Mills.
* [Bug 967] preemptable associations are lost forever on a step.
* ntp_config.c: [CID 48] missing "else" clause.
* [Bug 833] ntpq config keyword is quote-mark unfriendly.
* Rename the ntpq "config" keyword to ":config".
* Dave Mills shifted some orphan processing.
* Fix typos in the [Bug 963] patch.
* bootstrap: squawk if genver fails.  Use -f with cp in case Dave does a chown.
* Remove obsolete simulator command-line options.
* ntp_request.c: [CID 36] zero sin_zero.
* [Bug 963] get_systime() is too noisy.
* [Bug 960] spurious syslog:crypto_setup:spurious crypto command
* [Bug 964] Change *-*-linux* to *-*-*linux* to allow for uclinux.
* Changes from Dave Mills:
  - ntp_util.c: cleanup.
  - ntp_timer.c: watch the non-burst packet rate.
  - ntp_request.c: cleanup.
  - ntp_restrict.c: RES_LIMITED cleanup.
  - ntp_proto.c: RES_LIMITED, rate bucktes, counters, overall cleanup.
  - ntp_peer.c: disallow peer_unconfig().
  - ntp_monitor.c: RES_LIMITED cleanup.
  - ntp_loopfilter.c: poll interval cleanup.
  - ntp_crypto.c: volley -> retry.  Cleanup TAI leap message.
  - ntp_config: average and minimum are ^2 values.
  - ntpdc: unknownversion is really "declined", not "bad version".
  - Packet retry cleanup.
* [Bug 961] refclock_tpro.c:tpro_poll() calls refclock_receive() twice.
* [Bug 957] Windows only: Let command line parameters from the Windows SCM GUI
  override the standard parameters from the ImagePath registry key.
* Added HAVE_INT32_T to the Windows config.h to avoid duplicate definitions.
* Work around a VPATH difference in FreeBSD's 'make' command.
* Update bugreport URL.
* Update -I documentation.
* [Bug 713] Fix bug reporting information.
* A bug in the application of the negative-sawtooth for 12 channel receivers.
* The removal of unneeded startup code used for the original LinuxPPS, it now
  conforms to the PPSAPI and does not need special code.
* ntp-keygen.c: Coverity fixes [CID 33,47].
* Volley cleanup from Dave Mills.
* Fuzz cleanup from Dave Mills.
* [Bug 861] Leap second cleanups from Dave Mills.
* ntpsim.c: add missing protypes and fix [CID 34], a nit.
* Upgraded bison at UDel.
* Update br-flock and flock-build machine lists.
* [Bug 752] QoS: add parse/config handling code.
* Fix the #include order in tickadj.c for picky machines.
* [Bug 752] QoS: On some systems, netinet/ip.h needs netinet/ip_systm.h.
* [Bug 752] Update the QoS tagging (code only - configuration to follow).
* Orphan mode and other protocol cleanup from Dave Mills.
* Documentation cleanup from Dave Mills.
* [Bug 940] ntp-keygen uses -v.  Disallow it as a shortcut for --version.
* more cleanup to ntp_lineeditlibs.m4.
* Documentation updates from Dave Mills.
* -ledit cleanup for ntpdc and ntpq.
* Association and other cleanup from Dave Mills.
* NTP_UNREACH changes from Dave Mills.
* Fix the readline history test.
* [Bug 931] Require -lreadline to be asked for explicitly.
* [Bug 764] When looking for -lreadline support, also try using -lncurses.
* [Bug 909] Fix int32_t errors for ntohl().
* [Bug 376/214] Enhancements to support multiple if names and IP addresses.
* [Bug 929] int32_t is undefined on Windows.  Casting wrong.
* [Bug 928] readlink missing braces.
* [Bug 788] Update macros to support VS 2005.
* ntpd/ntp_timer.c: add missing sys_tai parameter for debug printf
* [Bug 917] config parse leaves files open
* [Bug 912] detect conflicting enable/disable configuration on interfaces
  sharing an IP address
* [Bug 771] compare scopeid if available for IPv6 addresses
* Lose obsolete crypto subcommands (Dave Mills).
* WWV is an HF source, not an LF source (Dave Mills).
* [Bug 899] Only show -i/--jaildir -u/--user options if we HAVE_DROPROOT.
* [Bug 916] 'cryptosw' is undefined if built without OpenSSL.
* [Bug 891] 'restrict' config file keyword does not work (partial fix).
* [Bug 890] the crypto command seems to be required now.
* [Bug 915] ntpd cores during processing of x509 certificates.
* Crypto lint cleanup from Dave Mills.
* [Bug 897] Check RAND_status() - we may not need a .rnd file.
* Crypto cleanup from Dave Mills.
* [Bug 911] Fix error message in cmd_args.c.
* [Bug 895] Log assertion failures via syslog(), not stderr.
* Documentation updates from Dave Mills.
* Crypto cleanup from Dave Mills.
* [Bug 905] ntp_crypto.c fails to compile without -DDEBUG.
* Avoid double peer stats logging.
* ntp-keygen cleanup from Dave Mills.
* libopts needs to be built after ElectricFence.
* [Bug 894] Initialize keysdir before calling crypto_setup().
* Calysto cleanup for ntpq.
* ntp-keygen -i takes an arg.
* Cleanup and fixes from Dave Mills.
* [Bug 887] Fix error in ntp_types.h (for sizeof int != 4).
* Bug 880 bug fixes for Windows build
* Improve Calysto support.
* The "revoke" parameter is a crypto command.
* The driftfile wander threshold is a real number.
* [Bug 850] Fix the wander threshold parameter on the driftfile command.
* ntp_io.c: Dead code cleanup - Coverity View 19.
* Leap file related cleanup from Dave Mills.
* ntp_peer.c: Set peer->srcadr before (not after) calling set_peerdstadr().
* Initialize offset in leap_file() - Coverity View 17.
* Use the correct stratum on KISS codes.
* Fuzz bits cleanup.
* Show more digits in some debug printf's.
* Use drift_file_sw internally to control writing the drift file.
* Implement the wander_threshold option for the driftfile config keyword.
* reformat ntp_control.c; do not use c++ // comments.
* [Bug 629] Undo bug #629 fixes as they cause more problems than were  being
  solved
* Changes from Dave Mills: in/out-bound data rates, leapsecond cleanup,
  driftfile write cleanup, packet buffer length checks, documentation updates.
* More assertion checks and malloc()->emalloc(), courtesy of Calysto.
* [Bug 864] Place ntpd service in maintenance mode if using SMF on Solaris
* [Bug 862] includefile nesting; preserve phonelist on reconfig.
* [Bug 604] ntpd regularly dies on linux/alpha.
* more leap second infrastructure fixes from Dave Mills.
* [Bug 858] recent leapfile changes broke non-OpenSSL builds.
* Use emalloc() instead of malloc() in refclock_datum.c (Calysto).
* Start using 'design by contract' assertions.
* [Bug 767] Fast sync to refclocks wanted.
* Allow null driftfile.
* Use YYERROR_VERBOSE for the new parser, and fix related BUILT_SOURCES.
* [Bug 629] changes to ensure broadcast works including on wildcard addresses
* [Bug 853] get_node() must return a pointer to maximally-aligned memory.
* Initial leap file fixes from Dave Mills.
* [Bug 858] Recent leapfile changes broke without OPENSSL.
* Use a char for DIR_SEP, not a string.
* [Bug 850] driftfile parsing changes.
* driftfile maintenance changes from Dave Mills.  Use clock_phi instead of
  stats_write_tolerance.
* [Bug 828] refid string not being parsed correctly.
* [Bug 846] Correct includefile parsing.
* [Bug 827] New parsing code does not handle "fudge" correctly.
* Enable debugging capability in the config parser.
* [Bug 839] Crypto password not read from ntp.conf.
* Have autogen produce writable output files.
* [Bug 825] Correct logconfig -/+ keyword processing.
* [Bug 828] Correct parsing of " delimited strings.
* Cleanup FILE * usage after fclose() in ntp_filegen.c.
* [Bug 843] Windows Completion port code was incorrectly merged from -stable.
* [Bug 840] do fudge configuration AFTER peers (thus refclocks) have been
  configured.
* [Bug 824] Added new parser modules to the Windows project file.
* [Bug 832] Add libisc/log.c headers to the distribution.
* [Bug 808] Only write the drift file if we are in state 4.
* Initial import of libisc/log.c and friends.
* [Bug 826] Fix redefinition of PI.
* [Bug 825] ntp_scanner.c needs to #include <config.h> .
* [Bug 824] New parser code has some build problems with the SIM code.
* [Bug 817] Use longnames for setting ntp variables on the command-line;
  Allowing '-v' with and without an arg to disambiguate usage is error-prone.
* [Bug 822] set progname once, early.
* [Bug 819] remove erroneous #if 0 in Windows completion port code.
* The new config code missed an #ifdef for building without refclocks.
* Distribute some files needed by the new config parsing code.
* [Bug 819] Timeout for WaitForMultipleObjects was 500ms instead of INFINITE
* Use autogen 5.9.1.
* Fix clktest command-line arg processing.'
* Audio documentation updates from Dave Mills.
* New config file parsing code, from Sachin Kamboj.
* fuzz bit cleanup from Dave Mills.
* replay cleanup from Dave Mills.
* [Bug 542] Tolerate missing directory separator at EO statsdir.
* [Bug 812] ntpd should drop supplementary groups.
* [Bug 815] Fix warning compiling 4.2.5p22 under Windows with VC6.
* [Bug 740] Fix kernel/daemon startup drift anomaly.
* refclock_wwv.c fixes from Dave Mills.
* [Bug 810] Fix ntp-keygen documentation.
* [Bug 787] Bug fixes for 64-bit time_t on Windows.
* [Bug 796] Clean up duplicate #defines in ntp_control.c.
* [Bug 569] Use the correct precision for the Leitch CSD-5300.
* [Bug 795] Moved declaration of variable to top of function.
* [Bug 798] ntpq [p typo crashes ntpq/ntpdc.
* [Bug 786] Fix refclock_bancomm.c on Solaris.
* [Bug 774] parsesolaris.c does not compile under the new Solaris.
* [Bug 782] Remove P() macros from Windows files.
* [Bug 778] ntpd fails to lock with drift=+500 when started with drift=-500.
* [Bug 592] Trimble Thunderbolt GPS support.
* IRIG, CHU, WWV, WWVB refclock improvements from Dave Mills.
* [Bug 757] Lose ULONG_CONST().
* [Bug 756] Require ANSI C (function prototypes).
* codec (audio) and ICOM changes from Dave Mills.

---

* [Bug 450] Windows only: Under original Windows NT we must not discard the
  wildcard socket to workaround a bug in NT's getsockname().
* [Bug 1038] Built-in getpass() function also prompts for password if
  not built with DEBUG.
* [Bug 841] Obsolete the "dynamic" keyword and make deferred binding
  to local interfaces the default.
  Emit a warning if that keyword is used for configuration.
* [Bug 959] Refclock on Windows not properly releasing recvbuffs.
* [Bug 993] Fix memory leak when fetching system messages.
* [Bug 987] Wake up the resolver thread/process when a new interface has
  become available.
* Correctly apply negative-sawtooth for oncore 12 channel receiver.
* Startup code for original LinuxPPS removed.  LinuxPPS now conforms to
  the PPSAPI.
* [Bug 1000] allow implicit receive buffer allocation for Windows.
  fixes startup for windows systems with many interfaces.
  reduces dropped packets on network bursts.
  additionally fix timer() starvation during high load.
* [Bug 990] drop minimum time restriction for interface update interval.
* [Bug 977] Fix mismatching #ifdefs for builds without IPv6.
* Update the copyright year.
* Build system cleanup (make autogen-generated files writable).
* [Bug 957] Windows only: Let command line parameters from the Windows SCM GUI
  override the standard parameters from the ImagePath registry key.
* Fixes for ntpdate:
* [Bug 532] nptdate timeout is too long if several servers are supplied.
* [Bug 698] timeBeginPeriod is called without timeEndPeriod in some NTP tools.
* [Bug 857] ntpdate debug mode adjusts system clock when it shouldn't.
* [Bug 908] ntpdate crashes sometimes.
* [Bug 982] ntpdate(and ntptimeset) buffer overrun if HAVE_POLL_H isn't set
  (dup of 908).
* [Bug 997] ntpdate buffer too small and unsafe.
* ntpdate.c: Under Windows check whether NTP port in use under same conditions
  as under other OSs.
* ntpdate.c: Fixed some typos and indents (tabs/spaces).

(4.2.4p4) Released by Harlan Stenn <stenn@ntp.org>

* [Bug 902] Fix problems with the -6 flag.
* Updated include/copyright.def (owner and year).
* [Bug 878] Avoid ntpdc use of refid value as unterminated string.
* [Bug 881] Corrected display of pll offset on 64bit systems.
* [Bug 886] Corrected sign handling on 64bit in ntpdc loopinfo command.
* [Bug 889] avoid malloc() interrupted by SIGIO risk
* ntpd/refclock_parse.c: cleanup shutdown while the file descriptor is still
  open.
* [Bug 885] use emalloc() to get a message at the end of the memory
  unsigned types cannot be less than 0
  default_ai_family is a short
  lose trailing , from enum list
  clarify ntp_restrict.c for easier automated analysis
* [Bug 884] don't access recv buffers after having them passed to the free
  list.
* [Bug 882] allow loopback interfaces to share addresses with other
  interfaces.

---
(4.2.4p3) Released by Harlan Stenn <stenn@ntp.org>

* [Bug 863] unable to stop ntpd on Windows as the handle reference for events
  changed

---
(4.2.4p2) Released by Harlan Stenn <stenn@ntp.org>

* [Bug 854] Broadcast address was not correctly set for interface addresses
* [Bug 829] reduce syslog noise, while there fix Enabled/Disable logging
  to reflect the actual configuration.
* [Bug 795] Moved declaration of variable to top of function.
* [Bug 789] Fix multicast client crypto authentication and make sure arriving
  multicast packets do not disturb the autokey dance.
* [Bug 785] improve handling of multicast interfaces
  (multicast routers still need to run a multicast routing software/daemon)
* ntpd/refclock_parse.c: cleanup shutdown while the file descriptor is still
  open.
* [Bug 885] use emalloc() to get a message at the end of the memory
  unsigned types cannot be less than 0
  default_ai_family is a short
  lose trailing , from enum list
* [Bug 884] don't access recv buffers after having them passed to the free list.
* [Bug 882] allow loopback interfaces to share addresses with other interfaces.
* [Bug 527] Don't write from source address length to wrong location
* Upgraded autogen and libopts.
* [Bug 811] ntpd should not read a .ntprc file.

---
(4.2.4p1) (skipped)

---
(4.2.4p0) Released by Harlan Stenn <stenn@ntp.org>

* [Bug 793] Update Hans Lambermont's email address in ntpsweep.
* [Bug 776] Remove unimplemented "rate" flag from ntpdate.
* [Bug 586] Avoid lookups if AI_NUMERICHOST is set.
* [Bug 770] Fix numeric parameters to ntp-keygen (Alain Guibert).
* [Bug 768] Fix io_setbclient() error message.
* [Bug 765] Use net_bind_service capability on linux.
* [Bug 760] The background resolver must be aware of the 'dynamic' keyword.
* [Bug 753] make union timestamp anonymous (Philip Prindeville).
* confopt.html: move description for "dynamic" keyword into the right section.
* pick the right type for the recv*() length argument.

---
(4.2.4) Released by Harlan Stenn <stenn@ntp.org>

* monopt.html fixes from Dave Mills.
* [Bug 452] Do not report kernel PLL/FLL flips.
* [Bug 746] Expert mouseCLOCK USB v2.0 support added.'
* driver8.html updates.
* [Bug 747] Drop <NOBR> tags from ntpdc.html.
* sntp now uses the returned precision to control decimal places.
* sntp -u will use an unprivileged port for its queries.
* [Bug 741] "burst" doesn't work with !unfit peers.
* [Bug 735] Fix a make/gmake VPATH issue on Solaris.
* [Bug 739] ntpd -x should not take an argument.
* [Bug 737] Some systems need help providing struct iovec.
* [Bug 717] Fix libopts compile problem.
* [Bug 728] parse documentation fixes.
* [Bug 734] setsockopt(..., IP_MULTICAST_IF, ...) fails on 64-bit platforms.
* [Bug 732] C-DEX JST2000 patch from Hideo Kuramatsu.
* [Bug 721] check for __ss_family and __ss_len separately.
* [Bug 666] ntpq opeers displays jitter rather than dispersion.
* [Bug 718] Use the recommended type for the saddrlen arg to getsockname().
* [Bug 715] Fix a multicast issue under Linux.
* [Bug 690] Fix a Windows DNS lookup buffer overflow.
* [Bug 670] Resolved a Windows issue with the dynamic interface rescan code.
* K&R C support is being deprecated.
* [Bug 714] ntpq -p should conflict with -i, not -c.
* WWV refclock improvements from Dave Mills.
* [Bug 708] Use thread affinity only for the clock interpolation thread.
* [Bug 706] ntpd can be running several times in parallel.
* [Bug 704] Documentation typos.
* [Bug 701] coverity: NULL dereference in ntp_peer.c
* [Bug 695] libopts does not protect against macro collisions.
* [Bug 693] __adjtimex is independent of ntp_{adj,get}time.
* [Bug 692] sys_limitrejected was not being incremented.
* [Bug 691] restrictions() assumption not always valid.
* [Bug 689] Deprecate HEATH GC-1001 II; the driver never worked.
* [Bug 688] Fix documentation typos.
* [Bug 686] Handle leap seconds better under Windows.
* [Bug 685] Use the Windows multimedia timer.
* [Bug 684] Only allow debug options if debugging is enabled.
* [Bug 683] Use the right version string.
* [Bug 680] Fix the generated version string on Windows.
* [Bug 678] Use the correct size for control messages.
* [Bug 677] Do not check uint_t in configure.ac.
* [Bug 676] Use the right value for msg_namelen.
* [Bug 675] Make sure ntpd builds without debugging.
* [Bug 672] Fix cross-platform structure padding/size differences.
* [Bug 660] New TIMESTAMP code fails tp build on Solaris Express.
* [Bug 659] libopts does not build under Windows.
* [Bug 658] HP-UX with cc needs -Wp,-H8166 in CFLAGS.
* [Bug 656] ntpdate doesn't work with multicast address.
* [Bug 638] STREAMS_TLI is deprecated - remove it.
* [Bug 635] Fix tOptions definition.
* [Bug 628] Fallback to ntp discipline not working for large offsets.
* [Bug 622] Dynamic interface tracking for ntpd.
* [Bug 603] Don't link with libelf if it's not needed.
* [Bug 523] ntpd service under Windows does't shut down properly.
* [Bug 500] sntp should always be built.
* [Bug 479] Fix the -P option.
* [Bug 421] Support the bc637PCI-U card.
* [Bug 342] Deprecate broken TRAK refclock driver.
* [Bug 340] Deprecate broken MSF EES refclock driver.
* [Bug 153] Don't do DNS lookups on address masks.
* [Bug 143] Fix interrupted system call on HP-UX.
* [Bug 42] Distribution tarballs should be signed.
* Support separate PPS devices for PARSE refclocks.
* [Bug 637, 51?] Dynamic interface scanning can now be done.
* Options processing now uses GNU AutoGen.

---
(4.2.2p4) Released by Harlan Stenn <stenn@ntp.org>

* [Bug 710] compat getnameinfo() has off-by-one error
* [Bug 690] Buffer overflow in Windows when doing DNS Lookups

---
(4.2.2p3) Released by Harlan Stenn <stenn@ntp.org>

* Make the ChangeLog file cleaner and easier to read
* [Bug 601] ntpq's decodeint uses an extra level of indirection
* [Bug 657] Different OSes need different sized args for IP_MULTICAST_LOOP
* release engineering/build changes
* Documentation fixes
* Get sntp working under AIX-5

---
(4.2.2p2) (broken)

* Get sntp working under AIX-5

---
(4.2.2p1)

* [Bug 661] Use environment variable to specify the base path to openssl.
* Resolve an ambiguity in the copyright notice
* Added some new documentation files
* URL cleanup in the documentation
* [Bug 657]: IP_MULTICAST_LOOP uses a u_char value/size
* quiet gcc4 complaints
* more Coverity fixes
* [Bug 614] manage file descriptors better
* [Bug 632] update kernel PPS offsets when PPS offset is re-configured
* [Bug 637] Ignore UP in*addr_any interfaces
* [Bug 633] Avoid writing files in srcdir
* release engineering/build changes

---
(4.2.2)

* SNTP
* Many bugfixes
* Implements the current "goal state" of NTPv4
* Autokey improvements
* Much better IPv6 support
* [Bug 360] ntpd loses handles with LAN connection disabled.
* [Bug 239] Fix intermittent autokey failure with multicast clients.
* Rewrite of the multicast code
* New version numbering scheme

---
(4.2.0)

* More stuff than I have time to document
* IPv6 support
* Bugfixes
* call-gap filtering
* wwv and chu refclock improvements
* OpenSSL integration

---
(4.1.2)

* clock state machine bugfix
* Lose the source port check on incoming packets
* (x)ntpdc compatibility patch
* Virtual IP improvements
* ntp_loopfilter fixes and improvements
* ntpdc improvements
* GOES refclock fix
* JJY driver
* Jupiter refclock fixes
* Neoclock4X refclock fixes
* AIX 5 port
* bsdi port fixes
* Cray unicos port upgrade
* HP MPE/iX port
* Win/NT port upgrade
* Dynix PTX port fixes
* Document conversion from CVS to BK
* readline support for ntpq

---
(4.1.0)

* CERT problem fixed (99k23)

* Huff-n-Puff filter
* Preparation for OpenSSL support
* Resolver changes/improvements are not backward compatible with mode 7
  requests (which are implementation-specific anyway)
* leap second stuff
* manycast should work now
* ntp-genkeys does new good things.
* scripts/ntp-close
* PPS cleanup and improvements
* readline support for ntpdc
* Crypto/authentication rewrite
* WINNT builds with MD5 by default
* WINNT no longer requires Perl for building with Visual C++ 6.0
* algorithmic improvements, bugfixes
* Solaris dosynctodr info update
* html/pic/* is *lots* smaller
* New/updated drivers: Forum Graphic GPS, WWV/H, Heath GC-100 II, HOPF
  serial and PCI, ONCORE, ulink331
* Rewrite of the audio drivers

---
(4.0.99)

* Driver updates: CHU, DCF, GPS/VME, Oncore, PCF, Ulink, WWVB, burst
  If you use the ONCORE driver with a HARDPPS kernel module,
  you *must* have a properly specified:
	pps <filename> [assert/clear] [hardpps]
  line in the /etc/ntp.conf file.
* PARSE cleanup
* PPS cleanup
* ntpd, ntpq, ntpdate cleanup and fixes
* NT port improvements
* AIX, BSDI, DEC OSF, FreeBSD, NetBSD, Reliant, SCO, Solaris port improvements

---
(4.0.98)

* Solaris kernel FLL bug is fixed in 106541-07
* Bug/lint cleanup
* PPS cleanup
* ReliantUNIX patches
* NetInfo support
* Ultralink driver
* Trimble OEM Ace-II support
* DCF77 power choices
* Oncore improvements

---
(4.0.97)

* NT patches
* AIX,SunOS,IRIX portability
* NeXT portability
* ntptimeset utility added
* cygwin portability patches

---
(4.0.96)

* -lnsl, -lsocket, -lgen configuration patches
* Y2K patches from AT&T
* Linux portability cruft

---
(4.0.95)

* NT port cleanup/replacement
* a few portability fixes
* VARITEXT Parse clock added

---
(4.0.94)

* PPS updates (including ntp.config options)
* Lose the old DES stuff in favor of the (optional) RSAREF stuff
* html cleanup/updates
* numerous drivers cleaned up
* numerous portability patches and code cleanup

---
(4.0.93)

* Oncore refclock needs PPS or one of two ioctls.
* Don't make ntptime under Linux.  It doesn't compile for too many folks.
* Autokey cleanup
* ReliantUnix patches
* html cleanup
* tickadj cleanup
* PARSE cleanup
* IRIX -n32 cleanup
* byte order cleanup
* ntptrace improvements and patches
* ntpdc improvements and patches
* PPS cleanup
* mx4200 cleanup
* New clock state machine
* SCO cleanup
* Skip alias interfaces

---
(4.0.92)

* chronolog and dumbclock refclocks
* SCO updates
* Cleanup/bugfixes
* Y2K patches
* Updated palisade driver
* Plug memory leak
* wharton kernel clock
* Oncore clock upgrades
* NMEA clock improvements
* PPS improvements
* AIX portability patches

---
(4.0.91)

* New ONCORE driver
* New MX4200 driver
* Palisade improvements
* config file bugfixes and problem reporting
* autoconf upgrade and cleanup
* HP-UX, IRIX lint cleanup
* AIX portability patches
* NT cleanup

---
(4.0.90)

* Nanoseconds
* New palisade driver
* New Oncore driver

---
(4.0.73)

* README.hackers added
* PARSE driver is working again
* Solaris 2.6 has nasty kernel bugs.  DO NOT enable pll!
* DES is out of the distribution.

---
(4.0.72)

* K&R C compiling should work again.
* IRIG patches.
* MX4200 driver patches.
* Jupiter driver added.
* Palisade driver added.  Needs work (ANSI, ntoh/hton, sizeof double, ???)<|MERGE_RESOLUTION|>--- conflicted
+++ resolved
@@ -1,13 +1,10 @@
-<<<<<<< HEAD
 * [Bug 2562] first release of the GPSD client clock (type 46)
-=======
 (4.2.7p426) 2014/02/28 Released by Harlan Stenn <stenn@ntp.org>
 * [Bug 2113] Warn about ignored extra args in ntpq.
 * [Bug 2540] bootstrap script needs to 'touch' files in finer-grained groups.
 * [Bug 2561] Allow wildcards in the target of the "interface" command.
 * [Bug 2572] cross-compiling fails for --with-yielding_select.
 (4.2.7p425) 2014/02/26 Released by Harlan Stenn <stenn@ntp.org>
->>>>>>> 8aceff6c
 * Copyright file update.
 (4.2.7p424) 2014/02/24 Released by Harlan Stenn <stenn@ntp.org>
 * [Bug 2541] ntpd terminates itself with SIGHUP unexpectedly.
