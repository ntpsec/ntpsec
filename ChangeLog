<<<<<<< HEAD
* [Bug 1148] NMEA reference clock improvements
* remove deleted gsoc_sntp/utilities.o from repository so that .o build
  products can be cleaned up without corrupting the repository.
=======
* [Bug 216] New interpolation scheme for Windows eliminates 1ms jitter
* remove a bunch of #ifdef SYS_WINNT from portable code
* 64-bit time_t cleanup for building on newer Windows compilers
* Only set CMOS clock during ntpd exit on Windows if the computer is
  shutting down or restarting.
>>>>>>> 7d72445c
(4.2.5p161) 2009/03/31 Released by Harlan Stenn <stenn@ntp.org>
* Documentation updates from Dave Mills.
(4.2.5p160) 2009/03/30 Released by Harlan Stenn <stenn@ntp.org>
* Include (4.2.4p7)
(4.2.5p159) 2009/03/28 Released by Harlan Stenn <stenn@ntp.org>
* "bias" changes from Dave Mills.
(4.2.5p158) 2009/01/30 Released by Harlan Stenn <stenn@ntp.org>
* Fix [CID 72], a typo introduced at the latest fix to prettydate.c.
(4.2.5p157) 2009/01/26 Released by Harlan Stenn <stenn@ntp.org>
* Cleanup/fixes for ntp_proto.c and ntp_crypto.c from Dave Mills.
(4.2.5p156) 2009/01/19 Released by Harlan Stenn <stenn@ntp.org>
* [Bug 1118] Fixed sign extension for 32 bit time_t in caljulian() and prettydate().
  Fixed some compiler warnings about missing prototypes.
  Fixed some other simple compiler warnings.
* [Bug 1119] [CID 52] Avoid a possible null-dereference in ntp_crypto.c.
* [Bug 1120] [CID 51] INSIST that peer is non-null before we dereference it.
* [Bug 1121] [CID 47] double fclose() in ntp-keygen.c.
(4.2.5p155) 2009/01/18 Released by Harlan Stenn <stenn@ntp.org>
* Documentation updates from Dave Mills.
* CHU frequency updates.
* Design assertion fixes for ntp_crypto.c from Dave Mills.
(4.2.5p154) 2009/01/13 Released by Harlan Stenn <stenn@ntp.org>
* [Bug 992] support interface event change on Linux from
  Miroslav Lichvar.
(4.2.5p153) 2009/01/09 Released by Harlan Stenn <stenn@ntp.org>
* Renamed gsoc_sntp/:fetch-stubs to gsoc_sntp/fetch-stubs to avoid
  file name problems under Windows.
  Removed German umlaut from log msg for 4.2.5p142.
(4.2.5p152) 2009/01/08 Released by Harlan Stenn <stenn@ntp.org>
* Include (4.2.4p6) 2009/01/08 Released by Harlan Stenn <stenn@ntp.org>
(4.2.5p151) 2008/12/23 Released by Harlan Stenn <stenn@ntp.org>
* Stats file logging cleanup from Dave Mills.
(4.2.5p150) 2008/12/15 Released by Harlan Stenn <stenn@ntp.org>
* [Bug 1099] Fixed wrong behaviour in sntp's crypto.c.
* [Bug 1103] Fix 64-bit issues in the new calendar code.
(4.2.5p149) 2008/12/05 Released by Harlan Stenn <stenn@ntp.org>
* Fixed mismatches in data types and OID definitions in ntpSnmpSubAgent.c
* added a premliminary MIB file to ntpsnmpd (ntpv4-mib.mib)
(4.2.5p148) 2008/12/04 Released by Harlan Stenn <stenn@ntp.org>
* [Bug 1070] Fix use of ntpq_parsestring() in ntpsnmpd.
(4.2.5p147) 2008/11/27 Released by Harlan Stenn <stenn@ntp.org>
* Update gsoc_sntp's GCC warning code.
(4.2.5p146) 2008/11/26 Released by Harlan Stenn <stenn@ntp.org>
* Update Solaris CFLAGS for gsoc_sntp.
(4.2.5p145) 2008/11/20 Released by Harlan Stenn <stenn@ntp.org>
* Deal with time.h for sntp under linux.
* Provide rpl_malloc() for sntp for systems that need it.
* Handle ss_len and socklen type for sntp.
* Fixes to the sntp configure.ac script.
* Provide INET6_ADDRSTRLEN if it is missing.
* [Bug 1095] overflow in caljulian.c.
(4.2.5p144) 2008/11/19 Released by Harlan Stenn <stenn@ntp.org>
* Use int32, not int32_t.
* Avoid the sched*() functions under OSF - link problems.
(4.2.5p143) 2008/11/17 Released by Harlan Stenn <stenn@ntp.org>
* sntp cleanup and fixes.
(4.2.5p142) 2008/11/16 Released by Harlan Stenn <stenn@ntp.org>
* Imported GSoC SNTP code from Johannes Maximilian Kuehn.
(4.2.5p141) 2008/11/13 Released by Harlan Stenn <stenn@ntp.org>
* New caltontp.c and calyearstart.c from Juergen Perlinger.
(4.2.5p140) 2008/11/12 Released by Harlan Stenn <stenn@ntp.org>
* Cleanup lint from the ntp_scanner files.
* [Bug 1011] gmtime() returns NULL on windows where it would not under Unix.
* Updated caljulian.c and prettydate.c from Juergen Perlinger.
(4.2.5p139) 2008/11/11 Released by Harlan Stenn <stenn@ntp.org>
* Typo fix to driver20.html.
(4.2.5p138) 2008/11/10 Released by Harlan Stenn <stenn@ntp.org>
* [Bug 474] --disable-ipv6 is broken.
* IPv6 interfaces were being looked for twice.
* SHM driver grabs more samples, add clockstats
* decode.html and driver20.html updates from Dave Mills.
(4.2.5p137) 2008/11/01 Released by Harlan Stenn <stenn@ntp.org>
* [Bug 1069] #undef netsnmp's PACKAGE_* macros.
* [Bug 1068] Older versions of netsnmp do not have netsnmp_daemonize().
(4.2.5p136) 2008/10/27 Released by Harlan Stenn <stenn@ntp.org>
* [Bug 1078] statsdir configuration parsing is broken.
(4.2.5p135) 2008/09/23 Released by Harlan Stenn <stenn@ntp.org>
* [Bug 1072] clock_update should not allow updates older than sys_epoch.
(4.2.5p134) 2008/09/17 Released by Harlan Stenn <stenn@ntp.org>
* Clean up build process for ntpsnmpd.
(4.2.5p133) 2008/09/16 Released by Harlan Stenn <stenn@ntp.org>
* Add options processing to ntpsnmpd.
* [Bug 1062] Check net-snmp headers before deciding to build ntpsnmpd.
* Clean up the libntpq.a build.
* Regenerate ntp_parser.[ch] from ntp_parser.y
(4.2.5p132) 2008/09/15 Released by Harlan Stenn <stenn@ntp.org>
* [Bug 1067] Multicast DNS service registration must come after the fork
  on Solaris.
* [Bug 1066] Error messages should log as errors.
(4.2.5p131) 2008/09/14 Released by Harlan Stenn <stenn@ntp.org>
* [Bug 1065] Re-enable support for the timingstats file.
(4.2.5p130) 2008/09/13 Released by Harlan Stenn <stenn@ntp.org>
* [Bug 1064] Implement --with-net-snmp-config=progname
* [Bug 1063] ntpSnmpSubagentObject.h is missing from the distribution.
(4.2.5p129) 2008/09/11 Released by Harlan Stenn <stenn@ntp.org>
* Quiet some libntpq-related warnings.
(4.2.5p128) 2008/09/08 Released by Harlan Stenn <stenn@ntp.org>
* Import Heiko Gerstung's GSoC2008 NTP MIB daemon.
(4.2.5p127) 2008/09/01 Released by Harlan Stenn <stenn@ntp.org>
* Regenerate ntpd/ntp_parser.c
(4.2.5p126) 2008/08/31 Released by Harlan Stenn <stenn@ntp.org>
* Stop libtool-1.5 from looking for C++ or Fortran.
* [BUG 610] Documentation update for NMEA reference clock driver.
* [Bug 828] Fix IPv4/IPv6 address parsing.
* Changes from Dave Mills:
  Documentation updates.
  Fix a corner case where a frequency update was reported but not set.
  When LEAP_NOTINSYNC->LEAP_NOWARNING, call crypto_update() if we have
  crypto_flags.
(4.2.5p125) 2008/08/18 Released by Harlan Stenn <stenn@ntp.org>
* [Bug 1052] Add linuxPPS support to ONCORE driver.
(4.2.5p124) 2008/08/17 Released by Harlan Stenn <stenn@ntp.org>
* Documentation updates from Dave Mills.
* Include (4.2.4p5) 2008/08/17 Released by Harlan Stenn <stenn@ntp.org>
* [Bug 861] leap info was not being transmitted.
* [Bug 1046] refnumtoa.c is using the wrong header file.
* [Bug 1047] enable/disable options processing fix.
* header file cleanup.
* [Bug 1037] buffer in subroutine was 1 byte short.
* configure.ac: cleanup, add option for wintime, and lay the groundwork
  for the changes needed for bug 1028.
* Fixes from Dave Mills: 'bias' and 'interleave' work.  Separate
  phase and frequency discipline (for long poll intervals).  Update
  TAI function to match current leapsecond processing.
* Documentation updates from Dave Mills.
* [Bug 1037] Use all 16 of the MD5 passwords generated by ntp-keygen.
* Fixed the incorrect edge parameter being passed to time_pps_kcbind in
  NMEA refclock driver.
* [Bug 399] NMEA refclock driver does not honor time1 offset if flag3 set.
* [Bug 985] Modifications to NMEA reference clock driver to support Accord
  GPS Clock.
* poll time updates from Dave Mills.
* local refclock documentation updates from Dave Mills.
* [Bug 1022] Fix compilation problems with yesterday's commit.
* Updates and cleanup from Dave Mills:
  I've now spent eleven months of a sabbatical year - 7 days a week, 6-10
  hours most days - working on NTP. I have carefully reviewed every major
  algorithm, examined its original design and evolution from that design.
  I've trimmed off dead code and briar patches and did zillions of tests
  contrived to expose evil vulnerabilities. The development article is in
  rather good shape and should be ready for prime time.

  1. The protostats statistics files have been very useful in exposing
  little twitches and turns when something hiccups, like a broken PPS
  signal. Most of what used to be syslog messages are now repackaged as
  protostats messages with optional syslog as well. These can also be sent
  as traps which might be handy to tiggle a beeper or celltext. These, the
  sysstats files and cryptostats files reveal the ambient health of a busy
  server, monitor traffic and error counts and spot crypto attacks.

  2. Close inspection of the clock discipline behavior at long poll
  intervals (36 h) showed it not doing as well as it should. I redesigned
  the FLL loop to improve nominal accuracy from  several tens of
  milliseconds to something less than ten milliseconds.

  3. Autokey (again). The enhanced error checking was becoming a major
  pain. I found a way to toss out gobs of ugly fat code and replace the
  function with a much simpler and more comprehensive scheme. It resists
  bait-and-switch attacks and quickly detect cases when the protocol is
  not correctly synchronized.

  4. The interface code for the kernel PPS signal was not in sync with the
  kernel code itself. Some error checks were duplicated and some
  ineffective. I found none of the PPS-capable drivers, including the atom
  driver, do anything when the prefer peer fails; the kernel PPS signal
  remains in control. The atom driver now disables the kernel PPS when the
  prefer peer comes bum. This is important when the prefer peer is not a
  reference clock but a remote NTP server.

  5. The flake restrict bit turned out to be really interesting,
  especially with symmtric modes and of those especially those using
  Autokey. Small changes in the recovery procedures when packets are lost
  now avoid almost all scenarios which previously required protocol resets.

  6. I've always been a little uncomfortable when using the clock filter
  with long poll intervals because the samples become less and less
  correlated as the sample age exceeds the Allan intercept. Various
  schemes have been used over the years to cope with this fact. The latest
  one and the one that works the best is to use a modified sort metric
  where the delay is used when the age of the sample is less than the
  intercept and the sum of delay and dispersion above that. The net result
  is that, at small poll intervals the algorithm operates as a minimum
  filter, while at larger poll intervals it morphs to FIFO. Left
  unmodified, a sample could be used when twelve days old. This along with
  the FLL modifications has made a dramatic improvement at large poll
  intervals.

- [Backward Incompatible] The 'state' variable is no longer reported or
  available via ntpq output.  The following system status bit names
  have been changed:
  - sync_alarm -> leap_alarm
  - sync_atomic -> sync_pps
  - sync_lf_clock -> sync_lf_radio
  - sync_hf_clock -> sync_hf_radio
  - sync_uhf_clock -> sync_uhf_radio
  - sync_local_proto -> sync_local
  - sync_udp/time -> sync_other
  Other names have been changed as well.  See the change history for
  libntp/statestr.c for more details.
  Other backward-incompatible changes in ntpq include:
  - assID -> associd
  - rootdispersion -> rootdisp
  - pkt_head -> pkt_neader
  See the change history for other details.

* Updates and cleanup from Dave Mills.
* [Bug 995] Remove spurious ; from ntp-keygen.c.
* More cleanup and changes from Dave Mills.
* [Bug 980] Direct help to stdout.

* [Sec 1149] Use SO_EXCLUSIVEADDRUSE on Windows

---
(4.2.4p7-RC1) 2009/03/30 Released by Harlan Stenn <stenn@ntp.org>

* [Bug 1141] refclock_report missing braces cause spurious "peer event:
  clock clk_unspec" log entries
* [Bug 873] Windows serial refclock proper TTY line discipline emulation
* [Bug 1117] Deferred interface binding under Windows works only 
  correctly if FORCE_DNSRETRY is defined
* [BUG 1124] Lock QueryPerformanceCounter() client threads to same CPU
* [Bug 1014] Enable building with VC9 (in Visual Studio 2008, Visual
  C++ 2008, or SDK)
* DPRINTF macro made safer, always evaluates to a statement and will
  not misassociate an else which follows the macro

---
(4.2.4p6) 2009/01/08 Released by Harlan Stenn <stenn@ntp.org>

* [Bug 1113] Fixed build errors with recent versions of openSSL. 
* [Sec 1111] Fix incorrect check of EVP_VerifyFinal()'s return value.
* Update the copyright year.

---
(4.2.4p5) 2008/08/17 Released by Harlan Stenn <stenn@ntp.org>

* [BUG 1051] Month off by one in leap second message written to clockstats
  file fixed.
* [Bug 450] Windows only: Under original Windows NT we must not discard the
  wildcard socket to workaround a bug in NT's getsockname().
* [Bug 1038] Built-in getpass() function also prompts for password if
  not built with DEBUG.
* [Bug 841] Obsolete the "dynamic" keyword and make deferred binding
  to local interfaces the default.
  Emit a warning if that keyword is used for configuration.
* [Bug 959] Refclock on Windows not properly releasing recvbuffs.
* [Bug 993] Fix memory leak when fetching system messages.
* much cleanup, fixes, and changes from Dave Mills.
* ntp_control.c: LEAPTAB is a filestamp, not an unsigned.  From Dave Mills.
* ntp_config.c: ntp_minpoll fixes from Dave Mills.
* ntp-keygen updates from Dave Mills.
* refresh epoch, throttle, and leap cleanup from Dave Mills.
* Documentation cleanup from Dave Mills.
* [Bug 918] Only use a native md5.h if MD5Init() is available.
* [Bug 979] Provide ntptimeval if it is not otherwise present.
* [Bug 634] Re-instantiate syslog() and logfiles after the daemon fork.
* [Bug 952] Use md5 code with a friendlier license.
* [Bug 977] Fix mismatching #ifdefs for builds without IPv6.
* [Bug 830] Fix the checking order of the interface options.
* Clean up the logfile/syslog setup.
* [Bug 970] Lose obsolete -g flag to ntp-keygen.
* The -e flag to ntp-keygen can write GQ keys now, too.
* ntp_proto.c: sys_survivors and hpoll cleanup from Dave Mills.
* ntp_loopfilter.c: sys_poll cleanup from Dave Mills.
* refclock_wwv.c: maximum-likelihood digit and DSYNC fixes from Dave Mills.
* [Bug 967] preemptable associations are lost forever on a step.
* ntp_config.c: [CID 48] missing "else" clause.
* [Bug 833] ntpq config keyword is quote-mark unfriendly.
* Rename the ntpq "config" keyword to ":config".
* Dave Mills shifted some orphan processing.
* Fix typos in the [Bug 963] patch.
* bootstrap: squawk if genver fails.  Use -f with cp in case Dave does a chown.
* Remove obsolete simulator command-line options.
* ntp_request.c: [CID 36] zero sin_zero.
* [Bug 963] get_systime() is too noisy.
* [Bug 960] spurious syslog:crypto_setup:spurious crypto command
* [Bug 964] Change *-*-linux* to *-*-*linux* to allow for uclinux.
* Changes from Dave Mills:
  - ntp_util.c: cleanup.
  - ntp_timer.c: watch the non-burst packet rate.
  - ntp_request.c: cleanup.
  - ntp_restrict.c: RES_LIMITED cleanup.
  - ntp_proto.c: RES_LIMITED, rate bucktes, counters, overall cleanup.
  - ntp_peer.c: disallow peer_unconfig().
  - ntp_monitor.c: RES_LIMITED cleanup.
  - ntp_loopfilter.c: poll interval cleanup.
  - ntp_crypto.c: volley -> retry.  Cleanup TAI leap message.
  - ntp_config: average and minimum are ^2 values.
  - ntpdc: unknownversion is really "declined", not "bad version".
  - Packet retry cleanup.
* [Bug 961] refclock_tpro.c:tpro_poll() calls refclock_receive() twice.
* [Bug 957] Windows only: Let command line parameters from the Windows SCM GUI
  override the standard parameters from the ImagePath registry key.
* Added HAVE_INT32_T to the Windows config.h to avoid duplicate definitions.
* Work around a VPATH difference in FreeBSD's 'make' command.
* Update bugreport URL.
* Update -I documentation.
* [Bug 713] Fix bug reporting information.
* A bug in the application of the negative-sawtooth for 12 channel receivers. 
* The removal of unneeded startup code used for the original LinuxPPS, it now
  conforms to the PPSAPI and does not need special code.  
* ntp-keygen.c: Coverity fixes [CID 33,47].
* Volley cleanup from Dave Mills.
* Fuzz cleanup from Dave Mills.
* [Bug 861] Leap second cleanups from Dave Mills.
* ntpsim.c: add missing protypes and fix [CID 34], a nit.
* Upgraded bison at UDel.
* Update br-flock and flock-build machine lists.
* [Bug 752] QoS: add parse/config handling code. 
* Fix the #include order in tickadj.c for picky machines.
* [Bug 752] QoS: On some systems, netinet/ip.h needs netinet/ip_systm.h.
* [Bug 752] Update the QoS tagging (code only - configuration to follow).
* Orphan mode and other protocol cleanup from Dave Mills.
* Documentation cleanup from Dave Mills.
* [Bug 940] ntp-keygen uses -v.  Disallow it as a shortcut for --version.
* more cleanup to ntp_lineeditlibs.m4.
* Documentation updates from Dave Mills.
* -ledit cleanup for ntpdc and ntpq.
* Association and other cleanup from Dave Mills.
* NTP_UNREACH changes from Dave Mills.
* Fix the readline history test.
* [Bug 931] Require -lreadline to be asked for explicitly.
* [Bug 764] When looking for -lreadline support, also try using -lncurses.
* [Bug 909] Fix int32_t errors for ntohl().
* [Bug 376/214] Enhancements to support multiple if names and IP addresses.
* [Bug 929] int32_t is undefined on Windows.  Casting wrong.
* [Bug 928] readlink missing braces.
* [Bug 788] Update macros to support VS 2005.
* ntpd/ntp_timer.c: add missing sys_tai parameter for debug printf
* [Bug 917] config parse leaves files open
* [Bug 912] detect conflicting enable/disable configuration on interfaces
  sharing an IP address
* [Bug 771] compare scopeid if available for IPv6 addresses
* Lose obsolete crypto subcommands (Dave Mills).
* WWV is an HF source, not an LF source (Dave Mills).
* [Bug 899] Only show -i/--jaildir -u/--user options if we HAVE_DROPROOT.
* [Bug 916] 'cryptosw' is undefined if built without OpenSSL.
* [Bug 891] 'restrict' config file keyword does not work (partial fix).
* [Bug 890] the crypto command seems to be required now.
* [Bug 915] ntpd cores during processing of x509 certificates.
* Crypto lint cleanup from Dave Mills.
* [Bug 897] Check RAND_status() - we may not need a .rnd file.
* Crypto cleanup from Dave Mills.
* [Bug 911] Fix error message in cmd_args.c.
* [Bug 895] Log assertion failures via syslog(), not stderr.
* Documentation updates from Dave Mills.
* Crypto cleanup from Dave Mills.
* [Bug 905] ntp_crypto.c fails to compile without -DDEBUG.
* Avoid double peer stats logging.
* ntp-keygen cleanup from Dave Mills.
* libopts needs to be built after ElectricFence.
* [Bug 894] Initialize keysdir before calling crypto_setup().
* Calysto cleanup for ntpq.
* ntp-keygen -i takes an arg.
* Cleanup and fixes from Dave Mills.
* [Bug 887] Fix error in ntp_types.h (for sizeof int != 4).
* Bug 880 bug fixes for Windows build
* Improve Calysto support.
* The "revoke" parameter is a crypto command.
* The driftfile wander threshold is a real number.
* [Bug 850] Fix the wander threshold parameter on the driftfile command.
* ntp_io.c: Dead code cleanup - Coverity View 19.
* Leap file related cleanup from Dave Mills.
* ntp_peer.c: Set peer->srcadr before (not after) calling set_peerdstadr().
* Initialize offset in leap_file() - Coverity View 17.
* Use the correct stratum on KISS codes.
* Fuzz bits cleanup.
* Show more digits in some debug printf's.
* Use drift_file_sw internally to control writing the drift file.
* Implement the wander_threshold option for the driftfile config keyword.
* reformat ntp_control.c; do not use c++ // comments.
* [Bug 629] Undo bug #629 fixes as they cause more problems than were  being
  solved
* Changes from Dave Mills: in/out-bound data rates, leapsecond cleanup,
  driftfile write cleanup, packet buffer length checks, documentation updates.
* More assertion checks and malloc()->emalloc(), courtesy of Calysto.
* [Bug 864] Place ntpd service in maintenance mode if using SMF on Solaris
* [Bug 862] includefile nesting; preserve phonelist on reconfig.
* [Bug 604] ntpd regularly dies on linux/alpha.
* more leap second infrastructure fixes from Dave Mills.
* [Bug 858] recent leapfile changes broke non-OpenSSL builds.
* Use emalloc() instead of malloc() in refclock_datum.c (Calysto).
* Start using 'design by contract' assertions.
* [Bug 767] Fast sync to refclocks wanted.
* Allow null driftfile.
* Use YYERROR_VERBOSE for the new parser, and fix related BUILT_SOURCES.
* [Bug 629] changes to ensure broadcast works including on wildcard addresses
* [Bug 853] get_node() must return a pointer to maximally-aligned memory.
* Initial leap file fixes from Dave Mills.
* [Bug 858] Recent leapfile changes broke without OPENSSL.
* Use a char for DIR_SEP, not a string.
* [Bug 850] driftfile parsing changes.
* driftfile maintenance changes from Dave Mills.  Use clock_phi instead of
  stats_write_tolerance.
* [Bug 828] refid string not being parsed correctly.
* [Bug 846] Correct includefile parsing.
* [Bug 827] New parsing code does not handle "fudge" correctly.
* Enable debugging capability in the config parser.
* [Bug 839] Crypto password not read from ntp.conf.
* Have autogen produce writable output files.
* [Bug 825] Correct logconfig -/+ keyword processing.
* [Bug 828] Correct parsing of " delimited strings.
* Cleanup FILE * usage after fclose() in ntp_filegen.c.
* [Bug 843] Windows Completion port code was incorrectly merged from -stable.
* [Bug 840] do fudge configuration AFTER peers (thus refclocks) have been
  configured.
* [Bug 824] Added new parser modules to the Windows project file.
* [Bug 832] Add libisc/log.c headers to the distribution.
* [Bug 808] Only write the drift file if we are in state 4.
* Initial import of libisc/log.c and friends.
* [Bug 826] Fix redefinition of PI.
* [Bug 825] ntp_scanner.c needs to #include <config.h> .
* [Bug 824] New parser code has some build problems with the SIM code.
* [Bug 817] Use longnames for setting ntp variables on the command-line;
  Allowing '-v' with and without an arg to disambiguate usage is error-prone.
* [Bug 822] set progname once, early.
* [Bug 819] remove erroneous #if 0 in Windows completion port code.
* The new config code missed an #ifdef for building without refclocks.
* Distribute some files needed by the new config parsing code.
* [Bug 819] Timeout for WaitForMultipleObjects was 500ms instead of INFINITE
* Use autogen 5.9.1.
* Fix clktest command-line arg processing.'
* Audio documentation updates from Dave Mills.
* New config file parsing code, from Sachin Kamboj.
* fuzz bit cleanup from Dave Mills.
* replay cleanup from Dave Mills.
* [Bug 542] Tolerate missing directory separator at EO statsdir.
* [Bug 812] ntpd should drop supplementary groups.
* [Bug 815] Fix warning compiling 4.2.5p22 under Windows with VC6.
* [Bug 740] Fix kernel/daemon startup drift anomaly.
* refclock_wwv.c fixes from Dave Mills.
* [Bug 810] Fix ntp-keygen documentation.
* [Bug 787] Bug fixes for 64-bit time_t on Windows.
* [Bug 796] Clean up duplicate #defines in ntp_control.c.
* [Bug 569] Use the correct precision for the Leitch CSD-5300.
* [Bug 795] Moved declaration of variable to top of function.
* [Bug 798] ntpq [p typo crashes ntpq/ntpdc.
* [Bug 786] Fix refclock_bancomm.c on Solaris.
* [Bug 774] parsesolaris.c does not compile under the new Solaris.
* [Bug 782] Remove P() macros from Windows files.
* [Bug 778] ntpd fails to lock with drift=+500 when started with drift=-500.
* [Bug 592] Trimble Thunderbolt GPS support.
* IRIG, CHU, WWV, WWVB refclock improvements from Dave Mills.
* [Bug 757] Lose ULONG_CONST().
* [Bug 756] Require ANSI C (function prototypes).
* codec (audio) and ICOM changes from Dave Mills.

---

* [Bug 450] Windows only: Under original Windows NT we must not discard the
  wildcard socket to workaround a bug in NT's getsockname().
* [Bug 1038] Built-in getpass() function also prompts for password if
  not built with DEBUG.
* [Bug 841] Obsolete the "dynamic" keyword and make deferred binding
  to local interfaces the default.
  Emit a warning if that keyword is used for configuration.
* [Bug 959] Refclock on Windows not properly releasing recvbuffs.
* [Bug 993] Fix memory leak when fetching system messages.
* [Bug 987] Wake up the resolver thread/process when a new interface has
  become available.
* Correctly apply negative-sawtooth for oncore 12 channel receiver.
* Startup code for original LinuxPPS removed.  LinuxPPS now conforms to
  the PPSAPI.
* [Bug 1000] allow implicit receive buffer allocation for Windows.
  fixes startup for windows systems with many interfaces.
  reduces dropped packets on network bursts.
  additionally fix timer() starvation during high load.
* [Bug 990] drop minimum time restriction for interface update interval.
* [Bug 977] Fix mismatching #ifdefs for builds without IPv6.
* Update the copyright year.
* Build system cleanup (make autogen-generated files writable).
* [Bug 957] Windows only: Let command line parameters from the Windows SCM GUI
  override the standard parameters from the ImagePath registry key.
* Fixes for ntpdate:
* [Bug 532] nptdate timeout is too long if several servers are supplied.
* [Bug 698] timeBeginPeriod is called without timeEndPeriod in some NTP tools.
* [Bug 857] ntpdate debug mode adjusts system clock when it shouldn't.
* [Bug 908] ntpdate crashes sometimes.
* [Bug 982] ntpdate(and ntptimeset) buffer overrun if HAVE_POLL_H isn't set
  (dup of 908).
* [Bug 997] ntpdate buffer too small and unsafe.
* ntpdate.c: Under Windows check whether NTP port in use under same conditions
  as under other OSs.
* ntpdate.c: Fixed some typos and indents (tabs/spaces).

(4.2.4p4) Released by Harlan Stenn <stenn@ntp.org>

* [Bug 902] Fix problems with the -6 flag.
* Updated include/copyright.def (owner and year).
* [Bug 878] Avoid ntpdc use of refid value as unterminated string.
* [Bug 881] Corrected display of pll offset on 64bit systems.
* [Bug 886] Corrected sign handling on 64bit in ntpdc loopinfo command.
* [Bug 889] avoid malloc() interrupted by SIGIO risk
* ntpd/refclock_parse.c: cleanup shutdown while the file descriptor is still
  open.
* [Bug 885] use emalloc() to get a message at the end of the memory
  unsigned types cannot be less than 0
  default_ai_family is a short
  lose trailing , from enum list
  clarify ntp_restrict.c for easier automated analysis
* [Bug 884] don't access recv buffers after having them passed to the free
  list.
* [Bug 882] allow loopback interfaces to share addresses with other
  interfaces.

---
(4.2.4p3) Released by Harlan Stenn <stenn@ntp.org>

* [Bug 863] unable to stop ntpd on Windows as the handle reference for events
  changed

---
(4.2.4p2) Released by Harlan Stenn <stenn@ntp.org>

* [Bug 854] Broadcast address was not correctly set for interface addresses
* [Bug 829] reduce syslog noise, while there fix Enabled/Disable logging
  to reflect the actual configuration.
* [Bug 795] Moved declaration of variable to top of function.
* [Bug 789] Fix multicast client crypto authentication and make sure arriving
  multicast packets do not disturb the autokey dance.
* [Bug 785] improve handling of multicast interfaces
  (multicast routers still need to run a multicast routing software/daemon)
* ntpd/refclock_parse.c: cleanup shutdown while the file descriptor is still
  open.
* [Bug 885] use emalloc() to get a message at the end of the memory
  unsigned types cannot be less than 0
  default_ai_family is a short
  lose trailing , from enum list
* [Bug 884] don't access recv buffers after having them passed to the free list.
* [Bug 882] allow loopback interfaces to share addresses with other interfaces.
* [Bug 527] Don't write from source address length to wrong location
* Upgraded autogen and libopts.
* [Bug 811] ntpd should not read a .ntprc file.

---
(4.2.4p1) (skipped)

---
(4.2.4p0) Released by Harlan Stenn <stenn@ntp.org>

* [Bug 793] Update Hans Lambermont's email address in ntpsweep.
* [Bug 776] Remove unimplemented "rate" flag from ntpdate.
* [Bug 586] Avoid lookups if AI_NUMERICHOST is set.
* [Bug 770] Fix numeric parameters to ntp-keygen (Alain Guibert).
* [Bug 768] Fix io_setbclient() error message.
* [Bug 765] Use net_bind_service capability on linux.
* [Bug 760] The background resolver must be aware of the 'dynamic' keyword.
* [Bug 753] make union timestamp anonymous (Philip Prindeville).
* confopt.html: move description for "dynamic" keyword into the right section.
* pick the right type for the recv*() length argument.

---
(4.2.4) Released by Harlan Stenn <stenn@ntp.org>

* monopt.html fixes from Dave Mills.
* [Bug 452] Do not report kernel PLL/FLL flips.
* [Bug 746] Expert mouseCLOCK USB v2.0 support added.'
* driver8.html updates.
* [Bug 747] Drop <NOBR> tags from ntpdc.html.
* sntp now uses the returned precision to control decimal places.
* sntp -u will use an unprivileged port for its queries.
* [Bug 741] "burst" doesn't work with !unfit peers.
* [Bug 735] Fix a make/gmake VPATH issue on Solaris.
* [Bug 739] ntpd -x should not take an argument.
* [Bug 737] Some systems need help providing struct iovec.
* [Bug 717] Fix libopts compile problem.
* [Bug 728] parse documentation fixes.
* [Bug 734] setsockopt(..., IP_MULTICAST_IF, ...) fails on 64-bit platforms.
* [Bug 732] C-DEX JST2000 patch from Hideo Kuramatsu.
* [Bug 721] check for __ss_family and __ss_len separately.
* [Bug 666] ntpq opeers displays jitter rather than dispersion.
* [Bug 718] Use the recommended type for the saddrlen arg to getsockname().
* [Bug 715] Fix a multicast issue under Linux.
* [Bug 690] Fix a Windows DNS lookup buffer overflow.
* [Bug 670] Resolved a Windows issue with the dynamic interface rescan code.
* K&R C support is being deprecated.
* [Bug 714] ntpq -p should conflict with -i, not -c.
* WWV refclock improvements from Dave Mills.
* [Bug 708] Use thread affinity only for the clock interpolation thread.
* [Bug 706] ntpd can be running several times in parallel.
* [Bug 704] Documentation typos.
* [Bug 701] coverity: NULL dereference in ntp_peer.c
* [Bug 695] libopts does not protect against macro collisions.
* [Bug 693] __adjtimex is independent of ntp_{adj,get}time.
* [Bug 692] sys_limitrejected was not being incremented.
* [Bug 691] restrictions() assumption not always valid.
* [Bug 689] Deprecate HEATH GC-1001 II; the driver never worked.
* [Bug 688] Fix documentation typos.
* [Bug 686] Handle leap seconds better under Windows.
* [Bug 685] Use the Windows multimedia timer.
* [Bug 684] Only allow debug options if debugging is enabled.
* [Bug 683] Use the right version string.
* [Bug 680] Fix the generated version string on Windows.
* [Bug 678] Use the correct size for control messages.
* [Bug 677] Do not check uint_t in configure.ac.
* [Bug 676] Use the right value for msg_namelen.
* [Bug 675] Make sure ntpd builds without debugging.
* [Bug 672] Fix cross-platform structure padding/size differences.
* [Bug 660] New TIMESTAMP code fails tp build on Solaris Express.
* [Bug 659] libopts does not build under Windows.
* [Bug 658] HP-UX with cc needs -Wp,-H8166 in CFLAGS.
* [Bug 656] ntpdate doesn't work with multicast address.
* [Bug 638] STREAMS_TLI is deprecated - remove it.
* [Bug 635] Fix tOptions definition.
* [Bug 628] Fallback to ntp discipline not working for large offsets.
* [Bug 622] Dynamic interface tracking for ntpd.
* [Bug 603] Don't link with libelf if it's not needed.
* [Bug 523] ntpd service under Windows does't shut down properly.
* [Bug 500] sntp should always be built.
* [Bug 479] Fix the -P option.
* [Bug 421] Support the bc637PCI-U card.
* [Bug 342] Deprecate broken TRAK refclock driver.
* [Bug 340] Deprecate broken MSF EES refclock driver.
* [Bug 153] Don't do DNS lookups on address masks.
* [Bug 143] Fix interrupted system call on HP-UX.
* [Bug 42] Distribution tarballs should be signed.
* Support separate PPS devices for PARSE refclocks.
* [Bug 637, 51?] Dynamic interface scanning can now be done.
* Options processing now uses GNU AutoGen.

---
(4.2.2p4) Released by Harlan Stenn <stenn@ntp.org>

* [Bug 710] compat getnameinfo() has off-by-one error
* [Bug 690] Buffer overflow in Windows when doing DNS Lookups

---
(4.2.2p3) Released by Harlan Stenn <stenn@ntp.org>

* Make the ChangeLog file cleaner and easier to read
* [Bug 601] ntpq's decodeint uses an extra level of indirection
* [Bug 657] Different OSes need different sized args for IP_MULTICAST_LOOP
* release engineering/build changes
* Documentation fixes
* Get sntp working under AIX-5

---
(4.2.2p2) (broken)

* Get sntp working under AIX-5

---
(4.2.2p1)

* [Bug 661] Use environment variable to specify the base path to openssl.
* Resolve an ambiguity in the copyright notice
* Added some new documentation files
* URL cleanup in the documentation
* [Bug 657]: IP_MULTICAST_LOOP uses a u_char value/size
* quiet gcc4 complaints
* more Coverity fixes
* [Bug 614] manage file descriptors better
* [Bug 632] update kernel PPS offsets when PPS offset is re-configured
* [Bug 637] Ignore UP in*addr_any interfaces
* [Bug 633] Avoid writing files in srcdir
* release engineering/build changes

---
(4.2.2)

* SNTP
* Many bugfixes
* Implements the current "goal state" of NTPv4
* Autokey improvements
* Much better IPv6 support
* [Bug 360] ntpd loses handles with LAN connection disabled.
* [Bug 239] Fix intermittent autokey failure with multicast clients.
* Rewrite of the multicast code
* New version numbering scheme

---
(4.2.0)

* More stuff than I have time to document
* IPv6 support
* Bugfixes
* call-gap filtering
* wwv and chu refclock improvements
* OpenSSL integration

---
(4.1.2)

* clock state machine bugfix
* Lose the source port check on incoming packets
* (x)ntpdc compatibility patch
* Virtual IP improvements
* ntp_loopfilter fixes and improvements
* ntpdc improvements
* GOES refclock fix
* JJY driver
* Jupiter refclock fixes
* Neoclock4X refclock fixes
* AIX 5 port
* bsdi port fixes
* Cray unicos port upgrade
* HP MPE/iX port
* Win/NT port upgrade
* Dynix PTX port fixes
* Document conversion from CVS to BK
* readline support for ntpq

---
(4.1.0)

* CERT problem fixed (99k23)

* Huff-n-Puff filter
* Preparation for OpenSSL support
* Resolver changes/improvements are not backward compatible with mode 7
  requests (which are implementation-specific anyway)
* leap second stuff
* manycast should work now
* ntp-genkeys does new good things.
* scripts/ntp-close
* PPS cleanup and improvements
* readline support for ntpdc
* Crypto/authentication rewrite
* WINNT builds with MD5 by default
* WINNT no longer requires Perl for building with Visual C++ 6.0
* algorithmic improvements, bugfixes
* Solaris dosynctodr info update
* html/pic/* is *lots* smaller
* New/updated drivers: Forum Graphic GPS, WWV/H, Heath GC-100 II, HOPF
  serial and PCI, ONCORE, ulink331
* Rewrite of the audio drivers

---
(4.0.99)

* Driver updates: CHU, DCF, GPS/VME, Oncore, PCF, Ulink, WWVB, burst
  If you use the ONCORE driver with a HARDPPS kernel module,
  you *must* have a properly specified:
	pps <filename> [assert/clear] [hardpps]
  line in the /etc/ntp.conf file.
* PARSE cleanup
* PPS cleanup
* ntpd, ntpq, ntpdate cleanup and fixes
* NT port improvements
* AIX, BSDI, DEC OSF, FreeBSD, NetBSD, Reliant, SCO, Solaris port improvements

---
(4.0.98)

* Solaris kernel FLL bug is fixed in 106541-07
* Bug/lint cleanup
* PPS cleanup
* ReliantUNIX patches
* NetInfo support
* Ultralink driver
* Trimble OEM Ace-II support
* DCF77 power choices
* Oncore improvements

---
(4.0.97)

* NT patches
* AIX,SunOS,IRIX portability
* NeXT portability
* ntptimeset utility added
* cygwin portability patches

---
(4.0.96)

* -lnsl, -lsocket, -lgen configuration patches
* Y2K patches from AT&T
* Linux portability cruft

---
(4.0.95)

* NT port cleanup/replacement
* a few portability fixes
* VARITEXT Parse clock added

---
(4.0.94)

* PPS updates (including ntp.config options)
* Lose the old DES stuff in favor of the (optional) RSAREF stuff
* html cleanup/updates
* numerous drivers cleaned up
* numerous portability patches and code cleanup

---
(4.0.93)

* Oncore refclock needs PPS or one of two ioctls.
* Don't make ntptime under Linux.  It doesn't compile for too many folks.
* Autokey cleanup
* ReliantUnix patches
* html cleanup
* tickadj cleanup
* PARSE cleanup
* IRIX -n32 cleanup
* byte order cleanup
* ntptrace improvements and patches
* ntpdc improvements and patches
* PPS cleanup
* mx4200 cleanup
* New clock state machine
* SCO cleanup
* Skip alias interfaces

---
(4.0.92)

* chronolog and dumbclock refclocks
* SCO updates
* Cleanup/bugfixes
* Y2K patches
* Updated palisade driver
* Plug memory leak
* wharton kernel clock
* Oncore clock upgrades
* NMEA clock improvements
* PPS improvements
* AIX portability patches

---
(4.0.91)

* New ONCORE driver
* New MX4200 driver
* Palisade improvements
* config file bugfixes and problem reporting
* autoconf upgrade and cleanup
* HP-UX, IRIX lint cleanup
* AIX portability patches
* NT cleanup

---
(4.0.90)

* Nanoseconds
* New palisade driver
* New Oncore driver

---
(4.0.73)

* README.hackers added
* PARSE driver is working again
* Solaris 2.6 has nasty kernel bugs.  DO NOT enable pll!
* DES is out of the distribution.

---
(4.0.72)

* K&R C compiling should work again.
* IRIG patches.
* MX4200 driver patches.
* Jupiter driver added.
* Palisade driver added.  Needs work (ANSI, ntoh/hton, sizeof double, ???)<|MERGE_RESOLUTION|>--- conflicted
+++ resolved
@@ -1,14 +1,11 @@
-<<<<<<< HEAD
-* [Bug 1148] NMEA reference clock improvements
-* remove deleted gsoc_sntp/utilities.o from repository so that .o build
-  products can be cleaned up without corrupting the repository.
-=======
 * [Bug 216] New interpolation scheme for Windows eliminates 1ms jitter
 * remove a bunch of #ifdef SYS_WINNT from portable code
 * 64-bit time_t cleanup for building on newer Windows compilers
 * Only set CMOS clock during ntpd exit on Windows if the computer is
   shutting down or restarting.
->>>>>>> 7d72445c
+* [Bug 1148] NMEA reference clock improvements
+* remove deleted gsoc_sntp/utilities.o from repository so that .o build
+  products can be cleaned up without corrupting the repository.
 (4.2.5p161) 2009/03/31 Released by Harlan Stenn <stenn@ntp.org>
 * Documentation updates from Dave Mills.
 (4.2.5p160) 2009/03/30 Released by Harlan Stenn <stenn@ntp.org>
@@ -219,6 +216,7 @@
 * More cleanup and changes from Dave Mills.
 * [Bug 980] Direct help to stdout.
 
+---
 * [Sec 1149] Use SO_EXCLUSIVEADDRUSE on Windows
 
 ---
