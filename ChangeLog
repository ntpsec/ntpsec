<<<<<<< HEAD
* Fix a variable lifetime issue
=======
* [Bug 2597] leap file processing -- loose ends
>>>>>>> ade8cc72
(4.2.7p445) 2014/06/12 Released by Harlan Stenn <stenn@ntp.org>
* [Bug 2556] mrulist isn't mentioned in the ntpq man page.
(4.2.7p444) 2014/05/19 Released by Harlan Stenn <stenn@ntp.org>
* [Bug 2597] leap file processing -- loose ends
  fixed coverity issues
(4.2.7p443) 2014/05/10 Released by Harlan Stenn <stenn@ntp.org>
* [Bug 2594] Update the year in sntp/include/copyright.def.
(4.2.7p442) 2014/05/09 Released by Harlan Stenn <stenn@ntp.org>
* [Bug 2589] Update VS2013 project files for libntp.
* [Bug 2600] Fix "Undisicplined Local Clock" driver1.html page.
(4.2.7p441) 2014/05/04 Released by Harlan Stenn <stenn@ntp.org>
* [Bug 2597] leap file processing -- loose ends
  log daily warning when leap info less than 28 days to expiration or
  already expired; nag hourly on last day before expiration; log when
  leapfile name is invalid
(4.2.7p440) 2014/04/09 Released by Harlan Stenn <stenn@ntp.org>
* [Bug 2536] ntpd sandboxing support (libseccomp2) cleanup.
* [Bug 2570] cleanup: fix log format for successful leapfile load
(4.2.7p439) 2014/04/03 Released by Harlan Stenn <stenn@ntp.org>
* [Bug 2589] fix VS2009 compile problem.
(4.2.7p438) 2014/04/01 Released by Harlan Stenn <stenn@ntp.org>
* [Bug 2546] Windows build documentation updates.
(4.2.7p437) 2014/03/31 Released by Harlan Stenn <stenn@ntp.org>
* [Bug 2537] ntpd truncates symmetric keys to 20 bytes.
* [Bug 2546] Documentation updates.
(4.2.7p436) 2014/03/31 Released by Harlan Stenn <stenn@ntp.org>
* Update to libopts-40.2.15, and autogen-5.18.3pre18.
* [Bug 2311] Add more tags to mdoc2xxx.
* [Bug 2502] Assorted text replacement errors in 4.2.7p345
* [Bug 2538] ntp programs print exit code as part of the "usage" text.
(4.2.7p435) 2014/03/29 Released by Harlan Stenn <stenn@ntp.org>
* [Bug 2570] cleanup: reduced logging noise, moved some functions
  into libntp.
(4.2.7p434) 2014/03/21 Released by Harlan Stenn <stenn@ntp.org>
* [Bug 2577] Update VS2013 solution and project files.
(4.2.7p433) 2014/03/10 Released by Harlan Stenn <stenn@ntp.org>
* Clean up last-update timestamps of html/*.html files.
* [Bug 2546] Documentation updates.
(4.2.7p432) 2014/03/09 Released by Harlan Stenn <stenn@ntp.org>
* CID 711660: Do a non-NULL pointer assertion check a bit earlier.
(4.2.7p431) 2014/03/05 Released by Harlan Stenn <stenn@ntp.org>
* [Bug 2572] cross-compiling fails for --with-yielding-select.
(4.2.7p430) 2014/03/04 Released by Harlan Stenn <stenn@ntp.org>
* Upgrade to libevent-2.1.3-alpha-dev.
* [Bug 2572] cross-compiling fails for --with-yielding-select.
(4.2.7p429) 2014/03/03 Released by Harlan Stenn <stenn@ntp.org>
* CID 1165098: Remove logically dead code from refclock_true.c.
* CID 1189401: Use INSIST() instead of a belt-and-suspenders pointer check.
* In ntp_dir_sep.m4, we care about $host_os, not $target_os.
* [Bug 2170] Use AC_PREPROC_IFELSE instead of AC_EGREP_CPP.
* [Bug 2540] bootstrap script needs to 'touch' files in finer-grained groups.
* [Bug 2570] refuse to load leapsec file with bad/missing SHA1 hash
  -- change reading the hash line code: NIST omits leading zeros.
* [Bug 2576] refclock_gpsdjson.c doesn't compile if CLOCK_GPSDJSON is
  not enabled at configure time.
(4.2.7p428) 2014/03/03 Released by Harlan Stenn <stenn@ntp.org>
* [Bug 2570] refuse to load leapsec file with bad/missing SHA1 hash
* [Bug 2562] Distribute the code in libjsmn/ .
(4.2.7p427) 2014/03/02 Released by Harlan Stenn <stenn@ntp.org>
* [Bug 2562] GPSD_JSON: fix solaris issues (asprintf(), isfinite())
* [Bug 2562] first release of the GPSD client clock (type 46)
(4.2.7p426) 2014/02/28 Released by Harlan Stenn <stenn@ntp.org>
* [Bug 2113] Warn about ignored extra args in ntpq.
* [Bug 2540] bootstrap script needs to 'touch' files in finer-grained groups.
* [Bug 2561] Allow wildcards in the target of the "interface" command.
* [Bug 2572] cross-compiling fails for --with-yielding_select.
(4.2.7p425) 2014/02/26 Released by Harlan Stenn <stenn@ntp.org>
* Copyright file update.
(4.2.7p424) 2014/02/24 Released by Harlan Stenn <stenn@ntp.org>
* [Bug 2541] ntpd terminates itself with SIGHUP unexpectedly.
(4.2.7p423) 2014/02/23 Released by Harlan Stenn <stenn@ntp.org>
* [Bug 2565] Handle EINTR on getifaddrs().
(4.2.7p422) 2014/02/17 Released by Harlan Stenn <stenn@ntp.org>
* [Bug 2536] ntpd sandboxing support (libseccomp2).
(4.2.7p421) 2014/02/10 Released by Harlan Stenn <stenn@ntp.org>
* [Bug 898] More documentation fixes.
* [Bug 2555] Autogen mdoc man pages all stamped with SunOS 5.10.
* calc_tickadj/Makefile.am man/mdoc page build cleanup.
(4.2.7p420) 2014/02/09 Released by Harlan Stenn <stenn@ntp.org>
* [Bug 492] Clearly document ntpdate's pending deprecation.
* [Bug 1186] ntpd fails with link local IPv6 addresses.
* [Sec 2542] Strengthen the mrulist nonce.
(4.2.7p419) 2014/02/08 Released by Harlan Stenn <stenn@ntp.org>
* [Bug 2466] Wrap NMEA timestamps in 1024 week cycles.
(4.2.7p418) 2014/02/05 Released by Harlan Stenn <stenn@ntp.org>
* [Bug 2551] --disable-local-libevent breaks the build.
(4.2.7p417) 2014/02/02 Released by Harlan Stenn <stenn@ntp.org>
* [Bug 2539] doc and code tweaks for NMEA driver.
* Add check for enable stats to ntpd/complete.conf.in
* Fix typo in html/confopt.html
(4.2.7p416) 2014/01/31 Released by Harlan Stenn <stenn@ntp.org>
* Tweak the 'Modified' line on appropriate html pages.
* Note in the deprecation of ntpdc in its documentation.
* [Bug 2332] Be more careful about when we use 'libgcc_s'.
(4.2.7p415) 2014/01/28 Released by Harlan Stenn <stenn@ntp.org>
* Fix the man page installation for the scripts/ files.
(4.2.7p414) 2014/01/28 Released by Harlan Stenn <stenn@ntp.org>
* [Bug 792] TrueTime TL-3 WWV refclock support.
* [Bug 898] Documentation fixes.
* [Bug 930] ntpdc docs refer to 'clockinfo', but mean 'clockstat'.
* [Bug 1002] ntp-keygen option and documentation updates: -p/--pvt-passwd
  is now -p/--password, and -q/--get-pvt-passwd is now -q/--export-passwd.
* [Bug 1349] statistics command not documented in HTML documentation.
  In html/monopt.html, add statistics id, definition, description, and
  correct typo.
  In html/scripts/monopt.txt, add statistics item, href, and comment.
  In ntpd/ntp.conf.def, under statistics correct four to eight kinds.
  In ntpd/complete.conf.in, add all eight kinds to statistics.
  In html/comdex.html, remove duplicate footer.
* [Bug 1734] Include man page for ntp.conf (fixed in 4.2.7p297).
* [Bug 2049] Clarify ntpdate's -d option behavior.
* [Bug 2366] ntpdc.html: burst/iburst only work on servers.
* [Bug 2493] ntptrace needs a man page (fixed in 4.2.7p402).
* [Bug 2545] Cleanup of scripts/monitoring/ntptrap.
(4.2.7p413) 2014/01/27 Released by Harlan Stenn <stenn@ntp.org>
* Require a version string for perl scripts that use autogen.
* html/ cleanup.
(4.2.7p412) 2014/01/20 Released by Harlan Stenn <stenn@ntp.org>
* [Bug 2540] bootstrap script needs to 'touch' files in finer-grained groups.
(4.2.7p411) 2014/01/12 Released by Harlan Stenn <stenn@ntp.org>
* [Bug 2532] Note in ntpdc docs that "enable pps" only works on older ntpd.
(4.2.7p410) 2014/01/08 Released by Harlan Stenn <stenn@ntp.org>
* [Bug 2332] Force reference to 'libgcc_s' when using GCC, because
  threading+restricted user+locked memory otherwise fails on Linux.
* [Bug 2530] Fix documentation for enable/disable mode7 and pps.
* Cleanup to the new scripts/*/Makefile.am files.
(4.2.7p409) 2014/01/04 Released by Harlan Stenn <stenn@ntp.org>
* [Bug 2060] Warn about restrictions with "kod" but not "limited".
(4.2.7p408) 2013/12/29 Released by Harlan Stenn <stenn@ntp.org>
* [Bug 2187] Update version number generation scripts.
(4.2.7p407) 2013/12/29 Released by Harlan Stenn <stenn@ntp.org>
* [Bug 2519] mktime.c does not compile on 64-bit Solaris but we do not
  need timegm() and the Solaris provides mktime().
* [Bug 2522] Revert Bug 2513 fix - it breaks backward compatibility.
(4.2.7p406) 2013/12/28 Released by Harlan Stenn <stenn@ntp.org>
* [Bug 2521] VPATH tweaks for perl -opts files.
(4.2.7p405) 2013/12/27 Released by Harlan Stenn <stenn@ntp.org>
* [Bug 2521] bootstrap script needs a tweak for perl -opts files.
* [Bug 2524] Add ntpsweep to sntp/loc/* files.
* [Bug 2526] Add "noinst" support to the sntp/loc/ framework.
(4.2.7p404) 2013/12/24 Released by Harlan Stenn <stenn@ntp.org>
* [Bug 135] AIX5: "Address already in use" for IPv6 wildcard.
(4.2.7p403) 2013/12/23 Released by Harlan Stenn <stenn@ntp.org>
* [Bug 2513] Remove any PIDFILE in finish().
* [Bug 2516] Enable clock_gettime() support for AIX 5+.
* [Bug 2517] Fix peer status errors in decode.html.
(4.2.7p402) 2013/12/23 Released by Harlan Stenn <stenn@ntp.org>
* Incorporate Oliver Kindernay's GSoC 2013 scripts/ cleanup.
(4.2.7p401) 2013/11/30 Released by Harlan Stenn <stenn@ntp.org>
* [Bug 2491] VS20xx compile fixes.
(4.2.7p400) 2013/11/29 Released by Harlan Stenn <stenn@ntp.org>
* [Bug 2491] VS2013 project files.
(4.2.7p399) 2013/11/28 Released by Harlan Stenn <stenn@ntp.org>
* [Bug 2326] More leapsecond file notification cleanup.
* [Bug 2506] make sure routing updates are always tracked
* [Bug 2514] secs/* #define usage cleanup.
(4.2.7p398) 2013/11/25 Released by Harlan Stenn <stenn@ntp.org>
* [Bug 2326] More leapsecond file notification cleanup.
* Improve sntp KoD data file fopen() error message.
(4.2.7p397) 2013/11/20 Released by Harlan Stenn <stenn@ntp.org>
* [Bug 2326] More leapsecond file notification cleanup.
(4.2.7p396) 2013/11/19 Released by Harlan Stenn <stenn@ntp.org>
* [Bug 2326] Improve stale leapsecond notifications.
(4.2.7p395) 2013/11/12 Released by Harlan Stenn <stenn@ntp.org>
* Upgrade to autogen-5.18.3pre5 and libopts-40.1.15.
(4.2.7p394) 2013/11/05 Released by Harlan Stenn <stenn@ntp.org>
* [Bug 1050] Change ONCORE log message for leap second announcement
  to avoid misunderstandings.
* [Bug 2499] Win32 user-space/loopback ppsapi provider drops samples.
* [Bug 2256] Improve configure's function searches in libraries.
(4.2.7p393) 2013/10/16 Released by Harlan Stenn <stenn@ntp.org>
* [Bug 2272] Use C99 integer types. ntp_calendar.h and ntp_types.h .
(4.2.7p392) 2013/10/15 Released by Harlan Stenn <stenn@ntp.org>
* [Bug 2375] Improve AIX compatibility.
* [Bug 2490] Fixed non-const initializer coming from [Bug 2250] fix.
(4.2.7p391) 2013/10/12 Released by Harlan Stenn <stenn@ntp.org>
* [Bug 2250] Rework of leap second handling machine.
* [Bug 2419] [rc-nmea] Improve clockstats reporting when receiver sends
  data without valid GPS fix.
(4.2.7p390) 2013/09/26 Released by Harlan Stenn <stenn@ntp.org>
* [Bug 2482] Cleanup of droproot and jail support for Solaris.
(4.2.7p389) 2013/09/24 Released by Harlan Stenn <stenn@ntp.org>
* [Bug 2473] revisited: NTPD exits after clock is stepped backwards
  Avoid possible unsigned underrun for startup condition when testing
  for clock backstep.
* [Bug 2481] ntpd aborts when both user and group are specified with -u.
* [Bug 2482] Add droproot and jail support for Solaris.
(4.2.7p388) 2013/09/19 Released by Harlan Stenn <stenn@ntp.org>
* [Bug 2473] NTPD exits after clock is stepped backwards externally
(4.2.7p387) 2013/09/16 Released by Harlan Stenn <stenn@ntp.org>
* [Bug 1642] ntpdsim can't find simnulate block in config file.
(4.2.7p386) 2013/09/01 Released by Harlan Stenn <stenn@ntp.org>
* [Bug 2472] (WinXP) Avoid self-termination of IO thread during exit().
(4.2.7p385) 2013/08/19 Released by Harlan Stenn <stenn@ntp.org>
* CID 975596: Copy/paste error: vallen should be siglen.
* CID 1009579: Check return status of X509_add_ext().
* [2085] Fix root distance and root dispersion calculations.
* [Bug 2426] Possibly uninitialized data in crypto_send() - CID 975596.
(4.2.7p384) 2013/08/18 Released by Harlan Stenn <stenn@ntp.org>
* [Bug 2450] --version has bogus short option.
(4.2.7p383) 2013/08/10 Released by Harlan Stenn <stenn@ntp.org>
* (no changes - force a rebuild for a new Coverity scan)
(4.2.7p382) 2013/08/08 Released by Harlan Stenn <stenn@ntp.org>
* [Bug 2454] Need way to set file descriptor limit - cleanup.
(4.2.7p381) 2013/08/07 Released by Harlan Stenn <stenn@ntp.org>
* [Bug 2451] rlimit command is missing from the table of contents in
  miscopt.html .
* [Bug 2452] provide io_handler/input_handler only on
  non HAVE_IO_COMPLETION_PORT platforms
* [Bug 2453] Need a way to avoid calling mlockall.
* [Bug 2454] Need way to set file descriptor limit.
* [Bug 2458] AM_CONFIG_HEADER is obsolete.
(4.2.7p380) 2013/08/03 Released by Harlan Stenn <stenn@ntp.org>
* CID 984511: Some systems have different printf needs for sizeof.
(4.2.7p379) 2013/08/02 Released by Harlan Stenn <stenn@ntp.org>
* CID 739724: Fix printf arg mismatch in a debug line.
* [Bug 2425] compile io_handler() in ntp_io.c unconditionally
* [Bug 2448] Fix checks for configure --with-stack-limit and --with-memlock
  values.
(4.2.7p378) 2013/08/01 Released by Harlan Stenn <stenn@ntp.org>
* [Bug 2425] move part of input handler code from ntpd.c to ntp_io.c
  and fix select()-only platforms calling input_handler directly.
* [Bug 2446] Quiet warnings from Oracle's Studio compiler.
* Upgrade to AutoGen-5.18.1pre3
* Upgrade to libopts-40.1.15.
(4.2.7p377) 2013/07/28 Released by Harlan Stenn <stenn@ntp.org>
* [Bug 2397] License/copyright cleanup.
* [Bug 2439] Fix check of EscapeCommFunction() in ports/winnt/libntp/termios.c.
(4.2.7p376) 2013/07/24 Released by Harlan Stenn <stenn@ntp.org>
* [Bug 2322] Oncore driver should send 0 PPS offset to GPS.
(4.2.7p375) 2013/07/22 Released by Harlan Stenn <stenn@ntp.org>
* [Bug 883] log warning arguments swapped in refclock_gpsvme.c.
* [Bug 2368] Correct bug in previous attempt.
* [Bug 2413] Fix "make check" with automake >= 1.13.
* [Bug 2434] Line-buffer (v. block-buffer) stdout.
(4.2.7p374) 2013/07/21 Released by Harlan Stenn <stenn@ntp.org>
* [Bug 2368] make check troubles in libevent.
* [Bug 2425] setup SIGIO/SIGPOLL for asyncio on the read side
  of a socketpair for the worker thread.
(4.2.7p373) 2013/07/20 Released by Harlan Stenn <stenn@ntp.org>
* [Bug 2427] configure fails to detect recvmsg() on Solaris.
(4.2.7p372) 2013/07/17 Released by Harlan Stenn <stenn@ntp.org>
* [Bug 1466] Oncore should set FLAG_PPS.
* [Bug 2375] AIX 7 doesn't like a libevent validation check.
* [Bug 2423] Log command-line args at LOG_INFO.
* [Bug 2428] do_unconf() should reset 'items' before the 2nd loop.
(4.2.7p371) 2013/07/07 Released by Harlan Stenn <stenn@ntp.org>
* CID 1042586: Check the return value of clock_gettime() in worker_sleep().
* Upgrade to libopts-39.0.14 from 5.17.5pre10.
(4.2.7p370) 2013/07/06 Released by Harlan Stenn <stenn@ntp.org>
* Remove \n's from syslog output strings.
(4.2.7p369) 2013/07/05 Released by Harlan Stenn <stenn@ntp.org>
* [Bug 2415] RES_LIMITED flags check should use &, not &&.
* Have NTP_LIBNTP check for time.h and clock_getres().
* Fix ntpsweep to use sntp instead of ntpdate, from Oliver Kindernay.
(4.2.7p368) 2013/05/01 Released by Harlan Stenn <stenn@ntp.org>
* [Bug 2145] ntpq dumps core when displaying sys_var_list and more.
(4.2.7p367) 2013/04/25 Released by Harlan Stenn <stenn@ntp.org>
* [Bug 1485] Sometimes ntpd crashes
* [Bug 2382] Implement LOGTOD using ldexp() instead of shifting.
(4.2.7p366) 2013/04/17 Released by Harlan Stenn <stenn@ntp.org>
* [Bug 1866] Disable some debugging output in refclock_oncore.
(4.2.7p365) 2013/04/16 Released by Harlan Stenn <stenn@ntp.org>
* [Bug 2149] Log an error message if /proc/net/if_inet6 cannot be opened.
(4.2.7p364) 2013/03/26 Released by Harlan Stenn <stenn@ntp.org>
* Bump sntp/include/autogen-version.def .
(4.2.7p363) 2013/03/26 Released by Harlan Stenn <stenn@ntp.org>
* [Bug 2357] sntp/libopts/usage.c sometimes needs -lintl.
* Upgrade to libopts from 5.17.3pre10.
(4.2.7p362) 2013/03/19 Released by Harlan Stenn <stenn@ntp.org>
* [Bug 2364] "sed -i" is not portable.
(4.2.7p361) 2013/03/17 Released by Harlan Stenn <stenn@ntp.org>
* [Bug 2357] sntp/libopts/usage.c sometimes needs -lintl.
* [Bug 2365] "make check" fails in libevent.
(4.2.7p360) 2013/03/15 Released by Harlan Stenn <stenn@ntp.org>
* Upgrade libevent (coverity fixes, etc.).
* EEXIST is OK for mkdir() in sntp/kod_management.c.
(4.2.7p359) 2013/03/03 Released by Harlan Stenn <stenn@ntp.org>
* [Bug 2359] Fix send_via_ntp_signd() prototype.
(4.2.7p358) 2013/02/27 Released by Harlan Stenn <stenn@ntp.org>
* Upgrade to autogen-5.17.3pre4 and libopts-38.0.13.
* [Bug 2357] sntp/libopts/usage.c on NetBSD needs -lintl.
(4.2.7p357) 2013/02/22 Released by Harlan Stenn <stenn@ntp.org>
* Upgrade to autogen-5.17.2pre and libopts-38.0.13.
(4.2.7p356) 2013/02/19 Released by Harlan Stenn <stenn@ntp.org>
* Added loc/debian.
(4.2.7p355) 2013/02/18 Released by Harlan Stenn <stenn@ntp.org>
* CID 739708: Check return status of fcntl() in refclock_arc.c.
* CID 739709: Check return status of fcntl() in refclock_datum.c.
* CID 739710: Check return status of mkdir() in sntp/kod_management.c.
* CID 739711: Ignore return status of remove() in ntp-keygen.c.
* CID 739723: Print sizeof as unsigned.
* CID 971094: Clean up time of check/time of use in check_leap_file().
(4.2.7p354) 2013/02/10 Released by Harlan Stenn <stenn@ntp.org>
* CID 97194: Check return from setsockopt().
* CID 739473,739532: Out-of-bounds access/illegal address computation.
* CID 739558: Double close.
* CID 739559: Double close.
* CID 739713: devmask/recmask copy/paste error.
* CID 739714: Fix code indentation level.
* CID 739715: Clean up sockaddr_dump().
(4.2.7p353) 2013/02/09 Released by Harlan Stenn <stenn@ntp.org>
* [Bug 2326] Check hourly for a new leapfile if the old one expired.
(4.2.7p352) 2013/01/28 Released by Harlan Stenn <stenn@ntp.org>
* [Bug 2326] Notice when a new leapfile has been installed.
(4.2.7p351) 2013/01/24 Released by Harlan Stenn <stenn@ntp.org>
* [Bug 2328] Don't apply small time adjustments on Windows versions
  which don't support this.
(4.2.7p350) 2013/01/21 Released by Harlan Stenn <stenn@ntp.org>
* Added sntp/loc/netbsd based on info from Christos Zoulas.
(4.2.7p349) 2013/01/20 Released by Harlan Stenn <stenn@ntp.org>
* [Bug 2321] Fixed Windows build, but autogen update still required.
(4.2.7p348) 2013/01/17 Released by Harlan Stenn <stenn@ntp.org>
* [Bug 2327] Rename sntp/ag-tpl/:Old to sntp/ag-tpl/Old.
* Cleanup to ntpsnmpd-opts.def.
* Cleanup to ntpq.texi.
* Documentation cleanup to the ntpd, ntpdc, ntpq and ntp-wait
  .def files.
* In ntp.conf.def, cleanup SEE ALSO, document 'rlimit' options.
* Add a reference to RFC5907 in the ntpsnmpd documentation.
(4.2.7p347) 2013/01/07 Released by Harlan Stenn <stenn@ntp.org>
* [Bug 2325] Re-enable mlockall() check under Linux post-1223 fix.
(4.2.7p346) 2013/01/06 Released by Harlan Stenn <stenn@ntp.org>
* [Bug 1223] reorganize inclusion of sys/resource.h.
(4.2.7p345) 2013/01/04 Released by Harlan Stenn <stenn@ntp.org>
* Update several .def files to use autogen-5.17 feature set.
(4.2.7p344) 2013/01/03 Released by Harlan Stenn <stenn@ntp.org>
* Refactor and enhance mdoc2texi.
* Make sure agtexi-file.tpl defines label-str.
* Cleanup to ntp.conf.def.
* Upgrade to autogen-5.17 and libopts-37.0.12.
(4.2.7p343) 2013/01/02 Released by Harlan Stenn <stenn@ntp.org>
* Update the copyright year.
(4.2.7p342) 2012/12/31 Released by Harlan Stenn <stenn@ntp.org>
* [Bug 2081 - Backward Incompatible] rawstats now logs everything.
(4.2.7p341) 2012/12/30 Released by Harlan Stenn <stenn@ntp.org>
(4.2.7p340) 2012/12/29 Released by Harlan Stenn <stenn@ntp.org>
* mdoc2texi fixes: trailing punctuation.
(4.2.7p339) 2012/12/26 Released by Harlan Stenn <stenn@ntp.org>
* mdoc2texi fixes: parseQuote, closing of list item tables.
* ntp-wait, ntpd, ntpdc, ntpq, ntpsnmpd autogen documentation updates.
(4.2.7p338) 2012/12/25 Released by Harlan Stenn <stenn@ntp.org>
* mdoc2texi fixes: Handle_ArCmFlIc, Handle_Fn, HandleQ.
* ntp-keygen autogen documentation updates.
* ntpq autogen docs.
(4.2.7p337) 2012/12/22 Released by Harlan Stenn <stenn@ntp.org>
* [Bug 1223] More final cleanup for rlimit changes.
(4.2.7p336) 2012/12/21 Released by Harlan Stenn <stenn@ntp.org>
* [Bug 1223] Final cleanup for rlimit changes.
(4.2.7p335) 2012/12/18 Released by Harlan Stenn <stenn@ntp.org>
* Update documentation templates and definitions.
* Create agtexi-file.tpl .
(4.2.7p334) 2012/12/10 Released by Harlan Stenn <stenn@ntp.org>
* [Bug 2114] Update tests for sntp's synch distance.
* Create ntp-keygen.{html,texi}.
(4.2.7p333) 2012/12/07 Released by Harlan Stenn <stenn@ntp.org>
* Autogen documentation cleanup.
(4.2.7p332) 2012/12/06 Released by Harlan Stenn <stenn@ntp.org>
* sntp documentation cleanup.
(4.2.7p331) 2012/12/03 Released by Harlan Stenn <stenn@ntp.org>
* [Bug 2114] Correctly calculate sntp's synch distance.
(4.2.7p330) 2012/12/03 Released by Harlan Stenn <stenn@ntp.org>
* autogen doc cleanup
(4.2.7p329) 2012/12/01 Released by Harlan Stenn <stenn@ntp.org>
* [Bug 2278] ACTS flag3 mismatch between code and driver18.html.
* Use an enum for the ACTS state table.
* html doc reconciliation with DLM's copy.
(4.2.7p328) 2012/11/30 Released by Harlan Stenn <stenn@ntp.org>
* html doc reconciliation with DLM's copy.
(4.2.7p327) 2012/11/29 Released by Harlan Stenn <stenn@ntp.org>
* [Bug 2024] Identify Events in the system status word in decode.html.'
* [Bug 2040] Provide a command-line option for the identity key bits.
* Create loc/darwin for Mac OSX
(4.2.7p326) 2012/11/21 Released by Harlan Stenn <stenn@ntp.org>
* [Bug 1214] 'proto: precision = ...' should be at INFO, not NOTICE.
* [Bug 2246] Clear sys_leap when voting says to disarm the leap.
(4.2.7p325) 2012/11/20 Released by Harlan Stenn <stenn@ntp.org>
* [Bug 2202] ntpq.html: there is no "acv" billboard.
* [Bug 2306] keep pps hack for Win32 even if user-mode/loopback
  PPS API is activated on a serial line.
(4.2.7p324) 2012/11/19 Released by Harlan Stenn <stenn@ntp.org>
* Reinstate doc fix to authentic.html from Mike T.
* [Bug 1223] cleanup for rlimit changes.
* [Bug 2098] Install DLM's HTML documentation.
* [Bug 2306] Added user-mode/loop-back PPS API provider for Win32
(4.2.7p323) 2012/11/18 Released by Harlan Stenn <stenn@ntp.org>
* html/ updates from Dave Mills.
(4.2.7p322) 2012/11/15 Released by Harlan Stenn <stenn@ntp.org>
* [Bug 1223] Allow configurable values for RLIMIT_STACK and
  RLIMIT_MEMLOCK.
* [Bug 1320] Log ntpd's initial command-line parameters. (updated fix)
* [Bug 2120] no sysexits.h under QNX.
* [Bug 2123] cleanup to html/leap.html.
(4.2.7p321) 2012/11/13 Released by Harlan Stenn <stenn@ntp.org>
* [Bug 1320] Log ntpd's initial command-line parameters.
(4.2.7p320) 2012/11/12 Released by Harlan Stenn <stenn@ntp.org>
* [Bug 969] Clarify ntpdate.html documentation about -u and ntpd.
* [Bug 1217] libisc/ifiter_sysctl.c:internal_current(): Ignore RTM
  messages with wrong version
(4.2.7p319) 2012/11/11 Released by Harlan Stenn <stenn@ntp.org>
* [Bug 2296] Fix compile problem with building with old OpenSSL.
(4.2.7p318) 2012/11/05 Released by Harlan Stenn <stenn@ntp.org>
* [Bug 2301] Remove spurious debug output from ntpq.
(4.2.7p317) 2012/11/05 Released by Harlan Stenn <stenn@ntp.org>
* [Bug 922] Allow interspersed -4 and -6 flags on the ntpq command line.
(4.2.7p316) 2012/10/27 Released by Harlan Stenn <stenn@ntp.org>
* [Bug 2296] Update fix for Bug 2294 to handle --without-crypto.
(4.2.7p315) 2012/10/26 Released by Harlan Stenn <stenn@ntp.org>
* [Bug 2294] ntpd crashes in FIPS mode.
(4.2.7p314) 2012/10/23 Released by Harlan Stenn <stenn@ntp.org>
* Document a tricky malloc() of dns_ctx in sntp.
(4.2.7p313) 2012/10/23 Released by Harlan Stenn <stenn@ntp.org>
* [Bug 2291] sntp should report why it cannot open file.kod.
* [Bug 2293] add support for SO_BINTIME, refine support for
  SO_TIMESTAMPNS (bug 1374)
(4.2.7p312) 2012/10/11 Released by Harlan Stenn <stenn@ntp.org>
* Clean up testing/debugging of fix for [Bug 938] from sntp/main.c .
(4.2.7p311) 2012/10/10 Released by Harlan Stenn <stenn@ntp.org>
* [Bug 938] The argument to the -D flag takes a number, not a string.
* [Bug 1013] ntpdate's HTML page claims wrong default version.
* [Bug 1374] Support SO_TIMESTAMPNS.
(4.2.7p310) 2012/10/09 Released by Harlan Stenn <stenn@ntp.org>
* [Bug 1374] Support SO_TIMESTAMPNS.
* [Bug 2266] Remove deprecated refclock_trak.c from Windows Makefile
  equivalents.
* [Bug 2274] Bring libopts/enum.c back to (old) ANSI C compliance.
(4.2.7p309) 2012/10/04 Released by Harlan Stenn <stenn@ntp.org>
* [Bug 2287] ntpdate returns 0 even if adjtime() call fails.
(4.2.7p308) 2012/09/29 Released by Harlan Stenn <stenn@ntp.org>
* CID 97198: Check return from ioctl() calls in refclock_acts.c.
(4.2.7p307) 2012/09/29 Released by Harlan Stenn <stenn@ntp.org>
* [Bug 1997] Fix sntp broadcast timeouts.
* [Bug 2234] Fix incorrect ntptrace html documentation.
* [Bug 2262] Install html docs in $htmldir.
* Fix typo in html/select.html.
(4.2.7p306) 2012/09/15 Released by Harlan Stenn <stenn@ntp.org>
* [Bug 752] ToS cleanup from Mike Tatarinov.
(4.2.7p305) 2012/09/15 Released by Harlan Stenn <stenn@ntp.org>
* [Bug 752] Use proper ToS network packet markings for IPv4 and IPv6.
* [Bug 1232] Convert SHM refclock to use struct timespec.
* [Bug 2258] Add syslog message about leap insertion.
* [Bug 2263] broadcast server doesn't work for host with
  OS_MISSES_SPECIFIC_ROUTE_UPDATES.
* [Bug 2271] Decode refclock types when built with --disable-all-clocks.
* [Bug 2276] clk_sel240x.c #define's _XOPEN_SOURCE, breaking QNX6.
* Updates to driver28.html.
(4.2.7p304) 2012/09/06 Released by Harlan Stenn <stenn@ntp.org>
* [Bug 2264] Cleanup SEL240X Refclock.
* In refclock_wwv.c rename SECOND to WWV_SEC and MINUTE to WWV_MIN.
(4.2.7p303) 2012/09/05 Released by Harlan Stenn <stenn@ntp.org>
* [Bug 1232] Add nanosecond support to SHM driver.
(4.2.7p302) 2012/09/05 Released by Harlan Stenn <stenn@ntp.org>
* [Bug 2160] Log warning about expired leapseconds file.
(4.2.7p301) 2012/09/03 Released by Harlan Stenn <stenn@ntp.org>
* [Bug 2164] Greater precision needed for ntpq offset report.
* Clean the man5_MANS in ntpd/ .
(4.2.7p300) 2012/09/03 Released by Harlan Stenn <stenn@ntp.org>
* [Bug 2262] Install sntp.html into htmldir.
* [Bug 2270] Install fails due to repeated man5 page names.
(4.2.7p299) 2012/09/01 Released by Harlan Stenn <stenn@ntp.org>
* More cleanup to the bootstrap script.
(4.2.7p298) 2012/09/01 Released by Harlan Stenn <stenn@ntp.org>
* Handle additional man page sections in the bootstrap script.
* Remove extraneous parens.
* Add a missing "%s" syslog format string.
(4.2.7p297) 2012/09/01 Released by Harlan Stenn <stenn@ntp.org>
* Fix mdoc2man.
* Distribute ntp.conf.def and ntp.keys.def.
(4.2.7p296) 2012/08/31 Released by Harlan Stenn <stenn@ntp.org>
* Begin support for autogen maintaining ntp.conf and ntp.keys docs.
* Upgrade to autogen-5.16.2 and libopts-36.5.11.
* Potential bugfix for agtexi-cmd.tpl.
(4.2.7p295) 2012/08/11 Released by Harlan Stenn <stenn@ntp.org>
* Look for syslog's facilitynames[].
(4.2.7p294) 2012/08/08 Released by Harlan Stenn <stenn@ntp.org>
* [Bug 2242] configure fails to detect getifaddrs function on Solaris.
* [Bug 2249] Bad operator for 'test' in 'make check' of libevent.
* [Bug 2252] palisade: formats nanosecs to a 6-char field.
* Attempt to resolve strict-aliasing violation in refclock_tsyncpci.c.
* Fix && -> & typo in refclock_palisade.c debug statements.
(4.2.7p293) 2012/08/04 Released by Harlan Stenn <stenn@ntp.org>
* [Bug 2247] (more) Get rid of the TRAK refclock - deprecated since 2006.
* Documentation cleanup from Mike T.
* Cleanup kclk_sel240x.o rules in libparse/Makefile.am.
(4.2.7p292) 2012/08/02 Released by Harlan Stenn <stenn@ntp.org>
* [Bug 1545] Note why we are logging the Version string.
* [Bug 1872] Remove legacy ppsclock fdpps, #ifdef PPS.
* [Bug 2075] Fix spelling of 'incompatible'.
* [Bug 2247] Get rid of the TRAK refclock - deprecated since 2006.
* Clean up an exit status in ntpq.c.
(4.2.7p291) 2012/07/31 Released by Harlan Stenn <stenn@ntp.org>
* [Bug 2241] MDNS registration should only happen if requested.
(4.2.7p290) 2012/07/20 Released by Harlan Stenn <stenn@ntp.org>
* [Bug 1454] Add parse clock support for the SEL-240x GPS products.
* CID 709185: refclock_chu.c will leak fd==0 (better fix)
(4.2.7p289) 2012/07/16 Released by Harlan Stenn <stenn@ntp.org>
* CID 97123: Future-proof possible change to refclock_nmea.c.
* CID 97377: ntp-keygen.c's followlink() might not NUL-terminate.
* CID 709185: refclock_chu.c will leak fd==0 (which should be impossible).
(4.2.7p288) 2012/07/03 Released by Harlan Stenn <stenn@ntp.org>
* CID 709173: Make sure a libisc function we do not use is called properly.
(4.2.7p287) 2012/07/03 Released by Harlan Stenn <stenn@ntp.org>
* Remove 1024 associations-per-server limit from ntpq.
* Remove blank line between ntpq mreadvar associations.
(4.2.7p286) 2012/06/28 Released by Harlan Stenn <stenn@ntp.org>
* CID 97193: check return from sscanf() in ntp_config.c.
* CID 709169: check return from open("/dev/null", 0) and friends.
* CID 709207: Initialize "quality" for ulink_receive.
(4.2.7p285) 2012/06/18 Released by Harlan Stenn <stenn@ntp.org>
* [Bug 2227] Enable mrulist access control via "restrict ... nomrulist".
* Automake-1.12 wants us to use AM_PROG_AR.
* Conditionalize msyslog messages about rejected mode 6 requests due to
  nomodify and nomrulist restrictions under "logconfig +sysinfo".
* Increment sys_restricted in a few rejection paths due to nomodify
  restrictions where previosuly overlooked.
(4.2.7p284) 2012/06/16 Released by Harlan Stenn <stenn@ntp.org>
* [Bug 2225] libevent configure hangs.
* Update bundled libevent to git master, post libevent 2.1.1-alpha.
(4.2.7p283) 2012/06/16 Released by Harlan Stenn <stenn@ntp.org>
* In sntp/m4/ntp_openssl.m4, Support multiple package names for the
  crypto library.  Add legacy support for -Wl,-rpath.
(4.2.7p282) 2012/06/15 Released by Harlan Stenn <stenn@ntp.org>
* tickadj may need to be linked with PTHREAD_LIBS.
(4.2.7p281) 2012/06/14 Released by Harlan Stenn <stenn@ntp.org>
* U_INT32_MAX cleanup in include/ntp_types.h .
* When linking, ntp_keygen and tickadj need $(LIBM).
(4.2.7p280) 2012/06/13 Released by Harlan Stenn <stenn@ntp.org>
* [Bug 2224] Use-after-free in routing socket code after dropping root.
(4.2.7p279) 2012/06/10 Released by Harlan Stenn <stenn@ntp.org>
* [Bug 2211] findbcastinter(): possibly undefined variable iface used.
* [Bug 2220] Incorrect check for maximum association id in ntpq.
(4.2.7p278) 2012/06/03 Released by Harlan Stenn <stenn@ntp.org>
* [Bug 2204] Build with --enable-getifaddrs=glibc fails.
* [Bug 2178] refclock_tsyncpci.c reach register fails to shift.
* [Bug 2191] dcfd -Y y2kcheck on CentOS 6.2 x86_64 breaks make check.
(4.2.7p277) 2012/05/25 Released by Harlan Stenn <stenn@ntp.org>
* [Bug 2193] Building timestruct tests with Clang 3.1 fails.
(4.2.7p276) 2012/05/15 Released by Harlan Stenn <stenn@ntp.org>
* [Bug 2179] Remove sntp/header.h.
(4.2.7p275) 2012/04/28 Released by Harlan Stenn <stenn@ntp.org>
* [Bug 1744] Remove obsolete ntpdate/ntptime* items.
(4.2.7p274) 2012/04/25 Released by Harlan Stenn <stenn@ntp.org>
* [Bug 2174] ntpd rejects source UDP ports less than 123 as bogus.
(4.2.7p273) 2012/04/19 Released by Harlan Stenn <stenn@ntp.org>
* [Bug 2141] handle_sigio() calls get_systime(), which must be
  reentrant when SIGIO is used.  Sanity checks relative to the prior
  get_systime() are disabled in ntpd on systems with signaled I/O, but
  active in sntp and ntpdate.
* Correct authnumfreekeys accounting broken in 4.2.7p262.
(4.2.7p272) 2012/04/14 Released by Harlan Stenn <stenn@ntp.org>
* LCRYPTO is gone - replace with VER_SUFFIX.
* Change the link order for ntpsntpd.
* Remove extra 'nlist' check from configure.ac.
(4.2.7p271) 2012/04/11 Released by Harlan Stenn <stenn@ntp.org>
* [Bug 1122] openssl detection via pkg-config fails when no additional
  -Idir flags are needed.
* Avoid overwriting user variable LDFLAGS with OpenSSL flags, instead
  they are added to LDFLAGS_NTP.
(4.2.7p270) 2012/03/26 Released by Harlan Stenn <stenn@ntp.org>
* Update driver45.html page.
(4.2.7p269) 2012/03/25 Released by Harlan Stenn <stenn@ntp.org>
* Clean up configure.ac.
* Cleanup configure.ac's TSYNC PCI section.
(4.2.7p268) 2012/03/24 Released by Harlan Stenn <stenn@ntp.org>
* Update driver45.html page.
(4.2.7p267) 2012/03/23 Released by Harlan Stenn <stenn@ntp.org>
* Initial cut at a basic driver45.html page.
(4.2.7p266) 2012/03/21 Released by Harlan Stenn <stenn@ntp.org>
* Add refclock_tsyncpci.c (driver 45) supporting Spectracom TSYNC timing
  boards.
(4.2.7p265) 2012/03/20 Released by Harlan Stenn <stenn@ntp.org>
* Treat zero counter as indication of precise system time in Windows
  PPSAPI helper function pps_ntp_timestamp_from_counter(), enabling
  PPSAPI providers to use the Windows 8 precise clock directly.
(4.2.7p264) 2012/03/14 Released by Harlan Stenn <stenn@ntp.org>
* [Bug 2160] Note if leapseconds file is past its prime.
* Use GetSystemTimePreciseAsFileTime() on Windows 8.
(4.2.7p263) 2012/03/13 Released by Harlan Stenn <stenn@ntp.org>
* [Bug 2156] clock instability with LOCAL driver, from Miroslav Lichvar.
* [Bug 2159] Windows ntpd using leapfile erroneous leap second 20120401.
(4.2.7p262) 2012/02/29 Released by Harlan Stenn <stenn@ntp.org>
* Improve ntpd scalability for servers with many trusted keys.
(4.2.7p261) 2012/02/27 Released by Harlan Stenn <stenn@ntp.org>
* [Bug 2048] add the clock variable timecode to SHM refclock.
(4.2.7p260) 2012/02/24 Released by Harlan Stenn <stenn@ntp.org>
* Fix the check-scm-rev invocation in several Makefile.am's.
(4.2.7p259) 2012/02/22 Released by Harlan Stenn <stenn@ntp.org>
* [Bug 2148] ntpd 4.2.7p258 segfault with 0x0100000 bit in NMEA mode.
* refclock_nmea.c merge cleanup thanks to Juergen Perlinger.
(4.2.7p258) 2012/02/21 Released by Harlan Stenn <stenn@ntp.org>
* [Bug 2140] Rework of Windows I/O completion port handling to avoid
  garbling serial input in UNIX line discipline emulation.
* [Bug 2143] NMEA driver: discard data if quality indication not good,
  add statistic counters (mode bit enabled) to clockstats file.
(4.2.7p257) 2012/02/17 Released by Harlan Stenn <stenn@ntp.org>
* [Bug 2135] defer calls to 'io_input' to main thread under Windows.
(4.2.7p256) 2012/02/08 Released by Harlan Stenn <stenn@ntp.org>
* [Bug 2131] Set the system variable settimeofday only after clock step.
* [Bug 2134] --enable-C99-snprintf does not force rpl_snprintf use.
(4.2.7p255) 2012/01/29 Released by Harlan Stenn <stenn@ntp.org>
* [Bug 603] Only link with nlist()-related libraries when needed:
  More cleanup.
(4.2.7p254) 2012/01/29 Released by Harlan Stenn <stenn@ntp.org>
* [Bug 603] Only link with nlist()-related libraries when needed.
(4.2.7p253) 2012/01/26 Released by Harlan Stenn <stenn@ntp.org>
* [Bug 2126] Compile error on Windows with libopts from Autogen 5.14.
* Update one of the license URLs.
(4.2.7p252) 2012/01/25 Released by Harlan Stenn <stenn@ntp.org>
* Upgrade to autogen-5.14 (and libopts-36.1.11).
(4.2.7p251) 2012/01/17 Released by Harlan Stenn <stenn@ntp.org>
* [Bug 2115] ntptrace should accept both rootdispersion and rootdisp.
(4.2.7p250) 2012/01/15 Released by Harlan Stenn <stenn@ntp.org>
* [Bug 2113] Warn about ignored extra args in ntpq.
* Update the copyright year.
(4.2.7p249) 2012/01/10 Released by Harlan Stenn <stenn@ntp.org>
* [Bug 2111] Remove minpoll delay before iburst for pool and
  manycastclient.
* Move refclock-specific scheduled timer code under #ifdef REFCLOCK
  and move "action" and "nextaction" data for same from struct peer to
  struct refclockproc.  These provide a way to schedule a callback some
  seconds in the future.
(4.2.7p248) 2012/01/08 Released by Harlan Stenn <stenn@ntp.org>
* [Bug 2109] "make clean check" is broken with gtest available.
* [Bug 2110] systime.c typo breaks build on microsecond clocks.
(4.2.7p247) 2012/01/07 Released by Harlan Stenn <stenn@ntp.org>
* Fix build break triggered by updating deps-ver and libntp/systime.c at
  the same time by explicitly depending systime_s.c on systime.c.
(4.2.7p246) 2012/01/06 Released by Harlan Stenn <stenn@ntp.org>
* [Bug 2104] ntpdc fault with oversize -c command.
* [Bug 2106] Fix warnings when using -Wformat-security.
* Refactor timespecops.h and timevalops.h into inline functions.
(4.2.7p245) 2011/12/31 Released by Harlan Stenn <stenn@ntp.org>
* [Bug 2100] conversion problem with timespec/timeval <--> l_fp fixed;
  added tests to expose the bug.
(4.2.7p244) 2011/12/25 Released by Harlan Stenn <stenn@ntp.org>
* Updates from 4.2.6p5.
(4.2.7p243) 2011/12/23 Released by Harlan Stenn <stenn@ntp.org>
* [Bug 2095] ntptrace now needs 'rv' instead of 'pstat', reported
  by Michael Tatarinov.
(4.2.7p242) 2011/12/21 Released by Harlan Stenn <stenn@ntp.org>
* Include missing html/icons/sitemap.png, reported by Michael Tatarinov.
* Documentation updates from Dave Mills.
(4.2.7p241) 2011/12/18 Released by Harlan Stenn <stenn@ntp.org>
* [Bug 2015] Overriding sys_tick should recalculate sys_precision.
* [Bug 2037] Fuzzed non-interpolated clock may decrease.
* [Bug 2068] "tos ceiling" default and cap changed to 15.
* Floor peer delay using system precision, as with jitter, reflecting
  inability to measure shorter intervals.
(4.2.7p240) 2011/12/15 Released by Harlan Stenn <stenn@ntp.org>
* [Bug 2092] clock_select() selection jitter miscalculated.
* [Bug 2093] Reintroduce smaller stratum factor to system peer metric.
(4.2.7p239) 2011/12/11 Released by Harlan Stenn <stenn@ntp.org>
* Documentation updates from Dave Mills.
(4.2.7p238) 2011/12/09 Released by Harlan Stenn <stenn@ntp.org>
* [Bug 2082] from 4.2.6p5-RC3: 3-char refid sent by ntpd 4.2.6p5-RC2
  ends with extra dot.
* [Bug 2085] from 4.2.6p5-RC3: clock_update() sys_rootdisp calculation
  omits root delay.
* [Bug 2086] from 4.2.6p5-RC3: get_systime() should not offset by
  sys_residual.
* [Bug 2087] from 4.2.6p5-RC3: sys_jitter calculation overweights
  sys.peer jitter.
* from 4.2.6p5-RC3: Ensure NULL peer->dstadr is not accessed in orphan
  parent selection.
(4.2.7p237) 2011/12/01 Released by Harlan Stenn <stenn@ntp.org>
* [Bug 2050] from 4.2.6p5-RC2: Orphan mode stratum counting to infinity.
* [Bug 2059] from 4.2.6p5-RC2: optional billboard column "server" does
  not honor -n.
* [Bug 2066] from 4.2.6p5-RC2: ntpq lopeers ipv6 "local" column overrun.
* [Bug 2068] from 4.2.6p5-RC2: ntpd sends nonprintable stratum 16 refid
  to ntpq.
* [Bug 2069] from 4.2.6p5-RC2: broadcastclient, multicastclient spin up
  duplicate ephemeral associations without broadcastdelay.
* [Bug 2072] from 4.2.6p5-RC2: Orphan parent selection metric needs
  ntohl().
* [Bug 2073] Correct ntpq billboard's MODE_PASSIVE t from 'u' to 'S'.
* from 4.2.6p5-RC2: Exclude not-yet-determined sys_refid from use in
  loopback TEST12 (from Dave Mills).
* from 4.2.6p5-RC2: Never send KoD rate limiting response to MODE_SERVER.
* Floor calculation of sys_rootdisp at sys_mindisp in clock_update (from
  Dave Mills).
* Restore 4.2.6 clock_combine() weighting to ntp-dev, reverting to pre-
  4.2.7p70 method while also avoiding divide-by-zero (from Dave Mills).
* Round l_fp traffic interval when converting to integer in rate limit
  and KoD calculation.
(4.2.7p236) 2011/11/16 Released by Harlan Stenn <stenn@ntp.org>
* Documentation updates from Dave Mills.
(4.2.7p235) 2011/11/16 Released by Harlan Stenn <stenn@ntp.org>
* [Bug 2052] Autokey CRYPTO_ASSOC host@group vallen needs checking.
(4.2.7p234) 2011/11/07 Released by Harlan Stenn <stenn@ntp.org>
* Clean up -libm entries regarding libntp.a
(4.2.7p233) 2011/11/06 Released by Harlan Stenn <stenn@ntp.org>
* Documentation updates from Dave Mills.
(4.2.7p232) 2011/11/05 Released by Harlan Stenn <stenn@ntp.org>
* Update the NEWS file so we note the default disable of mode 7 requests.
* Clean up some bitrotted code in libntp/socket.c.
(4.2.7p231) 2011/11/03 Released by Harlan Stenn <stenn@ntp.org>
* [Bug 1940] ignore auth key if hex decoding fails.
* Add ntpq reslist command to query access restrictions, similar to
  ntpdc's reslist.
(4.2.7p230) 2011/11/01 Released by Harlan Stenn <stenn@ntp.org>
* Disable mode 7 (ntpdc) query processing in ntpd by default.  ntpq is
  believed to provide all functionality ntpdc did, and uses a less-
  fragile protocol that's safer and easier to maintain.  If you do find
  some management via ntpdc is needed, you can use "enable mode7" in the
  ntpd configuration.
* Directly limit the number of datagrams in a mrulist response, rather
  than limiting the number of entries returned to indirectly limit the
  datagram count.
* Documentation updates from Dave Mills.
(4.2.7p229) 2011/10/26 Released by Harlan Stenn <stenn@ntp.org>
* [Bug 1995] fix wrong use of ZERO() macro in 'ntp_calendar.c'
(4.2.7p228) 2011/10/23 Released by Harlan Stenn <stenn@ntp.org>
* [Bug 1995] add compile time stamp based era unfolding for
  'step_systime()' and necessary support to 'ntp-calendar.c'.
(4.2.7p227) 2011/10/22 Released by Harlan Stenn <stenn@ntp.org>
* [Bug 2036] gcc 2.95.3 preprocessor can't nest #ifdef in macro args.
* A number of compiler warnings eliminated.
(4.2.7p226) 2011/10/21 Released by Harlan Stenn <stenn@ntp.org>
* [Bug 2035] ntpq -c mrulist sleeps 1 sec between queries, not 5 msec.
* Documentation updates from Dave Mills.
(4.2.7p225) 2011/10/15 Released by Harlan Stenn <stenn@ntp.org>
* Documentation updates from Dave Mills.
(4.2.7p224) 2011/10/14 Released by Harlan Stenn <stenn@ntp.org>
* ntpq mrulist shows intermediate counts every five seconds while
  retrieving list, and allows Ctrl-C interruption of the retrieval,
  showing the incomplete list as retrieved.  Reduce delay between
  successive mrulist retrieval queries from 30 to 5 msec.  Do not
  give up mrulist retrieval when a single query times out.
(4.2.7p223) 2011/10/12 Released by Harlan Stenn <stenn@ntp.org>
* Documentation updates from Dave Mills.
(4.2.7p222) 2011/10/11 Released by Harlan Stenn <stenn@ntp.org>
* [Bug 2029] "make check" clutters syslog.
* Log signal description along with number on ntpd exit.
(4.2.7p221) 2011/10/10 Released by Harlan Stenn <stenn@ntp.org>
* [Bug 2025] Switching between daemon and kernel loops can doubly-
  correct drift
* [Bug 2028] ntpd -n (nofork) redirects logging to stderr.
* Documentation updates from Dave Mills.
(4.2.7p220) 2011/10/05 Released by Harlan Stenn <stenn@ntp.org>
* [Bug 1945] mbg_gps166.h use of _TM_DEFINED conflicts with MS VC.
* [Bug 1946] parse_start uses open; does not work on Windows.
* [Bug 1947] Porting parse-based Wharton refclock driver to Windows.
* [Bug 2024] Remove unused system event code EVNT_CLKHOP.
(4.2.7p219) 2011/10/04 Released by Harlan Stenn <stenn@ntp.org>
* Documentation updates from Dave Mills.
(4.2.7p218) 2011/10/03 Released by Harlan Stenn <stenn@ntp.org>
* [Bug 2019] Allow selection of cipher for private key files.
* Documentation updates from Dave Mills.
* ntp-keygen private key cipher default now triple-key triple DES CBC.
* ntp-keygen -M is intended to ignore all other defaults and
  options, so do not attempt to open existing Autokey host certificate
  before generating symmetric keys and terminating.
* Restore IFF, MV, and GQ identity parameter filename convention to
  ntpkey_<scheme>par_<group/host> in ntpd, matching ntp-keygen.
* Change some error logging to syslog to ignore logconfig mask, such
  as reporting PPSAPI failure in NMEA and WWVB refclocks.
* ntp-keygen on Windows XP and later systems will now create links
  expected by ntpd.  They are hardlinks on Windows, soft on POSIX.
* Conditionalize NMEA serial open message under clockevent.
* Send all peer variables to trappers in report_event().
(4.2.7p217) 2011/09/29 Released by Harlan Stenn <stenn@ntp.org>
* [Bug 2020] ntp-keygen -s no longer sets host in cert file name.
* [Backward Incompatible] ntp-keygen -i option long name changed from
  misleading --issuer-name to --ident.
(4.2.7p216) 2011/09/27 Released by Harlan Stenn <stenn@ntp.org>
* sntp documentation tag cleanup.
* mdoc2man improvements.
(4.2.7p215) 2011/09/24 Released by Harlan Stenn <stenn@ntp.org>
* Use patched mdoc2man script, from Eric Feng.
* Sync with ntp-4.2.6p4 (a no-op).
(4.2.7p214) 2011/09/20 Released by Harlan Stenn <stenn@ntp.org>
* [Bug 1981] Initial offset convergence applies frequency correction 2x
  with kernel discipline.
* [Bug 2008] Initial offset convergence degraded with 500 PPM adjtime().
* [Bug 2009] EVNT_NSET adj_systime() mishandled by Windows ntpd.
(4.2.7p213) 2011/09/08 Released by Harlan Stenn <stenn@ntp.org>
* [Bug 1999] NMEA does not send PMOTG messages any more.
(4.2.7p212) 2011/09/07 Released by Harlan Stenn <stenn@ntp.org>
* [Bug 2003] from 4.2.6p4-RC3: ntpq_read_assoc_peervars() broken.
(4.2.7p211) 2011/09/01 Released by Harlan Stenn <stenn@ntp.org>
* Update libevent to git head (2.1 branch) as of 2.0.14-stable.
(4.2.7p210) 2011/08/31 Released by Harlan Stenn <stenn@ntp.org>
* Require -D4 or higher for ntpd SIGALRM debug trace from [Bug 2000].
(4.2.7p209) 2011/08/27 Released by Harlan Stenn <stenn@ntp.org>
* [Bug 2000] ntpd worker threads must block signals expected in main
  thread.
* [Bug 2001] add ntpq -c timerstats like ntpdc -c timerstats.
* [Bug 2001] from 4.2.6p4-RC3: ntpdc timerstats reports overruns as
  handled.
* Update sntp tests to track the change of root dispersion to
  synchronization distance.
(4.2.7p208) 2011/08/24 Released by Harlan Stenn <stenn@ntp.org>
* Fix the CLOCK_MONOTONIC TRACE() message.
(4.2.7p207) 2011/08/22 Released by Harlan Stenn <stenn@ntp.org>
* Restore the original CLOCK_MONOTONIC output format in sntp.
* Cleanups for ntp-wait-opts.def and ntp.keys.def .
(4.2.7p206) 2011/08/20 Released by Harlan Stenn <stenn@ntp.org>
* [Bug 1993] ntpd Windows port adj_systime() broken in 4.2.7p203.
* sntp documentation and behavior improvements suggested by
  Steven Sommars.
* Have sntp report synchronization distance instead of root dispersion.
* Clean up ntp-wait-opts.def .
(4.2.7p205) 2011/08/19 Released by Harlan Stenn <stenn@ntp.org>
* [Bug 1992] util/tg2 doesn't compile, needs libntp.
(4.2.7p204) 2011/08/16 Released by Harlan Stenn <stenn@ntp.org>
* Added support for Garmin's $PGRMF sentence to NMEA driver
* [Bug 1988] Better sntp send failed error message needed.
* [Bug 1989] sntp manual page sometimes refers to SNTP as a program.
* [Bug 1990] sntp output should include stratum.
(4.2.7p203) 2011/08/13 Released by Harlan Stenn <stenn@ntp.org>
* [Bug 1986] Require Visual C++ 2005 or later compilers in Windows port.
* Actually use long long for (u_)int64 by correcting spelling of
  SIZEOF_LONG_LONG in ntp_types.h.
* Force .exe minimum Windows version to 0x0400 to allow NT4 in
  vs2005/*.vcproj files.
* Fix make distcheck with --enable-libevent-regress problem with
  unwritable $srcdir.
* Correct init_logging()'s def_syslogmask type to u_int32 following
  change of ntp_syslogmask from u_long to u_int32 in p202.
(4.2.7p202) 2011/08/09 Released by Harlan Stenn <stenn@ntp.org>
* [Bug 1983] --without-sntp build breaks in sntp subdir.
* [Bug 1984] from 4.2.6p4-RC3: ntp/libisc fails to compile on OS X 10.7.
* [Bug 1985] from 4.2.6p4-RC3: "logconfig =allall" rejected.
(4.2.7p201) 2011/08/05 Released by Harlan Stenn <stenn@ntp.org>
* sntp: change -h/--headspace to -g/--gap, and change the default gap
  from 10 to 50ms
* [Backward Incompatible] from 4.2.6p4: sntp: -l/--filelog ->
  -l/--logfile, to be consistent with ntpd.
* Documentation updates from Dave Mills.
* From 4.2.6p4: libopts/file.c fix from Bruce Korb (arg-type=file).
(4.2.7p200) 2011/08/04 Released by Harlan Stenn <stenn@ntp.org>
* Sync with 4.2.6p4-RC2.
(4.2.7p199) 2011/07/29 Released by Harlan Stenn <stenn@ntp.org>
* Documentation updates from Dave Mills.
(4.2.7p198) 2011/07/28 Released by Harlan Stenn <stenn@ntp.org>
* remove old binsubdir stuff from SNTP, as NTP_LOCINFO does that now.
(4.2.7p197) 2011/07/28 Released by Harlan Stenn <stenn@ntp.org>
* [Bug 1975] from 4.2.6p4-RC2: libntp/mktime.c won't work with 64-bit
  time_t
* [Bug 1976] genLocInfo writes to srcdir break 'make distcheck'.
* [Bug 1977] Fix flag/description mismatches in ntp-keygen-opts.def.
* Do not force "legacy" when --with-locfile is not given, genLocInfo
  will find the correct default for the system.
* Fix warnings in ntp_request.c ([Bug 1973] oversight) and sntp/main.c
  (CID 159, apparent overrun due to union, actually correct).
* Update sntp/loc/solaris to conform to stock locations.
(4.2.7p196) 2011/07/27 Released by Harlan Stenn <stenn@ntp.org>
* DEFAULT INSTALLATION DIRECTORY CHANGES ON SOME OSes: to get the old
  behavior, pass --with-locfile=legacy to 'configure'
* [Bug 1972] from 4.2.6p4-RC2: checking for struct rtattr fails.
* [Bug 1973] Widen reference clock mode from 8 to 32 bits.
* Removed sntp/m4/ntp_bindir.m4 - no longer needed.
* Move loc/ to sntp/loc/ .
* Move scripts/cvo.sh to sntp/scripts/cvo.sh .
* Move scripts/genLocInfo to sntp/scripts/genLocInfo .
* Give NTP_LOCINFO an optional path-to argument.
* Remove hacks to get NTP_LOCINFO-related data to sntp/ .
* Move sntp/include/mansec2subst.sed to sntp/scripts/mansec2subst.sed .
* If no "more specific" loc file is found for redhat* or fedora*,
  look for a loc/redhat file.
* If no "more specific" loc file is found and uname says this is Linux,
  look for a loc/linux file.
* Improve the help text: --with-locfile=XXX .
* work around solaris /bin/sh issues for genLocInfo.
(4.2.7p195) 2011/07/25 Released by Harlan Stenn <stenn@ntp.org>
* Added loc/redhat.
(4.2.7p194) 2011/07/25 Released by Harlan Stenn <stenn@ntp.org>
* [Bug 1608] from 4.2.6p4-RC2: Parse Refclock driver should honor
  trusttime.
* Add support for installing programs and scripts to libexec.
* Added loc/solaris.
(4.2.7p193) 2011/07/24 Released by Harlan Stenn <stenn@ntp.org>
* [Bug 1970] from 4.2.6p4-RC2: UNLINK_EXPR_SLIST() causes crash if list
  is empty.
* Update libevent to 2.1 HEAD as of merge of 2.0.13-stable-dev.
* Match addr_eqprefix() sizeof and memcpy destination to make it clear
  to static analysis that there is no buffer overrun (CID 402).
(4.2.7p192) 2011/07/18 Released by Harlan Stenn <stenn@ntp.org>
* [Bug 1966] Broken FILES section for ntp.keys.def.
(4.2.7p191) 2011/07/17 Released by Harlan Stenn <stenn@ntp.org>
* [Bug 1948] Update man page section layout.
* [Bug 1963] add reset command for ntpq :config, similar to ntpdc's.
* [Bug 1964] --without-sntp should not build sntp.
(4.2.7p190) 2011/07/13 Released by Harlan Stenn <stenn@ntp.org>
* [Bug 1961] from 4.2.6p4: html2man update: distribute ntp-wait.html.
* Require autogen-5.12.
(4.2.7p189) 2011/07/11 Released by Harlan Stenn <stenn@ntp.org>
* [Bug 1134] from 4.2.6p4-RC1: ntpd fails binding to tentative IPv6
  addresses.
* [Bug 1790] from 4.2.6p4-RC1: Update config.guess and config.sub to
  detect AIX6.
(4.2.7p188) 2011/06/28 Released by Harlan Stenn <stenn@ntp.org>
* [Bug 1958] genLocInfo must export PATH.
* ntp-wait: some versions of ntpd spell "associd" differently.
(4.2.7p187) 2011/06/24 Released by Harlan Stenn <stenn@ntp.org>
* [Bug 1954] Fix typos in [s]bin_PROGRAMS in ntpd/Makefile.am.
* Implement --with-locfile=filename configure argument.  If filename is
  empty we'll look under loc/ for a good fit.  If the filename contains
  a / character, it will be treated as a "normal" pathname.  Otherwise,
  that explicit file will be searched for under loc/ .
(4.2.7p186) 2011/06/23 Released by Harlan Stenn <stenn@ntp.org>
* [Bug 1950] Control installation of event_rpcgen.py.
* Update .point-changed-filelist for the new man pages.
* Update the building of OS-specific programs.
* Finish conversion to genLocInfo.
* validate MANTAGFMT in genLocInfo.
* Documentation update from Dave Mills.
(4.2.7p185) 2011/06/21 Released by Harlan Stenn <stenn@ntp.org>
* ntp_locs.m4: handle the case where . is not in the PATH.
* More genLocInfo cleanup.
(4.2.7p184) 2011/06/20 Released by Harlan Stenn <stenn@ntp.org>
* Added ntp_locs.m4.
* genLocInfo improvements.
* Add the man page tag "flavor" to the loc.* files.
* Add/distribute genLocInfo.
(4.2.7p183) 2011/06/19 Released by Harlan Stenn <stenn@ntp.org>
* Update the autogen include list for scripts/Makefile.am.
* Added loc.freebsd (and distribute it).
* Added loc.legacy (and distribute it).
(4.2.7p182) 2011/06/15 Released by Harlan Stenn <stenn@ntp.org>
* [Bug 1304] Update sntp.html to reflect new implementation.
* Update .point-changed-filelist .
* ntpdc documentation fixes.
* Update ntp-wait autogen docs.
* Update the ntpd autogen docs.
* Update the ntpsnmpd autogen docs.
* Use autogen to produce ntp-keygen docs.
* Add "license name" to ntp.lic for autogen-5.11.10.
* Prepare for ntp.keys.5.
(4.2.7p181) 2011/06/07 Released by Harlan Stenn <stenn@ntp.org>
* [Bug 1938] addr_eqprefix() doesn't clear enough storage.
(4.2.7p180) 2011/06/06 Released by Harlan Stenn <stenn@ntp.org>
* Upgrade to libevent-2.0.12.
* More sntp.1 cleanups.
* Produce ntpq.1 with the new autogen macros.
* Remove the deprecated "detail" stanza from ntpdc-opts.def.
(4.2.7p179) 2011/06/03 Released by Harlan Stenn <stenn@ntp.org>
* Update cmd-doc.tlib to autogen-5.11.10pre5.
* Upgrade local autoopts templates to 5.11.10pre5.
(4.2.7p178) 2011/06/02 Released by Harlan Stenn <stenn@ntp.org>
* Update the std_def_list to include the ntp.lic file.
* Distribute the ntp.lic file.
* Add http://ntp.org/license to the ntp.lic file.
(4.2.7p177) 2011/06/01 Released by Harlan Stenn <stenn@ntp.org>
* Use the latest autogen's new copyright template code.
* Clean up the ntp.lic file.
(4.2.7p176) 2011/05/31 Released by Harlan Stenn <stenn@ntp.org>
* sntp documentation cleanup.
* autogen documentation template cleanup.
(4.2.7p175) 2011/05/30 Released by Harlan Stenn <stenn@ntp.org>
* [Bug 1936] Correctly set IPV6_MULTICAST_LOOP.
* cmd-doc.tlib cleanup from Bruce Korb.
* sntp documentation cleanup.
(4.2.7p174) 2011/05/28 Released by Harlan Stenn <stenn@ntp.org>
* ntpdc documentation cleanup.
* sntp documentation cleanup.
* Don't build libevent with openssl support.  Right now, libevent
  doesn't use pkg-config to find openssl's installation location.
(4.2.7p173) 2011/05/25 Released by Harlan Stenn <stenn@ntp.org>
* Typo in emalloc.c hides file and line number from emalloc() error msg.
* parsesolaris.c compile fails on SPARC Solaris with conflicting printf.
* ntp_util.c compile fails on AIX and OSF with conflicting statsdir.
(4.2.7p172) 2011/05/24 Released by Harlan Stenn <stenn@ntp.org>
* Remove hardcoded 1/960 s. fudge for <CR> transmission time at 9600 8n1
  from WWVB/Spectracom driver introduced in 4.2.7p169.
(4.2.7p171) 2011/05/23 Released by Harlan Stenn <stenn@ntp.org>
* Eliminate warnings about shadowing global "basename" on Linux.
* Use filegen_config() consistently when changing filegen options.
* mprintf() should go to stdout, not stderr.  DPRINTF() uses mprintf().
* Repair a few simulator problems (more remain).
* Documentation updates from Dave Mills.
(4.2.7p170) 2011/05/19 Released by Harlan Stenn <stenn@ntp.org>
* [Bug 1932] libevent/util_internal.h builtin_expect compile error with
  gcc 2.95.
* Use 64-bit scalars in LFPTOD() and DTOLFP() on more platforms by
  conditionalizing on HAVE_U_INT64 rather than UINT64_MAX.
(4.2.7p169) 2011/05/18 Released by Harlan Stenn <stenn@ntp.org>
* [Bug 1933] WWVB/Spectracom driver timestamps LFs, not CRs.
(4.2.7p168) 2011/05/16 Released by Harlan Stenn <stenn@ntp.org>
* Convert receive buffer queue from doubly-linked list to FIFO.
(4.2.7p167) 2011/05/14 Released by Harlan Stenn <stenn@ntp.org>
* [Bug 1927] io_closeclock() should purge pending recvbufs.
* [Bug 1931] cv always includes fudgetime1, never fudgetime2.
* Use acts_close() in acts_shutdown() to avoid leaving a stale lockfile
  if unpeered via runtime configuration while the modem is open.
* Correct acts_close() test of pp->io.fd to see if it is open.
* 4.2.7p164 documentation updates re: 'tos orphanwait' expanded scope.
(4.2.7p166) 2011/05/13 Released by Harlan Stenn <stenn@ntp.org>
* If we have local overrides for autogen template files, use them.
* Convert more of the sntp-opt.def documentation from man to mdoc.
(4.2.7p165) 2011/05/11 Released by Harlan Stenn <stenn@ntp.org>
* Convert snmp docs to mdoc format, which requires autogen 5.11.9.
* from 4.2.6p4-RC1: Require autogen 5.11.9.
(4.2.7p164) 2011/05/11 Released by Harlan Stenn <stenn@ntp.org>
* [Bug 988] Local clock eats up -g option, so ntpd stops with large
  initial time offset.
* [Bug 1921] LOCAL, ACTS drivers with "prefer" excluded from initial
  candidate list.
* [Bug 1922] "tos orphanwait" applied incorrectly at startup.
* [Bug 1923] orphan parent favored over LOCAL, ACTS drivers.
* [Bug 1924] Billboard tally codes sometimes do not match operation,
  variables.
* Change "pool DNS" messages from msyslog to debug trace output.
* Remove unused FLAG_SYSPEER from peer->status.
* Respect "tos orphanwait" at startup.  Previously there was an
  unconditional 300 s. startup orphanwait, though other values were
  respected for subsequent orphan wait periods after no_sys_peer events.
* Apply "tos orphanwait" (def. 300 seconds) to LOCAL and ACTS reference
  clock drivers, in addition to orphan parent operation.  LOCAL and ACTS
  are not selectable during the orphanwait delay at startup and after
  each no_sys_peer event.  This prevents a particular form of clock-
  hopping, such as using LOCAL briefly at startup before remote peers
  are selectable.  This fixes the issue reported in [Bug 988].
* Documentation updates from Dave Mills.
(4.2.7p163) 2011/05/08 Released by Harlan Stenn <stenn@ntp.org>
* [Bug 1911] missing curly brace in libntp/ntp_rfc2553.c
(4.2.7p162) 2011/05/03 Released by Harlan Stenn <stenn@ntp.org>
* [Bug 1910] Support the Tristate Ltd. TS-GPSclock-01.
(4.2.7p161) 2011/05/02 Released by Harlan Stenn <stenn@ntp.org>
* [Bug 1904] 4.2.7p160 Windows build broken (POSIX_SHELL).
* [Bug 1906] 4.2.7p160 - libtool: compile: cannot determine name of
  library object in ./libevent
* Share a single sntp/libevent/build-aux directory between all three
  configure scripts.
* Add missing --enable-local-libevent help to top-level configure.
(4.2.7p160) 2011/05/01 Released by Harlan Stenn <stenn@ntp.org>
* from 4.2.6p4-RC1: Upgrade to libopts 35.0.10 from AutoGen 5.11.9pre8.
* [Bug 1901] Simulator does not set progname.
(4.2.7p159) 2011/04/28 Released by Harlan Stenn <stenn@ntp.org>
* Fix a couple of unused variable warnings.
* cleanup in timespecops.c / timevalops.c
(4.2.7p158) 2011/04/24 Released by Harlan Stenn <stenn@ntp.org>
* Update libevent --disable-libevent-regress handling to work when
  building libevent using mingw.
(4.2.7p157) 2011/04/21 Released by Harlan Stenn <stenn@ntp.org>
* [Bug 1890] 4.2.7p156 segfault in duplicate freeaddrinfo().
(4.2.7p156) 2011/04/19 Released by Harlan Stenn <stenn@ntp.org>
* [Bug 1851] freeaddrinfo() called after getaddrinfo() fails.
(4.2.7p155) 2011/04/18 Released by Harlan Stenn <stenn@ntp.org>
* Fix leak in refclock_datum.c start failure path.
(4.2.7p154) 2011/04/17 Released by Harlan Stenn <stenn@ntp.org>
* [Bug 1887] DNS fails on 4.2.7p153 using threads.
(4.2.7p153) 2011/04/16 Released by Harlan Stenn <stenn@ntp.org>
* A few more Coverity Scan cleanups.
(4.2.7p152) 2011/04/15 Released by Harlan Stenn <stenn@ntp.org>
* Update embedded libevent to current 2.1 git HEAD.
(4.2.7p151) 2011/04/14 Released by Harlan Stenn <stenn@ntp.org>
* Detect vsnprintf() support for "%m" and disable our "%m" expansion.
* Add --enable-c99-sprintf to configure args for -noopenssl variety of
  flock-build to avoid regressions in (v)snprintf() replacement.
* More msnprintf() unit tests.
* Coverity Scan error checking fixes.
* Log failure to fetch time from HOPF_P hardware.
* Check HOPF_S sscanf() conversion count before converted values.
(4.2.7p150) 2011/04/13 Released by Harlan Stenn <stenn@ntp.org>
* Remove never-used, incomplete ports/winnt/ntpd/refclock_trimbledc.[ch]
* On systems without C99-compliant (v)snprintf(), use C99-snprintf
  replacements (http://www.jhweiss.de/software/snprintf.html)
* Remove remaining sprintf() calls except refclock_ripencc.c (which is
  kept out of --enable-all-clocks as a result), upstream libs which use
  sprintf() only after careful buffer sizing.
(4.2.7p149) 2011/04/11 Released by Harlan Stenn <stenn@ntp.org>
* [Bug 1881] describe the {+,-,s} characters in configure --help output.
(4.2.7p148) 2011/04/09 Released by Harlan Stenn <stenn@ntp.org>
* Use _mkgmtime() as timegm() in the Windows port, rather than
  libntp/mktime.c's timegm().  Fixed [Bug 1875] on Windows using the old
  asn2ntp() code from before 4.2.7p147.
* ntp_crypto.c string buffer safety.
* Remove use of MAXFILENAME in mode 7 (ntpdc) on-wire structs.
* Change ntpd MAXFILENAME from 128 to 256 to match ntp-keygen.
* Buffer safety and sign extension fixes (thanks Coverity Scan).
(4.2.7p147) 2011/04/07 Released by Harlan Stenn <stenn@ntp.org>
* [Bug 1875] 'asn2ntp()' rewritten with 'caltontp()'; 'timegm()'
  substitute likely to crash with 64bit time_t.
(4.2.7p146) 2011/04/05 Released by Harlan Stenn <stenn@ntp.org>
* String buffer safety cleanup, converting to strlcpy() and strlcat().
* Use utmpname() before pututline() so repeated steps do not
  accidentally record into wtmp where utmp was intended.
* Use setutent() before each pututline() including first.
(4.2.7p145) 2011/04/04 Released by Harlan Stenn <stenn@ntp.org>
* [Bug 1840] ntp_lists.h FIFO macros buggy.
(4.2.7p144) 2011/04/03 Released by Harlan Stenn <stenn@ntp.org>
* [Bug 1874] ntpq -c "rv 0 sys_var_list" empty.
(4.2.7p143) 2011/03/31 Released by Harlan Stenn <stenn@ntp.org>
* [Bug 1732] ntpd ties up CPU on disconnected USB refclock.
* [Bug 1861] tickadj build failure using uClibc.
* [Bug 1862] in6addr_any test in configure fooled by arm gcc 4.1.3 -O2.
* Remove kernel line discipline driver code for clk and chu, deprecate
  related LDISC_ flags, and remove associated ntpd code to decode the
  timestamps, remove clktest line discipline test program.
* Remove "signal_no_reset: signal 17 had flags 4000000" logging, as it
  indicates no problem and is interpreted as an error.  Previously some
  bits had been ignored one-by-one, but Linux SA_RESTORER definition is
  unavailable to user headers.
(4.2.7p142) 2011/03/21 Released by Harlan Stenn <stenn@ntp.org>
* [Bug 1844] ntpd 4.2.7p131 NetBSD, --gc-sections links bad executable.
* Fix "make distcheck" break in libevent/sample caused by typo.
(4.2.7p141) 2011/03/20 Released by Harlan Stenn <stenn@ntp.org>
* Add "ntpq -c iostats" similar to "ntpdc -c iostats".
* Compare entire timestamp to reject duplicates in refclock_pps().
(4.2.7p140) 2011/03/17 Released by Harlan Stenn <stenn@ntp.org>
* [Bug 1848] ntpd 4.2.7p139 --disable-thread-support does not compile.
* Add --disable-thread-support to one flock-build variation.
* One more lock-while-init in lib/isc/task.c to quiet lock analysis.
(4.2.7p139) 2011/03/16 Released by Harlan Stenn <stenn@ntp.org>
* [Bug 1848] make check ntpd --saveconfigquit clutters syslog.
(4.2.7p138) 2011/03/08 Released by Harlan Stenn <stenn@ntp.org>
* [Bug 1846] MacOSX: debug symbol not found by propdelay or tickadj.
(4.2.7p137) 2011/03/07 Released by Harlan Stenn <stenn@ntp.org>
* Use TRACE() instead of DPRINTF() for libntp and utilities, which
  use the "debug" variable regardless of #ifdef DEBUG.
* Declare debug in libntp instead of each program.  Expose extern
  declaration to utilities, libntp, and DEBUG ntpd.
* Lock under-construction task, taskmgr objects to satisfy Coverity's
  mostly-correct assumptions about which variables are protected by
  which locks.
(4.2.7p136) 2011/03/02 Released by Harlan Stenn <stenn@ntp.org>
* [Bug 1839] 4.2.7p135 still installs libevent ev*.h headers.
(4.2.7p135) 2011/03/02 Released by Harlan Stenn <stenn@ntp.org>
* libevent: When building on systems with CLOCK_MONOTONIC available,
  separate the internal timeline (possibly counting since system boot)
  from the gettimeofday() timeline in event_base cached timevals.  Adds
  new event_base_tv_cached() to retrieve cached callback round start
  time on the internal timeline, and changes
  event_based_gettimeofday_cached() to always return times using the
  namesake timeline.  This preserves the benefit of using the never-
  stepped monotonic clock for event timeouts while providing clients
  with times consistently using gettimeofday().
* Correct event_base_gettimeofday_cached() workaround code in
  sntp to work with corrected libevent.
* Remove sntp l_fp_output() test now that it uses prettydate().
* [Bug 1839] 4.2.7p131 installs libevent ev*.h headers.
* Ensure CONFIG_SHELL is not empty before relying on it for #! scripts.
(4.2.7p134) 2011/02/24 Released by Harlan Stenn <stenn@ntp.org>
* [Bug 1837] Build fails on Win7 due to regedit requiring privilege.
* Provide fallback definitions for GetAdaptersAddresses() for Windows
  build environments lacking iphlpapi.h.
* Rename file containing 1.xxxx ChangeSet revision from version to
  scm-rev to avoid invoking GNU make implicit rules attempting to
  compile version.c into version.  Problem was with sntp/version.o
  during make distcheck after fix for spurious sntp rebuilds.
* Add INC_ALIGNED_PTR() macro to align pointers like malloc().
(4.2.7p133) 2011/02/23 Released by Harlan Stenn <stenn@ntp.org>
* [Bug 1834] ntpdate 4.2.7p131 aborts with assertion failure.
* Move sntp last in top-level Makefile.am SUBDIRS so that the libevent
  tearoff (if required) and sntp are compiled after the rest.
* Use a single set of Automake options for each package in configure.ac
  AM_INIT, remove Makefile.am AUTOMAKE_OPTIONS= lines.
* Correct spurious sntp rebuilds triggered by a make misperception
  sntp/version was out-of-date relative to phony target FRC.version.
* Do not cache paths to perl, test, or pkg-config, searching the PATH
  at configure time is worth it to pick up tool updates.
(4.2.7p132) 2011/02/22 Released by Harlan Stenn <stenn@ntp.org>
* [Bug 1832] ntpdate doesn't allow timeout > 2s.
* [Bug 1833] The checking sem_timedwait() fails without -pthread.
* ElectricFence was suffering bitrot - remove it.  valgrind works well.
* Enable all relevant automake warnings.
* Correct Solaris 2.1x PTHREAD_ONCE_INIT extra braces test to avoid
  triggering warnings due to excess braces.
* Remove libevent-cfg from sntp/Makefile.am.
* Provide bug report and URL options to Autoconf.
* Avoid relying on remake rules for routine build/flock-build for
  libevent as for the top-level and sntp subproject.
(4.2.7p131) 2011/02/21 Released by Harlan Stenn <stenn@ntp.org>
* [Bug 1087] -v/--normalverbose conflicts with -v/--version in sntp.
* [Bug 1088] sntp should (only) report the time difference without -s/-a.
* older autoconf sometimes dislikes [].
* Move "can't write KoD file" warning from sntp shutdown to startup.
* refclock_acts.c cleanup from Dave Mills.
* Convert sntp to libevent event-driven socket programming.  Instead of
  blocking name resolution and querying one NTP server at a time,
  resolve server names and send NTP queries without blocking.  Add
  sntp command-line options to adjust timing and optionally wait for all
  servers to respond instead of exiting after the first.
* Import libevent 2.0.10-stable plus local patches as a tearoff, used
  only if the target system lacks an installed libevent 2.0.9 or later.
* Move blocking worker and resolver to libntp from ntpd.
* Use threads rather than forked child processes for blocking worker
  when possible.  Override with configure --disable-thread-support.
* Move init_logging(), change_logfile(), and setup_logfile() from ntpd
  to libntp, use them in sntp.
* Test --without-sntp in flock-build script's -no-refclocks variety.
* Avoid invoking config.status twice in a row in build script.
* Move more m4sh tests needed by libntp to shared .m4 files.
* Split up ntp_libntp.m4 into smaller, more specific subsets.
* Enable gcc -Wcast-align, fix many instances of warnings when casting
  a pointer to a more-strictly-aligned underlying type.
(4.2.7p130) 2011/02/12 Released by Harlan Stenn <stenn@ntp.org>
* [Bug 1811] Update the download location in WHERE-TO-START.
(4.2.7p129) 2011/02/09 Released by Harlan Stenn <stenn@ntp.org>
* Add missing "break;" to ntp_control.c ctl_putsys() for caliberrs, used
  by ntpq -c kerninfo introduced in 4.2.7p104.
* Fix leak in ntp_control.c read_mru_list().
(4.2.7p128) 2011/01/30 Released by Harlan Stenn <stenn@ntp.org>
* [Bug 1799] ntpq mrv crash.
* [Bug 1801] ntpq mreadvar requires prior association caching.
(4.2.7p127) 2011/01/28 Released by Harlan Stenn <stenn@ntp.org>
* [Bug 1797] Restore stale timestamp check from the RANGEGATE cleanup.
(4.2.7p126) 2011/01/27 Released by Harlan Stenn <stenn@ntp.org>
* Fix unexposed fencepost error in format_time_fraction().
* Add more unit tests for timeval_tostr() and timespec_tostr().
(4.2.7p125) 2011/01/26 Released by Harlan Stenn <stenn@ntp.org>
* [Bug 1794] ntpq -c rv missing clk_wander information.
* [Bug 1795] ntpq readvar does not display last variable.
(4.2.7p124) 2011/01/25 Released by Harlan Stenn <stenn@ntp.org>
* sntp/Makefile.am needs any passed-in CFLAGS.
(4.2.7p123) 2011/01/24 Released by Harlan Stenn <stenn@ntp.org>
* [Bug 1788] tvtots.c tables inaccurate
(4.2.7p122) 2011/01/22 Released by Harlan Stenn <stenn@ntp.org>
* ACTS refclock cleanup from Dave Mills.
* Avoid shadowing the "group" global variable.
(4.2.7p121) 2011/01/21 Released by Harlan Stenn <stenn@ntp.org>
* [Bug 1786] Remove extra semicolon from ntp_proto.c .
(4.2.7p120) 2011/01/20 Released by Harlan Stenn <stenn@ntp.org>
* Change new timeval and timespec to string routines to use snprintf()
  rather than hand-crafted conversion, avoid signed int overflow there.
* Add configure support for SIZEOF_LONG_LONG to enable portable use of
  snprintf() with time_t.
* Grow ntpd/work_thread.c arrays as needed.
* Add DEBUG_* variants of ntp_assert.h macros which compile away using
  ./configure --disable-debugging.
* Fix tvalops.cpp unit test failures for 32-bit builds.
* Return to a single autoreconf invocation in ./bootstrap script.
* Fix warnings seen on FreeBSD 9.
* crypto group changes from Dave Mills.
* Lose the RANGEGATE check in PPS, from Dave Mills.
* ACTS refclock cleanup from Dave Mills.
* Documentation updates from Dave Mills.
* NMEA driver documentation update from Juergen Perlinger.
(4.2.7p119) 2011/01/18 Released by Harlan Stenn <stenn@ntp.org>
* added timespecops.{c,h} and tievalops.{c.h} to libntp and include
  added tspecops.cpp to tests/libntp
* Correct msyslog.c build break on Solaris 2.9 from #ifdef/#if mixup.
(4.2.7p118) 2011/01/15 Released by Harlan Stenn <stenn@ntp.org>
* Simplify the built-sources stuff in sntp/ .
* Fix check for -lipv6 on HP-UX 11.
(4.2.7p117) 2011/01/13 Released by Harlan Stenn <stenn@ntp.org>
* Add configure --without-sntp option to disable building sntp and
  sntp/tests.  withsntp=no in the environment changes the default.
* Build infrastructure cleanup:
  Move m4 directory to sntp/m4.
  Share a single set of genver output between sntp and the top level.
  Share a single set of autogen included .defs in sntp/include.
  Share a single set of build-aux scripts (e.g. config.guess, missing).
  Add ntp_libntp.m4 and ntp_ipv6.m4 to reduce configure.ac duplication.
  Warn and exit build/flock-build if bootstrap needs to be run.
(4.2.7p116) 2011/01/10 Released by Harlan Stenn <stenn@ntp.org>
* refclock_nmea.c refactoring by Juergen Perlinger.
(4.2.7p115) 2011/01/09 Released by Harlan Stenn <stenn@ntp.org>
* [Bug 1780] Windows ntpd 4.2.7p114 crashes in ioctl().
* [Bug 1781] longlong undefined in sntp handle_pkt() on Debian amd64.
(4.2.7p114) 2011/01/08 Released by Harlan Stenn <stenn@ntp.org>
* Fix for openssl pkg-config detection eval failure.
* Add erealloc_zero(), refactor estrdup(), emalloc(), emalloc_zero() to
  separate tracking callsite file/line from using debug MS C runtime,
  and to reduce code duplication.
(4.2.7p113) 2011/01/07 Released by Harlan Stenn <stenn@ntp.org>
* [Bug 1776] sntp mishandles -t/--timeout and -a/--authentication.
* Default to silent make rules, override with make V=1 or ./configure
  --disable-silent-rules.
* Correct --with-openssl-incdir defaulting with pkg-config.
* Correct ./build on systems without gtest available.
* Begin moving some of the low-level socket stuff to libntp.
(4.2.7p112) 2011/01/06 Released by Harlan Stenn <stenn@ntp.org>
* [Bug 1773] openssl not detected during ./configure.
* [Bug 1774] Segfaults if cryptostats enabled and built without OpenSSL.
* Use make V=0 in build script to increase signal/noise ratio.
(4.2.7p111) 2011/01/05 Released by Harlan Stenn <stenn@ntp.org>
* [Bug 1772] refclock_open() return value check wrong for ACTS.
* Default --with-openssl-libdir and --with-openssl-incdir to the values
  from pkg-config, falling back on our usual search paths if pkg-config
  is not available or does not have openssl.pc on PKG_CONFIG_PATH.
* Change refclock_open() to return -1 on failure like open().
* Update all refclock_open() callers to check for fd <= 0 indicating
  failure, so they work with older and newer refclock_open() and can
  easily backport.
* Initialize refclockproc.rio.fd to -1, harmonize refclock shutdown
  entrypoints to avoid crashing, particularly if refclock_open() fails.
* Enable tickadj-like taming of wildly off-spec Windows clock using
  NTPD_TICKADJ_PPM env. var. specifying baseline slew.
(4.2.7p110) 2011/01/04 Released by Harlan Stenn <stenn@ntp.org>
* [Bug 1771] algorithmic error in 'clocktime()' fixed.
* Unit tests extended for hard-coded system time.
* make V=0 and configure --enable-silent-rules supported.
* setvar modemsetup = ATE0... overrides ACTS driver default.
* Preserve last timecode in ACTS driver (ntpq -ccv).
* Tolerate previous ATE1 state when sending ACTS setup.
* Enable raw tty line discipline in Windows port.
* Allow tty open/close/open to succeed on Windows port.
* Enable ACTS and CHU reference clock drivers on Windows.
(4.2.7p109) 2011/01/02 Released by Harlan Stenn <stenn@ntp.org>
* Remove nearly all strcpy() and most strcat() from NTP distribution.
  One major pocket remains in ntp_crypto.c.  libopts & libisc also have
  (safe) uses of strcpy() and strcat() remaining.
* Documentation updates from Dave Mills.
(4.2.7p108) 2011/01/01 Released by Harlan Stenn <stenn@ntp.org>
* [Bug 1764] Move Palisade modem control logic to configure.ac.
* [Bug 1768] TIOCFLUSH undefined in linux for refclock_acts.
* Autokey multiple identity group improvements from Dave Mills.
* from 4.2.6p3: Update the copyright year.
(4.2.7p107) 2010/12/31 Released by Harlan Stenn <stenn@ntp.org>
* [Bug 1764] Palisade driver doesn't build on Linux.
* [Bug 1766] Oncore clock has offset/high jitter at startup.
* Move ntp_control.h variable IDs to ntp_control.c, remove their use by
  ntpq.  They are implementation details private to ntpd.  [Bug 597] was
  caused by ntpq's reliance on these IDs it need not know about.
* refclock_acts.c updates from Dave Mills.
(4.2.7p106) 2010/12/30 Released by Harlan Stenn <stenn@ntp.org>
* from 4.2.6p3: Update genCommitLog for the bk-5 release.
(4.2.7p105) 2010/12/29 Released by Harlan Stenn <stenn@ntp.org>
(4.2.7p104) 2010/12/28 Released by Harlan Stenn <stenn@ntp.org>
* from 4.2.6p3: Create and use scripts/check--help when generating
  .texi files.
* from 4.2.6p3: Update bk triggers for the bk-5 release.
* Support for multiple Autokey identity groups from Dave Mills.
* Documentation updates from Dave Mills.
* Add ntpq kerninfo, authinfo, and sysinfo commands similar to ntpdc's.
(4.2.7p103) 2010/12/24 Released by Harlan Stenn <stenn@ntp.org>
* Add ntpq pstats command similar to ntpdc's.
* Remove ntpq pstatus command, rv/readvar does the same and more.
* Documentation updates from Dave Mills.
(4.2.7p102) 2010/12/23 Released by Harlan Stenn <stenn@ntp.org>
* Allow ntpq &1 associd use without preceding association-fetching.
* Documentation updates from Dave Mills.
(4.2.7p101) 2010/12/22 Released by Harlan Stenn <stenn@ntp.org>
* from 4.2.6p3-RC12: Upgrade to libopts 34.0.9 from AutoGen 5.11.6pre7.
* from 4.2.6p3-RC12: Relax minimum Automake version to 1.10 with updated
  libopts.m4.
(4.2.7p100) 2010/12/21 Released by Harlan Stenn <stenn@ntp.org>
* [Bug 1743] from 4.2.6p3-RC12: Display timezone offset when showing
  time for sntp in the local timezone (documentation updates).
(4.2.7p99) 2010/12/21 Released by Harlan Stenn <stenn@ntp.org>
* Add unit tests for msnprintf().
(4.2.7p98) 2010/12/20 Released by Harlan Stenn <stenn@ntp.org>
* [Bug 1761] clockstuff/clktest-opts.h omitted from tarball.
* [Bug 1762] from 4.2.6p3-RC12: manycastclient responses interfere.
* Documentation updates from Dave Mills.
(4.2.7p97) 2010/12/19 Released by Harlan Stenn <stenn@ntp.org>
* [Bug 1458] from 4.2.6p3-RC12: Can not compile NTP on FreeBSD 4.7.
* [Bug 1760] from 4.2.6p3-RC12: ntpd Windows interpolation cannot be
  disabled.
* from 4.2.6p3-RC12: Upgrade to libopts 34.0.9 from AutoGen 5.11.6pre5.
* Documentation updates from Dave Mills.
(4.2.7p96) 2010/12/18 Released by Harlan Stenn <stenn@ntp.org>
* [Bug 1758] from 4.2.6p3-RC12: setsockopt IPV6_MULTICAST_IF with wrong
  ifindex.
* Documentation updates from Dave Mills.
(4.2.7p95) 2010/12/17 Released by Harlan Stenn <stenn@ntp.org>
* [Bug 1753] 4.2.7p94 faults on startup in newpeer(), strdup(NULL).
* [Bug 1754] from 4.2.6p3-RC12: --version output should be more verbose.
* [Bug 1757] from 4.2.6p3-RC12: oncore snprintf("%m") doesn't expand %m.
* from 4.2.6p3-RC12: Suppress ntp-keygen OpenSSL version display for
  --help, --version, display both build and runtime OpenSSL versions
  when they differ.
* from 4.2.6p3-RC12: Upgrade to libopts 33.5.8 from AutoGen 5.11.6pre3.
* Documentation updates from Dave Mills.
(4.2.7p94) 2010/12/15 Released by Harlan Stenn <stenn@ntp.org>
* [Bug 1751] from 4.2.6p3-RC12: Support for Atari FreeMiNT OS.
* Documentation updates from Dave Mills.
(4.2.7p93) 2010/12/13 Released by Harlan Stenn <stenn@ntp.org>
* [Bug 1510] from 4.2.6p3-RC12: Add modes 20/21 for driver 8 to support
  RAWDCF @ 75 baud.
* [Bug 1741] from 4.2.6p3-RC12: Enable multicast reception on each
  address (Windows).
* from 4.2.6p3-RC12: Other manycastclient repairs:
  Separate handling of scope ID embedded in many in6_addr from ifindex
  used for IPv6 multicasting ioctls.
  Add INT_PRIVACY endpt bit flag for IPv6 RFC 4941 privacy addresses.
  Enable outbound multicast from only one address per interface in the
  same subnet, and in that case prefer embedded MAC address modified
  EUI-64 IPv6 addresses first, then static, and last RFC 4941 privacy
  addresses.
  Use setsockopt(IP[V6]_MULTICAST_IF) before each send to multicast to
  select the local source address, using the correct socket is not
  enough.
* "server ... ident <groupname>" changes from Dave Mills.
* Documentation updates from Dave Mills.
(4.2.7p92) 2010/12/08 Released by Harlan Stenn <stenn@ntp.org>
* [Bug 1743] from 4.2.6p3-RC12: Display timezone offset when showing
  time for sntp in the local timezone.
(4.2.7p91) 2010/12/07 Released by Harlan Stenn <stenn@ntp.org>
* [Bug 1732] ntpd ties up CPU on disconnected USB device.
* [Bug 1742] form 4.2.6p3-RC12: Fix a typo in an error message in the
  "build" script.
(4.2.7p90) 2010/12/06 Released by Harlan Stenn <stenn@ntp.org>
* [Bug 1738] Windows ntpd has wrong net adapter name.
* [Bug 1740] ntpdc -c reslist packet count wrongly treated as signed.
(4.2.7p89) 2010/12/04 Released by Harlan Stenn <stenn@ntp.org>
* [Bug 1736] tos int, bool options broken in 4.2.7p66.
* from 4.2.6p3-RC12: Clean up the SNTP documentation.
(4.2.7p88) 2010/12/02 Released by Harlan Stenn <stenn@ntp.org>
* [Bug 1735] 'clocktime()' aborts ntpd on bogus input
(4.2.7p87) 2010/12/01 Released by Harlan Stenn <stenn@ntp.org>
* from 4.2.6p3-RC12: Clean up m4 quoting in configure.ac, *.m4 files,
  resolving intermittent AC_LANG_PROGRAM possibly undefined errors.
(4.2.7p86) 2010/11/29 Released by Harlan Stenn <stenn@ntp.org>
* Documentation updates from Dave Mills.
(4.2.7p85) 2010/11/24 Released by Harlan Stenn <stenn@ntp.org>
* Documentation updates from Dave Mills.
(4.2.7p84) 2010/11/22 Released by Harlan Stenn <stenn@ntp.org>
* [Bug 1618] Unreachable code in jjy_start().
* [Bug 1725] from 4.2.6p3-RC11: ntpd sends multicast from only one
  address.
* from 4.2.6p3-RC11: Upgrade libopts to 33.3.8.
* from 4.2.6p3-RC11: Bump minimum Automake version to 1.11, required for
  AM_COND_IF use in LIBOPTS_CHECK.
* An almost complete rebuild of the initial loopfilter configuration
  process, including the code that determines the interval between
  frequency file updates, from Dave Mills.
* Documentation updates from Dave Mills.
* Add ntp-keygen -l/--lifetime to control certificate expiry.
* JJY driver improvements for Tristate JJY01/02, including changes
  to its clockstats format.
* Add "nonvolatile" ntp.conf directive to control how often the
  driftfile is written.
(4.2.7p83) 2010/11/17 Released by Harlan Stenn <stenn@ntp.org>
* [Bug 1727] ntp-keygen PLEN, ILEN undeclared --without-crypto.
* Remove top-level libopts, use sntp/libopts.
* from 4.2.6p3-RC11: Remove log_msg() and debug_msg() from sntp in favor
  of msyslog().
* Documentation updates from Dave Mills.
(4.2.7p82) 2010/11/16 Released by Harlan Stenn <stenn@ntp.org>
* [Bug 1728] from 4.2.6p3-RC11: In ntp_openssl.m4, don't add
  -I/usr/include or -L/usr/lib to CPPFLAGS or LDFLAGS.
(4.2.7p81) 2010/11/14 Released by Harlan Stenn <stenn@ntp.org>
* [Bug 1681] from 4.2.6p3-RC10: More sntp logging cleanup.
* [Bug 1683] from 4.2.6p3-RC10: Non-localhost on loopback exempted from
  nic rules.
* [Bug 1719] Cleanup for ntp-keygen and fix -V crash, from Dave Mills.
(4.2.7p80) 2010/11/10 Released by Harlan Stenn <stenn@ntp.org>
* [Bug 1574] from 4.2.6p3-RC9: sntp doesn't set tv_usec correctly.
* [Bug 1681] from 4.2.6p3-RC9: sntp logging cleanup.
* [Bug 1683] from 4.2.6p3-RC9: Interface binding does not seem to work
  as intended.
* [Bug 1708] make check fails with googletest 1.4.0.
* [Bug 1709] from 4.2.6p3-RC9: ntpdate ignores replies with equal
  receive and transmit timestamps.
* [Bug 1715] sntp utilitiesTest.IPv6Address failed.
* [Bug 1718] Improve gtest checks in configure.ac.
(4.2.7p79) 2010/11/07 Released by Harlan Stenn <stenn@ntp.org>
* Correct frequency estimate with no drift file, from David Mills.
(4.2.7p78) 2010/11/04 Released by Harlan Stenn <stenn@ntp.org>
* [Bug 1697] filegen implementation should be improved.
* Refactor calendar functions in terms of new common code.
* Documentation updates from Dave Mills.
(4.2.7p77) 2010/11/03 Released by Harlan Stenn <stenn@ntp.org>
* [Bug 1692] packageinfo.sh needs to be "sourced" using ./ .
* [Bug 1695] ntpdate takes longer than necessary.
(4.2.7p76) 2010/11/02 Released by Harlan Stenn <stenn@ntp.org>
* [Bug 1690] Unit tests fails to build on some systems.
* [Bug 1691] Use first NMEA sentence each second.
* Put the sntp tests under sntp/ .
* ... and only build/run them if we have gtest.
* Documentation updates from Dave Mills.
(4.2.7p75) 2010/10/30 Released by Harlan Stenn <stenn@ntp.org>
* Documentation updates from Dave Mills.
* Include Linus Karlsson's GSoC 2010 testing code.
(4.2.7p74) 2010/10/29 Released by Harlan Stenn <stenn@ntp.org>
* [Bug 1685] from 4.2.6p3-RC8: NMEA driver mode byte confusion.
* from 4.2.6p3-RC8: First cut at using scripts/checkChangeLog.
* Documentation updates from Dave Mills.
(4.2.7p73) 2010/10/27 Released by Harlan Stenn <stenn@ntp.org>
* [Bug 1680] Fix alignment of clock_select() arrays.
* refinements to new startup behavior from David Mills.
* For the bootstrap script, touch .html files last.
* Add 'make check' test case that would have caught [Bug 1678].
(4.2.7p72) 2010/10/26 Released by Harlan Stenn <stenn@ntp.org>
* [Bug 1679] Fix test for -lsocket.
* Clean up missing ;; entries in configure.ac.
(4.2.7p71) 2010/10/25 Released by Harlan Stenn <stenn@ntp.org>
* [Bug 1676] from 4.2.6p3-RC7: NMEA: $GPGLL did not work after fix
  for Bug 1571.
* [Bug 1678] "restrict source" treated as "restrict default".
* from 4.2.6p3-RC7: Added scripts/checkChangeLog.
(4.2.7p70) 2010/10/24 Released by Harlan Stenn <stenn@ntp.org>
* [Bug 1571] from 4.2.6p3-RC6: NMEA does not relate data to PPS edge.
* [Bug 1572] from 4.2.p63-RC6: NMEA time adjustment for GPZDG buggy.
* [Bug 1675] from 4.2.6p3-RC6: Prohibit includefile remote config.
* Enable generating ntpd/ntp_keyword.h after keyword-gen.c changes on
  Windows as well as POSIX platforms.
* Fix from Dave Mills for a rare singularity in clock_combine().
(4.2.7p69) 2010/10/23 Released by Harlan Stenn <stenn@ntp.org>
* [Bug 1671] Automatic delay calibration is sometimes inaccurate.
(4.2.7p68) 2010/10/22 Released by Harlan Stenn <stenn@ntp.org>
* [Bug 1669] from 4.2.6p3-RC5: NTP fails to compile on IBM AIX 5.3.
* [Bug 1670] Fix peer->bias and broadcastdelay.
* Documentation updates from Dave Mills.
* Documentation EOL cleanup.
(4.2.7p67) 2010/10/21 Released by Harlan Stenn <stenn@ntp.org>
* [Bug 1649] from 4.2.6p3-RC5: Require NMEA checksum if $GPRMC or
  previously seen.
(4.2.7p66) 2010/10/19 Released by Harlan Stenn <stenn@ntp.org>
* [Bug 1277] Provide and use O(1) FIFOs, esp. in the config tree code.
* Remove unused 'bias' configuration keyword.
(4.2.7p65) 2010/10/16 Released by Harlan Stenn <stenn@ntp.org>
* [Bug 1584] from 4.2.6p3-RC4: wrong SNMP type for precision,
  resolution.
* Remove 'calldelay' and 'sign' remnants from parser, ntp_config.c.
(4.2.7p64) 2010/10/15 Released by Harlan Stenn <stenn@ntp.org>
* [Bug 1584] from 4.2.6p3-RC3: ntpsnmpd OID must be mib-2.197.
* [Bug 1659] from 4.2.6p3-RC4: Need CLOCK_TRUETIME not CLOCK_TRUE.
* [Bug 1663] ntpdsim should not open net sockets.
* [Bug 1665] from 4.2.6p3-RC4: is_anycast() u_int32_t should be u_int32.
* from 4.2.6p3: ntpsnmpd, libntpq warning cleanup.
* Remove 'calldelay' and 'sign' keywords (Dave Mills).
* Documentation updates from Dave Mills.
(4.2.7p63) 2010/10/13 Released by Harlan Stenn <stenn@ntp.org>
* [Bug 1080] from 4.2.6p3-RC3: ntpd on ipv6 routers very chatty.
* Documentation nit cleanup.
* Documentation updates from Dave Mills.
(4.2.7p62) 2010/10/12 Released by Harlan Stenn <stenn@ntp.org>
* [Bug 750] from 4.2.6p3-RC3: Non-existing device causes coredump with
  RIPE-NCC driver.
* [Bug 1567] from 4.2.6p3-RC3: Support Arbiter 1093C Satellite Clock on
  Windows.
* [Bug 1581] from 4.2.6p3-RC3: printf format string mismatch leftover.
* [Bug 1659] from 4.2.6p3-RC3: Support Truetime Satellite Clocks on
  Windows.
* [Bug 1660] from 4.2.6p3-RC3: On some systems, test is in /usr/bin, not
  /bin.
* [Bug 1661] from 4.2.6p3-RC3: Re-indent refclock_ripencc.c.
* Lose peer_count from ntp_peer.c and ntp_proto.c (Dave Mills).
* Documentation updates from Dave Mills.
(4.2.7p61) 2010/10/06 Released by Harlan Stenn <stenn@ntp.org>
* Documentation and code cleanup from Dave Mills. No more NTP_MAXASSOC.
(4.2.7p60) 2010/10/04 Released by Harlan Stenn <stenn@ntp.org>
* Documentation updates from Dave Mills.
(4.2.7p59) 2010/10/02 Released by Harlan Stenn <stenn@ntp.org>
* Documentation updates from Dave Mills.
* Variable name cleanup from Dave Mills.
* [Bug 1657] darwin needs res_9_init, not res_init.
(4.2.7p58) 2010/09/30 Released by Harlan Stenn <stenn@ntp.org>
* Clock select bugfix from Dave Mills.
* [Bug 1554] peer may stay selected as system peer after becoming
  unreachable.
* [Bug 1644] from 4.2.6p3-RC3: cvo.sh should use lsb_release to identify
  linux distros.
* [Bug 1646] ntpd crashes with relative path to logfile.
(4.2.7p57) 2010/09/27 Released by Harlan Stenn <stenn@ntp.org>
* Documentation updates from Dave Mills.
(4.2.7p56) 2010/09/25 Released by Harlan Stenn <stenn@ntp.org>
* Clock combining algorithm improvements from Dave Mills.
* Documentation updates from Dave Mills.
* [Bug 1642] ntpdsim can't find simulate block in config file.
* [Bug 1643] from 4.2.6p3-RC3: Range-check the decoding of the RIPE-NCC
  status codes.
(4.2.7p55) 2010/09/22 Released by Harlan Stenn <stenn@ntp.org>
* Documentation updates from Dave Mills.
* [Bug 1636] from 4.2.6p3-RC2: segfault after denied remote config.
(4.2.7p54) 2010/09/21 Released by Harlan Stenn <stenn@ntp.org>
* More Initial convergence improvements from Dave Mills.
* Documentation updates from Dave Mills.
* [Bug 1635] from 4.2.6p3-RC2: "filegen ... enable" is not default.
(4.2.7p53) 2010/09/20 Released by Harlan Stenn <stenn@ntp.org>
* Documentation updates from Dave Mills.
* More Initial convergence improvements from Dave Mills.
(4.2.7p52) 2010/09/19 Released by Harlan Stenn <stenn@ntp.org>
* Initial convergence improvements from Dave Mills.
(4.2.7p51) 2010/09/18 Released by Harlan Stenn <stenn@ntp.org>
* [Bug 1344] from 4.2.6p3-RC1: ntpd on Windows exits without logging
  cause.
* [Bug 1629] 4.2.7p50 configure.ac changes invalidate config.cache.
* [Bug 1630] 4.2.7p50 cannot bootstrap on Autoconf 2.61.
(4.2.7p50) 2010/09/16 Released by Harlan Stenn <stenn@ntp.org>
* Cleanup NTP_LIB_M.
* [Bug 1628] Clean up -lxnet/-lsocket usage for (open)solaris.
(4.2.7p49) 2010/09/13 Released by Harlan Stenn <stenn@ntp.org>
* Documentation updates from Dave Mills.
(4.2.7p48) 2010/09/12 Released by Harlan Stenn <stenn@ntp.org>
* Documentation updates from Dave Mills.
(4.2.7p47) 2010/09/11 Released by Harlan Stenn <stenn@ntp.org>
* Documentation updates from Dave Mills.
* [Bug 1588] finish configure --disable-autokey implementation.
* [Bug 1616] refclock_acts.c: if (pp->leap == 2) is always false.
* [Bug 1620] [Backward Incompatible] "discard minimum" value should be in
  seconds, not log2 seconds.
(4.2.7p46) 2010/09/10 Released by Harlan Stenn <stenn@ntp.org>
* Use AC_SEARCH_LIBS instead of AC_CHECK_LIB for NTP_LIB_M.
(4.2.7p45) 2010/09/05 Released by Harlan Stenn <stenn@ntp.org>
* [Bug 1578] Consistently use -lm when needed.
(4.2.7p44) 2010/08/27 Released by Harlan Stenn <stenn@ntp.org>
* [Bug 1573] from 4.2.6p3-beta1: Miscalculation of offset in sntp.
(4.2.7p43) 2010/08/26 Released by Harlan Stenn <stenn@ntp.org>
* [Bug 1602] Refactor some of the sntp/ directory to facililtate testing.
(4.2.7p42) 2010/08/18 Released by Harlan Stenn <stenn@ntp.org>
* [Bug 1593] ntpd abort in free() with logconfig syntax error.
* [Bug 1595] from 4.2.6p3-beta1: empty last line in key file causes
  duplicate key to be added
* [Bug 1597] from 4.2.6p3-beta1: packet processing ignores RATE KoD packets,
  Because of a bug in string comparison.
(4.2.7p41) 2010/07/28 Released by Harlan Stenn <stenn@ntp.org>
* [Bug 1581] from 4.2.6p3-beta1: ntp_intres.c size_t printf format
  string mismatch.
* [Bug 1586] ntpd 4.2.7p40 doesn't write to syslog after fork on QNX.
* Avoid race with parallel builds using same source directory in
  scripts/genver by using build directory for temporary files.
* orphanwait documentation updates.
(4.2.7p40) 2010/07/12 Released by Harlan Stenn <stenn@ntp.org>
* [Bug 1395] ease ntpdate elimination with ntpd -w/--wait-sync
* [Bug 1396] allow servers on ntpd command line like ntpdate
(4.2.7p39) 2010/07/09 Released by Harlan Stenn <stenn@ntp.org>
* Fix typo in driver28.html.
* [Bug 1581] from 4.2.6p2: size_t printf format string mismatches, IRIG
  string buffers undersized.  Mostly backported from earlier ntp-dev
  fixes by Juergen Perlinger.
(4.2.7p38) 2010/06/20 Released by Harlan Stenn <stenn@ntp.org>
* [Bug 1570] backported to 4.2.6p2-RC7.
* [Bug 1575] from 4.2.6p2-RC7: use 'snprintf' with LIB_BUFLENGTH in
  inttoa.c, tvtoa.c and utvtoa.c
* [Bug 1576] backported to 4.2.6p2-RC7.
* Typo fix in a comment in ntp_proto.c.
(4.2.7p37) 2010/06/19 Released by Harlan Stenn <stenn@ntp.org>
* [Bug 1576] sys/sysctl.h depends on sys/param.h on OpenBSD.
(4.2.7p36) 2010/06/15 Released by Harlan Stenn <stenn@ntp.org>
* [Bug 1560] Initial support for orphanwait, from Dave Mills.
* clock_filter()/reachability fixes from Dave Mills.
(4.2.7p35) 2010/06/12 Released by Harlan Stenn <stenn@ntp.org>
* Rewrite of multiprecision macros in 'ntp_fp.h' from J. Perlinger
  <perlinger@ntp.org>
* [Bug 715] from 4.2.6p2-RC6: libisc Linux IPv6 interface iteration
  drops multicast flags.
(4.2.7p34) 2010/06/05 Released by Harlan Stenn <stenn@ntp.org>
* [Bug 1570] serial clock drivers get outdated input from kernel tty
  line buffer after startup
(4.2.7p33) 2010/06/04 Released by Harlan Stenn <stenn@ntp.org>
* [Bug 1561] from 4.2.6p2-RC5: ntpq, ntpdc "passwd" prompts for MD5
  password w/SHA1.
* [Bug 1565] from 4.2.6p2-RC5: sntp/crypto.c compile fails on MacOS over
  vsnprintf().
* from 4.2.6p2-RC5: Windows port: do not exit in
  ntp_timestamp_from_counter() without first logging the reason.
(4.2.7p32) 2010/05/19 Released by Harlan Stenn <stenn@ntp.org>
* Copyright file cleanup from Dave Mills.
* [Bug 1555] from 4.2.6p2-RC4: sntp illegal C (mixed code and
  declarations).
* [Bug 1558] pool prototype associations have 0.0.0.0 for remote addr.
* configure.ac: add --disable-autokey, #define AUTOKEY to enable future
  support for building without Autokey, but with OpenSSL for its digest
  algorithms (hash functions).  Code must be modified to use #ifdef
  AUTOKEY instead of #ifdef OPENSSL where appropriate to complete this.
* include/ntp_crypto.h: make assumption AUTOKEY implies OPENSSL explicit.
(4.2.7p31) 2010/05/11 Released by Harlan Stenn <stenn@ntp.org>
* [Bug 1325] from 4.2.6p2-RC3: unreachable code sntp recv_bcst_data().
* [Bug 1459] from 4.2.6p2-RC3: sntp MD5 authentication does not work
  with ntpd.
* [Bug 1552] from 4.2.6p2-RC3: update and complete broadcast and crypto
  features in sntp.
* [Bug 1553] from 4.2.6p2-RC3: sntp/configure.ac OpenSSL support.
* from 4.2.6p2-RC3: Escape unprintable characters in a refid in ntpq -p
  billboard.
* from 4.2.6p2-RC3: Simplify hash client code by providing OpenSSL
  EVP_*() API when built without OpenSSL.  (already in 4.2.7)
* from 4.2.6p2-RC3: Do not depend on ASCII in sntp.
(4.2.7p30) 2010/05/06 Released by Harlan Stenn <stenn@ntp.org>
* [Bug 1526] ntpd DNS pipe read EINTR with no network at startup.
* Update the ChangeLog entries when merging items from -stable.
(4.2.7p29) 2010/05/04 Released by Harlan Stenn <stenn@ntp.org>
* [Bug 1542] ntpd mrulist response may have incorrect last.older.
* [Bug 1543] ntpq mrulist must refresh nonce when retrying.
* [Bug 1544] ntpq mrulist sscanf timestamp format mismatch on 64-bit.
* Windows compiling hints/winnt.html update from G. Sunil Tej.
(4.2.7p28) 2010/05/03 Released by Harlan Stenn <stenn@ntp.org>
* [Bug 1512] from 4.2.6p2-RC3: ntpsnmpd should connect to net-snmpd
  via a unix-domain socket by default.
  Provide a command-line 'socket name' option.
* [Bug 1538] from 4.2.6p2-RC3: update refclock_nmea.c's call to
  getprotobyname().
* [Bug 1541] from 4.2.6p2-RC3: Fix wrong keyword for "maxclock".
(4.2.7p27) 2010/04/27 Released by Harlan Stenn <stenn@ntp.org>
(4.2.7p26) 2010/04/24 Released by Harlan Stenn <stenn@ntp.org>
* [Bug 1465] from 4.2.6p2-RC2: Make sure time from TS2100 is not
  invalid (backport from -dev).
* [Bug 1528] from 4.2.6p2-RC2: Fix EDITLINE_LIBS link order for ntpq
  and ntpdc.
* [Bug 1531] Require nonce with mrulist requests.
* [Bug 1532] Remove ntpd support for ntpdc's monlist in favor of ntpq's
  mrulist.
* [Bug 1534] from 4.2.6p2-RC2: conflicts with VC++ 2010 errno.h.
* [Bug 1535] from 4.2.6p2-RC2: "restrict -4 default" and "restrict
  -6 default" ignored.
(4.2.7p25) 2010/04/20 Released by Harlan Stenn <stenn@ntp.org>
* [Bug 1528] from 4.2.6p2-RC2: Remove --with-arlib from br-flock.
* [Bug 1503] [Bug 1504] [Bug 1518] [Bug 1522] from 4.2.6p2-RC2:
  all of which were fixed in 4.2.7 previously.
(4.2.7p24) 2010/04/13 Released by Harlan Stenn <stenn@ntp.org>
* [Bug 1390] Control PPS on the Oncore M12.
* [Bug 1518] Windows ntpd should lock to one processor more
  conservatively.
* [Bug 1520] '%u' formats for size_t gives warnings with 64-bit builds.
* [Bug 1522] Enable range syntax "trustedkey (301 ... 399)".
* Documentation updates for 4.2.7p22 changes and additions, updating
  ntpdc.html, ntpq.html, accopt.html, confopt.html, manyopt.html,
  miscopt.html, and miscopt.txt.
* accopt.html: non-ntpport doc changes from Dave Mills.
* Modify full MRU list preemption when full to match "discard monitor"
  documentation, by removing exception for count == 1.
(4.2.7p23) 2010/04/04 Released by Harlan Stenn <stenn@ntp.org>
* [Bug 1516] unpeer by IP address fails, DNS name works.
* [Bug 1517] ntpq and ntpdc should verify reverse DNS before use.
  ntpq and ntpdc now use the following format for showing purported
  DNS names from IP address "reverse" DNS lookups when the DNS name
  does not exist or does not include the original IP address among
  the results: "192.168.1.2 (fake.dns.local)".
(4.2.7p22) 2010/04/02 Released by Harlan Stenn <stenn@ntp.org>
* [Bug 1432] Don't set inheritable flag for linux capabilities.
* [Bug 1465] Make sure time from TS2100 is not invalid.
* [Bug 1483] AI_NUMERICSERV undefined in 4.2.7p20.
* [Bug 1497] fudge is broken by getnetnum() change.
* [Bug 1503] Auto-enabling of monitor for "restrict ... limited" wrong.
* [Bug 1504] ntpdate tickles ntpd "discard minimum 1" rate limit if
  "restrict ... limited" is used.
* ntpdate: stop querying source after KoD packet response, log it.
* ntpdate: rate limit each server to 2s between packets.
* From J. N. Perlinger: avoid pointer wraparound warnings in dolfptoa(),
  printf format mismatches with 64-bit size_t.
* Broadcast client (ephemeral) associations should be demobilized only
  if they are not heard from for 10 consecutive polls, regardless of
  surviving the clock selection.  Fix from David Mills.
* Add "ntpq -c ifstats" similar to "ntpdc -c ifstats".
* Add "ntpq -c sysstats" similar to "ntpdc -c sysstats".
* Add "ntpq -c monstats" to show monlist knobs and stats.
* Add "ntpq -c mrulist" similar to "ntpdc -c monlist" but not
  limited to 600 rows, and with filtering and sorting options:
  ntpq -c "mrulist mincount=2 laddr=192.168.1.2 sort=-avgint"
  ntpq -c "mrulist sort=addr"
  ntpq -c "mrulist mincount=2 sort=count"
  ntpq -c "mrulist sort=-lstint"
* Modify internal representation of MRU list to use l_fp fixed-point
  NTP timestamps instead of seconds since startup.  This increases the
  resolution and substantially improves accuracy of sorts involving
  timestamps, at the cost of flushing all MRU entries when the clock is
  stepped, to ensure the timestamps can be compared with the current
  get_systime() results.
* Add ntp.conf "mru" directive to configure MRU parameters, such as
  "mru mindepth 600 maxage 64 maxdepth 5000 maxmem 1024" or
  "mru initalloc 0 initmem 16 incalloc 99 incmem 4".  Several pairs are
  equivalent with one in units of MRU entries and its twin in units of
  kilobytes of memory, so the last one used in ntp.conf controls:
  maxdepth/maxmem, initalloc/initmem, incalloc/incmem.  With the above
  values, ntpd will preallocate 16kB worth of MRU entries, allocating
  4kB worth each time more are needed, with a hard limit of 1MB of MRU
  entries.  Until there are more than 600 entries none would be reused.
  Then only entries for addresses last seen 64 seconds or longer ago are
  reused.
* Limit "ntpdc -c monlist" response in ntpd to 600 entries, the previous
  overall limit on the MRU list depth which was driven by the monlist
  implementation limit of one request with a single multipacket
  response.
* New "pool" directive implementation modeled on manycastclient.
* Do not abort on non-ASCII characters in ntp.conf, ignore them.
* ntpq: increase response reassembly limit from 24 to 32 packets, add
  discussion in comment regarding results with even larger MAXFRAGS.
* ntpq: handle "passwd MYPASSWORD" (without prompting) as with ntpdc.
* ntpdc: do not examine argument to "passwd" if not supplied.
* configure: remove check for pointer type used with qsort(), we
  require ANSI C which mandates void *.
* Reset sys_kodsent to 0 in proto_clr_stats().
* Add sptoa()/sockporttoa() similar to stoa()/socktoa() adding :port.
* Use memcpy() instead of memmove() when buffers can not overlap.
* Remove sockaddr_storage from our sockaddr_u union of sockaddr,
  sockaddr_in, and sockaddr_in6, shaving about 100 bytes from its size
  and substantially decreasing MRU entry memory consumption.
* Extend ntpq readvar (alias rv) to allow fetching up to three named
  variables in one operation:  ntpq -c "rv 0 version offset frequency".
* ntpq: use srchost variable to show .POOL. prototype associations'
  hostname instead of address 0.0.0.0.
* "restrict source ..." configures override restrictions for time
  sources, allows tight default restrictions to be used with the pool
  directive (where server addresses are not known in advance).
* Ignore "preempt" modifier on manycastclient and pool prototype
  associations.  The resulting associations are preemptible, but the
  prototype must not be.
* Maintain and use linked list of associations (struct peer) in ntpd,
  avoiding walking 128 hash table entries to iterate over peers.
* Remove more workarounds unneeded since we require ISO C90 AKA ANSI C:
  - remove fallback implementations for memmove(), memset, strstr().
  - do not test for atexit() or memcpy().
* Collapse a bunch of code duplication in ntpd/ntp_restrict.c added with
  support for IPv6.
* Correct some corner case failures in automatically enabling the MRU
  list if any "restrict ... limited" is in effect, and in disabling MRU
  maintenance. (ntp_monitor.c, ntp_restrict.c)
* Reverse the internal sort order of the address restriction lists, but
  preserve the same behavior.  This allows removal of special-case code
  related to the default restrictions and more straightforward lookups
  of restrictions for a given address (now, stop on first match).
* Move ntp_restrict.c MRU doubly-linked list maintenance code into
  ntp_lists.h macros, allowing more duplicated source excision.
* Repair ntpdate.c to no longer test HAVE_TIMER_SETTIME.
* Do not reference peer_node/unpeer_node after freeing when built with
  --disable-saveconfig and using DNS.
(4.2.7p21) 2010/03/31 Released by Harlan Stenn <stenn@ntp.org>
* [Bug 2399] Reset sys_kodsent in proto_clr_stats().
* [Bug 1514] from 4.2.6p1-RC6: Typo in ntp_proto.c: fabs(foo < .4)
  should be fabs(foo) < .4.
* [Bug 1464] from 4.2.6p1-RC6: synchronization source wrong for
  refclocks ARCRON_MSF (27) and SHM (28).
* From 4.2.6p1-RC6: Correct Windows port's refclock_open() to
  return 0 on failure not -1.
* From 4.2.6p1-RC6: Correct CHU, dumbclock, and WWVB drivers to
  check for 0 returned from refclock_open() on failure.
* From 4.2.6p1-RC6: Correct "SIMUL=4 ./flock-build -1" to
  prioritize -1/--one.
* [Bug 1306] constant conditionals in audio_gain().
(4.2.7p20) 2010/02/13 Released by Harlan Stenn <stenn@ntp.org>
* [Bug 1483] hostname in ntp.conf "restrict" parameter rejected.
* Use all addresses for each restrict by hostname.
* Use async DNS to resolve trap directive hostnames.
(4.2.7p19) 2010/02/09 Released by Harlan Stenn <stenn@ntp.org>
* [Bug 1338] Update the association type codes in ntpq.html.
* [Bug 1478] from 4.2.6p1-RC5: linking fails: EVP_MD_pkey_type.
* [Bug 1479] from 4.2.6p1-RC5: not finding readline headers.
* [Bug 1484] from 4.2.6p1-RC5: ushort is not defined in QNX6.
(4.2.7p18) 2010/02/07 Released by Harlan Stenn <stenn@ntp.org>
* [Bug 1480] from 4.2.6p1-RC5: snprintf() cleanup caused
  unterminated refclock IDs.
* Stop using getaddrinfo() to convert numeric address strings to on-wire
  addresses in favor of is_ip_address() alone.
(4.2.7p17) 2010/02/05 Released by Harlan Stenn <stenn@ntp.org>
* [Bug 1477] from 4.2.6p1-RC5: First non-gmake make in clone
  w/VPATH can't make COPYRIGHT.
* Attempts to cure CID 108 CID 118 CID 119 TAINTED_SCALAR warnings.
* Broaden ylwrap workaround VPATH_HACK to all non-GNU make.
(4.2.7p16) 2010/02/04 Released by Harlan Stenn <stenn@ntp.org>
* [Bug 1474] from 4.2.6p1-RC4: ntp_keygen LCRYPTO after libntp.a.
* Include 4.2.6p1-RC4: Remove arlib.
(4.2.7p15) 2010/02/03 Released by Harlan Stenn <stenn@ntp.org>
* [Bug 1455] from 4.2.6p1: ntpd does not try /etc/ntp.audio.
* Include 4.2.6p1: Convert many sprintf() calls to snprintf(), also
  strcpy(), strcat().
* Include 4.2.6p1: Fix widely cut-n-pasted bug in refclock shutdown
  after failed start.
* Include 4.2.6p1: Remove some dead code checking for emalloc()
  returning NULL.
(4.2.7p14) 2010/02/02 Released by Harlan Stenn <stenn@ntp.org>
* [Bug 1338] ntpq displays incorrect association type codes.
* [Bug 1469] u_int32, int32 changes broke HP-UX 10.20 build.
* [Bug 1470] from 4.2.6p1: "make distdir" compiles keyword-gen.
* [Bug 1471] CID 120 CID 121 CID 122 is_ip_address() uninit family.
* [Bug 1472] CID 116 CID 117 minor warnings in new DNS code.
* [Bug 1473] from 4.2.6p1: "make distcheck" version.m4 error.
(4.2.7p13) 2010/01/31 Released by Harlan Stenn <stenn@ntp.org>
* [Bug 1467] from 4.2.6p1: Fix bogus rebuild of sntp/sntp.html.
(4.2.7p12) 2010/01/30 Released by Harlan Stenn <stenn@ntp.org>
* [Bug 1468] 'make install' broken for root on default NFS mount.
(4.2.7p11) 2010/01/28 Released by Harlan Stenn <stenn@ntp.org>
* [Bug 47] Debugging and logging do not work after a fork.
* [Bug 1010] getaddrinfo() could block and thus should not be called by
  the main thread/process.
* New async DNS resolver in ntpd allows nonblocking queries anytime,
  instead of only once at startup.
(4.2.7p10) 2010/01/24 Released by Harlan Stenn <stenn@ntp.org>
* [Bug 1140] from 4.2.6p1-RC5: Clean up debug.html, decode.html,
  and ntpq.html.
* Include 4.2.6p1-RC3: Use TZ=UTC instead of TZ= when calling date in
  scripts/mkver.in .
* [Bug 1448] from 4.2.6p1-RC3: Some macros not correctly conditionally
  or absolutely defined on Windows.
* [Bug 1449] from 4.2.6p1-RC3: ntpsim.h in ntp_config.c should be used
  conditionally.
* [Bug 1450] from 4.2.6p1-RC3: Option to exclude warnings not
  unconditionally defined on Windows.
(4.2.7p9) 2010/01/13 Released by Harlan Stenn <stenn@ntp.org>
(4.2.7p8) 2010/01/12 Released by Harlan Stenn <stenn@ntp.org>
* [Bug 702] ntpd service logic should use libopts to examine cmdline.
* [Bug 1451] from 4.2.6p1-RC3: sntp leaks KoD entry updating.
* [Bug 1453] from 4.2.6p1-RC3: Use $CC in config.cache filename.
(4.2.7p7) 2009/12/30 Released by Harlan Stenn <stenn@ntp.org>
* [Bug 620] ntpdc getresponse() esize != *rsize s/b size != *rsize.
* [Bug 1446] 4.2.7p6 requires autogen, missing ntpd.1, *.texi, *.menu.
(4.2.7p6) 2009/12/28 Released by Harlan Stenn <stenn@ntp.org>
* [Bug 1443] Remove unnecessary dependencies on ntp_io.h
* [Bug 1442] Move Windows functions into libntp files
* [Bug 1127] from 4.2.6p1-RC3: Check the return of X590_verify().
* [Bug 1439] from 4.2.6p1-RC3: .texi gen after binary is linked.
* [Bug 1440] from 4.2.6p1-RC3: Update configure.ac to support kfreebsd.
* [Bug 1445] from 4.2.6p1-RC3: IRIX does not have -lcap or support
  linux capabilities.
(4.2.7p5) 2009/12/25 Released by Harlan Stenn <stenn@ntp.org>
* Include 4.2.6p1-RC2
(4.2.7p4) 2009/12/24 Released by Harlan Stenn <stenn@ntp.org>
* [Bug 1429] ntpd -4 option does not reliably force IPv4 resolution.
* [Bug 1431] System headers must come before ntp headers in ntp_intres.c .
(4.2.7p3) 2009/12/22 Released by Harlan Stenn <stenn@ntp.org>
* [Bug 1426] scripts/VersionName needs . on the search path.
* [Bug 1427] quote missing in ./build - shows up on NetBSD.
* [Bug 1428] Use AC_HEADER_RESOLV to fix breaks from resolv.h
(4.2.7p2) 2009/12/20 Released by Harlan Stenn <stenn@ntp.org>
* [Bug 1419] ntpdate, ntpdc, sntp, ntpd ignore configure --bindir.
* [Bug 1421] add util/tg2, a clone of tg that works on Linux, NetBSD, and
  FreeBSD
(4.2.7p1) 2009/12/15 Released by Harlan Stenn <stenn@ntp.org>
* [Bug 1348] ntpd Windows port should wait for sendto() completion.
* [Bug 1413] test OpenSSL headers regarding -Wno-strict-prototypes.
* [Bug 1418] building ntpd/ntpdc/ntpq statically with ssl fails.
(4.2.7p0) 2009/12/13 Released by Harlan Stenn <stenn@ntp.org>
* [Bug 1412] m4/os_cflags.m4 caches results that depend on $CC.
* [Bug 1414] Enable "make distcheck" success with BSD make.
(4.2.7) 2009/12/09 Released by Harlan Stenn <stenn@ntp.org>
* [Bug 1407] configure.ac: recent GNU Make -v does not include "version".
---
(4.2.6p5) 2011/12/24 Released by Harlan Stenn <stenn@ntp.org>

No changes from 4.2.6p5-RC3.

---
(4.2.6p5-RC3) 2011/12/08 Released by Harlan Stenn <stenn@ntp.org>

* [Bug 2082] 3-char refid sent by ntpd 4.2.6p5-RC2 ends with extra dot.
* [Bug 2085] clock_update() sys_rootdisp calculation omits root delay.
* [Bug 2086] get_systime() should not offset by sys_residual.
* [Bug 2087] sys_jitter calculation overweights sys.peer jitter.
* Ensure NULL peer->dstadr is not accessed in orphan parent selection.

---
(4.2.6p5-RC2) 2011/11/30 Released by Harlan Stenn <stenn@ntp.org>

* [Bug 2050] Orphan mode stratum counting to infinity.
* [Bug 2059] optional billboard column "server" does not honor -n.
* [Bug 2066] ntpq lopeers ipv6 "local" column overrun.
* [Bug 2068] ntpd sends nonprintable stratum 16 refid to ntpq.
* [Bug 2069] broadcastclient, multicastclient spin up duplicate
  ephemeral associations without broadcastdelay.
* [Bug 2072] Orphan parent selection metric needs ntohl().
* Exclude not-yet-determined sys_refid from use in loopback TEST12
  (from David Mills).
* Never send KoD rate limiting response to MODE_SERVER response.

---
(4.2.6p5-RC1) 2011/10/18 Released by Harlan Stenn <stenn@ntp.org>

* [Bug 2034] Listening address configuration with prefix misapplied.

---
(4.2.6p4) 2011/09/22 Released by Harlan Stenn <stenn@ntp.org>

* [Bug 1984] ntp/libisc fails to compile on OS X 10.7 (Lion).
* [Bug 1985] "logconfig =allall" rejected.
* [Bug 2001] ntpdc timerstats reports overruns as handled.
* [Bug 2003] libntpq ntpq_read_assoc_peervars() broken.
* [Backward Incompatible] sntp: -l/--filelog -> -l/--logfile, to be
  consistent with ntpd.
* libopts/file.c fix from Bruce Korb (arg-type=file).

---
(4.2.6p4-RC2) 2011/08/04 Released by Harlan Stenn <stenn@ntp.org>

* [Bug 1608] Parse Refclock driver should honor trusttime.
* [Bug 1961] html2man update: distribute ntp-wait.html.
* [Bug 1970] UNLINK_EXPR_SLIST() causes crash if list is empty.
* [Bug 1972] checking for struct rtattr fails.
* [Bug 1975] libntp/mktime.c won't work with 64-bit time_t
* [Bug 1978] [Bug 1134] fix in 4.2.6p4-RC1 doesn't build on older Linux.
* Backport several fixes for Coverity warnings from ntp-dev.
* Backport if_nametoindex() check for hpux.

---
(4.2.6p4-RC1) 2011/07/10 Released by Harlan Stenn <stenn@ntp.org>

* [Bug 1134] ntpd fails binding to tentative IPv6 addresses.
* [Bug 1790] Update config.guess and config.sub to detect AIX6.
* [Bug 1961] html2man needs an update.
* Update the NEWS file.

---
(4.2.6p4-beta2) 2011/05/25 Released by Harlan Stenn <stenn@ntp.org>

* [Bug 1695] ntpdate takes longer than necessary.
* [Bug 1832] ntpdate doesn't allow timeout > 2s.
* [Bug 1933] WWVB/Spectracom driver timestamps LFs, not CRs.
* Backport utility routines from ntp-dev: mprintf(), emalloc_zero().

---
(4.2.6p4-beta1) 2011/05/16 Released by Harlan Stenn <stenn@ntp.org>

* [Bug 1554] peer may stay selected as system peer after becoming
  unreachable.
* [Bug 1921] LOCAL, ACTS drivers with "prefer" excluded from initial
  candidate list.
* [Bug 1923] orphan parent favored over LOCAL, ACTS drivers.
* [Bug 1924] Billboard tally codes sometimes do not match operation,
  variables.
* Enable tickadj-like taming of wildly off-spec Windows clock using
  NTPD_TICKADJ_PPM env. var. specifying baseline slew.
* Upgrade to AutoGen 5.11.9 (and require it).
* Upgrade to libopts 35.0.10 from AutoGen 5.11.9pre8.

---
(4.2.6p3) 2011/01/03 Released by Harlan Stenn <stenn@ntp.org>

* [Bug 1764] Palisade driver doesn't build on Linux
* Create and use scripts/check--help when generating .texi files.
* Update bk triggers for the bk-5 release.
* Update genCommitLog for the bk-5 release.
* Update the copyright year.

---
(4.2.6p3-RC12) 2010/12/25 Released by Harlan Stenn <stenn@ntp.org>

* [Bug 1458] Can not compile NTP on FreeBSD 4.7.
* [Bug 1510] Add modes 20/21 for driver 8 to support RAWDCF @ 75 baud.
* [Bug 1618] Unreachable code in jjy_start(). (backport from ntp-dev)
* [Bug 1719] ntp-keygen -V crash. (backport)
* [Bug 1740] ntpdc treats many counters as signed. (backport)
* [Bug 1741] Enable multicast reception on each address (Windows).
* [Bug 1742] Fix a typo in an error message in the "build" script.
* [Bug 1743] Display timezone offset when showing time for sntp in the
local timezone.
* [Bug 1751] Support for Atari FreeMiNT OS.
* [Bug 1754] --version output should be more verbose.
* [Bug 1757] oncore snprintf("%m") doesn't expand %m.
* [Bug 1758] setsockopt IPV6_MULTICAST_IF with wrong ifindex.
* [Bug 1760] ntpd Windows interpolation cannot be disabled.
* [Bug 1762] manycastclient solicitation responses interfere.
* Upgrade to libopts 34.0.9 from AutoGen 5.11.6pre7.
* Relax minimum Automake version to 1.10 with updated libopts.m4.
* Suppress ntp-keygen OpenSSL version display for --help, --version,
display both build and runtime OpenSSL versions when they differ.
* Clean up m4 quoting in configure.ac, *.m4 files, resolving
  intermittent AC_LANG_PROGRAM possibly undefined errors.
* Clean up the SNTP documentation.
* Other manycastclient repairs:
  Separate handling of scope ID embedded in many in6_addr from ifindex
  used for IPv6 multicasting ioctls.
  Add INT_PRIVACY endpt bit flag for IPv6 RFC 4941 privacy addresses.
  Enable outbound multicast from only one address per interface in the
  same subnet, and in that case prefer embedded MAC address modified
  EUI-64 IPv6 addresses first, then static, and last RFC 4941 privacy
  addresses.
  Use setsockopt(IP[V6]_MULTICAST_IF) before each send to multicast to
  select the local source address, using the correct socket is not
  enough.

---
(4.2.6p3-RC11) 2010/11/28 Released by Harlan Stenn <stenn@ntp.org>

* [Bug 1725] ntpd sends multicast from only one address.
* [Bug 1728] In ntp_openssl.m4, don't add -I/usr/include or -L/usr/lib
  to CPPFLAGS or LDFLAGS.
* [Bug 1733] IRIX doesn't have 'head' (affects scripts/checkChangeLog).
* Remove log_msg() and debug_msg() from sntp in favor of msyslog().
* Use a single copy of libopts/, in sntp/.
* Upgrade libopts to 33.3.8.
* Bump minimum Automake version to 1.11, required for AM_COND_IF
  use in LIBOPTS_CHECK.
* Improvements to the 'build' script.

---
(4.2.6p3-RC10) 2010/11/14 Released by Harlan Stenn <stenn@ntp.org>

* [Bug 1681] More sntp logging cleanup.
* [Bug 1683] Non-localhost on loopback exempted from nic rules.

---
(4.2.6p3-RC9) 2010/11/10 Released by Harlan Stenn <stenn@ntp.org>

* [Bug 1574] sntp:set_time doesn't set tv_usec correctly.
* [Bug 1681] sntp logging cleanup.
* [Bug 1683] Interface binding does not seem to work as intended.
* [Bug 1691] Use first NMEA sentence each second.
* [Bug 1692] packageinfo.sh needs to be "sourced" using ./ .
* [Bug 1709] ntpdate ignores replies with equal receive and transmit
  timestamps.
* Backport sntp from -dev

---
(4.2.6p3-RC8) 2010/10/29 Released by Harlan Stenn <stenn@ntp.org>

* [Bug 1685] NMEA driver mode byte confusion.
* First cut at using scripts/checkChangeLog.

---
(4.2.6p3-RC7) 2010/10/25 Released by Harlan Stenn <stenn@ntp.org>

* [Bug 1676] NMEA: $GPGLL did not work after fix for Bug 1571.
* Added scripts/checkChangeLog.

---
(4.2.6p3-RC6) 2010/10/24 Released by Harlan Stenn <stenn@ntp.org>

* [Bug 1571] NMEA does not relate data to PPS edge.
* [Bug 1572] NMEA time adjustment for GPZDG buggy.
* [Bug 1675] Prohibit includefile remote config.

---
(4.2.6p3-RC5) 2010/10/22 Released by Harlan Stenn <stenn@ntp.org>

* [Bug 1649] Require NMEA checksum if $GPRMC or previously seen.
* [Bug 1669] NTP 4.2.6p2 fails to compile on IBM AIX 5.3.

---
(4.2.6p3-RC4) 2010/10/16 Released by Harlan Stenn <stenn@ntp.org>

* [Bug 1584] wrong SNMP type for precision, resolution.
* [Bug 1659] Need CLOCK_TRUETIME not CLOCK_TRUE.
* [Bug 1665] is_anycast() u_int32_t should be u_int32.
* ntpsnmpd, libntpq warning cleanup.

---
(4.2.6p3-RC3) 2010/10/14 Released by Harlan Stenn <stenn@ntp.org>

* [Bug 750] Non-existing device causes coredump with RIPE-NCC driver.
* [Bug 1080] ntpd on ipv6 routers very chatty.
* [Bug 1567] Support Arbiter 1093C Satellite Clock on Windows.
* [Bug 1581] printf format string mismatch leftover.
* [Bug 1584] ntpsnmpd OID must be mib-2.197.
* [Bug 1643] Range-check the decoding of the RIPE-NCC status codes.
* [Bug 1644] cvo.sh should use lsb_release to identify linux distros.
* [Bug 1659] Support Truetime Satellite Clocks on Windows.
* [Bug 1660] On some systems, test is in /usr/bin, not /bin.
* [Bug 1661] Re-indent refclock_ripencc.c.

---
(4.2.6p3-RC2) 2010/09/25 Released by Harlan Stenn <stenn@ntp.org>

* [Bug 1635] "filegen ... enable" is not default.
* [Bug 1636] yyparse() segfault after denied filegen remote config.

---
(4.2.6p3-RC1) 2010/09/18 Released by Harlan Stenn <stenn@ntp.org>

* [Bug 1344] ntpd on Windows exits without logging cause.

---
(4.2.6p3-beta1) 2010/09/11 Released by Harlan Stenn <stenn@ntp.org>

* [Bug 1573] Miscalculation of offset in sntp.
* [Bug 1595] empty last line in key file causes duplicate key to be added
* [Bug 1597] packet processing ignores RATE KoD packets, because of
  a bug in string comparison.
* [Bug 1581] ntp_intres.c size_t printf format string mismatch.

---
(4.2.6p2) 2010/07/09 Released by Harlan Stenn <stenn@ntp.org>

* [Bug 1581] size_t printf format string mismatches, IRIG string buffers
  undersized.  Mostly backported from earlier ntp-dev fixes by Juergen
  Perlinger.

---
(4.2.6p2-RC7) 2010/06/19 Released by Harlan Stenn <stenn@ntp.org>

* [Bug 1570] serial clock drivers get outdated input from kernel tty
  line buffer after startup
* [Bug 1575] use 'snprintf' with LIB_BUFLENGTH in inttoa.c, tvtoa.c and
  utvtoa.c
* [Bug 1576] sys/sysctl.h depends on sys/param.h on OpenBSD.

---
(4.2.6p2-RC6) 2010/06/12 Released by Harlan Stenn <stenn@ntp.org>

* [Bug 715] libisc Linux IPv6 interface iteration drops multicast flags.

---
(4.2.6p2-RC5) 2010/06/03 Released by Harlan Stenn <stenn@ntp.org>

* [Bug 1561] ntpq, ntpdc "passwd" prompts for MD5 password w/SHA1.
* [Bug 1565] sntp/crypto.c compile fails on MacOS over vsnprintf().
* Windows port: do not exit in ntp_timestamp_from_counter() without
  first logging the reason.
* Support "passwd blah" syntax in ntpq.

---
(4.2.6p2-RC4) 2010/05/19 Released by Harlan Stenn <stenn@ntp.org>

* [Bug 1555] 4.2.6p2-RC3 sntp illegal C (mixed code and declarations).

---
(4.2.6p2-RC3) 2010/05/11 Released by Harlan Stenn <stenn@ntp.org>

* [Bug 1325] unreachable code in sntp recv_bcst_data().
* [Bug 1459] sntp MD5 authentication does not work with ntpd.
* [Bug 1512] ntpsnmpd should connect to net-snmpd via a unix-domain
  socket by default.  Provide a command-line 'socket name' option.
* [Bug 1538] update refclock_nmea.c's call to getprotobyname().
* [Bug 1541] Fix wrong keyword for "maxclock".
* [Bug 1552] update and complete broadcast and crypto features in sntp.
* [Bug 1553] sntp/configure.ac OpenSSL support.
* Escape unprintable characters in a refid in ntpq -p billboard.
* Simplify hash client code by providing OpenSSL EVP_*() API when built
  without OpenSSL.  (from ntp-dev)
* Do not depend on ASCII values for ('A' - '0'), ('a' - '0') in sntp.
* Windows compiling hints/winnt.html update from G. Sunil Tej.

---
(4.2.6p2-RC2) 2010/04/27 Released by Harlan Stenn <stenn@ntp.org>

* [Bug 1465] Make sure time from TS2100 is not invalid (backport from
  ntp-dev).
* [Bug 1528] Fix EDITLINE_LIBS link order for ntpq and ntpdc.
* [Bug 1534] win32/include/isc/net.h conflicts with VC++ 2010 errno.h.
* [Bug 1535] "restrict -4 default" and "restrict -6 default" ignored.
* Remove --with-arlib from br-flock.

---
(4.2.6p2-RC1) 2010/04/18 Released by Harlan Stenn <stenn@ntp.org>

* [Bug 1503] Auto-enabling of monitor for "restrict ... limited" wrong.
* [Bug 1504] ntpdate tickles ntpd "discard minimum 1" rate limit if
  "restrict ... limited" is used.
* [Bug 1518] Windows ntpd should lock to one processor more
  conservatively.
* [Bug 1522] Enable range syntax "trustedkey (301 ... 399)".
* Update html/authopt.html controlkey, requestkey, and trustedkey docs.

---
(4.2.6p1) 2010/04/09 Released by Harlan Stenn <stenn@ntp.org>
(4.2.6p1-RC6) 2010/03/31 Released by Harlan Stenn <stenn@ntp.org>

* [Bug 1514] Typo in ntp_proto.c: fabs(foo < .4) should be fabs(foo) < .4.
* [Bug 1464] synchronization source wrong for refclocks ARCRON_MSF (27)
  and SHM (28).
* Correct Windows port's refclock_open() to return 0 on failure not -1.
* Correct CHU, dumbclock, and WWVB drivers to check for 0 returned from
  refclock_open() on failure.
* Correct "SIMUL=4 ./flock-build -1" to prioritize -1/--one.

---
(4.2.6p1-RC5) 2010/02/09 Released by Harlan Stenn <stenn@ntp.org>

* [Bug 1140] Clean up debug.html, decode.html, and ntpq.html.
* [Bug 1438] Remove dead code from sntp/networking.c.
* [Bug 1477] 1st non-gmake make in clone w/VPATH can't make COPYRIGHT.
* [Bug 1478] linking fails with undefined reference EVP_MD_pkey_type.
* [Bug 1479] Compilation fails because of not finding readline headers.
* [Bug 1480] snprintf() cleanup caused unterminated refclock IDs.
* [Bug 1484] ushort is not defined in QNX6.

---
(4.2.6p1-RC4) 2010/02/04 Released by Harlan Stenn <stenn@ntp.org>

* [Bug 1455] ntpd does not try /etc/ntp.audio as documented.
* [Bug 1467] Fix bogus rebuild of sntp/sntp.html
* [Bug 1470] "make distdir" in $srcdir builds keyword-gen, libntp.a.
* [Bug 1473] "make distcheck" before build can't make sntp/version.m4.
* [Bug 1474] ntp_keygen needs LCRYPTO after libntp.a.
* Convert many sprintf() calls to snprintf(), also strcpy(), strcat().
* Fix widely cut-n-pasted bug in refclock shutdown after failed start.
* Remove some dead code checking for emalloc() returning NULL.
* Remove arlib.

---
(4.2.6p1-RC3) 2010/01/24 Released by Harlan Stenn <stenn@ntp.org>

* Use TZ=UTC instead of TZ= when calling date in scripts/mkver.in .
* [Bug 1448] Some macros not correctly conditionally or absolutely defined
  on Windows.
* [Bug 1449] ntpsim.h in ntp_config.c should be used conditionally.
* [Bug 1450] Option to exclude warnings not unconditionally defined on Windows.
* [Bug 1127] Properly check the return of X590_verify() - missed one.
* [Bug 1439] .texi generation must wait until after binary is linked.
* [Bug 1440] Update configure.ac to support kfreebsd.
* [Bug 1445] IRIX does not have -lcap or support linux capabilities.
* [Bug 1451] CID 115: sntp leaks KoD entry when updating existing.
* [Bug 1453] Use $CC in config.cache filename in ./build script.

---
(4.2.6p1-RC2) 2009/12/25 Released by Harlan Stenn <stenn@ntp.org>

* [Bug 1411] Fix status messages in refclock_oncore.c.
* [Bug 1416] MAXDNAME undefined on Solaris 2.6.
* [Bug 1419] ntpdate, ntpdc, sntp, ntpd ignore configure --bindir.
* [Bug 1424] Fix check for rtattr (rtnetlink.h).
* [Bug 1425] unpeer by association ID sets up for duplicate free().
* [Bug 1426] scripts/VersionName needs . on the search path.
* [Bug 1427] quote missing in ./build - shows up on NetBSD.
* [Bug 1428] Use AC_HEADER_RESOLV to fix breaks from resolv.h
* [Bug 1429] ntpd -4 option does not reliably force IPv4 resolution.
* [Bug 1431] System headers must come before ntp headers in ntp_intres.c .
* [Bug 1434] HP-UX 11 ip_mreq undeclared, _HPUX_SOURCE helps some.
* [Bug 1435] sntp: Test for -lresolv using the same tests as in ntp.

---
(4.2.6p1-RC1) 2009/12/20 Released by Harlan Stenn <stenn@ntp.org>

* [Bug 1409] Put refclock_neoclock4x.c under the NTP COPYRIGHT notice.
  This should allow debian and other distros to add this refclock driver
  in further distro releases.
  Detect R2 hardware releases.
* [Bug 1412] m4/os_cflags.m4 caches results that depend on $CC.
* [Bug 1413] test OpenSSL headers regarding -Wno-strict-prototypes.
* [Bug 1414] Enable "make distcheck" success with BSD make.
* [Bug 1415] Fix Mac OS X link problem.
* [Bug 1418] building ntpd/ntpdc/ntpq statically with ssl fails.
* Build infrastructure updates to enable beta releases of ntp-stable.

---
(4.2.6) 2009/12/09 Released by Harlan Stenn <stenn@ntp.org>
* [Sec 1331] from4.2.4p8: DoS with mode 7 packets - CVE-2009-3563.
* [Bug 508] Fixed leap second handling for Windows.
(4.2.5p250-RC) 2009/11/30 Released by Harlan Stenn <stenn@ntp.org>
* sntp documentation updates.
* [Bug 761] internal resolver does not seem to honor -4/-6 qualifiers
* [Bug 1386] Deferred DNS doesn't work on NetBSD
* [Bug 1391] avoid invoking autogen twice for .c and .h files.
* [Bug 1397] shmget() refclock_shm failing because of file mode.
* Pass no_needed to ntp_intres as first part of fixing [Bug 975].
* Add ./configure --enable-force-defer-DNS to help debugging.
(4.2.5p249-RC) 2009/11/28 Released by Harlan Stenn <stenn@ntp.org>
* [Bug 1400] An empty KOD DB file causes sntp to coredump.
* sntp: documentation cleanup.
* sntp: clean up some error messages.
* sntp: Use the precision to control how many offset digits are shown.
* sntp: Show root dispersion.
* Cleanup from the automake/autoconf upgrades.
(4.2.5p248-RC) 2009/11/26 Released by Harlan Stenn <stenn@ntp.org>
* Prepare for the generation of sntp.html.
* Documentation changes from Dave Mills.
* [Bug 1387] Storage leak in ntp_intres (minor).
* [Bug 1389] buffer overflow in refclock_oncore.c
* [Bug 1391] .texi usage text from installed, not built binaries.
* [Bug 1392] intres retries duplicate assocations endlessly.
* Correct *-opts.h dependency so default 'get' action isn't used.
(4.2.5p247-RC) 2009/11/20 Released by Harlan Stenn <stenn@ntp.org>
* [Bug 1142] nodebug builds shed no light on -d, -D option failure.
* [Bug 1179] point out the problem with -i/--jaildir and -u/--user when
  they are disabled by configure.
* [Bug 1308] support systems that lack fork().
* [Bug 1343] sntp doesn't link on Solaris 7, needs -lresolv.
(4.2.5p246-RC) 2009/11/17 Released by Harlan Stenn <stenn@ntp.org>
* Upgrade to autogen-5.10
* [Bug 1378] Unnecessary resetting of peers during interface update.
* [Bug 1382] p245 configure --disable-dependency-tracking won't build.
* [Bug 1384] ntpq :config core dumped with a blank password.
(4.2.5p245-RC) 2009/11/14 Released by Harlan Stenn <stenn@ntp.org>
* Cleanup from Dave Mills.
* [Bug 1343] sntp illegal C does not compile on Solaris 7.
* [Bug 1381] Version .deps generated include file dependencies to allow
  known dependency-breaking changes to force .deps to be cleaned,
  triggered by changing the contents of deps-ver and/or sntp/deps-ver.
(4.2.5p244-RC) 2009/11/12 Released by Harlan Stenn <stenn@ntp.org>
* keygen.html updates from Dave Mills.
* [Bug 1003] ntpdc unconfig command doesn't prompt for keyid.
* [Bug 1376] Enable authenticated ntpq and ntpdc using newly-available
  digest types.
* ntp-keygen, Autokey OpenSSL build vs. run version mismatch is now a
  non-fatal warning.
(4.2.5p243-RC) 2009/11/11 Released by Harlan Stenn <stenn@ntp.org>
* [Bug 1226] Fix deferred DNS lookups.
* new crypto signature cleanup.
(4.2.5p242-RC) 2009/11/10 Released by Harlan Stenn <stenn@ntp.org>
* [Bug 1363] CID 92 clarify fallthrough case in clk_trimtsip.c
* [Bug 1366] ioctl(TIOCSCTTY, 0) fails on NetBSD *[0-2].* > 3.99.7.
* [Bug 1368] typos in libntp --without-crypto case
* [Bug 1371] deferred DNS lookup failing with INFO_ERR_AUTH.
* CID 87 dead code in ntpq.c atoascii().
* Fix authenticated ntpdc, broken in p240.
* Stub out isc/mem.h, shaving 47k from a MIPS ntpd binary.
* Shrink keyword scanner FSM entries from 64 to 32 bits apiece.
* Documention updates from Dave Mills.
* authkeys.c cleanup from Dave Mills.
(4.2.5p241-RC) 2009/11/07 Released by Harlan Stenn <stenn@ntp.org>
* html/authopt.html update from Dave Mills.
* Remove unused file from sntp/Makefile.am's distribution list.
* new crypto signature cleanup.
(4.2.5p240-RC) 2009/11/05 Released by Harlan Stenn <stenn@ntp.org>
* [Bug 1364] clock_gettime() not detected, need -lrt on Debian 5.0.3.
* Provide all of OpenSSL's signature methods for ntp.keys (FIPS 140-2).
(4.2.5p239-RC) 2009/10/30 Released by Harlan Stenn <stenn@ntp.org>
* [Bug 1357] bogus assert from refclock_shm.
* [Bug 1359] Debug message cleanup.
* CID 101: more pointer/array cleanup.
* [Bug 1356] core dump from refclock_nmea when can't open /dev/gpsU.
* [Bug 1358] AIX 4.3 sntp/networking.c IPV6_JOIN_GROUP undeclared.
* CID 101: pointer/array cleanup.
(4.2.5p238-RC) 2009/10/27 Released by Harlan Stenn <stenn@ntp.org>
* Changes from Dave Mills.
* driver4.html updates from Dave Mills.
* [Bug 1252] PPSAPI cleanup on ntpd/refclock_wwvb.c.
* [Bug 1354] libtool error building after bootstrap with Autoconf 2.64.
* Allow NTP_VPATH_HACK configure test to handle newer gmake versions.
* CIDs 94-99 make it more clearly impossible for sock_hash() to return
  a negative number.
* CID 105, 106 ensure ntpdc arrays are not overrun even if callers
  misbehave.
* CID 113 use va_end() in refclock_true.c true_debug().
* Get rid of configure tests for __ss_family and __ss_len when the more
  common ss_family and ss_len are present.
(4.2.5p237-RC) 2009/10/26 Released by Harlan Stenn <stenn@ntp.org>
* [Bug 610] NMEA support for using PPSAPI on a different device.
* [Bug 1238] use only fudge time2 to offset NMEA serial timestamp.
* [Bug 1355] ntp-dev won't compile on OpenBSD 4.6.
(4.2.5p236-RC) 2009/10/22 Released by Harlan Stenn <stenn@ntp.org>
* Cleanup from Dave Mills.
* [Bug 1343] ntpd/ntp_io.c close_fd() does not compile on Solaris 7.
* [Bug 1353] ntpq "rv 0 settimeofday" always shows UNKNOWN on unix.
* Do not attempt to execute built binaries from ntpd/Makefile when
  cross-compiling (keyword-gen and ntpd --saveconfigquit).
* sntp/main.c: Remove duplicate global adr_buf[] (also defined in
  networking.c) which Piotr Grudzinski identified breaking his build.
* Correct in6addr_any test in configure.ac to attempt link too.
(4.2.5p235-RC) 2009/10/18 Released by Harlan Stenn <stenn@ntp.org>
* [Bug 1343] lib/isc build breaks on systems without IPv6 headers.
(4.2.5p234-RC) 2009/10/16 Released by Harlan Stenn <stenn@ntp.org>
* [Bug 1339] redux, use unmodified lib/isc/win32/strerror.c and
  move #define strerror... to a header not used by lib/isc code.
* [Bug 1345] illegal 'grep' option prevents compilation.
* [Bug 1346] keyword scanner broken where char defaults to unsigned.
* [Bug 1347] ntpd/complete.conf missing multicastclient test case.
(4.2.5p233-RC) 2009/10/15 Released by Harlan Stenn <stenn@ntp.org>
* [Bug 1337] cast setsockopt() v4 address pointer to void *.
* [Bug 1342] ignore|drop one IPv6 address on an interface blocks all
  addresses on that interface.
* Documentation cleanup and updates.
(4.2.5p232-RC) 2009/10/14 Released by Harlan Stenn <stenn@ntp.org>
* [Bug 1302] OpenSSL under Windows needs applink support.
* [Bug 1337] fix incorrect args to setsockopt(fd, IP_MULTICAST_IF,...).
* [Bug 1339] Fix Windows-only ntp_strerror() infinite recursion.
* [Bug 1341] NMEA driver requires working PPSAPI #ifdef HAVE_PPSAPI.
* Construct ntpd keyword scanner finite state machine at compile time
  rather than at runtime, shrink entries from 40+ to 8 bytes.
* Update documentation for ntpq --old-rv, saveconfig, saveconfigdir,
  ntpd -I -L and -M, and interface/nic rules. (From Dave Hart)
* [Bug 1337] fix incorrect args to setsockopt(fd, IP_MULTICAST_IF,...)
(4.2.5p231-RC) 2009/10/10 Released by Harlan Stenn <stenn@ntp.org>
* [Bug 1335] Broadcast client degraded by wildcard default change.
(4.2.5p230-RC) 2009/10/09 Released by Harlan Stenn <stenn@ntp.org>
* Start the 4.2.6 Release Candidate cycle.
* Broadcast and transit phase cleanup from Dave Mills.
(4.2.5p229) 2009/10/07 Released by Harlan Stenn <stenn@ntp.org>
* [Bug 1334] ntpsnmpd undefined reference to `ntpqOptions'.
* Change ntpsnmpd/Makefile.am include file order to fix FreeBSD build.
(4.2.5p228) 2009/10/06 Released by Harlan Stenn <stenn@ntp.org>
* Reclaim syntax tree memory after application in ntpd built with
  configure --disable-saveconfig.
* [Bug 1135] ntpq uses sizeof(u_long) where sizeof(u_int32) is meant.
* [Bug 1333] ntpd --interface precedence over --novirtualips lost.
(4.2.5p227) 2009/10/05 Released by Harlan Stenn <stenn@ntp.org>
* [Bug 1135] :config fails with "Server disallowed request"
* [Bug 1330] disallow interface/nic rules when --novirtualips or
  --interface are used.
* [Bug 1332] ntpq -c 'rv 0 variablename' returns extra stuff.
* Add test of ntpd --saveconfigquit fidelity using new complete.conf.
* Documentation updates from Dave Hart/Dave Mills.
(4.2.5p226) 2009/10/04 Released by Harlan Stenn <stenn@ntp.org>
* [Bug 1318] Allow multiple -g options on ntpd command line.
* [Bug 1327] ntpq, ntpdc, ntp-keygen -d & -D should work with configure
  --disable-debugging.
* Add ntpd --saveconfigquit <filename> option for future build-time
  testing of saveconfig fidelity.
* Clockhop and autokey cleanup from Dave Mills.
* Documentation updates from Dave Mills.
(4.2.5p225) 2009/09/30 Released by Harlan Stenn <stenn@ntp.org>
* authopt documentation changes from Dave Mills/Dave Hart.
* [Bug 1324] support bracketed IPv6 numeric addresses for restrict.
(4.2.5p224) 2009/09/29 Released by Harlan Stenn <stenn@ntp.org>
* Clockhop and documentation fixes from Dave Mills.
* Remove "tos maxhop" ntp.conf knob.
(4.2.5p223) 2009/09/28 Released by Harlan Stenn <stenn@ntp.org>
* [Bug 1321] build doesn't work if . isn't on $PATH.
* [Bug 1323] Implement "revoke #" to match documentation, deprecate
  "crypto revoke #".
(4.2.5p222) 2009/09/27 Released by Harlan Stenn <stenn@ntp.org>
* Update libisc code using bind-9.6.1-P1.tar.gz, rearrange our copy to
  mirror the upstream layout (lib/isc/...), and merge in NTP-local
  modifications to libisc.  There is a new procedure to ease future
  libisc merges using a separate "upstream" bk repo.  That will enable
  normal bk pull automerge to handle carrying forward any local changes
  and should enable us to take updated libisc snapshots more often.
* Updated build and flock-build scripts.  flock-build --one is a way
  to perform a flock-build compatible solitary build, handy for a repo
  clone's first build on a machine with autoconf, automake, etc.
* Compiling ntp_parser.y using BSD make correctly places ntp_parser.h
  in the top-level ntpd directory instead of A.*/ntpd.
* bootstrap script updated to remove potentially stale .deps dirs.
* Remove unneeded Makefile.am files from the lib/isc/include tree.
(4.2.5p221) 2009/09/26 Released by Harlan Stenn <stenn@ntp.org>
* [Bug 1316] segfault if refclock_nmea can't open file.
* [Bug 1317] Distribute cvo.sh.
(4.2.5p220) 2009/09/25 Released by Harlan Stenn <stenn@ntp.org>
* Rearrange libisc code to match the upstream layout in BIND.  This is
  step one of two, changing the layout but keeping our existing libisc.
(4.2.5p219) 2009/09/24 Released by Harlan Stenn <stenn@ntp.org>
* [Bug 1315] "interface ignore 0.0.0.0" is ignored.
* add implicit "nic ignore all" rule before any rules from ntp.conf, so
  "nic listen eth0" alone means the same as "-I eth0".
* add wildcard match class for interface/nic rules.
* fix mistaken carryover of prefixlen from one rule to the next.
* Ensure IPv6 localhost address ::1 is included in libisc's Windows IPv6
  address enumeration, allowing ntpq and ntpdc's hardcoding to 127.0.0.1
  on Windows to end.
(4.2.5p218) 2009/09/21 Released by Harlan Stenn <stenn@ntp.org>
* [Bug 1314] saveconfig emits -4 and -6 on when not given.
* correct parsing and processing of setvar directive.
* highlight location of ntpq :config syntax errors with ^.
* clarify (former) NO_ARG, SINGLE_ARG, MULTIPLE_ARG renaming to
  FOLLBY_TOKEN, FOLLBY_STRING, FOLLBY_STRINGS_TO_EOC.
* parser, saveconfig cleanup to store T_ identifiers in syntax tree.
(4.2.5p217) 2009/09/20 Released by Harlan Stenn <stenn@ntp.org>
* [Bug 1300] reject remote configuration of dangerous items.
(4.2.5p216) 2009/09/19 Released by Harlan Stenn <stenn@ntp.org>
* [Bug 1312] ntpq/ntpdc MD5 passwords truncated to 8 chars on Suns.
* CID 10 missing free(up); in refclock_palisade.c error return, again.
* CID 83 added assertion to demonstrate config_nic_rules() does not
  call strchr(NULL, '/').
(4.2.5p215) 2009/09/18 Released by Harlan Stenn <stenn@ntp.org>
* [Bug 1292] Workaround last VC6 unsigned __int64 kink.
(4.2.5p214) 2009/09/17 Released by Harlan Stenn <stenn@ntp.org>
* [Bug 1303] remove top-level "autokey" directive.
* use "nic listen 192.168.0.0/16" instead of
  "nic listen 192.168.0.0 prefixlen 16".
(4.2.5p213) 2009/09/16 Released by Harlan Stenn <stenn@ntp.org>
* [Bug 1310] fix Thunderbolt mode in refclock_palisade.c
(4.2.5p212) 2009/09/15 Released by Harlan Stenn <stenn@ntp.org>
* [Bug 983] add interface [listen | ignore | drop] ... directive.
* [Bug 1243] MD5auth_setkey zero-fills key from first zero octet.
* [Bug 1295] leftover fix, do not crash on exit in free_config_trap()
  when "trap 1.2.3.4" is used without any further options.
* [Bug 1311] 4.2.5p211 doesn't build in no-debug mode.
* document interface (alias nic) and unpeer.
* Correct syntax error line & column numbers.
* CID 79: kod_init_kod_db() fails to fclose(db_s) in two error paths.
* CID 80: attempt to quiet Coverity false positive re: leaking "reason"
  in main().
* Documentation updates from Dave Mills.
* CID 81: savedconfig leaked in save_config().
* Make the code agree with the spec and the book (Dave Mills).
(4.2.5p211) 2009/09/14 Released by Harlan Stenn <stenn@ntp.org>
* [Bug 663] respect ntpq -c and -p order on command line.
* [Bug 1292] more VC6 unsigned __int64 workarounds.
* [Bug 1296] Added Support for Trimble Acutime Gold.
(4.2.5p210) 2009/09/06 Released by Harlan Stenn <stenn@ntp.org>
* [Bug 1294] Use OPENSSL_INC and OPENSSL_LIB macros for Windows
  and remove unnecessary reference to applink.c for Windows
* [Bug 1295] trap directive options are not optional.
* [Bug 1297] yylex() must always set yylval before returning.
(4.2.5p209) 2009/09/01 Released by Harlan Stenn <stenn@ntp.org>
* [Bug 1290] Fix to use GETTIMEOFDAY macro
* [Bug 1289] Update project files for VC6, VS2003, VS2005, VS 2008
(4.2.5p208) 2009/08/30 Released by Harlan Stenn <stenn@ntp.org>
* [Bug 1293] make configuration dumper ready for release, specifically:
* rename ntpq dumpcfg command to "saveconfig".
* require authentication for saveconfig.
* "restrict ... nomodify" prevents saveconfig and :config.
* "saveconfig ." shorthand to save to startup configuration file.
* support strftime() substitution in saveconfig arg to timestamp
  the output filename, for example "saveconfig %Y%m%d-%H%M%S.conf".
* display saveconfig response message from ntpd in ntpq.
* save output filename in "savedconfig" variable, fetched with ntpq -c
  "rv 0 savedconfig".
* document saveconfig in html/ntpq.html.
* add ./configure --disable-saveconfig to build a smaller ntpd.
* log saveconfig failures and successes to syslog.
(4.2.5p207) 2009/08/29 Released by Harlan Stenn <stenn@ntp.org>
* [Bug 1292] Minor Windows source tweaks for VC6-era SDK headers.
(4.2.5p206) 2009/08/26 Released by Harlan Stenn <stenn@ntp.org>
* accopt.html typo fixes from Dave Mills.
* [Bug 1283] default to remembering KoD in sntp.
* clean up numerous sntp/kod_management.c bugs.
* use all addresses resolved from each DNS name in sntp.
(4.2.5p205) 2009/08/18 Released by Harlan Stenn <stenn@ntp.org>
* accopt.html typo fixes from Dave Mills.
* [Bug 1285] Log ntpq :config/config-from-file events.
* [Bug 1286] dumpcfg omits statsdir, mangles filegen.
(4.2.5p204) 2009/08/17 Released by Harlan Stenn <stenn@ntp.org>
* [Bug 1284] infinite loop in ntpd dumping more than one trustedkey
(4.2.5p203) 2009/08/16 Released by Harlan Stenn <stenn@ntp.org>
* Add ntpq -c dumpcfg, Google Summer of Code project of Max Kuehn
(4.2.5p202) 2009/08/14 Released by Harlan Stenn <stenn@ntp.org>
* install the binary and man page for sntp.
(4.2.5p201) 2009/08/13 Released by Harlan Stenn <stenn@ntp.org>
* sntp: out with the old, in with the new.
(4.2.5p200) 2009/08/12 Released by Harlan Stenn <stenn@ntp.org>
* [Bug 1281] Build ntpd on Windows without big SDK download, burn,
  and install by checking in essentially unchanging messages.mc build
  products to avoid requiring mc.exe, which is not included with VC++
  2008 EE.
(4.2.5p199) 2009/08/09 Released by Harlan Stenn <stenn@ntp.org>
* [Bug 1279] Cleanup for warnings from Veracode static analysis.
(4.2.5p198) 2009/08/03 Released by Harlan Stenn <stenn@ntp.org>
* Upgrade to autogen-5.9.9-pre5.
(4.2.5p197) 2009/07/30 Released by Harlan Stenn <stenn@ntp.org>
* The build script now has . at the end of PATH for config.guess.
(4.2.5p196) 2009/07/29 Released by Harlan Stenn <stenn@ntp.org>
* [Bug 1272] gsoc_sntp IPv6 build problems under HP-UX 10.
* [Bug 1273] CID 10: Palisade leaks unit struct in error path.
* [Bug 1274] CID 67: ensure resolve_hosts() output count and pointers
  are consistent.
* [Bug 1275] CID 45: CID 46: old sntp uses uninitialized guesses[0],
  precs[0].
* [Bug 1276] CID 52: crypto_xmit() may call crypto_alice[23]()
  with NULL peer.
(4.2.5p195) 2009/07/27 Released by Harlan Stenn <stenn@ntp.org>
* cvo.sh: Add support for CentOS, Fedora, Slackware, SuSE, and QNX.
(4.2.5p194) 2009/07/26 Released by Harlan Stenn <stenn@ntp.org>
* Documentation updates from Dave Mills.
* Use scripts/cvo.sh in the build script to get better subdir names.
(4.2.5p193) 2009/07/25 Released by Harlan Stenn <stenn@ntp.org>
* [Bug 1261] CID 34: simulate_server() rbuf.msg_flags uninitialized.
* [Bug 1262] CID 35: xpkt.mac uninitialized in simulate_server().
* [Bug 1263] CID 37: CID 38: CID 40: CID 43: multiple refclocks
  uninitialized tm_zone (arc, chronolog, dumbclock, pcf).
* [Bug 1264] CID 64: gsoc_sntp on_wire() frees wrong ptr receiving KoD.
* [Bug 1265] CID 65: CID 66: gsoc_sntp on_wire() leaks x_pkt, r_pkt.
* [Bug 1266] CID 39: datum_pts_start() uninitialized arg.c_ospeed.
* [Bug 1267] CID 44: old sntp handle_saving() writes stack garbage to
  file when clearing.
* [Bug 1268] CID 63: resolve_hosts() leaks error message buffer.
* [Bug 1269] CID 74: use assertion to ensure move_fd() does not return
  negative descriptors.
* [Bug 1270] CID 70: gsoc_sntp recv_bcst_data mdevadr.ipv6mr_interface
  uninitialized.
(4.2.5p192) 2009/07/24 Released by Harlan Stenn <stenn@ntp.org>
* [Bug 965] CID 42: ss_family uninitialized.
* [Bug 1250] CID 53: kod_init_kod_db() overruns kod_db malloc'd buffer.
* [Bug 1251] CID 68: search_entry() mishandles dst argument.
* [Bug 1252] CID 32: Quiet Coverity warning with assertion.
* [Bug 1253] CID 50: gsoc_sntp/crypto.c auth_init() always returns a
  list with one entry.
* [Bug 1254] CID 56: tv_to_str() leaks a struct tm each call.
* [Bug 1255] CID 55: pkt_output() leaks a copy of each packet.
* [Bug 1256] CID 51: Coverity doesn't recognize our assertion macros as
  terminal.
* [Bug 1257] CID 57: gsoc_sntp auth_init() fails to fclose(keyfile).
* [Bug 1258] CID 54: gsoc_sntp resolve_hosts() needs simplification.
* [Bug 1259] CID 59: gsoc_sntp recv_bcast_data() fails to free(rdata)
  on error paths.
* [Bug 1260] CID 60: gsoc_sntp recvpkt() fails to free(rdata).
* Updated to AutoGen-5.9.9pre2.
(4.2.5p191) 2009/07/21 Released by Harlan Stenn <stenn@ntp.org>
* Updated to AutoGen-5.9.9pre1.
(4.2.5p190) 2009/07/20 Released by Harlan Stenn <stenn@ntp.org>
* Updated to AutoGen-5.9.8.
* [Bug 1248] RES_MSSNTP typo in ntp_proto.c.
* [Bug 1246] use a common template for singly-linked lists, convert most
  doubly-linked lists to singly-linked.
* Log warning about signd blocking when restrict mssntp used.
(4.2.5p189) 2009/07/16 Released by Harlan Stenn <stenn@ntp.org>
* Documentation cleanup from Dave Mills.
(4.2.5p188) 2009/07/15 Released by Harlan Stenn <stenn@ntp.org>
* [Bug 1245] Broken xmt time sent in fast_xmit() of 4.2.5p187.
(4.2.5p187) 2009/07/11 Released by Harlan Stenn <stenn@ntp.org>
* [Bug 1042] multicast listeners IPv4+6 ignore new interfaces.
* [Bug 1237] Windows serial code treat CR and LF both as line
  terminators.
* [Bug 1238] use fudge time2 for serial timecode offset in NMEA driver.
* [Bug 1242] Remove --enable-wintime, symmetric workaround is now
  always enabled.
* [Bug 1244] NTP_INSIST(fd != maxactivefd) failure in intres child
* Added restrict keyword "mssntp" for Samba4 DC operation, by Dave Mills.
(4.2.5p186) 2009/07/08 Released by Harlan Stenn <stenn@ntp.org>
* ntp_proto.c cleanup from Dave Mills.
(4.2.5p185) 2009/07/01 Released by Harlan Stenn <stenn@ntp.org>
* Documentation updates from Dave Mills.
* [Bug 1234] convert NMEA driver to use common PPSAPI code.
* timepps-Solaris.h pps_handle_t changed from pointer to scalar
* Spectracom refclock added to Windows port of ntpd
* [Bug 1236] Declaration order fixed.
* Bracket private ONCORE debug statements with #if 0 rather than #ifdef
  DEBUG
* Delete ONCORE debug statement that is now handled elsewhere.
(4.2.5p184) 2009/06/24 Released by Harlan Stenn <stenn@ntp.org>
* [Bug 1233] atom refclock fudge time1 sign flipped in 4.2.5p164.
(4.2.5p183) 2009/06/23 Released by Harlan Stenn <stenn@ntp.org>
* [Bug 1196] setsockopt(SO_EXCLUSIVEADDRUSE) can fail on Windows 2000
  and earlier with WSAINVAL, do not log a complaint in that case.
* [Bug 1210] ONCORE driver terminates ntpd without logging a reason.
* [Bug 1218] Correct comment in refclock_oncore on /etc/ntp.oncore*
  configuration file search order.
* Change ONCORE driver to log using msyslog as well as to any
  clockstats file.
* [Bug 1231] ntpsnmpd build fails after sockaddr union changes.
(4.2.5p182) 2009/06/18 Released by Harlan Stenn <stenn@ntp.org>
* Add missing header dependencies to the ntpdc layout verification.
* prefer.html updates from Dave Mills.
* [Bug 1205] Add ntpd --usepcc and --pccfreq options on Windows
* [Bug 1215] unpeer by association ID
* [Bug 1225] Broadcast address miscalculated on Windows 4.2.5p180
* [Bug 1229] autokey segfaults in cert_install().
* Use a union for structs sockaddr, sockaddr_storage, sockaddr_in, and
  sockaddr_in6 to remove casts and enable type checking.  Collapse
  some previously separate IPv4/IPv6 paths into a single codepath.
(4.2.5p181) 2009/06/06 Released by Harlan Stenn <stenn@ntp.org>
* [Bug 1206] Required compiler changes for Windows
* [Bug 1084] PPSAPI for ntpd on Windows with DLL backends
* [Bug 1204] Unix-style refclock device paths on Windows
* [Bug 1205] partial fix, disable RDTSC use by default on Windows
* [Bug 1208] decodenetnum() buffer overrun on [ with no ]
* [Bug 1211] keysdir free()d twice #ifdef DEBUG
* Enable ONCORE, ARCRON refclocks on Windows (untested)
(4.2.5p180) 2009/05/29 Released by Harlan Stenn <stenn@ntp.org>
* [Bug 1200] Enable IPv6 in Windows port
* Lose FLAG_FIXPOLL, from Dave Mills.
(4.2.5p179) 2009/05/23 Released by Harlan Stenn <stenn@ntp.org>
* [Bug 1041] xmt -> aorg timestamp cleanup from Dave Mills,
  reported by Dave Hart.
* [Bug 1193] Compile error: conflicting types for emalloc.
* [Bug 1196] VC6 winsock2.h does not define SO_EXCLUSIVEADDRUSE.
* Leap/expire cleanup from Dave Mills.
(4.2.5p178) 2009/05/21 Released by Harlan Stenn <stenn@ntp.org>
* Provide erealloc() and estrdup(), a la emalloc().
* Improve ntp.conf's parser error messages.
* [Bug 320] "restrict default ignore" does not affect IPv6.
* [Bug 1192] "restrict -6 ..." reports a syntax error.
(4.2.5p177) 2009/05/18 Released by Harlan Stenn <stenn@ntp.org>
* Include 4.2.4p7
* [Bug 1174] nmea_shutdown assumes that nmea has a unit assigned
* [Bug 1190] NMEA refclock fudge flag4 1 obscures position in timecode
* Update NMEA refclock documentation in html/drivers/driver20.html
(4.2.5p176) 2009/05/13 Released by Harlan Stenn <stenn@ntp.org>
* [Bug 1154] mDNS registration should be done later, repeatedly and only
  if asked for. (second try for fix)
(4.2.5p175) 2009/05/12 Released by Harlan Stenn <stenn@ntp.org>
* Include 4.2.4p7-RC7
* [Bug 1180] ntpd won't start with more than ~1000 interfaces
* [Bug 1182] Documentation typos and missing bits.
* [Bug 1183] COM port support should extend past COM3
* [Bug 1184] ntpd is deaf when restricted to second IP on the same net
* Clean up configure.ac NTP_CACHEVERSION interface, display cache
  version when clearing.  Fixes a regression.
(4.2.5p174) 2009/05/09 Released by Harlan Stenn <stenn@ntp.org>
* Stale leapsecond file fixes from Dave Mills.
(4.2.5p173) 2009/05/08 Released by Harlan Stenn <stenn@ntp.org>
* Include 4.2.4p7-RC6
(4.2.5p172) 2009/05/06 Released by Harlan Stenn <stenn@ntp.org>
* [Bug 1175] Instability in PLL daemon mode.
* [Bug 1176] refclock_parse.c does not compile without PPSAPI.
(4.2.5p171) 2009/05/04 Released by Harlan Stenn <stenn@ntp.org>
* Autokey documentation cleanup from Dave Mills.
* [Bug 1171] line editing libs found without headers (Solaris 11)
* [Bug 1173] NMEA refclock fails with Solaris PPSAPI
* Fix problem linking msntp on Solaris when sntp subdir is configured
  before parent caused by different gethostent library search order.
* Do not clear config.cache when it is  empty.
(4.2.5p170) 2009/05/02 Released by Harlan Stenn <stenn@ntp.org>
* [Bug 1152] adjust PARSE to new refclock_pps logic
* Include 4.2.4p7-RC5
* loopfilter FLL/PLL crossover cleanup from Dave Mills.
* Documentation updates from Dave Mills.
* ntp-keygen cleanup from Dave Mills.
* crypto API cleanup from Dave Mills.
* Add NTP_CACHEVERSION mechanism to ignore incompatible config.cache
* Enable gcc -Wstrict-overflow for gsoc_sntp as well
(4.2.5p169) 2009/04/30 Released by Harlan Stenn <stenn@ntp.org>
* [Bug 1171] Note that we never look for -lreadline by default.
* [Bug 1090] Fix bogus leap seconds in refclock_hpgps.
(4.2.5p168) 2009/04/29 Released by Harlan Stenn <stenn@ntp.org>
* Include 4.2.4p7-RC4
* [Bug 1169] quiet compiler warnings
* Re-enable gcc -Wstrict-prototypes when not building with OpenSSL
* Enable gcc -Wstrict-overflow
* ntpq/ntpdc emit newline after accepting password on Windows
* Updates from Dave Mills:
* ntp-keygen.c: Updates.
* Fix the error return and syslog function ID in refclock_{param,ppsapi}.
* Make sure syspoll is within the peer's minpoll/maxpoll bounds.
* ntp_crypto.c: Use sign_siglen, not len. sign key filename cleanup.
* Bump NTP_MAXEXTEN from 1024 to 2048, update values for some field lengths.
* m4/ntp_lineeditlibs.m4: fix warnings from newer Autoconf
* [Bug 1166] Remove truncation of position (blanking) code in refclock_nmea.c
(4.2.5p167) 2009/04/26 Released by Harlan Stenn <stenn@ntp.org>
* Crypto cleanup from Dave Mills.
(4.2.5p166) 2009/04/25 Released by Harlan Stenn <stenn@ntp.org>
* [Bug 1165] Clean up small memory leaks in the  config file parser
* Correct logconfig keyword declaration to MULTIPLE_ARG
* Enable filename and line number leak reporting on Windows when built
  DEBUG for all the typical C runtime allocators such as calloc,
  malloc, and strdup.  Previously only emalloc calls were covered.
* Add DEBUG-only code to free dynamically allocated memory that would
  otherwise remain allocated at ntpd exit, to allow less forgivable
  leaks to stand out in leaks reported after exit.
* Ensure termination of strings in ports/winnt/libisc/isc_strerror.c
  and quiet compiler warnings.
* [Bug 1057] ntpdc unconfig failure
* [Bug 1161] unpeer AKA unconfig command for ntpq :config
* PPS and crypto cleanup in ntp_proto.c from Dave Mills.
(4.2.5p165) 2009/04/23 Released by Harlan Stenn <stenn@ntp.org>
* WWVB refclock cleanup from Dave Mills.
* Code cleanup: requested_key -> request_key.
* [Bug 833] ignore whitespace at end of remote configuration lines
* [Bug 1033] ntpdc/ntpq crash prompting for keyid on Windows
* [Bug 1028] Support for W32Time authentication via Samba.
* quiet ntp_parser.c malloc redeclaration warning
* Mitigation and PPS/PPSAPI cleanup from Dave Mills.
* Documentation updates from Dave Mills.
* timepps-Solaris.h patches from Dave Hart.
(4.2.5p164) 2009/04/22 Released by Harlan Stenn <stenn@ntp.org>
* Include 4.2.4p7-RC3
* PPS/PPSAPI cleanup from Dave Mills.
* Documentation updates from Dave Mills.
* [Bug 1125] C runtime per-thread initialization on Windows
* [Bug 1152] temporarily disable refclock_parse, refclock_true until
  maintainers can repair build break from pps_sample()
* [Bug 1153] refclock_nmea should not mix UTC with GPS time
* [Bug 1159] ntpq overlap diagnostic message test buggy
(4.2.5p163) 2009/04/10 Released by Harlan Stenn <stenn@ntp.org>
(4.2.5p162) 2009/04/09 Released by Harlan Stenn <stenn@ntp.org>
* Documentation updates from Dave Mills.
* Mitigation and PPS cleanup from Dave Mills.
* Include 4.2.4p7-RC2
* [Bug 216] New interpolation scheme for Windows eliminates 1ms jitter
* remove a bunch of #ifdef SYS_WINNT from portable code
* 64-bit time_t cleanup for building on newer Windows compilers
* Only set CMOS clock during ntpd exit on Windows if the computer is
  shutting down or restarting.
* [Bug 1148] NMEA reference clock improvements
* remove deleted gsoc_sntp/utilities.o from repository so that .o build
  products can be cleaned up without corrupting the repository.
(4.2.5p161) 2009/03/31 Released by Harlan Stenn <stenn@ntp.org>
* Documentation updates from Dave Mills.
(4.2.5p160) 2009/03/30 Released by Harlan Stenn <stenn@ntp.org>
* [Bug 1141] refclock_report missing braces cause spurious "peer event:
  clock clk_unspec" log entries
* Include 4.2.4p7-RC1
(4.2.5p159) 2009/03/28 Released by Harlan Stenn <stenn@ntp.org>
* "bias" changes from Dave Mills.
(4.2.5p158) 2009/01/30 Released by Harlan Stenn <stenn@ntp.org>
* Fix [CID 72], a typo introduced at the latest fix to prettydate.c.
(4.2.5p157) 2009/01/26 Released by Harlan Stenn <stenn@ntp.org>
* Cleanup/fixes for ntp_proto.c and ntp_crypto.c from Dave Mills.
(4.2.5p156) 2009/01/19 Released by Harlan Stenn <stenn@ntp.org>
* [Bug 1118] Fixed sign extension for 32 bit time_t in caljulian() and prettydate().
  Fixed some compiler warnings about missing prototypes.
  Fixed some other simple compiler warnings.
* [Bug 1119] [CID 52] Avoid a possible null-dereference in ntp_crypto.c.
* [Bug 1120] [CID 51] INSIST that peer is non-null before we dereference it.
* [Bug 1121] [CID 47] double fclose() in ntp-keygen.c.
(4.2.5p155) 2009/01/18 Released by Harlan Stenn <stenn@ntp.org>
* Documentation updates from Dave Mills.
* CHU frequency updates.
* Design assertion fixes for ntp_crypto.c from Dave Mills.
(4.2.5p154) 2009/01/13 Released by Harlan Stenn <stenn@ntp.org>
* [Bug 992] support interface event change on Linux from
  Miroslav Lichvar.
(4.2.5p153) 2009/01/09 Released by Harlan Stenn <stenn@ntp.org>
* Renamed gsoc_sntp/:fetch-stubs to gsoc_sntp/fetch-stubs to avoid
  file name problems under Windows.
  Removed German umlaut from log msg for 4.2.5p142.
(4.2.5p152) 2009/01/08 Released by Harlan Stenn <stenn@ntp.org>
* Include 4.2.4p6: 2009/01/08 Released by Harlan Stenn <stenn@ntp.org>
(4.2.5p151) 2008/12/23 Released by Harlan Stenn <stenn@ntp.org>
* Stats file logging cleanup from Dave Mills.
(4.2.5p150) 2008/12/15 Released by Harlan Stenn <stenn@ntp.org>
* [Bug 1099] Fixed wrong behaviour in sntp's crypto.c.
* [Bug 1103] Fix 64-bit issues in the new calendar code.
(4.2.5p149) 2008/12/05 Released by Harlan Stenn <stenn@ntp.org>
* Fixed mismatches in data types and OID definitions in ntpSnmpSubAgent.c
* added a premliminary MIB file to ntpsnmpd (ntpv4-mib.mib)
(4.2.5p148) 2008/12/04 Released by Harlan Stenn <stenn@ntp.org>
* [Bug 1070] Fix use of ntpq_parsestring() in ntpsnmpd.
(4.2.5p147) 2008/11/27 Released by Harlan Stenn <stenn@ntp.org>
* Update gsoc_sntp's GCC warning code.
(4.2.5p146) 2008/11/26 Released by Harlan Stenn <stenn@ntp.org>
* Update Solaris CFLAGS for gsoc_sntp.
(4.2.5p145) 2008/11/20 Released by Harlan Stenn <stenn@ntp.org>
* Deal with time.h for sntp under linux.
* Provide rpl_malloc() for sntp for systems that need it.
* Handle ss_len and socklen type for sntp.
* Fixes to the sntp configure.ac script.
* Provide INET6_ADDRSTRLEN if it is missing.
* [Bug 1095] overflow in caljulian.c.
(4.2.5p144) 2008/11/19 Released by Harlan Stenn <stenn@ntp.org>
* Use int32, not int32_t.
* Avoid the sched*() functions under OSF - link problems.
(4.2.5p143) 2008/11/17 Released by Harlan Stenn <stenn@ntp.org>
* sntp cleanup and fixes.
(4.2.5p142) 2008/11/16 Released by Harlan Stenn <stenn@ntp.org>
* Imported GSoC SNTP code from Johannes Maximilian Kuehn.
(4.2.5p141) 2008/11/13 Released by Harlan Stenn <stenn@ntp.org>
* New caltontp.c and calyearstart.c from Juergen Perlinger.
(4.2.5p140) 2008/11/12 Released by Harlan Stenn <stenn@ntp.org>
* Cleanup lint from the ntp_scanner files.
* [Bug 1011] gmtime() returns NULL on windows where it would not under Unix.
* Updated caljulian.c and prettydate.c from Juergen Perlinger.
(4.2.5p139) 2008/11/11 Released by Harlan Stenn <stenn@ntp.org>
* Typo fix to driver20.html.
(4.2.5p138) 2008/11/10 Released by Harlan Stenn <stenn@ntp.org>
* [Bug 474] --disable-ipv6 is broken.
* IPv6 interfaces were being looked for twice.
* SHM driver grabs more samples, add clockstats
* decode.html and driver20.html updates from Dave Mills.
(4.2.5p137) 2008/11/01 Released by Harlan Stenn <stenn@ntp.org>
* [Bug 1069] #undef netsnmp's PACKAGE_* macros.
* [Bug 1068] Older versions of netsnmp do not have netsnmp_daemonize().
(4.2.5p136) 2008/10/27 Released by Harlan Stenn <stenn@ntp.org>
* [Bug 1078] statsdir configuration parsing is broken.
(4.2.5p135) 2008/09/23 Released by Harlan Stenn <stenn@ntp.org>
* [Bug 1072] clock_update should not allow updates older than sys_epoch.
(4.2.5p134) 2008/09/17 Released by Harlan Stenn <stenn@ntp.org>
* Clean up build process for ntpsnmpd.
(4.2.5p133) 2008/09/16 Released by Harlan Stenn <stenn@ntp.org>
* Add options processing to ntpsnmpd.
* [Bug 1062] Check net-snmp headers before deciding to build ntpsnmpd.
* Clean up the libntpq.a build.
* Regenerate ntp_parser.[ch] from ntp_parser.y
(4.2.5p132) 2008/09/15 Released by Harlan Stenn <stenn@ntp.org>
* [Bug 1067] Multicast DNS service registration must come after the fork
  on Solaris.
* [Bug 1066] Error messages should log as errors.
(4.2.5p131) 2008/09/14 Released by Harlan Stenn <stenn@ntp.org>
* [Bug 1065] Re-enable support for the timingstats file.
(4.2.5p130) 2008/09/13 Released by Harlan Stenn <stenn@ntp.org>
* [Bug 1064] Implement --with-net-snmp-config=progname
* [Bug 1063] ntpSnmpSubagentObject.h is missing from the distribution.
(4.2.5p129) 2008/09/11 Released by Harlan Stenn <stenn@ntp.org>
* Quiet some libntpq-related warnings.
(4.2.5p128) 2008/09/08 Released by Harlan Stenn <stenn@ntp.org>
* Import Heiko Gerstung's GSoC2008 NTP MIB daemon.
(4.2.5p127) 2008/09/01 Released by Harlan Stenn <stenn@ntp.org>
* Regenerate ntpd/ntp_parser.c
(4.2.5p126) 2008/08/31 Released by Harlan Stenn <stenn@ntp.org>
* Stop libtool-1.5 from looking for C++ or Fortran.
* [BUG 610] Documentation update for NMEA reference clock driver.
* [Bug 828] Fix IPv4/IPv6 address parsing.
* Changes from Dave Mills:
  Documentation updates.
  Fix a corner case where a frequency update was reported but not set.
  When LEAP_NOTINSYNC->LEAP_NOWARNING, call crypto_update() if we have
  crypto_flags.
(4.2.5p125) 2008/08/18 Released by Harlan Stenn <stenn@ntp.org>
* [Bug 1052] Add linuxPPS support to ONCORE driver.
(4.2.5p124) 2008/08/17 Released by Harlan Stenn <stenn@ntp.org>
* Documentation updates from Dave Mills.
* Include 4.2.4p5: 2008/08/17 Released by Harlan Stenn <stenn@ntp.org>
* [Bug 861] leap info was not being transmitted.
* [Bug 1046] refnumtoa.c is using the wrong header file.
* [Bug 1047] enable/disable options processing fix.
* header file cleanup.
* [Bug 1037] buffer in subroutine was 1 byte short.
* configure.ac: cleanup, add option for wintime, and lay the groundwork
  for the changes needed for bug 1028.
* Fixes from Dave Mills: 'bias' and 'interleave' work.  Separate
  phase and frequency discipline (for long poll intervals).  Update
  TAI function to match current leapsecond processing.
* Documentation updates from Dave Mills.
* [Bug 1037] Use all 16 of the MD5 passwords generated by ntp-keygen.
* Fixed the incorrect edge parameter being passed to time_pps_kcbind in
  NMEA refclock driver.
* [Bug 399] NMEA refclock driver does not honor time1 offset if flag3 set.
* [Bug 985] Modifications to NMEA reference clock driver to support Accord
  GPS Clock.
* poll time updates from Dave Mills.
* local refclock documentation updates from Dave Mills.
* [Bug 1022] Fix compilation problems with yesterday's commit.
* Updates and cleanup from Dave Mills:
  I've now spent eleven months of a sabbatical year - 7 days a week, 6-10
  hours most days - working on NTP. I have carefully reviewed every major
  algorithm, examined its original design and evolution from that design.
  I've trimmed off dead code and briar patches and did zillions of tests
  contrived to expose evil vulnerabilities. The development article is in
  rather good shape and should be ready for prime time.

  1. The protostats statistics files have been very useful in exposing
  little twitches and turns when something hiccups, like a broken PPS
  signal. Most of what used to be syslog messages are now repackaged as
  protostats messages with optional syslog as well. These can also be sent
  as traps which might be handy to tiggle a beeper or celltext. These, the
  sysstats files and cryptostats files reveal the ambient health of a busy
  server, monitor traffic and error counts and spot crypto attacks.

  2. Close inspection of the clock discipline behavior at long poll
  intervals (36 h) showed it not doing as well as it should. I redesigned
  the FLL loop to improve nominal accuracy from  several tens of
  milliseconds to something less than ten milliseconds.

  3. Autokey (again). The enhanced error checking was becoming a major
  pain. I found a way to toss out gobs of ugly fat code and replace the
  function with a much simpler and more comprehensive scheme. It resists
  bait-and-switch attacks and quickly detect cases when the protocol is
  not correctly synchronized.

  4. The interface code for the kernel PPS signal was not in sync with the
  kernel code itself. Some error checks were duplicated and some
  ineffective. I found none of the PPS-capable drivers, including the atom
  driver, do anything when the prefer peer fails; the kernel PPS signal
  remains in control. The atom driver now disables the kernel PPS when the
  prefer peer comes bum. This is important when the prefer peer is not a
  reference clock but a remote NTP server.

  5. The flake restrict bit turned out to be really interesting,
  especially with symmtric modes and of those especially those using
  Autokey. Small changes in the recovery procedures when packets are lost
  now avoid almost all scenarios which previously required protocol resets.

  6. I've always been a little uncomfortable when using the clock filter
  with long poll intervals because the samples become less and less
  correlated as the sample age exceeds the Allan intercept. Various
  schemes have been used over the years to cope with this fact. The latest
  one and the one that works the best is to use a modified sort metric
  where the delay is used when the age of the sample is less than the
  intercept and the sum of delay and dispersion above that. The net result
  is that, at small poll intervals the algorithm operates as a minimum
  filter, while at larger poll intervals it morphs to FIFO. Left
  unmodified, a sample could be used when twelve days old. This along with
  the FLL modifications has made a dramatic improvement at large poll
  intervals.

- [Backward Incompatible] The 'state' variable is no longer reported or
  available via ntpq output.  The following system status bit names
  have been changed:
  - sync_alarm -> leap_alarm
  - sync_atomic -> sync_pps
  - sync_lf_clock -> sync_lf_radio
  - sync_hf_clock -> sync_hf_radio
  - sync_uhf_clock -> sync_uhf_radio
  - sync_local_proto -> sync_local
  - sync_udp/time -> sync_other
  Other names have been changed as well.  See the change history for
  libntp/statestr.c for more details.
  Other backward-incompatible changes in ntpq include:
  - assID -> associd
  - rootdispersion -> rootdisp
  - pkt_head -> pkt_neader
  See the change history for other details.

* Updates and cleanup from Dave Mills.
* [Bug 995] Remove spurious ; from ntp-keygen.c.
* More cleanup and changes from Dave Mills.
* [Bug 980] Direct help to stdout.
---
(4.2.4p8) 2009/12/08 Released by Harlan Stenn <stenn@ntp.org>

* [Sec 1331] DoS with mode 7 packets - CVE-2009-3563.

---
(4.2.4p7) 2009/05/18 Released by Harlan Stenn <stenn@ntp.org>

* [Sec 1151] Remote exploit if autokey is enabled - CVE-2009-1252.
* [Bug 1187] Update the copyright date.
* [Bug 1191] ntpd fails on Win2000 - "Address already in use" after fix
  for [Sec 1149].

---
(4.2.4p7-RC7) 2009/05/12 Released by Harlan Stenn <stenn@ntp.org>

* ntp.isc.org -> ntp.org cleanup.
* [Bug 1178] Use prior FORCE_DNSRETRY behavior as needed at runtime,
  add configure --enable-ignore-dns-errors to be even more stubborn

---
(4.2.4p7-RC6) 2009/05/08 Released by Harlan Stenn <stenn@ntp.org>

* [Bug 784] Make --enable-linuxcaps the default when available
* [Bug 1179] error messages for -u/--user and -i lacking droproot
* Updated JJY reference clock driver from Takao Abe
* [Bug 1071] Log a message and exit before trying to use FD_SET with a
  descriptor larger than FD_SETSIZE, which will corrupt memory
* On corruption of the iface list head in add_interface, log and exit

---
(4.2.4p7-RC5) 2009/05/02 Released by Harlan Stenn <stenn@ntp.org>

* [Bug 1172] 4.2.4p7-RC{3,4} fail to build on linux.
* flock-build script unportable 'set -m' use removed

---
(4.2.4p7-RC4) 2009/04/29 Released by Harlan Stenn <stenn@ntp.org>

* [Bug 1167] use gcc -Winit-self only if it is understood

---
(4.2.4p7-RC3) 2009/04/22 Released by Harlan Stenn <stenn@ntp.org>

* [Bug 787] Bug fixes for 64-bit time_t on Windows
* [Bug 813] Conditional naming of Event
* [Bug 1147] System errors should be logged to msyslog()
* [Bug 1155] Fix compile problem on Windows with VS2005
* [Bug 1156] lock_thread_to_processor() should be declared in header
* [Bug 1157] quiet OpenSSL warnings, clean up configure.ac
* [Bug 1158] support for aix6.1
* [Bug 1160] MacOS X is like BSD regarding F_SETOWN

---
(4.2.4p7-RC2) 2009/04/09 Released by Harlan Stenn <stenn@ntp.org>

* [Sec 1144] limited buffer overflow in ntpq.  CVE-2009-0159
* [Sec 1149] use SO_EXCLUSIVEADDRUSE on Windows

---
(4.2.4p7-RC1) 2009/03/30 Released by Harlan Stenn <stenn@ntp.org>

* [Bug 1131] UDP sockets should not use SIGPOLL on Solaris.
* build system email address cleanup
* [Bug 774] parsesolaris.c does not compile under the new Solaris
* [Bug 873] Windows serial refclock proper TTY line discipline emulation
* [Bug 1014] Enable building with VC9 (in Visual Studio 2008,
  Visual C++ 2008, or SDK)
* [Bug 1117] Deferred interface binding under Windows works only correctly
  if FORCE_DNSRETRY is defined
* [BUG 1124] Lock QueryPerformanceCounter() client threads to same CPU
* DPRINTF macro made safer, always evaluates to a statement and will not
  misassociate an else which follows the macro.

---
(4.2.4p6) 2009/01/08 Released by Harlan Stenn <stenn@ntp.org>

* [Bug 1113] Fixed build errors with recent versions of openSSL.
* [Sec 1111] Fix incorrect check of EVP_VerifyFinal()'s return value.
* Update the copyright year.

---
(4.2.4p5) 2008/08/17 Released by Harlan Stenn <stenn@ntp.org>

* [BUG 1051] Month off by one in leap second message written to clockstats
  file fixed.
* [Bug 450] Windows only: Under original Windows NT we must not discard the
  wildcard socket to workaround a bug in NT's getsockname().
* [Bug 1038] Built-in getpass() function also prompts for password if
  not built with DEBUG.
* [Bug 841] Obsolete the "dynamic" keyword and make deferred binding
  to local interfaces the default.
  Emit a warning if that keyword is used for configuration.
* [Bug 959] Refclock on Windows not properly releasing recvbuffs.
* [Bug 993] Fix memory leak when fetching system messages.
* much cleanup, fixes, and changes from Dave Mills.
* ntp_control.c: LEAPTAB is a filestamp, not an unsigned.  From Dave Mills.
* ntp_config.c: ntp_minpoll fixes from Dave Mills.
* ntp-keygen updates from Dave Mills.
* refresh epoch, throttle, and leap cleanup from Dave Mills.
* Documentation cleanup from Dave Mills.
* [Bug 918] Only use a native md5.h if MD5Init() is available.
* [Bug 979] Provide ntptimeval if it is not otherwise present.
* [Bug 634] Re-instantiate syslog() and logfiles after the daemon fork.
* [Bug 952] Use md5 code with a friendlier license.
* [Bug 977] Fix mismatching #ifdefs for builds without IPv6.
* [Bug 830] Fix the checking order of the interface options.
* Clean up the logfile/syslog setup.
* [Bug 970] Lose obsolete -g flag to ntp-keygen.
* The -e flag to ntp-keygen can write GQ keys now, too.
* ntp_proto.c: sys_survivors and hpoll cleanup from Dave Mills.
* ntp_loopfilter.c: sys_poll cleanup from Dave Mills.
* refclock_wwv.c: maximum-likelihood digit and DSYNC fixes from Dave Mills.
* [Bug 967] preemptable associations are lost forever on a step.
* ntp_config.c: [CID 48] missing "else" clause.
* [Bug 833] ntpq config keyword is quote-mark unfriendly.
* Rename the ntpq "config" keyword to ":config".
* Dave Mills shifted some orphan processing.
* Fix typos in the [Bug 963] patch.
* bootstrap: squawk if genver fails.  Use -f with cp in case Dave does a chown.
* Remove obsolete simulator command-line options.
* ntp_request.c: [CID 36] zero sin_zero.
* [Bug 963] get_systime() is too noisy.
* [Bug 960] spurious syslog:crypto_setup:spurious crypto command
* [Bug 964] Change *-*-linux* to *-*-*linux* to allow for uclinux.
* Changes from Dave Mills:
  - ntp_util.c: cleanup.
  - ntp_timer.c: watch the non-burst packet rate.
  - ntp_request.c: cleanup.
  - ntp_restrict.c: RES_LIMITED cleanup.
  - ntp_proto.c: RES_LIMITED, rate bucktes, counters, overall cleanup.
  - ntp_peer.c: disallow peer_unconfig().
  - ntp_monitor.c: RES_LIMITED cleanup.
  - ntp_loopfilter.c: poll interval cleanup.
  - ntp_crypto.c: volley -> retry.  Cleanup TAI leap message.
  - ntp_config: average and minimum are ^2 values.
  - ntpdc: unknownversion is really "declined", not "bad version".
  - Packet retry cleanup.
* [Bug 961] refclock_tpro.c:tpro_poll() calls refclock_receive() twice.
* [Bug 957] Windows only: Let command line parameters from the Windows SCM GUI
  override the standard parameters from the ImagePath registry key.
* Added HAVE_INT32_T to the Windows config.h to avoid duplicate definitions.
* Work around a VPATH difference in FreeBSD's 'make' command.
* Update bugreport URL.
* Update -I documentation.
* [Bug 713] Fix bug reporting information.
* A bug in the application of the negative-sawtooth for 12 channel receivers.
* The removal of unneeded startup code used for the original LinuxPPS, it now
  conforms to the PPSAPI and does not need special code.
* ntp-keygen.c: Coverity fixes [CID 33,47].
* Volley cleanup from Dave Mills.
* Fuzz cleanup from Dave Mills.
* [Bug 861] Leap second cleanups from Dave Mills.
* ntpsim.c: add missing protypes and fix [CID 34], a nit.
* Upgraded bison at UDel.
* Update br-flock and flock-build machine lists.
* [Bug 752] QoS: add parse/config handling code.
* Fix the #include order in tickadj.c for picky machines.
* [Bug 752] QoS: On some systems, netinet/ip.h needs netinet/ip_systm.h.
* [Bug 752] Update the QoS tagging (code only - configuration to follow).
* Orphan mode and other protocol cleanup from Dave Mills.
* Documentation cleanup from Dave Mills.
* [Bug 940] ntp-keygen uses -v.  Disallow it as a shortcut for --version.
* more cleanup to ntp_lineeditlibs.m4.
* Documentation updates from Dave Mills.
* -ledit cleanup for ntpdc and ntpq.
* Association and other cleanup from Dave Mills.
* NTP_UNREACH changes from Dave Mills.
* Fix the readline history test.
* [Bug 931] Require -lreadline to be asked for explicitly.
* [Bug 764] When looking for -lreadline support, also try using -lncurses.
* [Bug 909] Fix int32_t errors for ntohl().
* [Bug 376/214] Enhancements to support multiple if names and IP addresses.
* [Bug 929] int32_t is undefined on Windows.  Casting wrong.
* [Bug 928] readlink missing braces.
* [Bug 788] Update macros to support VS 2005.
* ntpd/ntp_timer.c: add missing sys_tai parameter for debug printf
* [Bug 917] config parse leaves files open
* [Bug 912] detect conflicting enable/disable configuration on interfaces
  sharing an IP address
* [Bug 771] compare scopeid if available for IPv6 addresses
* Lose obsolete crypto subcommands (Dave Mills).
* WWV is an HF source, not an LF source (Dave Mills).
* [Bug 899] Only show -i/--jaildir -u/--user options if we HAVE_DROPROOT.
* [Bug 916] 'cryptosw' is undefined if built without OpenSSL.
* [Bug 891] 'restrict' config file keyword does not work (partial fix).
* [Bug 890] the crypto command seems to be required now.
* [Bug 915] ntpd cores during processing of x509 certificates.
* Crypto lint cleanup from Dave Mills.
* [Bug 897] Check RAND_status() - we may not need a .rnd file.
* Crypto cleanup from Dave Mills.
* [Bug 911] Fix error message in cmd_args.c.
* [Bug 895] Log assertion failures via syslog(), not stderr.
* Documentation updates from Dave Mills.
* Crypto cleanup from Dave Mills.
* [Bug 905] ntp_crypto.c fails to compile without -DDEBUG.
* Avoid double peer stats logging.
* ntp-keygen cleanup from Dave Mills.
* libopts needs to be built after ElectricFence.
* [Bug 894] Initialize keysdir before calling crypto_setup().
* Calysto cleanup for ntpq.
* ntp-keygen -i takes an arg.
* Cleanup and fixes from Dave Mills.
* [Bug 887] Fix error in ntp_types.h (for sizeof int != 4).
* Bug 880 bug fixes for Windows build
* Improve Calysto support.
* The "revoke" parameter is a crypto command.
* The driftfile wander threshold is a real number.
* [Bug 850] Fix the wander threshold parameter on the driftfile command.
* ntp_io.c: Dead code cleanup - Coverity View 19.
* Leap file related cleanup from Dave Mills.
* ntp_peer.c: Set peer->srcadr before (not after) calling set_peerdstadr().
* Initialize offset in leap_file() - Coverity View 17.
* Use the correct stratum on KISS codes.
* Fuzz bits cleanup.
* Show more digits in some debug printf's.
* Use drift_file_sw internally to control writing the drift file.
* Implement the wander_threshold option for the driftfile config keyword.
* reformat ntp_control.c; do not use c++ // comments.
* [Bug 629] Undo bug #629 fixes as they cause more problems than were  being
  solved
* Changes from Dave Mills: in/out-bound data rates, leapsecond cleanup,
  driftfile write cleanup, packet buffer length checks, documentation updates.
* More assertion checks and malloc()->emalloc(), courtesy of Calysto.
* [Bug 864] Place ntpd service in maintenance mode if using SMF on Solaris
* [Bug 862] includefile nesting; preserve phonelist on reconfig.
* [Bug 604] ntpd regularly dies on linux/alpha.
* more leap second infrastructure fixes from Dave Mills.
* [Bug 858] recent leapfile changes broke non-OpenSSL builds.
* Use emalloc() instead of malloc() in refclock_datum.c (Calysto).
* Start using 'design by contract' assertions.
* [Bug 767] Fast sync to refclocks wanted.
* Allow null driftfile.
* Use YYERROR_VERBOSE for the new parser, and fix related BUILT_SOURCES.
* [Bug 629] changes to ensure broadcast works including on wildcard addresses
* [Bug 853] get_node() must return a pointer to maximally-aligned memory.
* Initial leap file fixes from Dave Mills.
* [Bug 858] Recent leapfile changes broke without OPENSSL.
* Use a char for DIR_SEP, not a string.
* [Bug 850] driftfile parsing changes.
* driftfile maintenance changes from Dave Mills.  Use clock_phi instead of
  stats_write_tolerance.
* [Bug 828] refid string not being parsed correctly.
* [Bug 846] Correct includefile parsing.
* [Bug 827] New parsing code does not handle "fudge" correctly.
* Enable debugging capability in the config parser.
* [Bug 839] Crypto password not read from ntp.conf.
* Have autogen produce writable output files.
* [Bug 825] Correct logconfig -/+ keyword processing.
* [Bug 828] Correct parsing of " delimited strings.
* Cleanup FILE * usage after fclose() in ntp_filegen.c.
* [Bug 843] Windows Completion port code was incorrectly merged from -stable.
* [Bug 840] do fudge configuration AFTER peers (thus refclocks) have been
  configured.
* [Bug 824] Added new parser modules to the Windows project file.
* [Bug 832] Add libisc/log.c headers to the distribution.
* [Bug 808] Only write the drift file if we are in state 4.
* Initial import of libisc/log.c and friends.
* [Bug 826] Fix redefinition of PI.
* [Bug 825] ntp_scanner.c needs to #include <config.h> .
* [Bug 824] New parser code has some build problems with the SIM code.
* [Bug 817] Use longnames for setting ntp variables on the command-line;
  Allowing '-v' with and without an arg to disambiguate usage is error-prone.
* [Bug 822] set progname once, early.
* [Bug 819] remove erroneous #if 0 in Windows completion port code.
* The new config code missed an #ifdef for building without refclocks.
* Distribute some files needed by the new config parsing code.
* [Bug 819] Timeout for WaitForMultipleObjects was 500ms instead of INFINITE
* Use autogen 5.9.1.
* Fix clktest command-line arg processing.'
* Audio documentation updates from Dave Mills.
* New config file parsing code, from Sachin Kamboj.
* fuzz bit cleanup from Dave Mills.
* replay cleanup from Dave Mills.
* [Bug 542] Tolerate missing directory separator at EO statsdir.
* [Bug 812] ntpd should drop supplementary groups.
* [Bug 815] Fix warning compiling 4.2.5p22 under Windows with VC6.
* [Bug 740] Fix kernel/daemon startup drift anomaly.
* refclock_wwv.c fixes from Dave Mills.
* [Bug 810] Fix ntp-keygen documentation.
* [Bug 787] Bug fixes for 64-bit time_t on Windows.
* [Bug 796] Clean up duplicate #defines in ntp_control.c.
* [Bug 569] Use the correct precision for the Leitch CSD-5300.
* [Bug 795] Moved declaration of variable to top of function.
* [Bug 798] ntpq [p typo crashes ntpq/ntpdc.
* [Bug 786] Fix refclock_bancomm.c on Solaris.
* [Bug 774] parsesolaris.c does not compile under the new Solaris.
* [Bug 782] Remove P() macros from Windows files.
* [Bug 778] ntpd fails to lock with drift=+500 when started with drift=-500.
* [Bug 592] Trimble Thunderbolt GPS support.
* IRIG, CHU, WWV, WWVB refclock improvements from Dave Mills.
* [Bug 757] Lose ULONG_CONST().
* [Bug 756] Require ANSI C (function prototypes).
* codec (audio) and ICOM changes from Dave Mills.

---

* [Bug 450] Windows only: Under original Windows NT we must not discard the
  wildcard socket to workaround a bug in NT's getsockname().
* [Bug 1038] Built-in getpass() function also prompts for password if
  not built with DEBUG.
* [Bug 841] Obsolete the "dynamic" keyword and make deferred binding
  to local interfaces the default.
  Emit a warning if that keyword is used for configuration.
* [Bug 959] Refclock on Windows not properly releasing recvbuffs.
* [Bug 993] Fix memory leak when fetching system messages.
* [Bug 987] Wake up the resolver thread/process when a new interface has
  become available.
* Correctly apply negative-sawtooth for oncore 12 channel receiver.
* Startup code for original LinuxPPS removed.  LinuxPPS now conforms to
  the PPSAPI.
* [Bug 1000] allow implicit receive buffer allocation for Windows.
  fixes startup for windows systems with many interfaces.
  reduces dropped packets on network bursts.
  additionally fix timer() starvation during high load.
* [Bug 990] drop minimum time restriction for interface update interval.
* [Bug 977] Fix mismatching #ifdefs for builds without IPv6.
* Update the copyright year.
* Build system cleanup (make autogen-generated files writable).
* [Bug 957] Windows only: Let command line parameters from the Windows SCM GUI
  override the standard parameters from the ImagePath registry key.
* Fixes for ntpdate:
* [Bug 532] nptdate timeout is too long if several servers are supplied.
* [Bug 698] timeBeginPeriod is called without timeEndPeriod in some NTP tools.
* [Bug 857] ntpdate debug mode adjusts system clock when it shouldn't.
* [Bug 908] ntpdate crashes sometimes.
* [Bug 982] ntpdate(and ntptimeset) buffer overrun if HAVE_POLL_H isn't set
  (dup of 908).
* [Bug 997] ntpdate buffer too small and unsafe.
* ntpdate.c: Under Windows check whether NTP port in use under same conditions
  as under other OSs.
* ntpdate.c: Fixed some typos and indents (tabs/spaces).

(4.2.4p4) Released by Harlan Stenn <stenn@ntp.org>

* [Bug 902] Fix problems with the -6 flag.
* Updated include/copyright.def (owner and year).
* [Bug 878] Avoid ntpdc use of refid value as unterminated string.
* [Bug 881] Corrected display of pll offset on 64bit systems.
* [Bug 886] Corrected sign handling on 64bit in ntpdc loopinfo command.
* [Bug 889] avoid malloc() interrupted by SIGIO risk
* ntpd/refclock_parse.c: cleanup shutdown while the file descriptor is still
  open.
* [Bug 885] use emalloc() to get a message at the end of the memory
  unsigned types cannot be less than 0
  default_ai_family is a short
  lose trailing , from enum list
  clarify ntp_restrict.c for easier automated analysis
* [Bug 884] don't access recv buffers after having them passed to the free
  list.
* [Bug 882] allow loopback interfaces to share addresses with other
  interfaces.

---
(4.2.4p3) Released by Harlan Stenn <stenn@ntp.org>

* [Bug 863] unable to stop ntpd on Windows as the handle reference for events
  changed

---
(4.2.4p2) Released by Harlan Stenn <stenn@ntp.org>

* [Bug 854] Broadcast address was not correctly set for interface addresses
* [Bug 829] reduce syslog noise, while there fix Enabled/Disable logging
  to reflect the actual configuration.
* [Bug 795] Moved declaration of variable to top of function.
* [Bug 789] Fix multicast client crypto authentication and make sure arriving
  multicast packets do not disturb the autokey dance.
* [Bug 785] improve handling of multicast interfaces
  (multicast routers still need to run a multicast routing software/daemon)
* ntpd/refclock_parse.c: cleanup shutdown while the file descriptor is still
  open.
* [Bug 885] use emalloc() to get a message at the end of the memory
  unsigned types cannot be less than 0
  default_ai_family is a short
  lose trailing , from enum list
* [Bug 884] don't access recv buffers after having them passed to the free list.
* [Bug 882] allow loopback interfaces to share addresses with other interfaces.
* [Bug 527] Don't write from source address length to wrong location
* Upgraded autogen and libopts.
* [Bug 811] ntpd should not read a .ntprc file.

---
(4.2.4p1) (skipped)

---
(4.2.4p0) Released by Harlan Stenn <stenn@ntp.org>

* [Bug 793] Update Hans Lambermont's email address in ntpsweep.
* [Bug 776] Remove unimplemented "rate" flag from ntpdate.
* [Bug 586] Avoid lookups if AI_NUMERICHOST is set.
* [Bug 770] Fix numeric parameters to ntp-keygen (Alain Guibert).
* [Bug 768] Fix io_setbclient() error message.
* [Bug 765] Use net_bind_service capability on linux.
* [Bug 760] The background resolver must be aware of the 'dynamic' keyword.
* [Bug 753] make union timestamp anonymous (Philip Prindeville).
* confopt.html: move description for "dynamic" keyword into the right section.
* pick the right type for the recv*() length argument.

---
(4.2.4) Released by Harlan Stenn <stenn@ntp.org>

* monopt.html fixes from Dave Mills.
* [Bug 452] Do not report kernel PLL/FLL flips.
* [Bug 746] Expert mouseCLOCK USB v2.0 support added.'
* driver8.html updates.
* [Bug 747] Drop <NOBR> tags from ntpdc.html.
* sntp now uses the returned precision to control decimal places.
* sntp -u will use an unprivileged port for its queries.
* [Bug 741] "burst" doesn't work with !unfit peers.
* [Bug 735] Fix a make/gmake VPATH issue on Solaris.
* [Bug 739] ntpd -x should not take an argument.
* [Bug 737] Some systems need help providing struct iovec.
* [Bug 717] Fix libopts compile problem.
* [Bug 728] parse documentation fixes.
* [Bug 734] setsockopt(..., IP_MULTICAST_IF, ...) fails on 64-bit platforms.
* [Bug 732] C-DEX JST2000 patch from Hideo Kuramatsu.
* [Bug 721] check for __ss_family and __ss_len separately.
* [Bug 666] ntpq opeers displays jitter rather than dispersion.
* [Bug 718] Use the recommended type for the saddrlen arg to getsockname().
* [Bug 715] Fix a multicast issue under Linux.
* [Bug 690] Fix a Windows DNS lookup buffer overflow.
* [Bug 670] Resolved a Windows issue with the dynamic interface rescan code.
* K&R C support is being deprecated.
* [Bug 714] ntpq -p should conflict with -i, not -c.
* WWV refclock improvements from Dave Mills.
* [Bug 708] Use thread affinity only for the clock interpolation thread.
* [Bug 706] ntpd can be running several times in parallel.
* [Bug 704] Documentation typos.
* [Bug 701] coverity: NULL dereference in ntp_peer.c
* [Bug 695] libopts does not protect against macro collisions.
* [Bug 693] __adjtimex is independent of ntp_{adj,get}time.
* [Bug 692] sys_limitrejected was not being incremented.
* [Bug 691] restrictions() assumption not always valid.
* [Bug 689] Deprecate HEATH GC-1001 II; the driver never worked.
* [Bug 688] Fix documentation typos.
* [Bug 686] Handle leap seconds better under Windows.
* [Bug 685] Use the Windows multimedia timer.
* [Bug 684] Only allow debug options if debugging is enabled.
* [Bug 683] Use the right version string.
* [Bug 680] Fix the generated version string on Windows.
* [Bug 678] Use the correct size for control messages.
* [Bug 677] Do not check uint_t in configure.ac.
* [Bug 676] Use the right value for msg_namelen.
* [Bug 675] Make sure ntpd builds without debugging.
* [Bug 672] Fix cross-platform structure padding/size differences.
* [Bug 660] New TIMESTAMP code fails tp build on Solaris Express.
* [Bug 659] libopts does not build under Windows.
* [Bug 658] HP-UX with cc needs -Wp,-H8166 in CFLAGS.
* [Bug 656] ntpdate doesn't work with multicast address.
* [Bug 638] STREAMS_TLI is deprecated - remove it.
* [Bug 635] Fix tOptions definition.
* [Bug 628] Fallback to ntp discipline not working for large offsets.
* [Bug 622] Dynamic interface tracking for ntpd.
* [Bug 603] Don't link with libelf if it's not needed.
* [Bug 523] ntpd service under Windows does't shut down properly.
* [Bug 500] sntp should always be built.
* [Bug 479] Fix the -P option.
* [Bug 421] Support the bc637PCI-U card.
* [Bug 342] Deprecate broken TRAK refclock driver.
* [Bug 340] Deprecate broken MSF EES refclock driver.
* [Bug 153] Don't do DNS lookups on address masks.
* [Bug 143] Fix interrupted system call on HP-UX.
* [Bug 42] Distribution tarballs should be signed.
* Support separate PPS devices for PARSE refclocks.
* [Bug 637, 51?] Dynamic interface scanning can now be done.
* Options processing now uses GNU AutoGen.

---
(4.2.2p4) Released by Harlan Stenn <stenn@ntp.org>

* [Bug 710] compat getnameinfo() has off-by-one error
* [Bug 690] Buffer overflow in Windows when doing DNS Lookups

---
(4.2.2p3) Released by Harlan Stenn <stenn@ntp.org>

* Make the ChangeLog file cleaner and easier to read
* [Bug 601] ntpq's decodeint uses an extra level of indirection
* [Bug 657] Different OSes need different sized args for IP_MULTICAST_LOOP
* release engineering/build changes
* Documentation fixes
* Get sntp working under AIX-5

---
(4.2.2p2) (broken)

* Get sntp working under AIX-5

---
(4.2.2p1)

* [Bug 661] Use environment variable to specify the base path to openssl.
* Resolve an ambiguity in the copyright notice
* Added some new documentation files
* URL cleanup in the documentation
* [Bug 657]: IP_MULTICAST_LOOP uses a u_char value/size
* quiet gcc4 complaints
* more Coverity fixes
* [Bug 614] manage file descriptors better
* [Bug 632] update kernel PPS offsets when PPS offset is re-configured
* [Bug 637] Ignore UP in*addr_any interfaces
* [Bug 633] Avoid writing files in srcdir
* release engineering/build changes

---
(4.2.2)

* SNTP
* Many bugfixes
* Implements the current "goal state" of NTPv4
* Autokey improvements
* Much better IPv6 support
* [Bug 360] ntpd loses handles with LAN connection disabled.
* [Bug 239] Fix intermittent autokey failure with multicast clients.
* Rewrite of the multicast code
* New version numbering scheme

---
(4.2.0)

* More stuff than I have time to document
* IPv6 support
* Bugfixes
* call-gap filtering
* wwv and chu refclock improvements
* OpenSSL integration

---
(4.1.2)

* clock state machine bugfix
* Lose the source port check on incoming packets
* (x)ntpdc compatibility patch
* Virtual IP improvements
* ntp_loopfilter fixes and improvements
* ntpdc improvements
* GOES refclock fix
* JJY driver
* Jupiter refclock fixes
* Neoclock4X refclock fixes
* AIX 5 port
* bsdi port fixes
* Cray unicos port upgrade
* HP MPE/iX port
* Win/NT port upgrade
* Dynix PTX port fixes
* Document conversion from CVS to BK
* readline support for ntpq

---
(4.1.0)

* CERT problem fixed (99k23)

* Huff-n-Puff filter
* Preparation for OpenSSL support
* Resolver changes/improvements are not backward compatible with mode 7
  requests (which are implementation-specific anyway)
* leap second stuff
* manycast should work now
* ntp-genkeys does new good things.
* scripts/ntp-close
* PPS cleanup and improvements
* readline support for ntpdc
* Crypto/authentication rewrite
* WINNT builds with MD5 by default
* WINNT no longer requires Perl for building with Visual C++ 6.0
* algorithmic improvements, bugfixes
* Solaris dosynctodr info update
* html/pic/* is *lots* smaller
* New/updated drivers: Forum Graphic GPS, WWV/H, Heath GC-100 II, HOPF
  serial and PCI, ONCORE, ulink331
* Rewrite of the audio drivers

---
(4.0.99)

* Driver updates: CHU, DCF, GPS/VME, Oncore, PCF, Ulink, WWVB, burst
  If you use the ONCORE driver with a HARDPPS kernel module,
  you *must* have a properly specified:
	pps <filename> [assert/clear] [hardpps]
  line in the /etc/ntp.conf file.
* PARSE cleanup
* PPS cleanup
* ntpd, ntpq, ntpdate cleanup and fixes
* NT port improvements
* AIX, BSDI, DEC OSF, FreeBSD, NetBSD, Reliant, SCO, Solaris port improvements

---
(4.0.98)

* Solaris kernel FLL bug is fixed in 106541-07
* Bug/lint cleanup
* PPS cleanup
* ReliantUNIX patches
* NetInfo support
* Ultralink driver
* Trimble OEM Ace-II support
* DCF77 power choices
* Oncore improvements

---
(4.0.97)

* NT patches
* AIX,SunOS,IRIX portability
* NeXT portability
* ntptimeset utility added
* cygwin portability patches

---
(4.0.96)

* -lnsl, -lsocket, -lgen configuration patches
* Y2K patches from AT&T
* Linux portability cruft

---
(4.0.95)

* NT port cleanup/replacement
* a few portability fixes
* VARITEXT Parse clock added

---
(4.0.94)

* PPS updates (including ntp.config options)
* Lose the old DES stuff in favor of the (optional) RSAREF stuff
* html cleanup/updates
* numerous drivers cleaned up
* numerous portability patches and code cleanup

---
(4.0.93)

* Oncore refclock needs PPS or one of two ioctls.
* Don't make ntptime under Linux.  It doesn't compile for too many folks.
* Autokey cleanup
* ReliantUnix patches
* html cleanup
* tickadj cleanup
* PARSE cleanup
* IRIX -n32 cleanup
* byte order cleanup
* ntptrace improvements and patches
* ntpdc improvements and patches
* PPS cleanup
* mx4200 cleanup
* New clock state machine
* SCO cleanup
* Skip alias interfaces

---
(4.0.92)

* chronolog and dumbclock refclocks
* SCO updates
* Cleanup/bugfixes
* Y2K patches
* Updated palisade driver
* Plug memory leak
* wharton kernel clock
* Oncore clock upgrades
* NMEA clock improvements
* PPS improvements
* AIX portability patches

---
(4.0.91)

* New ONCORE driver
* New MX4200 driver
* Palisade improvements
* config file bugfixes and problem reporting
* autoconf upgrade and cleanup
* HP-UX, IRIX lint cleanup
* AIX portability patches
* NT cleanup

---
(4.0.90)

* Nanoseconds
* New palisade driver
* New Oncore driver

---
(4.0.73)

* README.hackers added
* PARSE driver is working again
* Solaris 2.6 has nasty kernel bugs.  DO NOT enable pll!
* DES is out of the distribution.

---
(4.0.72)

* K&R C compiling should work again.
* IRIG patches.
* MX4200 driver patches.
* Jupiter driver added.
* Palisade driver added.  Needs work (ANSI, ntoh/hton, sizeof double, ???)<|MERGE_RESOLUTION|>--- conflicted
+++ resolved
@@ -1,8 +1,5 @@
-<<<<<<< HEAD
-* Fix a variable lifetime issue
-=======
-* [Bug 2597] leap file processing -- loose ends
->>>>>>> ade8cc72
+* [Bug 2597] leap file processing -- loose ends.
+* Fix a variable lifetime issue.
 (4.2.7p445) 2014/06/12 Released by Harlan Stenn <stenn@ntp.org>
 * [Bug 2556] mrulist isn't mentioned in the ntpq man page.
 (4.2.7p444) 2014/05/19 Released by Harlan Stenn <stenn@ntp.org>
