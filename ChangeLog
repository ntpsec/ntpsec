* [Bug 1180] ntpd won't start with more than ~1000 interfaces
<<<<<<< HEAD
* Clean up configure.ac NTP_CACHEVERSION interface, display cache
  version when clearing.  Fixes a regression.
(4.2.5p174) 2009/05/09 Released by Harlan Stenn <stenn@ntp.org>
=======
* [Bug 1184] ntpd is deaf when restricted to second IP on the same net
>>>>>>> c9a7426b
* Stale leapsecond file fixes from Dave Mills.
(4.2.5p173) 2009/05/08 Released by Harlan Stenn <stenn@ntp.org>
* Include (4.2.4p7-RC6)
(4.2.5p172) 2009/05/06 Released by Harlan Stenn <stenn@ntp.org>
* [Bug 1175] Instability in PLL daemon mode.
* [Bug 1176] refclock_parse.c does not compile without PPSAPI.
(4.2.5p171) 2009/05/04 Released by Harlan Stenn <stenn@ntp.org>
* Autokey documentation cleanup from Dave Mills.
* [Bug 1171] line editing libs found without headers (Solaris 11)
* [Bug 1173] NMEA refclock fails with Solaris PPSAPI
* Fix problem linking msntp on Solaris when sntp subdir is configured
  before parent caused by different gethostent library search order.
* Do not clear config.cache when it is  empty.
(4.2.5p170) 2009/05/02 Released by Harlan Stenn <stenn@ntp.org>
* [Bug 1152] adjust PARSE to new refclock_pps logic
* Include (4.2.4p7-RC5)
* loopfilter FLL/PLL crossover cleanup from Dave Mills.
* Documentation updates from Dave Mills.
* ntp-keygen cleanup from Dave Mills.
* crypto API cleanup from Dave Mills.
* Add NTP_CACHEVERSION mechanism to ignore incompatible config.cache
* Enable gcc -Wstrict-overflow for gsoc_sntp as well
(4.2.5p169) 2009/04/30 Released by Harlan Stenn <stenn@ntp.org>
* [Bug 1171] Note that we never look for -lreadline by default.
* [Bug 1090] Fix bogus leap seconds in refclock_hpgps.
(4.2.5p168) 2009/04/29 Released by Harlan Stenn <stenn@ntp.org>
* Include (4.2.4p7-RC4)
* [Bug 1169] quiet compiler warnings
* Re-enable gcc -Wstrict-prototypes when not building with OpenSSL
* Enable gcc -Wstrict-overflow
* ntpq/ntpdc emit newline after accepting password on Windows
* Updates from Dave Mills:
* ntp-keygen.c: Updates.
* Fix the error return and syslog function ID in refclock_{param,ppsapi}.
* Make sure syspoll is within the peer's minpoll/maxpoll bounds.
* ntp_crypto.c: Use sign_siglen, not len. sign key filename cleanup.
* Bump NTP_MAXEXTEN from 1024 to 2048, update values for some field lengths.
* m4/ntp_lineeditlibs.m4: fix warnings from newer Autoconf
* [Bug 1166] Remove truncation of position (blanking) code in refclock_nmea.c
(4.2.5p167) 2009/04/26 Released by Harlan Stenn <stenn@ntp.org>
* Crypto cleanup from Dave Mills.
(4.2.5p166) 2009/04/25 Released by Harlan Stenn <stenn@ntp.org>
* [Bug 1165] Clean up small memory leaks in the  config file parser
* Correct logconfig keyword declaration to MULTIPLE_ARG
* Enable filename and line number leak reporting on Windows when built
  DEBUG for all the typical C runtime allocators such as calloc,
  malloc, and strdup.  Previously only emalloc calls were covered.
* Add DEBUG-only code to free dynamically allocated memory that would
  otherwise remain allocated at ntpd exit, to allow less forgivable
  leaks to stand out in leaks reported after exit.
* Ensure termination of strings in ports/winnt/libisc/isc_strerror.c
  and quiet compiler warnings.
* [Bug 1057] ntpdc unconfig failure
* [Bug 1161] unpeer AKA unconfig command for ntpq :config
* PPS and crypto cleanup in ntp_proto.c from Dave Mills.
(4.2.5p165) 2009/04/23 Released by Harlan Stenn <stenn@ntp.org>
* WWVB refclock cleanup from Dave Mills.
* Code cleanup: requested_key -> request_key.
* [Bug 833] ignore whitespace at end of remote configuration lines
* [Bug 1033] ntpdc/ntpq crash prompting for keyid on Windows
* [Bug 1154] mDNS registration should be done later, repeatedly and only
  if asked for.
* [Bug 1028] Support for W32Time authentication via Samba.
* quiet ntp_parser.c malloc redeclaration warning
* Mitigation and PPS/PPSAPI cleanup from Dave Mills.
* Documentation updates from Dave Mills.
* timepps-Solaris.h patches from Dave Hart.
(4.2.5p164) 2009/04/22 Released by Harlan Stenn <stenn@ntp.org>
* Include (4.2.4p7-RC3)
* PPS/PPSAPI cleanup from Dave Mills.
* Documentation updates from Dave Mills.
* [Bug 1125] C runtime per-thread initialization on Windows
* [Bug 1152] temporarily disable refclock_parse, refclock_true until
  maintainers can repair build break from pps_sample()
* [Bug 1153] refclock_nmea should not mix UTC with GPS time
* [Bug 1159] ntpq overlap diagnostic message test buggy
(4.2.5p163) 2009/04/10 Released by Harlan Stenn <stenn@ntp.org>
(4.2.5p162) 2009/04/09 Released by Harlan Stenn <stenn@ntp.org>
* Documentation updates from Dave Mills.
* Mitigation and PPS cleanup from Dave Mills.
* Include (4.2.4p7-RC2)
* [Bug 216] New interpolation scheme for Windows eliminates 1ms jitter
* remove a bunch of #ifdef SYS_WINNT from portable code
* 64-bit time_t cleanup for building on newer Windows compilers
* Only set CMOS clock during ntpd exit on Windows if the computer is
  shutting down or restarting.
* [Bug 1148] NMEA reference clock improvements
* remove deleted gsoc_sntp/utilities.o from repository so that .o build
  products can be cleaned up without corrupting the repository.
(4.2.5p161) 2009/03/31 Released by Harlan Stenn <stenn@ntp.org>
* Documentation updates from Dave Mills.
(4.2.5p160) 2009/03/30 Released by Harlan Stenn <stenn@ntp.org>
* [Bug 1141] refclock_report missing braces cause spurious "peer event:
  clock clk_unspec" log entries
* Include (4.2.4p7-RC1)
(4.2.5p159) 2009/03/28 Released by Harlan Stenn <stenn@ntp.org>
* "bias" changes from Dave Mills.
(4.2.5p158) 2009/01/30 Released by Harlan Stenn <stenn@ntp.org>
* Fix [CID 72], a typo introduced at the latest fix to prettydate.c.
(4.2.5p157) 2009/01/26 Released by Harlan Stenn <stenn@ntp.org>
* Cleanup/fixes for ntp_proto.c and ntp_crypto.c from Dave Mills.
(4.2.5p156) 2009/01/19 Released by Harlan Stenn <stenn@ntp.org>
* [Bug 1118] Fixed sign extension for 32 bit time_t in caljulian() and prettydate().
  Fixed some compiler warnings about missing prototypes.
  Fixed some other simple compiler warnings.
* [Bug 1119] [CID 52] Avoid a possible null-dereference in ntp_crypto.c.
* [Bug 1120] [CID 51] INSIST that peer is non-null before we dereference it.
* [Bug 1121] [CID 47] double fclose() in ntp-keygen.c.
(4.2.5p155) 2009/01/18 Released by Harlan Stenn <stenn@ntp.org>
* Documentation updates from Dave Mills.
* CHU frequency updates.
* Design assertion fixes for ntp_crypto.c from Dave Mills.
(4.2.5p154) 2009/01/13 Released by Harlan Stenn <stenn@ntp.org>
* [Bug 992] support interface event change on Linux from
  Miroslav Lichvar.
(4.2.5p153) 2009/01/09 Released by Harlan Stenn <stenn@ntp.org>
* Renamed gsoc_sntp/:fetch-stubs to gsoc_sntp/fetch-stubs to avoid
  file name problems under Windows.
  Removed German umlaut from log msg for 4.2.5p142.
(4.2.5p152) 2009/01/08 Released by Harlan Stenn <stenn@ntp.org>
* Include (4.2.4p6) 2009/01/08 Released by Harlan Stenn <stenn@ntp.org>
(4.2.5p151) 2008/12/23 Released by Harlan Stenn <stenn@ntp.org>
* Stats file logging cleanup from Dave Mills.
(4.2.5p150) 2008/12/15 Released by Harlan Stenn <stenn@ntp.org>
* [Bug 1099] Fixed wrong behaviour in sntp's crypto.c.
* [Bug 1103] Fix 64-bit issues in the new calendar code.
(4.2.5p149) 2008/12/05 Released by Harlan Stenn <stenn@ntp.org>
* Fixed mismatches in data types and OID definitions in ntpSnmpSubAgent.c
* added a premliminary MIB file to ntpsnmpd (ntpv4-mib.mib)
(4.2.5p148) 2008/12/04 Released by Harlan Stenn <stenn@ntp.org>
* [Bug 1070] Fix use of ntpq_parsestring() in ntpsnmpd.
(4.2.5p147) 2008/11/27 Released by Harlan Stenn <stenn@ntp.org>
* Update gsoc_sntp's GCC warning code.
(4.2.5p146) 2008/11/26 Released by Harlan Stenn <stenn@ntp.org>
* Update Solaris CFLAGS for gsoc_sntp.
(4.2.5p145) 2008/11/20 Released by Harlan Stenn <stenn@ntp.org>
* Deal with time.h for sntp under linux.
* Provide rpl_malloc() for sntp for systems that need it.
* Handle ss_len and socklen type for sntp.
* Fixes to the sntp configure.ac script.
* Provide INET6_ADDRSTRLEN if it is missing.
* [Bug 1095] overflow in caljulian.c.
(4.2.5p144) 2008/11/19 Released by Harlan Stenn <stenn@ntp.org>
* Use int32, not int32_t.
* Avoid the sched*() functions under OSF - link problems.
(4.2.5p143) 2008/11/17 Released by Harlan Stenn <stenn@ntp.org>
* sntp cleanup and fixes.
(4.2.5p142) 2008/11/16 Released by Harlan Stenn <stenn@ntp.org>
* Imported GSoC SNTP code from Johannes Maximilian Kuehn.
(4.2.5p141) 2008/11/13 Released by Harlan Stenn <stenn@ntp.org>
* New caltontp.c and calyearstart.c from Juergen Perlinger.
(4.2.5p140) 2008/11/12 Released by Harlan Stenn <stenn@ntp.org>
* Cleanup lint from the ntp_scanner files.
* [Bug 1011] gmtime() returns NULL on windows where it would not under Unix.
* Updated caljulian.c and prettydate.c from Juergen Perlinger.
(4.2.5p139) 2008/11/11 Released by Harlan Stenn <stenn@ntp.org>
* Typo fix to driver20.html.
(4.2.5p138) 2008/11/10 Released by Harlan Stenn <stenn@ntp.org>
* [Bug 474] --disable-ipv6 is broken.
* IPv6 interfaces were being looked for twice.
* SHM driver grabs more samples, add clockstats
* decode.html and driver20.html updates from Dave Mills.
(4.2.5p137) 2008/11/01 Released by Harlan Stenn <stenn@ntp.org>
* [Bug 1069] #undef netsnmp's PACKAGE_* macros.
* [Bug 1068] Older versions of netsnmp do not have netsnmp_daemonize().
(4.2.5p136) 2008/10/27 Released by Harlan Stenn <stenn@ntp.org>
* [Bug 1078] statsdir configuration parsing is broken.
(4.2.5p135) 2008/09/23 Released by Harlan Stenn <stenn@ntp.org>
* [Bug 1072] clock_update should not allow updates older than sys_epoch.
(4.2.5p134) 2008/09/17 Released by Harlan Stenn <stenn@ntp.org>
* Clean up build process for ntpsnmpd.
(4.2.5p133) 2008/09/16 Released by Harlan Stenn <stenn@ntp.org>
* Add options processing to ntpsnmpd.
* [Bug 1062] Check net-snmp headers before deciding to build ntpsnmpd.
* Clean up the libntpq.a build.
* Regenerate ntp_parser.[ch] from ntp_parser.y
(4.2.5p132) 2008/09/15 Released by Harlan Stenn <stenn@ntp.org>
* [Bug 1067] Multicast DNS service registration must come after the fork
  on Solaris.
* [Bug 1066] Error messages should log as errors.
(4.2.5p131) 2008/09/14 Released by Harlan Stenn <stenn@ntp.org>
* [Bug 1065] Re-enable support for the timingstats file.
(4.2.5p130) 2008/09/13 Released by Harlan Stenn <stenn@ntp.org>
* [Bug 1064] Implement --with-net-snmp-config=progname
* [Bug 1063] ntpSnmpSubagentObject.h is missing from the distribution.
(4.2.5p129) 2008/09/11 Released by Harlan Stenn <stenn@ntp.org>
* Quiet some libntpq-related warnings.
(4.2.5p128) 2008/09/08 Released by Harlan Stenn <stenn@ntp.org>
* Import Heiko Gerstung's GSoC2008 NTP MIB daemon.
(4.2.5p127) 2008/09/01 Released by Harlan Stenn <stenn@ntp.org>
* Regenerate ntpd/ntp_parser.c
(4.2.5p126) 2008/08/31 Released by Harlan Stenn <stenn@ntp.org>
* Stop libtool-1.5 from looking for C++ or Fortran.
* [BUG 610] Documentation update for NMEA reference clock driver.
* [Bug 828] Fix IPv4/IPv6 address parsing.
* Changes from Dave Mills:
  Documentation updates.
  Fix a corner case where a frequency update was reported but not set.
  When LEAP_NOTINSYNC->LEAP_NOWARNING, call crypto_update() if we have
  crypto_flags.
(4.2.5p125) 2008/08/18 Released by Harlan Stenn <stenn@ntp.org>
* [Bug 1052] Add linuxPPS support to ONCORE driver.
(4.2.5p124) 2008/08/17 Released by Harlan Stenn <stenn@ntp.org>
* Documentation updates from Dave Mills.
* Include (4.2.4p5) 2008/08/17 Released by Harlan Stenn <stenn@ntp.org>
* [Bug 861] leap info was not being transmitted.
* [Bug 1046] refnumtoa.c is using the wrong header file.
* [Bug 1047] enable/disable options processing fix.
* header file cleanup.
* [Bug 1037] buffer in subroutine was 1 byte short.
* configure.ac: cleanup, add option for wintime, and lay the groundwork
  for the changes needed for bug 1028.
* Fixes from Dave Mills: 'bias' and 'interleave' work.  Separate
  phase and frequency discipline (for long poll intervals).  Update
  TAI function to match current leapsecond processing.
* Documentation updates from Dave Mills.
* [Bug 1037] Use all 16 of the MD5 passwords generated by ntp-keygen.
* Fixed the incorrect edge parameter being passed to time_pps_kcbind in
  NMEA refclock driver.
* [Bug 399] NMEA refclock driver does not honor time1 offset if flag3 set.
* [Bug 985] Modifications to NMEA reference clock driver to support Accord
  GPS Clock.
* poll time updates from Dave Mills.
* local refclock documentation updates from Dave Mills.
* [Bug 1022] Fix compilation problems with yesterday's commit.
* Updates and cleanup from Dave Mills:
  I've now spent eleven months of a sabbatical year - 7 days a week, 6-10
  hours most days - working on NTP. I have carefully reviewed every major
  algorithm, examined its original design and evolution from that design.
  I've trimmed off dead code and briar patches and did zillions of tests
  contrived to expose evil vulnerabilities. The development article is in
  rather good shape and should be ready for prime time.

  1. The protostats statistics files have been very useful in exposing
  little twitches and turns when something hiccups, like a broken PPS
  signal. Most of what used to be syslog messages are now repackaged as
  protostats messages with optional syslog as well. These can also be sent
  as traps which might be handy to tiggle a beeper or celltext. These, the
  sysstats files and cryptostats files reveal the ambient health of a busy
  server, monitor traffic and error counts and spot crypto attacks.

  2. Close inspection of the clock discipline behavior at long poll
  intervals (36 h) showed it not doing as well as it should. I redesigned
  the FLL loop to improve nominal accuracy from  several tens of
  milliseconds to something less than ten milliseconds.

  3. Autokey (again). The enhanced error checking was becoming a major
  pain. I found a way to toss out gobs of ugly fat code and replace the
  function with a much simpler and more comprehensive scheme. It resists
  bait-and-switch attacks and quickly detect cases when the protocol is
  not correctly synchronized.

  4. The interface code for the kernel PPS signal was not in sync with the
  kernel code itself. Some error checks were duplicated and some
  ineffective. I found none of the PPS-capable drivers, including the atom
  driver, do anything when the prefer peer fails; the kernel PPS signal
  remains in control. The atom driver now disables the kernel PPS when the
  prefer peer comes bum. This is important when the prefer peer is not a
  reference clock but a remote NTP server.

  5. The flake restrict bit turned out to be really interesting,
  especially with symmtric modes and of those especially those using
  Autokey. Small changes in the recovery procedures when packets are lost
  now avoid almost all scenarios which previously required protocol resets.

  6. I've always been a little uncomfortable when using the clock filter
  with long poll intervals because the samples become less and less
  correlated as the sample age exceeds the Allan intercept. Various
  schemes have been used over the years to cope with this fact. The latest
  one and the one that works the best is to use a modified sort metric
  where the delay is used when the age of the sample is less than the
  intercept and the sum of delay and dispersion above that. The net result
  is that, at small poll intervals the algorithm operates as a minimum
  filter, while at larger poll intervals it morphs to FIFO. Left
  unmodified, a sample could be used when twelve days old. This along with
  the FLL modifications has made a dramatic improvement at large poll
  intervals.

- [Backward Incompatible] The 'state' variable is no longer reported or
  available via ntpq output.  The following system status bit names
  have been changed:
  - sync_alarm -> leap_alarm
  - sync_atomic -> sync_pps
  - sync_lf_clock -> sync_lf_radio
  - sync_hf_clock -> sync_hf_radio
  - sync_uhf_clock -> sync_uhf_radio
  - sync_local_proto -> sync_local
  - sync_udp/time -> sync_other
  Other names have been changed as well.  See the change history for
  libntp/statestr.c for more details.
  Other backward-incompatible changes in ntpq include:
  - assID -> associd
  - rootdispersion -> rootdisp
  - pkt_head -> pkt_neader
  See the change history for other details.

* Updates and cleanup from Dave Mills.
* [Bug 995] Remove spurious ; from ntp-keygen.c.
* More cleanup and changes from Dave Mills.
* [Bug 980] Direct help to stdout.
---

* [Bug 1178] Use prior FORCE_DNSRETRY behavior as needed at runtime,
  add configure --enable-ignore-dns-errors to be even more stubborn

---
(4.2.4p7-RC6) 2009/05/08 Released by Harlan Stenn <stenn@ntp.org>

* [Bug 784] Make --enable-linuxcaps the default when available
* [Bug 1179] error messages for -u/--user and -i lacking droproot
* Updated JJY reference clock driver from Takao Abe
* [Bug 1071] Log a message and exit before trying to use FD_SET with a
  descriptor larger than FD_SETSIZE, which will corrupt memory
* On corruption of the iface list head in add_interface, log and exit

---
(4.2.4p7-RC5) 2009/05/02 Released by Harlan Stenn <stenn@ntp.org>

* [Bug 1172] 4.2.4p7-RC{3,4} fail to build on linux.
* flock-build script unportable 'set -m' use removed

---
(4.2.4p7-RC4) 2009/04/29 Released by Harlan Stenn <stenn@ntp.org>

* [Bug 1167] use gcc -Winit-self only if it is understood

---
(4.2.4p7-RC3) 2009/04/22 Released by Harlan Stenn <stenn@ntp.org>

* [Bug 787] Bug fixes for 64-bit time_t on Windows
* [Bug 813] Conditional naming of Event
* [Bug 1147] System errors should be logged to msyslog()
* [Bug 1155] Fix compile problem on Windows with VS2005
* [Bug 1156] lock_thread_to_processor() should be declared in header
* [Bug 1157] quiet OpenSSL warnings, clean up configure.ac
* [Bug 1158] support for aix6.1
* [Bug 1160] MacOS X is like BSD regarding F_SETOWN

---
(4.2.4p7-RC2) 2009/04/09 Released by Harlan Stenn <stenn@ntp.org>

* [Sec 1144] limited buffer overflow in ntpq.  CVE-2009-0159
* [Sec 1149] use SO_EXCLUSIVEADDRUSE on Windows

---
(4.2.4p7-RC1) 2009/03/30 Released by Harlan Stenn <stenn@ntp.org>

* [Bug 1131] UDP sockets should not use SIGPOLL on Solaris.
* build system email address cleanup
* [Bug 774] parsesolaris.c does not compile under the new Solaris
* [Bug 873] Windows serial refclock proper TTY line discipline emulation
* [Bug 1014] Enable building with VC9 (in Visual Studio 2008,
  Visual C++ 2008, or SDK)
* [Bug 1117] Deferred interface binding under Windows works only correctly
  if FORCE_DNSRETRY is defined
* [BUG 1124] Lock QueryPerformanceCounter() client threads to same CPU
* DPRINTF macro made safer, always evaluates to a statement and will not
  misassociate an else which follows the macro.

---
(4.2.4p6) 2009/01/08 Released by Harlan Stenn <stenn@ntp.org>

* [Bug 1113] Fixed build errors with recent versions of openSSL. 
* [Sec 1111] Fix incorrect check of EVP_VerifyFinal()'s return value.
* Update the copyright year.

---
(4.2.4p5) 2008/08/17 Released by Harlan Stenn <stenn@ntp.org>

* [BUG 1051] Month off by one in leap second message written to clockstats
  file fixed.
* [Bug 450] Windows only: Under original Windows NT we must not discard the
  wildcard socket to workaround a bug in NT's getsockname().
* [Bug 1038] Built-in getpass() function also prompts for password if
  not built with DEBUG.
* [Bug 841] Obsolete the "dynamic" keyword and make deferred binding
  to local interfaces the default.
  Emit a warning if that keyword is used for configuration.
* [Bug 959] Refclock on Windows not properly releasing recvbuffs.
* [Bug 993] Fix memory leak when fetching system messages.
* much cleanup, fixes, and changes from Dave Mills.
* ntp_control.c: LEAPTAB is a filestamp, not an unsigned.  From Dave Mills.
* ntp_config.c: ntp_minpoll fixes from Dave Mills.
* ntp-keygen updates from Dave Mills.
* refresh epoch, throttle, and leap cleanup from Dave Mills.
* Documentation cleanup from Dave Mills.
* [Bug 918] Only use a native md5.h if MD5Init() is available.
* [Bug 979] Provide ntptimeval if it is not otherwise present.
* [Bug 634] Re-instantiate syslog() and logfiles after the daemon fork.
* [Bug 952] Use md5 code with a friendlier license.
* [Bug 977] Fix mismatching #ifdefs for builds without IPv6.
* [Bug 830] Fix the checking order of the interface options.
* Clean up the logfile/syslog setup.
* [Bug 970] Lose obsolete -g flag to ntp-keygen.
* The -e flag to ntp-keygen can write GQ keys now, too.
* ntp_proto.c: sys_survivors and hpoll cleanup from Dave Mills.
* ntp_loopfilter.c: sys_poll cleanup from Dave Mills.
* refclock_wwv.c: maximum-likelihood digit and DSYNC fixes from Dave Mills.
* [Bug 967] preemptable associations are lost forever on a step.
* ntp_config.c: [CID 48] missing "else" clause.
* [Bug 833] ntpq config keyword is quote-mark unfriendly.
* Rename the ntpq "config" keyword to ":config".
* Dave Mills shifted some orphan processing.
* Fix typos in the [Bug 963] patch.
* bootstrap: squawk if genver fails.  Use -f with cp in case Dave does a chown.
* Remove obsolete simulator command-line options.
* ntp_request.c: [CID 36] zero sin_zero.
* [Bug 963] get_systime() is too noisy.
* [Bug 960] spurious syslog:crypto_setup:spurious crypto command
* [Bug 964] Change *-*-linux* to *-*-*linux* to allow for uclinux.
* Changes from Dave Mills:
  - ntp_util.c: cleanup.
  - ntp_timer.c: watch the non-burst packet rate.
  - ntp_request.c: cleanup.
  - ntp_restrict.c: RES_LIMITED cleanup.
  - ntp_proto.c: RES_LIMITED, rate bucktes, counters, overall cleanup.
  - ntp_peer.c: disallow peer_unconfig().
  - ntp_monitor.c: RES_LIMITED cleanup.
  - ntp_loopfilter.c: poll interval cleanup.
  - ntp_crypto.c: volley -> retry.  Cleanup TAI leap message.
  - ntp_config: average and minimum are ^2 values.
  - ntpdc: unknownversion is really "declined", not "bad version".
  - Packet retry cleanup.
* [Bug 961] refclock_tpro.c:tpro_poll() calls refclock_receive() twice.
* [Bug 957] Windows only: Let command line parameters from the Windows SCM GUI
  override the standard parameters from the ImagePath registry key.
* Added HAVE_INT32_T to the Windows config.h to avoid duplicate definitions.
* Work around a VPATH difference in FreeBSD's 'make' command.
* Update bugreport URL.
* Update -I documentation.
* [Bug 713] Fix bug reporting information.
* A bug in the application of the negative-sawtooth for 12 channel receivers. 
* The removal of unneeded startup code used for the original LinuxPPS, it now
  conforms to the PPSAPI and does not need special code.  
* ntp-keygen.c: Coverity fixes [CID 33,47].
* Volley cleanup from Dave Mills.
* Fuzz cleanup from Dave Mills.
* [Bug 861] Leap second cleanups from Dave Mills.
* ntpsim.c: add missing protypes and fix [CID 34], a nit.
* Upgraded bison at UDel.
* Update br-flock and flock-build machine lists.
* [Bug 752] QoS: add parse/config handling code. 
* Fix the #include order in tickadj.c for picky machines.
* [Bug 752] QoS: On some systems, netinet/ip.h needs netinet/ip_systm.h.
* [Bug 752] Update the QoS tagging (code only - configuration to follow).
* Orphan mode and other protocol cleanup from Dave Mills.
* Documentation cleanup from Dave Mills.
* [Bug 940] ntp-keygen uses -v.  Disallow it as a shortcut for --version.
* more cleanup to ntp_lineeditlibs.m4.
* Documentation updates from Dave Mills.
* -ledit cleanup for ntpdc and ntpq.
* Association and other cleanup from Dave Mills.
* NTP_UNREACH changes from Dave Mills.
* Fix the readline history test.
* [Bug 931] Require -lreadline to be asked for explicitly.
* [Bug 764] When looking for -lreadline support, also try using -lncurses.
* [Bug 909] Fix int32_t errors for ntohl().
* [Bug 376/214] Enhancements to support multiple if names and IP addresses.
* [Bug 929] int32_t is undefined on Windows.  Casting wrong.
* [Bug 928] readlink missing braces.
* [Bug 788] Update macros to support VS 2005.
* ntpd/ntp_timer.c: add missing sys_tai parameter for debug printf
* [Bug 917] config parse leaves files open
* [Bug 912] detect conflicting enable/disable configuration on interfaces
  sharing an IP address
* [Bug 771] compare scopeid if available for IPv6 addresses
* Lose obsolete crypto subcommands (Dave Mills).
* WWV is an HF source, not an LF source (Dave Mills).
* [Bug 899] Only show -i/--jaildir -u/--user options if we HAVE_DROPROOT.
* [Bug 916] 'cryptosw' is undefined if built without OpenSSL.
* [Bug 891] 'restrict' config file keyword does not work (partial fix).
* [Bug 890] the crypto command seems to be required now.
* [Bug 915] ntpd cores during processing of x509 certificates.
* Crypto lint cleanup from Dave Mills.
* [Bug 897] Check RAND_status() - we may not need a .rnd file.
* Crypto cleanup from Dave Mills.
* [Bug 911] Fix error message in cmd_args.c.
* [Bug 895] Log assertion failures via syslog(), not stderr.
* Documentation updates from Dave Mills.
* Crypto cleanup from Dave Mills.
* [Bug 905] ntp_crypto.c fails to compile without -DDEBUG.
* Avoid double peer stats logging.
* ntp-keygen cleanup from Dave Mills.
* libopts needs to be built after ElectricFence.
* [Bug 894] Initialize keysdir before calling crypto_setup().
* Calysto cleanup for ntpq.
* ntp-keygen -i takes an arg.
* Cleanup and fixes from Dave Mills.
* [Bug 887] Fix error in ntp_types.h (for sizeof int != 4).
* Bug 880 bug fixes for Windows build
* Improve Calysto support.
* The "revoke" parameter is a crypto command.
* The driftfile wander threshold is a real number.
* [Bug 850] Fix the wander threshold parameter on the driftfile command.
* ntp_io.c: Dead code cleanup - Coverity View 19.
* Leap file related cleanup from Dave Mills.
* ntp_peer.c: Set peer->srcadr before (not after) calling set_peerdstadr().
* Initialize offset in leap_file() - Coverity View 17.
* Use the correct stratum on KISS codes.
* Fuzz bits cleanup.
* Show more digits in some debug printf's.
* Use drift_file_sw internally to control writing the drift file.
* Implement the wander_threshold option for the driftfile config keyword.
* reformat ntp_control.c; do not use c++ // comments.
* [Bug 629] Undo bug #629 fixes as they cause more problems than were  being
  solved
* Changes from Dave Mills: in/out-bound data rates, leapsecond cleanup,
  driftfile write cleanup, packet buffer length checks, documentation updates.
* More assertion checks and malloc()->emalloc(), courtesy of Calysto.
* [Bug 864] Place ntpd service in maintenance mode if using SMF on Solaris
* [Bug 862] includefile nesting; preserve phonelist on reconfig.
* [Bug 604] ntpd regularly dies on linux/alpha.
* more leap second infrastructure fixes from Dave Mills.
* [Bug 858] recent leapfile changes broke non-OpenSSL builds.
* Use emalloc() instead of malloc() in refclock_datum.c (Calysto).
* Start using 'design by contract' assertions.
* [Bug 767] Fast sync to refclocks wanted.
* Allow null driftfile.
* Use YYERROR_VERBOSE for the new parser, and fix related BUILT_SOURCES.
* [Bug 629] changes to ensure broadcast works including on wildcard addresses
* [Bug 853] get_node() must return a pointer to maximally-aligned memory.
* Initial leap file fixes from Dave Mills.
* [Bug 858] Recent leapfile changes broke without OPENSSL.
* Use a char for DIR_SEP, not a string.
* [Bug 850] driftfile parsing changes.
* driftfile maintenance changes from Dave Mills.  Use clock_phi instead of
  stats_write_tolerance.
* [Bug 828] refid string not being parsed correctly.
* [Bug 846] Correct includefile parsing.
* [Bug 827] New parsing code does not handle "fudge" correctly.
* Enable debugging capability in the config parser.
* [Bug 839] Crypto password not read from ntp.conf.
* Have autogen produce writable output files.
* [Bug 825] Correct logconfig -/+ keyword processing.
* [Bug 828] Correct parsing of " delimited strings.
* Cleanup FILE * usage after fclose() in ntp_filegen.c.
* [Bug 843] Windows Completion port code was incorrectly merged from -stable.
* [Bug 840] do fudge configuration AFTER peers (thus refclocks) have been
  configured.
* [Bug 824] Added new parser modules to the Windows project file.
* [Bug 832] Add libisc/log.c headers to the distribution.
* [Bug 808] Only write the drift file if we are in state 4.
* Initial import of libisc/log.c and friends.
* [Bug 826] Fix redefinition of PI.
* [Bug 825] ntp_scanner.c needs to #include <config.h> .
* [Bug 824] New parser code has some build problems with the SIM code.
* [Bug 817] Use longnames for setting ntp variables on the command-line;
  Allowing '-v' with and without an arg to disambiguate usage is error-prone.
* [Bug 822] set progname once, early.
* [Bug 819] remove erroneous #if 0 in Windows completion port code.
* The new config code missed an #ifdef for building without refclocks.
* Distribute some files needed by the new config parsing code.
* [Bug 819] Timeout for WaitForMultipleObjects was 500ms instead of INFINITE
* Use autogen 5.9.1.
* Fix clktest command-line arg processing.'
* Audio documentation updates from Dave Mills.
* New config file parsing code, from Sachin Kamboj.
* fuzz bit cleanup from Dave Mills.
* replay cleanup from Dave Mills.
* [Bug 542] Tolerate missing directory separator at EO statsdir.
* [Bug 812] ntpd should drop supplementary groups.
* [Bug 815] Fix warning compiling 4.2.5p22 under Windows with VC6.
* [Bug 740] Fix kernel/daemon startup drift anomaly.
* refclock_wwv.c fixes from Dave Mills.
* [Bug 810] Fix ntp-keygen documentation.
* [Bug 787] Bug fixes for 64-bit time_t on Windows.
* [Bug 796] Clean up duplicate #defines in ntp_control.c.
* [Bug 569] Use the correct precision for the Leitch CSD-5300.
* [Bug 795] Moved declaration of variable to top of function.
* [Bug 798] ntpq [p typo crashes ntpq/ntpdc.
* [Bug 786] Fix refclock_bancomm.c on Solaris.
* [Bug 774] parsesolaris.c does not compile under the new Solaris.
* [Bug 782] Remove P() macros from Windows files.
* [Bug 778] ntpd fails to lock with drift=+500 when started with drift=-500.
* [Bug 592] Trimble Thunderbolt GPS support.
* IRIG, CHU, WWV, WWVB refclock improvements from Dave Mills.
* [Bug 757] Lose ULONG_CONST().
* [Bug 756] Require ANSI C (function prototypes).
* codec (audio) and ICOM changes from Dave Mills.

---

* [Bug 450] Windows only: Under original Windows NT we must not discard the
  wildcard socket to workaround a bug in NT's getsockname().
* [Bug 1038] Built-in getpass() function also prompts for password if
  not built with DEBUG.
* [Bug 841] Obsolete the "dynamic" keyword and make deferred binding
  to local interfaces the default.
  Emit a warning if that keyword is used for configuration.
* [Bug 959] Refclock on Windows not properly releasing recvbuffs.
* [Bug 993] Fix memory leak when fetching system messages.
* [Bug 987] Wake up the resolver thread/process when a new interface has
  become available.
* Correctly apply negative-sawtooth for oncore 12 channel receiver.
* Startup code for original LinuxPPS removed.  LinuxPPS now conforms to
  the PPSAPI.
* [Bug 1000] allow implicit receive buffer allocation for Windows.
  fixes startup for windows systems with many interfaces.
  reduces dropped packets on network bursts.
  additionally fix timer() starvation during high load.
* [Bug 990] drop minimum time restriction for interface update interval.
* [Bug 977] Fix mismatching #ifdefs for builds without IPv6.
* Update the copyright year.
* Build system cleanup (make autogen-generated files writable).
* [Bug 957] Windows only: Let command line parameters from the Windows SCM GUI
  override the standard parameters from the ImagePath registry key.
* Fixes for ntpdate:
* [Bug 532] nptdate timeout is too long if several servers are supplied.
* [Bug 698] timeBeginPeriod is called without timeEndPeriod in some NTP tools.
* [Bug 857] ntpdate debug mode adjusts system clock when it shouldn't.
* [Bug 908] ntpdate crashes sometimes.
* [Bug 982] ntpdate(and ntptimeset) buffer overrun if HAVE_POLL_H isn't set
  (dup of 908).
* [Bug 997] ntpdate buffer too small and unsafe.
* ntpdate.c: Under Windows check whether NTP port in use under same conditions
  as under other OSs.
* ntpdate.c: Fixed some typos and indents (tabs/spaces).

(4.2.4p4) Released by Harlan Stenn <stenn@ntp.org>

* [Bug 902] Fix problems with the -6 flag.
* Updated include/copyright.def (owner and year).
* [Bug 878] Avoid ntpdc use of refid value as unterminated string.
* [Bug 881] Corrected display of pll offset on 64bit systems.
* [Bug 886] Corrected sign handling on 64bit in ntpdc loopinfo command.
* [Bug 889] avoid malloc() interrupted by SIGIO risk
* ntpd/refclock_parse.c: cleanup shutdown while the file descriptor is still
  open.
* [Bug 885] use emalloc() to get a message at the end of the memory
  unsigned types cannot be less than 0
  default_ai_family is a short
  lose trailing , from enum list
  clarify ntp_restrict.c for easier automated analysis
* [Bug 884] don't access recv buffers after having them passed to the free
  list.
* [Bug 882] allow loopback interfaces to share addresses with other
  interfaces.

---
(4.2.4p3) Released by Harlan Stenn <stenn@ntp.org>

* [Bug 863] unable to stop ntpd on Windows as the handle reference for events
  changed

---
(4.2.4p2) Released by Harlan Stenn <stenn@ntp.org>

* [Bug 854] Broadcast address was not correctly set for interface addresses
* [Bug 829] reduce syslog noise, while there fix Enabled/Disable logging
  to reflect the actual configuration.
* [Bug 795] Moved declaration of variable to top of function.
* [Bug 789] Fix multicast client crypto authentication and make sure arriving
  multicast packets do not disturb the autokey dance.
* [Bug 785] improve handling of multicast interfaces
  (multicast routers still need to run a multicast routing software/daemon)
* ntpd/refclock_parse.c: cleanup shutdown while the file descriptor is still
  open.
* [Bug 885] use emalloc() to get a message at the end of the memory
  unsigned types cannot be less than 0
  default_ai_family is a short
  lose trailing , from enum list
* [Bug 884] don't access recv buffers after having them passed to the free list.
* [Bug 882] allow loopback interfaces to share addresses with other interfaces.
* [Bug 527] Don't write from source address length to wrong location
* Upgraded autogen and libopts.
* [Bug 811] ntpd should not read a .ntprc file.

---
(4.2.4p1) (skipped)

---
(4.2.4p0) Released by Harlan Stenn <stenn@ntp.org>

* [Bug 793] Update Hans Lambermont's email address in ntpsweep.
* [Bug 776] Remove unimplemented "rate" flag from ntpdate.
* [Bug 586] Avoid lookups if AI_NUMERICHOST is set.
* [Bug 770] Fix numeric parameters to ntp-keygen (Alain Guibert).
* [Bug 768] Fix io_setbclient() error message.
* [Bug 765] Use net_bind_service capability on linux.
* [Bug 760] The background resolver must be aware of the 'dynamic' keyword.
* [Bug 753] make union timestamp anonymous (Philip Prindeville).
* confopt.html: move description for "dynamic" keyword into the right section.
* pick the right type for the recv*() length argument.

---
(4.2.4) Released by Harlan Stenn <stenn@ntp.org>

* monopt.html fixes from Dave Mills.
* [Bug 452] Do not report kernel PLL/FLL flips.
* [Bug 746] Expert mouseCLOCK USB v2.0 support added.'
* driver8.html updates.
* [Bug 747] Drop <NOBR> tags from ntpdc.html.
* sntp now uses the returned precision to control decimal places.
* sntp -u will use an unprivileged port for its queries.
* [Bug 741] "burst" doesn't work with !unfit peers.
* [Bug 735] Fix a make/gmake VPATH issue on Solaris.
* [Bug 739] ntpd -x should not take an argument.
* [Bug 737] Some systems need help providing struct iovec.
* [Bug 717] Fix libopts compile problem.
* [Bug 728] parse documentation fixes.
* [Bug 734] setsockopt(..., IP_MULTICAST_IF, ...) fails on 64-bit platforms.
* [Bug 732] C-DEX JST2000 patch from Hideo Kuramatsu.
* [Bug 721] check for __ss_family and __ss_len separately.
* [Bug 666] ntpq opeers displays jitter rather than dispersion.
* [Bug 718] Use the recommended type for the saddrlen arg to getsockname().
* [Bug 715] Fix a multicast issue under Linux.
* [Bug 690] Fix a Windows DNS lookup buffer overflow.
* [Bug 670] Resolved a Windows issue with the dynamic interface rescan code.
* K&R C support is being deprecated.
* [Bug 714] ntpq -p should conflict with -i, not -c.
* WWV refclock improvements from Dave Mills.
* [Bug 708] Use thread affinity only for the clock interpolation thread.
* [Bug 706] ntpd can be running several times in parallel.
* [Bug 704] Documentation typos.
* [Bug 701] coverity: NULL dereference in ntp_peer.c
* [Bug 695] libopts does not protect against macro collisions.
* [Bug 693] __adjtimex is independent of ntp_{adj,get}time.
* [Bug 692] sys_limitrejected was not being incremented.
* [Bug 691] restrictions() assumption not always valid.
* [Bug 689] Deprecate HEATH GC-1001 II; the driver never worked.
* [Bug 688] Fix documentation typos.
* [Bug 686] Handle leap seconds better under Windows.
* [Bug 685] Use the Windows multimedia timer.
* [Bug 684] Only allow debug options if debugging is enabled.
* [Bug 683] Use the right version string.
* [Bug 680] Fix the generated version string on Windows.
* [Bug 678] Use the correct size for control messages.
* [Bug 677] Do not check uint_t in configure.ac.
* [Bug 676] Use the right value for msg_namelen.
* [Bug 675] Make sure ntpd builds without debugging.
* [Bug 672] Fix cross-platform structure padding/size differences.
* [Bug 660] New TIMESTAMP code fails tp build on Solaris Express.
* [Bug 659] libopts does not build under Windows.
* [Bug 658] HP-UX with cc needs -Wp,-H8166 in CFLAGS.
* [Bug 656] ntpdate doesn't work with multicast address.
* [Bug 638] STREAMS_TLI is deprecated - remove it.
* [Bug 635] Fix tOptions definition.
* [Bug 628] Fallback to ntp discipline not working for large offsets.
* [Bug 622] Dynamic interface tracking for ntpd.
* [Bug 603] Don't link with libelf if it's not needed.
* [Bug 523] ntpd service under Windows does't shut down properly.
* [Bug 500] sntp should always be built.
* [Bug 479] Fix the -P option.
* [Bug 421] Support the bc637PCI-U card.
* [Bug 342] Deprecate broken TRAK refclock driver.
* [Bug 340] Deprecate broken MSF EES refclock driver.
* [Bug 153] Don't do DNS lookups on address masks.
* [Bug 143] Fix interrupted system call on HP-UX.
* [Bug 42] Distribution tarballs should be signed.
* Support separate PPS devices for PARSE refclocks.
* [Bug 637, 51?] Dynamic interface scanning can now be done.
* Options processing now uses GNU AutoGen.

---
(4.2.2p4) Released by Harlan Stenn <stenn@ntp.org>

* [Bug 710] compat getnameinfo() has off-by-one error
* [Bug 690] Buffer overflow in Windows when doing DNS Lookups

---
(4.2.2p3) Released by Harlan Stenn <stenn@ntp.org>

* Make the ChangeLog file cleaner and easier to read
* [Bug 601] ntpq's decodeint uses an extra level of indirection
* [Bug 657] Different OSes need different sized args for IP_MULTICAST_LOOP
* release engineering/build changes
* Documentation fixes
* Get sntp working under AIX-5

---
(4.2.2p2) (broken)

* Get sntp working under AIX-5

---
(4.2.2p1)

* [Bug 661] Use environment variable to specify the base path to openssl.
* Resolve an ambiguity in the copyright notice
* Added some new documentation files
* URL cleanup in the documentation
* [Bug 657]: IP_MULTICAST_LOOP uses a u_char value/size
* quiet gcc4 complaints
* more Coverity fixes
* [Bug 614] manage file descriptors better
* [Bug 632] update kernel PPS offsets when PPS offset is re-configured
* [Bug 637] Ignore UP in*addr_any interfaces
* [Bug 633] Avoid writing files in srcdir
* release engineering/build changes

---
(4.2.2)

* SNTP
* Many bugfixes
* Implements the current "goal state" of NTPv4
* Autokey improvements
* Much better IPv6 support
* [Bug 360] ntpd loses handles with LAN connection disabled.
* [Bug 239] Fix intermittent autokey failure with multicast clients.
* Rewrite of the multicast code
* New version numbering scheme

---
(4.2.0)

* More stuff than I have time to document
* IPv6 support
* Bugfixes
* call-gap filtering
* wwv and chu refclock improvements
* OpenSSL integration

---
(4.1.2)

* clock state machine bugfix
* Lose the source port check on incoming packets
* (x)ntpdc compatibility patch
* Virtual IP improvements
* ntp_loopfilter fixes and improvements
* ntpdc improvements
* GOES refclock fix
* JJY driver
* Jupiter refclock fixes
* Neoclock4X refclock fixes
* AIX 5 port
* bsdi port fixes
* Cray unicos port upgrade
* HP MPE/iX port
* Win/NT port upgrade
* Dynix PTX port fixes
* Document conversion from CVS to BK
* readline support for ntpq

---
(4.1.0)

* CERT problem fixed (99k23)

* Huff-n-Puff filter
* Preparation for OpenSSL support
* Resolver changes/improvements are not backward compatible with mode 7
  requests (which are implementation-specific anyway)
* leap second stuff
* manycast should work now
* ntp-genkeys does new good things.
* scripts/ntp-close
* PPS cleanup and improvements
* readline support for ntpdc
* Crypto/authentication rewrite
* WINNT builds with MD5 by default
* WINNT no longer requires Perl for building with Visual C++ 6.0
* algorithmic improvements, bugfixes
* Solaris dosynctodr info update
* html/pic/* is *lots* smaller
* New/updated drivers: Forum Graphic GPS, WWV/H, Heath GC-100 II, HOPF
  serial and PCI, ONCORE, ulink331
* Rewrite of the audio drivers

---
(4.0.99)

* Driver updates: CHU, DCF, GPS/VME, Oncore, PCF, Ulink, WWVB, burst
  If you use the ONCORE driver with a HARDPPS kernel module,
  you *must* have a properly specified:
	pps <filename> [assert/clear] [hardpps]
  line in the /etc/ntp.conf file.
* PARSE cleanup
* PPS cleanup
* ntpd, ntpq, ntpdate cleanup and fixes
* NT port improvements
* AIX, BSDI, DEC OSF, FreeBSD, NetBSD, Reliant, SCO, Solaris port improvements

---
(4.0.98)

* Solaris kernel FLL bug is fixed in 106541-07
* Bug/lint cleanup
* PPS cleanup
* ReliantUNIX patches
* NetInfo support
* Ultralink driver
* Trimble OEM Ace-II support
* DCF77 power choices
* Oncore improvements

---
(4.0.97)

* NT patches
* AIX,SunOS,IRIX portability
* NeXT portability
* ntptimeset utility added
* cygwin portability patches

---
(4.0.96)

* -lnsl, -lsocket, -lgen configuration patches
* Y2K patches from AT&T
* Linux portability cruft

---
(4.0.95)

* NT port cleanup/replacement
* a few portability fixes
* VARITEXT Parse clock added

---
(4.0.94)

* PPS updates (including ntp.config options)
* Lose the old DES stuff in favor of the (optional) RSAREF stuff
* html cleanup/updates
* numerous drivers cleaned up
* numerous portability patches and code cleanup

---
(4.0.93)

* Oncore refclock needs PPS or one of two ioctls.
* Don't make ntptime under Linux.  It doesn't compile for too many folks.
* Autokey cleanup
* ReliantUnix patches
* html cleanup
* tickadj cleanup
* PARSE cleanup
* IRIX -n32 cleanup
* byte order cleanup
* ntptrace improvements and patches
* ntpdc improvements and patches
* PPS cleanup
* mx4200 cleanup
* New clock state machine
* SCO cleanup
* Skip alias interfaces

---
(4.0.92)

* chronolog and dumbclock refclocks
* SCO updates
* Cleanup/bugfixes
* Y2K patches
* Updated palisade driver
* Plug memory leak
* wharton kernel clock
* Oncore clock upgrades
* NMEA clock improvements
* PPS improvements
* AIX portability patches

---
(4.0.91)

* New ONCORE driver
* New MX4200 driver
* Palisade improvements
* config file bugfixes and problem reporting
* autoconf upgrade and cleanup
* HP-UX, IRIX lint cleanup
* AIX portability patches
* NT cleanup

---
(4.0.90)

* Nanoseconds
* New palisade driver
* New Oncore driver

---
(4.0.73)

* README.hackers added
* PARSE driver is working again
* Solaris 2.6 has nasty kernel bugs.  DO NOT enable pll!
* DES is out of the distribution.

---
(4.0.72)

* K&R C compiling should work again.
* IRIG patches.
* MX4200 driver patches.
* Jupiter driver added.
* Palisade driver added.  Needs work (ANSI, ntoh/hton, sizeof double, ???)<|MERGE_RESOLUTION|>--- conflicted
+++ resolved
@@ -1,11 +1,8 @@
 * [Bug 1180] ntpd won't start with more than ~1000 interfaces
-<<<<<<< HEAD
+* [Bug 1184] ntpd is deaf when restricted to second IP on the same net
 * Clean up configure.ac NTP_CACHEVERSION interface, display cache
   version when clearing.  Fixes a regression.
 (4.2.5p174) 2009/05/09 Released by Harlan Stenn <stenn@ntp.org>
-=======
-* [Bug 1184] ntpd is deaf when restricted to second IP on the same net
->>>>>>> c9a7426b
 * Stale leapsecond file fixes from Dave Mills.
 (4.2.5p173) 2009/05/08 Released by Harlan Stenn <stenn@ntp.org>
 * Include (4.2.4p7-RC6)
