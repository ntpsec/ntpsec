<<<<<<< HEAD
* [Bug 1125] C runtime per-thread initialization on Windows
* [Bug 1152] temporarily disable refclock_parse, refclock_true until
  maintainers can repair build break from pps_sample()
* [Bug 1153] refclock_nmea should not mix UTC with GPS time
* [Bug 1159] ntpq overlap diagnostic message test buggy
=======
* PPS/PPSAPI cleanup from Dave Mills.
* Documentation updates from Dave Mills.
>>>>>>> a2aaa83f
(4.2.5p163) 2009/04/10 Released by Harlan Stenn <stenn@ntp.org>
(4.2.5p162) 2009/04/09 Released by Harlan Stenn <stenn@ntp.org>
* Documentation updates from Dave Mills.
* Mitigation and PPS cleanup from Dave Mills.
* Include (4.2.4p7-RC2)
* [Bug 216] New interpolation scheme for Windows eliminates 1ms jitter
* remove a bunch of #ifdef SYS_WINNT from portable code
* 64-bit time_t cleanup for building on newer Windows compilers
* Only set CMOS clock during ntpd exit on Windows if the computer is
  shutting down or restarting.
* [Bug 1148] NMEA reference clock improvements
* remove deleted gsoc_sntp/utilities.o from repository so that .o build
  products can be cleaned up without corrupting the repository.
(4.2.5p161) 2009/03/31 Released by Harlan Stenn <stenn@ntp.org>
* Documentation updates from Dave Mills.
(4.2.5p160) 2009/03/30 Released by Harlan Stenn <stenn@ntp.org>
* [Bug 1141] refclock_report missing braces cause spurious "peer event:
  clock clk_unspec" log entries
* Include (4.2.4p7-RC1)
(4.2.5p159) 2009/03/28 Released by Harlan Stenn <stenn@ntp.org>
* "bias" changes from Dave Mills.
(4.2.5p158) 2009/01/30 Released by Harlan Stenn <stenn@ntp.org>
* Fix [CID 72], a typo introduced at the latest fix to prettydate.c.
(4.2.5p157) 2009/01/26 Released by Harlan Stenn <stenn@ntp.org>
* Cleanup/fixes for ntp_proto.c and ntp_crypto.c from Dave Mills.
(4.2.5p156) 2009/01/19 Released by Harlan Stenn <stenn@ntp.org>
* [Bug 1118] Fixed sign extension for 32 bit time_t in caljulian() and prettydate().
  Fixed some compiler warnings about missing prototypes.
  Fixed some other simple compiler warnings.
* [Bug 1119] [CID 52] Avoid a possible null-dereference in ntp_crypto.c.
* [Bug 1120] [CID 51] INSIST that peer is non-null before we dereference it.
* [Bug 1121] [CID 47] double fclose() in ntp-keygen.c.
(4.2.5p155) 2009/01/18 Released by Harlan Stenn <stenn@ntp.org>
* Documentation updates from Dave Mills.
* CHU frequency updates.
* Design assertion fixes for ntp_crypto.c from Dave Mills.
(4.2.5p154) 2009/01/13 Released by Harlan Stenn <stenn@ntp.org>
* [Bug 992] support interface event change on Linux from
  Miroslav Lichvar.
(4.2.5p153) 2009/01/09 Released by Harlan Stenn <stenn@ntp.org>
* Renamed gsoc_sntp/:fetch-stubs to gsoc_sntp/fetch-stubs to avoid
  file name problems under Windows.
  Removed German umlaut from log msg for 4.2.5p142.
(4.2.5p152) 2009/01/08 Released by Harlan Stenn <stenn@ntp.org>
* Include (4.2.4p6) 2009/01/08 Released by Harlan Stenn <stenn@ntp.org>
(4.2.5p151) 2008/12/23 Released by Harlan Stenn <stenn@ntp.org>
* Stats file logging cleanup from Dave Mills.
(4.2.5p150) 2008/12/15 Released by Harlan Stenn <stenn@ntp.org>
* [Bug 1099] Fixed wrong behaviour in sntp's crypto.c.
* [Bug 1103] Fix 64-bit issues in the new calendar code.
(4.2.5p149) 2008/12/05 Released by Harlan Stenn <stenn@ntp.org>
* Fixed mismatches in data types and OID definitions in ntpSnmpSubAgent.c
* added a premliminary MIB file to ntpsnmpd (ntpv4-mib.mib)
(4.2.5p148) 2008/12/04 Released by Harlan Stenn <stenn@ntp.org>
* [Bug 1070] Fix use of ntpq_parsestring() in ntpsnmpd.
(4.2.5p147) 2008/11/27 Released by Harlan Stenn <stenn@ntp.org>
* Update gsoc_sntp's GCC warning code.
(4.2.5p146) 2008/11/26 Released by Harlan Stenn <stenn@ntp.org>
* Update Solaris CFLAGS for gsoc_sntp.
(4.2.5p145) 2008/11/20 Released by Harlan Stenn <stenn@ntp.org>
* Deal with time.h for sntp under linux.
* Provide rpl_malloc() for sntp for systems that need it.
* Handle ss_len and socklen type for sntp.
* Fixes to the sntp configure.ac script.
* Provide INET6_ADDRSTRLEN if it is missing.
* [Bug 1095] overflow in caljulian.c.
(4.2.5p144) 2008/11/19 Released by Harlan Stenn <stenn@ntp.org>
* Use int32, not int32_t.
* Avoid the sched*() functions under OSF - link problems.
(4.2.5p143) 2008/11/17 Released by Harlan Stenn <stenn@ntp.org>
* sntp cleanup and fixes.
(4.2.5p142) 2008/11/16 Released by Harlan Stenn <stenn@ntp.org>
* Imported GSoC SNTP code from Johannes Maximilian Kuehn.
(4.2.5p141) 2008/11/13 Released by Harlan Stenn <stenn@ntp.org>
* New caltontp.c and calyearstart.c from Juergen Perlinger.
(4.2.5p140) 2008/11/12 Released by Harlan Stenn <stenn@ntp.org>
* Cleanup lint from the ntp_scanner files.
* [Bug 1011] gmtime() returns NULL on windows where it would not under Unix.
* Updated caljulian.c and prettydate.c from Juergen Perlinger.
(4.2.5p139) 2008/11/11 Released by Harlan Stenn <stenn@ntp.org>
* Typo fix to driver20.html.
(4.2.5p138) 2008/11/10 Released by Harlan Stenn <stenn@ntp.org>
* [Bug 474] --disable-ipv6 is broken.
* IPv6 interfaces were being looked for twice.
* SHM driver grabs more samples, add clockstats
* decode.html and driver20.html updates from Dave Mills.
(4.2.5p137) 2008/11/01 Released by Harlan Stenn <stenn@ntp.org>
* [Bug 1069] #undef netsnmp's PACKAGE_* macros.
* [Bug 1068] Older versions of netsnmp do not have netsnmp_daemonize().
(4.2.5p136) 2008/10/27 Released by Harlan Stenn <stenn@ntp.org>
* [Bug 1078] statsdir configuration parsing is broken.
(4.2.5p135) 2008/09/23 Released by Harlan Stenn <stenn@ntp.org>
* [Bug 1072] clock_update should not allow updates older than sys_epoch.
(4.2.5p134) 2008/09/17 Released by Harlan Stenn <stenn@ntp.org>
* Clean up build process for ntpsnmpd.
(4.2.5p133) 2008/09/16 Released by Harlan Stenn <stenn@ntp.org>
* Add options processing to ntpsnmpd.
* [Bug 1062] Check net-snmp headers before deciding to build ntpsnmpd.
* Clean up the libntpq.a build.
* Regenerate ntp_parser.[ch] from ntp_parser.y
(4.2.5p132) 2008/09/15 Released by Harlan Stenn <stenn@ntp.org>
* [Bug 1067] Multicast DNS service registration must come after the fork
  on Solaris.
* [Bug 1066] Error messages should log as errors.
(4.2.5p131) 2008/09/14 Released by Harlan Stenn <stenn@ntp.org>
* [Bug 1065] Re-enable support for the timingstats file.
(4.2.5p130) 2008/09/13 Released by Harlan Stenn <stenn@ntp.org>
* [Bug 1064] Implement --with-net-snmp-config=progname
* [Bug 1063] ntpSnmpSubagentObject.h is missing from the distribution.
(4.2.5p129) 2008/09/11 Released by Harlan Stenn <stenn@ntp.org>
* Quiet some libntpq-related warnings.
(4.2.5p128) 2008/09/08 Released by Harlan Stenn <stenn@ntp.org>
* Import Heiko Gerstung's GSoC2008 NTP MIB daemon.
(4.2.5p127) 2008/09/01 Released by Harlan Stenn <stenn@ntp.org>
* Regenerate ntpd/ntp_parser.c
(4.2.5p126) 2008/08/31 Released by Harlan Stenn <stenn@ntp.org>
* Stop libtool-1.5 from looking for C++ or Fortran.
* [BUG 610] Documentation update for NMEA reference clock driver.
* [Bug 828] Fix IPv4/IPv6 address parsing.
* Changes from Dave Mills:
  Documentation updates.
  Fix a corner case where a frequency update was reported but not set.
  When LEAP_NOTINSYNC->LEAP_NOWARNING, call crypto_update() if we have
  crypto_flags.
(4.2.5p125) 2008/08/18 Released by Harlan Stenn <stenn@ntp.org>
* [Bug 1052] Add linuxPPS support to ONCORE driver.
(4.2.5p124) 2008/08/17 Released by Harlan Stenn <stenn@ntp.org>
* Documentation updates from Dave Mills.
* Include (4.2.4p5) 2008/08/17 Released by Harlan Stenn <stenn@ntp.org>
* [Bug 861] leap info was not being transmitted.
* [Bug 1046] refnumtoa.c is using the wrong header file.
* [Bug 1047] enable/disable options processing fix.
* header file cleanup.
* [Bug 1037] buffer in subroutine was 1 byte short.
* configure.ac: cleanup, add option for wintime, and lay the groundwork
  for the changes needed for bug 1028.
* Fixes from Dave Mills: 'bias' and 'interleave' work.  Separate
  phase and frequency discipline (for long poll intervals).  Update
  TAI function to match current leapsecond processing.
* Documentation updates from Dave Mills.
* [Bug 1037] Use all 16 of the MD5 passwords generated by ntp-keygen.
* Fixed the incorrect edge parameter being passed to time_pps_kcbind in
  NMEA refclock driver.
* [Bug 399] NMEA refclock driver does not honor time1 offset if flag3 set.
* [Bug 985] Modifications to NMEA reference clock driver to support Accord
  GPS Clock.
* poll time updates from Dave Mills.
* local refclock documentation updates from Dave Mills.
* [Bug 1022] Fix compilation problems with yesterday's commit.
* Updates and cleanup from Dave Mills:
  I've now spent eleven months of a sabbatical year - 7 days a week, 6-10
  hours most days - working on NTP. I have carefully reviewed every major
  algorithm, examined its original design and evolution from that design.
  I've trimmed off dead code and briar patches and did zillions of tests
  contrived to expose evil vulnerabilities. The development article is in
  rather good shape and should be ready for prime time.

  1. The protostats statistics files have been very useful in exposing
  little twitches and turns when something hiccups, like a broken PPS
  signal. Most of what used to be syslog messages are now repackaged as
  protostats messages with optional syslog as well. These can also be sent
  as traps which might be handy to tiggle a beeper or celltext. These, the
  sysstats files and cryptostats files reveal the ambient health of a busy
  server, monitor traffic and error counts and spot crypto attacks.

  2. Close inspection of the clock discipline behavior at long poll
  intervals (36 h) showed it not doing as well as it should. I redesigned
  the FLL loop to improve nominal accuracy from  several tens of
  milliseconds to something less than ten milliseconds.

  3. Autokey (again). The enhanced error checking was becoming a major
  pain. I found a way to toss out gobs of ugly fat code and replace the
  function with a much simpler and more comprehensive scheme. It resists
  bait-and-switch attacks and quickly detect cases when the protocol is
  not correctly synchronized.

  4. The interface code for the kernel PPS signal was not in sync with the
  kernel code itself. Some error checks were duplicated and some
  ineffective. I found none of the PPS-capable drivers, including the atom
  driver, do anything when the prefer peer fails; the kernel PPS signal
  remains in control. The atom driver now disables the kernel PPS when the
  prefer peer comes bum. This is important when the prefer peer is not a
  reference clock but a remote NTP server.

  5. The flake restrict bit turned out to be really interesting,
  especially with symmtric modes and of those especially those using
  Autokey. Small changes in the recovery procedures when packets are lost
  now avoid almost all scenarios which previously required protocol resets.

  6. I've always been a little uncomfortable when using the clock filter
  with long poll intervals because the samples become less and less
  correlated as the sample age exceeds the Allan intercept. Various
  schemes have been used over the years to cope with this fact. The latest
  one and the one that works the best is to use a modified sort metric
  where the delay is used when the age of the sample is less than the
  intercept and the sum of delay and dispersion above that. The net result
  is that, at small poll intervals the algorithm operates as a minimum
  filter, while at larger poll intervals it morphs to FIFO. Left
  unmodified, a sample could be used when twelve days old. This along with
  the FLL modifications has made a dramatic improvement at large poll
  intervals.

- [Backward Incompatible] The 'state' variable is no longer reported or
  available via ntpq output.  The following system status bit names
  have been changed:
  - sync_alarm -> leap_alarm
  - sync_atomic -> sync_pps
  - sync_lf_clock -> sync_lf_radio
  - sync_hf_clock -> sync_hf_radio
  - sync_uhf_clock -> sync_uhf_radio
  - sync_local_proto -> sync_local
  - sync_udp/time -> sync_other
  Other names have been changed as well.  See the change history for
  libntp/statestr.c for more details.
  Other backward-incompatible changes in ntpq include:
  - assID -> associd
  - rootdispersion -> rootdisp
  - pkt_head -> pkt_neader
  See the change history for other details.

* Updates and cleanup from Dave Mills.
* [Bug 995] Remove spurious ; from ntp-keygen.c.
* More cleanup and changes from Dave Mills.
* [Bug 980] Direct help to stdout.
---

* [Bug 787] Bug fixes for 64-bit time_t on Windows
* [Bug 813] Conditional naming of Event
* [Bug 1147] System errors should be logged to msyslog()
* [Bug 1156] lock_thread_to_processor() should be declared in header
* [Bug 1157] quiet OpenSSL warnings, clean up configure.ac
* [Bug 1158] support for aix6.1
* [Bug 1160] MacOS X is like BSD regarding F_SETOWN

---
(4.2.4p7-RC2) 2009/04/09 Released by Harlan Stenn <stenn@ntp.org>

* [Sec 1144] limited buffer overflow in ntpq.  CVE-2009-0159
* [Sec 1149] use SO_EXCLUSIVEADDRUSE on Windows

---
(4.2.4p7-RC1) 2009/03/30 Released by Harlan Stenn <stenn@ntp.org>

* [Bug 1131] UDP sockets should not use SIGPOLL on Solaris.
* build system email address cleanup
* [Bug 774] parsesolaris.c does not compile under the new Solaris
* [Bug 873] Windows serial refclock proper TTY line discipline emulation
* [Bug 1014] Enable building with VC9 (in Visual Studio 2008,
  Visual C++ 2008, or SDK)
* [Bug 1117] Deferred interface binding under Windows works only correctly
  if FORCE_DNSRETRY is defined
* [BUG 1124] Lock QueryPerformanceCounter() client threads to same CPU
* DPRINTF macro made safer, always evaluates to a statement and will not
  misassociate an else which follows the macro.

---
(4.2.4p6) 2009/01/08 Released by Harlan Stenn <stenn@ntp.org>

* [Bug 1113] Fixed build errors with recent versions of openSSL. 
* [Sec 1111] Fix incorrect check of EVP_VerifyFinal()'s return value.
* Update the copyright year.

---
(4.2.4p5) 2008/08/17 Released by Harlan Stenn <stenn@ntp.org>

* [BUG 1051] Month off by one in leap second message written to clockstats
  file fixed.
* [Bug 450] Windows only: Under original Windows NT we must not discard the
  wildcard socket to workaround a bug in NT's getsockname().
* [Bug 1038] Built-in getpass() function also prompts for password if
  not built with DEBUG.
* [Bug 841] Obsolete the "dynamic" keyword and make deferred binding
  to local interfaces the default.
  Emit a warning if that keyword is used for configuration.
* [Bug 959] Refclock on Windows not properly releasing recvbuffs.
* [Bug 993] Fix memory leak when fetching system messages.
* much cleanup, fixes, and changes from Dave Mills.
* ntp_control.c: LEAPTAB is a filestamp, not an unsigned.  From Dave Mills.
* ntp_config.c: ntp_minpoll fixes from Dave Mills.
* ntp-keygen updates from Dave Mills.
* refresh epoch, throttle, and leap cleanup from Dave Mills.
* Documentation cleanup from Dave Mills.
* [Bug 918] Only use a native md5.h if MD5Init() is available.
* [Bug 979] Provide ntptimeval if it is not otherwise present.
* [Bug 634] Re-instantiate syslog() and logfiles after the daemon fork.
* [Bug 952] Use md5 code with a friendlier license.
* [Bug 977] Fix mismatching #ifdefs for builds without IPv6.
* [Bug 830] Fix the checking order of the interface options.
* Clean up the logfile/syslog setup.
* [Bug 970] Lose obsolete -g flag to ntp-keygen.
* The -e flag to ntp-keygen can write GQ keys now, too.
* ntp_proto.c: sys_survivors and hpoll cleanup from Dave Mills.
* ntp_loopfilter.c: sys_poll cleanup from Dave Mills.
* refclock_wwv.c: maximum-likelihood digit and DSYNC fixes from Dave Mills.
* [Bug 967] preemptable associations are lost forever on a step.
* ntp_config.c: [CID 48] missing "else" clause.
* [Bug 833] ntpq config keyword is quote-mark unfriendly.
* Rename the ntpq "config" keyword to ":config".
* Dave Mills shifted some orphan processing.
* Fix typos in the [Bug 963] patch.
* bootstrap: squawk if genver fails.  Use -f with cp in case Dave does a chown.
* Remove obsolete simulator command-line options.
* ntp_request.c: [CID 36] zero sin_zero.
* [Bug 963] get_systime() is too noisy.
* [Bug 960] spurious syslog:crypto_setup:spurious crypto command
* [Bug 964] Change *-*-linux* to *-*-*linux* to allow for uclinux.
* Changes from Dave Mills:
  - ntp_util.c: cleanup.
  - ntp_timer.c: watch the non-burst packet rate.
  - ntp_request.c: cleanup.
  - ntp_restrict.c: RES_LIMITED cleanup.
  - ntp_proto.c: RES_LIMITED, rate bucktes, counters, overall cleanup.
  - ntp_peer.c: disallow peer_unconfig().
  - ntp_monitor.c: RES_LIMITED cleanup.
  - ntp_loopfilter.c: poll interval cleanup.
  - ntp_crypto.c: volley -> retry.  Cleanup TAI leap message.
  - ntp_config: average and minimum are ^2 values.
  - ntpdc: unknownversion is really "declined", not "bad version".
  - Packet retry cleanup.
* [Bug 961] refclock_tpro.c:tpro_poll() calls refclock_receive() twice.
* [Bug 957] Windows only: Let command line parameters from the Windows SCM GUI
  override the standard parameters from the ImagePath registry key.
* Added HAVE_INT32_T to the Windows config.h to avoid duplicate definitions.
* Work around a VPATH difference in FreeBSD's 'make' command.
* Update bugreport URL.
* Update -I documentation.
* [Bug 713] Fix bug reporting information.
* A bug in the application of the negative-sawtooth for 12 channel receivers. 
* The removal of unneeded startup code used for the original LinuxPPS, it now
  conforms to the PPSAPI and does not need special code.  
* ntp-keygen.c: Coverity fixes [CID 33,47].
* Volley cleanup from Dave Mills.
* Fuzz cleanup from Dave Mills.
* [Bug 861] Leap second cleanups from Dave Mills.
* ntpsim.c: add missing protypes and fix [CID 34], a nit.
* Upgraded bison at UDel.
* Update br-flock and flock-build machine lists.
* [Bug 752] QoS: add parse/config handling code. 
* Fix the #include order in tickadj.c for picky machines.
* [Bug 752] QoS: On some systems, netinet/ip.h needs netinet/ip_systm.h.
* [Bug 752] Update the QoS tagging (code only - configuration to follow).
* Orphan mode and other protocol cleanup from Dave Mills.
* Documentation cleanup from Dave Mills.
* [Bug 940] ntp-keygen uses -v.  Disallow it as a shortcut for --version.
* more cleanup to ntp_lineeditlibs.m4.
* Documentation updates from Dave Mills.
* -ledit cleanup for ntpdc and ntpq.
* Association and other cleanup from Dave Mills.
* NTP_UNREACH changes from Dave Mills.
* Fix the readline history test.
* [Bug 931] Require -lreadline to be asked for explicitly.
* [Bug 764] When looking for -lreadline support, also try using -lncurses.
* [Bug 909] Fix int32_t errors for ntohl().
* [Bug 376/214] Enhancements to support multiple if names and IP addresses.
* [Bug 929] int32_t is undefined on Windows.  Casting wrong.
* [Bug 928] readlink missing braces.
* [Bug 788] Update macros to support VS 2005.
* ntpd/ntp_timer.c: add missing sys_tai parameter for debug printf
* [Bug 917] config parse leaves files open
* [Bug 912] detect conflicting enable/disable configuration on interfaces
  sharing an IP address
* [Bug 771] compare scopeid if available for IPv6 addresses
* Lose obsolete crypto subcommands (Dave Mills).
* WWV is an HF source, not an LF source (Dave Mills).
* [Bug 899] Only show -i/--jaildir -u/--user options if we HAVE_DROPROOT.
* [Bug 916] 'cryptosw' is undefined if built without OpenSSL.
* [Bug 891] 'restrict' config file keyword does not work (partial fix).
* [Bug 890] the crypto command seems to be required now.
* [Bug 915] ntpd cores during processing of x509 certificates.
* Crypto lint cleanup from Dave Mills.
* [Bug 897] Check RAND_status() - we may not need a .rnd file.
* Crypto cleanup from Dave Mills.
* [Bug 911] Fix error message in cmd_args.c.
* [Bug 895] Log assertion failures via syslog(), not stderr.
* Documentation updates from Dave Mills.
* Crypto cleanup from Dave Mills.
* [Bug 905] ntp_crypto.c fails to compile without -DDEBUG.
* Avoid double peer stats logging.
* ntp-keygen cleanup from Dave Mills.
* libopts needs to be built after ElectricFence.
* [Bug 894] Initialize keysdir before calling crypto_setup().
* Calysto cleanup for ntpq.
* ntp-keygen -i takes an arg.
* Cleanup and fixes from Dave Mills.
* [Bug 887] Fix error in ntp_types.h (for sizeof int != 4).
* Bug 880 bug fixes for Windows build
* Improve Calysto support.
* The "revoke" parameter is a crypto command.
* The driftfile wander threshold is a real number.
* [Bug 850] Fix the wander threshold parameter on the driftfile command.
* ntp_io.c: Dead code cleanup - Coverity View 19.
* Leap file related cleanup from Dave Mills.
* ntp_peer.c: Set peer->srcadr before (not after) calling set_peerdstadr().
* Initialize offset in leap_file() - Coverity View 17.
* Use the correct stratum on KISS codes.
* Fuzz bits cleanup.
* Show more digits in some debug printf's.
* Use drift_file_sw internally to control writing the drift file.
* Implement the wander_threshold option for the driftfile config keyword.
* reformat ntp_control.c; do not use c++ // comments.
* [Bug 629] Undo bug #629 fixes as they cause more problems than were  being
  solved
* Changes from Dave Mills: in/out-bound data rates, leapsecond cleanup,
  driftfile write cleanup, packet buffer length checks, documentation updates.
* More assertion checks and malloc()->emalloc(), courtesy of Calysto.
* [Bug 864] Place ntpd service in maintenance mode if using SMF on Solaris
* [Bug 862] includefile nesting; preserve phonelist on reconfig.
* [Bug 604] ntpd regularly dies on linux/alpha.
* more leap second infrastructure fixes from Dave Mills.
* [Bug 858] recent leapfile changes broke non-OpenSSL builds.
* Use emalloc() instead of malloc() in refclock_datum.c (Calysto).
* Start using 'design by contract' assertions.
* [Bug 767] Fast sync to refclocks wanted.
* Allow null driftfile.
* Use YYERROR_VERBOSE for the new parser, and fix related BUILT_SOURCES.
* [Bug 629] changes to ensure broadcast works including on wildcard addresses
* [Bug 853] get_node() must return a pointer to maximally-aligned memory.
* Initial leap file fixes from Dave Mills.
* [Bug 858] Recent leapfile changes broke without OPENSSL.
* Use a char for DIR_SEP, not a string.
* [Bug 850] driftfile parsing changes.
* driftfile maintenance changes from Dave Mills.  Use clock_phi instead of
  stats_write_tolerance.
* [Bug 828] refid string not being parsed correctly.
* [Bug 846] Correct includefile parsing.
* [Bug 827] New parsing code does not handle "fudge" correctly.
* Enable debugging capability in the config parser.
* [Bug 839] Crypto password not read from ntp.conf.
* Have autogen produce writable output files.
* [Bug 825] Correct logconfig -/+ keyword processing.
* [Bug 828] Correct parsing of " delimited strings.
* Cleanup FILE * usage after fclose() in ntp_filegen.c.
* [Bug 843] Windows Completion port code was incorrectly merged from -stable.
* [Bug 840] do fudge configuration AFTER peers (thus refclocks) have been
  configured.
* [Bug 824] Added new parser modules to the Windows project file.
* [Bug 832] Add libisc/log.c headers to the distribution.
* [Bug 808] Only write the drift file if we are in state 4.
* Initial import of libisc/log.c and friends.
* [Bug 826] Fix redefinition of PI.
* [Bug 825] ntp_scanner.c needs to #include <config.h> .
* [Bug 824] New parser code has some build problems with the SIM code.
* [Bug 817] Use longnames for setting ntp variables on the command-line;
  Allowing '-v' with and without an arg to disambiguate usage is error-prone.
* [Bug 822] set progname once, early.
* [Bug 819] remove erroneous #if 0 in Windows completion port code.
* The new config code missed an #ifdef for building without refclocks.
* Distribute some files needed by the new config parsing code.
* [Bug 819] Timeout for WaitForMultipleObjects was 500ms instead of INFINITE
* Use autogen 5.9.1.
* Fix clktest command-line arg processing.'
* Audio documentation updates from Dave Mills.
* New config file parsing code, from Sachin Kamboj.
* fuzz bit cleanup from Dave Mills.
* replay cleanup from Dave Mills.
* [Bug 542] Tolerate missing directory separator at EO statsdir.
* [Bug 812] ntpd should drop supplementary groups.
* [Bug 815] Fix warning compiling 4.2.5p22 under Windows with VC6.
* [Bug 740] Fix kernel/daemon startup drift anomaly.
* refclock_wwv.c fixes from Dave Mills.
* [Bug 810] Fix ntp-keygen documentation.
* [Bug 787] Bug fixes for 64-bit time_t on Windows.
* [Bug 796] Clean up duplicate #defines in ntp_control.c.
* [Bug 569] Use the correct precision for the Leitch CSD-5300.
* [Bug 795] Moved declaration of variable to top of function.
* [Bug 798] ntpq [p typo crashes ntpq/ntpdc.
* [Bug 786] Fix refclock_bancomm.c on Solaris.
* [Bug 774] parsesolaris.c does not compile under the new Solaris.
* [Bug 782] Remove P() macros from Windows files.
* [Bug 778] ntpd fails to lock with drift=+500 when started with drift=-500.
* [Bug 592] Trimble Thunderbolt GPS support.
* IRIG, CHU, WWV, WWVB refclock improvements from Dave Mills.
* [Bug 757] Lose ULONG_CONST().
* [Bug 756] Require ANSI C (function prototypes).
* codec (audio) and ICOM changes from Dave Mills.

---

* [Bug 450] Windows only: Under original Windows NT we must not discard the
  wildcard socket to workaround a bug in NT's getsockname().
* [Bug 1038] Built-in getpass() function also prompts for password if
  not built with DEBUG.
* [Bug 841] Obsolete the "dynamic" keyword and make deferred binding
  to local interfaces the default.
  Emit a warning if that keyword is used for configuration.
* [Bug 959] Refclock on Windows not properly releasing recvbuffs.
* [Bug 993] Fix memory leak when fetching system messages.
* [Bug 987] Wake up the resolver thread/process when a new interface has
  become available.
* Correctly apply negative-sawtooth for oncore 12 channel receiver.
* Startup code for original LinuxPPS removed.  LinuxPPS now conforms to
  the PPSAPI.
* [Bug 1000] allow implicit receive buffer allocation for Windows.
  fixes startup for windows systems with many interfaces.
  reduces dropped packets on network bursts.
  additionally fix timer() starvation during high load.
* [Bug 990] drop minimum time restriction for interface update interval.
* [Bug 977] Fix mismatching #ifdefs for builds without IPv6.
* Update the copyright year.
* Build system cleanup (make autogen-generated files writable).
* [Bug 957] Windows only: Let command line parameters from the Windows SCM GUI
  override the standard parameters from the ImagePath registry key.
* Fixes for ntpdate:
* [Bug 532] nptdate timeout is too long if several servers are supplied.
* [Bug 698] timeBeginPeriod is called without timeEndPeriod in some NTP tools.
* [Bug 857] ntpdate debug mode adjusts system clock when it shouldn't.
* [Bug 908] ntpdate crashes sometimes.
* [Bug 982] ntpdate(and ntptimeset) buffer overrun if HAVE_POLL_H isn't set
  (dup of 908).
* [Bug 997] ntpdate buffer too small and unsafe.
* ntpdate.c: Under Windows check whether NTP port in use under same conditions
  as under other OSs.
* ntpdate.c: Fixed some typos and indents (tabs/spaces).

(4.2.4p4) Released by Harlan Stenn <stenn@ntp.org>

* [Bug 902] Fix problems with the -6 flag.
* Updated include/copyright.def (owner and year).
* [Bug 878] Avoid ntpdc use of refid value as unterminated string.
* [Bug 881] Corrected display of pll offset on 64bit systems.
* [Bug 886] Corrected sign handling on 64bit in ntpdc loopinfo command.
* [Bug 889] avoid malloc() interrupted by SIGIO risk
* ntpd/refclock_parse.c: cleanup shutdown while the file descriptor is still
  open.
* [Bug 885] use emalloc() to get a message at the end of the memory
  unsigned types cannot be less than 0
  default_ai_family is a short
  lose trailing , from enum list
  clarify ntp_restrict.c for easier automated analysis
* [Bug 884] don't access recv buffers after having them passed to the free
  list.
* [Bug 882] allow loopback interfaces to share addresses with other
  interfaces.

---
(4.2.4p3) Released by Harlan Stenn <stenn@ntp.org>

* [Bug 863] unable to stop ntpd on Windows as the handle reference for events
  changed

---
(4.2.4p2) Released by Harlan Stenn <stenn@ntp.org>

* [Bug 854] Broadcast address was not correctly set for interface addresses
* [Bug 829] reduce syslog noise, while there fix Enabled/Disable logging
  to reflect the actual configuration.
* [Bug 795] Moved declaration of variable to top of function.
* [Bug 789] Fix multicast client crypto authentication and make sure arriving
  multicast packets do not disturb the autokey dance.
* [Bug 785] improve handling of multicast interfaces
  (multicast routers still need to run a multicast routing software/daemon)
* ntpd/refclock_parse.c: cleanup shutdown while the file descriptor is still
  open.
* [Bug 885] use emalloc() to get a message at the end of the memory
  unsigned types cannot be less than 0
  default_ai_family is a short
  lose trailing , from enum list
* [Bug 884] don't access recv buffers after having them passed to the free list.
* [Bug 882] allow loopback interfaces to share addresses with other interfaces.
* [Bug 527] Don't write from source address length to wrong location
* Upgraded autogen and libopts.
* [Bug 811] ntpd should not read a .ntprc file.

---
(4.2.4p1) (skipped)

---
(4.2.4p0) Released by Harlan Stenn <stenn@ntp.org>

* [Bug 793] Update Hans Lambermont's email address in ntpsweep.
* [Bug 776] Remove unimplemented "rate" flag from ntpdate.
* [Bug 586] Avoid lookups if AI_NUMERICHOST is set.
* [Bug 770] Fix numeric parameters to ntp-keygen (Alain Guibert).
* [Bug 768] Fix io_setbclient() error message.
* [Bug 765] Use net_bind_service capability on linux.
* [Bug 760] The background resolver must be aware of the 'dynamic' keyword.
* [Bug 753] make union timestamp anonymous (Philip Prindeville).
* confopt.html: move description for "dynamic" keyword into the right section.
* pick the right type for the recv*() length argument.

---
(4.2.4) Released by Harlan Stenn <stenn@ntp.org>

* monopt.html fixes from Dave Mills.
* [Bug 452] Do not report kernel PLL/FLL flips.
* [Bug 746] Expert mouseCLOCK USB v2.0 support added.'
* driver8.html updates.
* [Bug 747] Drop <NOBR> tags from ntpdc.html.
* sntp now uses the returned precision to control decimal places.
* sntp -u will use an unprivileged port for its queries.
* [Bug 741] "burst" doesn't work with !unfit peers.
* [Bug 735] Fix a make/gmake VPATH issue on Solaris.
* [Bug 739] ntpd -x should not take an argument.
* [Bug 737] Some systems need help providing struct iovec.
* [Bug 717] Fix libopts compile problem.
* [Bug 728] parse documentation fixes.
* [Bug 734] setsockopt(..., IP_MULTICAST_IF, ...) fails on 64-bit platforms.
* [Bug 732] C-DEX JST2000 patch from Hideo Kuramatsu.
* [Bug 721] check for __ss_family and __ss_len separately.
* [Bug 666] ntpq opeers displays jitter rather than dispersion.
* [Bug 718] Use the recommended type for the saddrlen arg to getsockname().
* [Bug 715] Fix a multicast issue under Linux.
* [Bug 690] Fix a Windows DNS lookup buffer overflow.
* [Bug 670] Resolved a Windows issue with the dynamic interface rescan code.
* K&R C support is being deprecated.
* [Bug 714] ntpq -p should conflict with -i, not -c.
* WWV refclock improvements from Dave Mills.
* [Bug 708] Use thread affinity only for the clock interpolation thread.
* [Bug 706] ntpd can be running several times in parallel.
* [Bug 704] Documentation typos.
* [Bug 701] coverity: NULL dereference in ntp_peer.c
* [Bug 695] libopts does not protect against macro collisions.
* [Bug 693] __adjtimex is independent of ntp_{adj,get}time.
* [Bug 692] sys_limitrejected was not being incremented.
* [Bug 691] restrictions() assumption not always valid.
* [Bug 689] Deprecate HEATH GC-1001 II; the driver never worked.
* [Bug 688] Fix documentation typos.
* [Bug 686] Handle leap seconds better under Windows.
* [Bug 685] Use the Windows multimedia timer.
* [Bug 684] Only allow debug options if debugging is enabled.
* [Bug 683] Use the right version string.
* [Bug 680] Fix the generated version string on Windows.
* [Bug 678] Use the correct size for control messages.
* [Bug 677] Do not check uint_t in configure.ac.
* [Bug 676] Use the right value for msg_namelen.
* [Bug 675] Make sure ntpd builds without debugging.
* [Bug 672] Fix cross-platform structure padding/size differences.
* [Bug 660] New TIMESTAMP code fails tp build on Solaris Express.
* [Bug 659] libopts does not build under Windows.
* [Bug 658] HP-UX with cc needs -Wp,-H8166 in CFLAGS.
* [Bug 656] ntpdate doesn't work with multicast address.
* [Bug 638] STREAMS_TLI is deprecated - remove it.
* [Bug 635] Fix tOptions definition.
* [Bug 628] Fallback to ntp discipline not working for large offsets.
* [Bug 622] Dynamic interface tracking for ntpd.
* [Bug 603] Don't link with libelf if it's not needed.
* [Bug 523] ntpd service under Windows does't shut down properly.
* [Bug 500] sntp should always be built.
* [Bug 479] Fix the -P option.
* [Bug 421] Support the bc637PCI-U card.
* [Bug 342] Deprecate broken TRAK refclock driver.
* [Bug 340] Deprecate broken MSF EES refclock driver.
* [Bug 153] Don't do DNS lookups on address masks.
* [Bug 143] Fix interrupted system call on HP-UX.
* [Bug 42] Distribution tarballs should be signed.
* Support separate PPS devices for PARSE refclocks.
* [Bug 637, 51?] Dynamic interface scanning can now be done.
* Options processing now uses GNU AutoGen.

---
(4.2.2p4) Released by Harlan Stenn <stenn@ntp.org>

* [Bug 710] compat getnameinfo() has off-by-one error
* [Bug 690] Buffer overflow in Windows when doing DNS Lookups

---
(4.2.2p3) Released by Harlan Stenn <stenn@ntp.org>

* Make the ChangeLog file cleaner and easier to read
* [Bug 601] ntpq's decodeint uses an extra level of indirection
* [Bug 657] Different OSes need different sized args for IP_MULTICAST_LOOP
* release engineering/build changes
* Documentation fixes
* Get sntp working under AIX-5

---
(4.2.2p2) (broken)

* Get sntp working under AIX-5

---
(4.2.2p1)

* [Bug 661] Use environment variable to specify the base path to openssl.
* Resolve an ambiguity in the copyright notice
* Added some new documentation files
* URL cleanup in the documentation
* [Bug 657]: IP_MULTICAST_LOOP uses a u_char value/size
* quiet gcc4 complaints
* more Coverity fixes
* [Bug 614] manage file descriptors better
* [Bug 632] update kernel PPS offsets when PPS offset is re-configured
* [Bug 637] Ignore UP in*addr_any interfaces
* [Bug 633] Avoid writing files in srcdir
* release engineering/build changes

---
(4.2.2)

* SNTP
* Many bugfixes
* Implements the current "goal state" of NTPv4
* Autokey improvements
* Much better IPv6 support
* [Bug 360] ntpd loses handles with LAN connection disabled.
* [Bug 239] Fix intermittent autokey failure with multicast clients.
* Rewrite of the multicast code
* New version numbering scheme

---
(4.2.0)

* More stuff than I have time to document
* IPv6 support
* Bugfixes
* call-gap filtering
* wwv and chu refclock improvements
* OpenSSL integration

---
(4.1.2)

* clock state machine bugfix
* Lose the source port check on incoming packets
* (x)ntpdc compatibility patch
* Virtual IP improvements
* ntp_loopfilter fixes and improvements
* ntpdc improvements
* GOES refclock fix
* JJY driver
* Jupiter refclock fixes
* Neoclock4X refclock fixes
* AIX 5 port
* bsdi port fixes
* Cray unicos port upgrade
* HP MPE/iX port
* Win/NT port upgrade
* Dynix PTX port fixes
* Document conversion from CVS to BK
* readline support for ntpq

---
(4.1.0)

* CERT problem fixed (99k23)

* Huff-n-Puff filter
* Preparation for OpenSSL support
* Resolver changes/improvements are not backward compatible with mode 7
  requests (which are implementation-specific anyway)
* leap second stuff
* manycast should work now
* ntp-genkeys does new good things.
* scripts/ntp-close
* PPS cleanup and improvements
* readline support for ntpdc
* Crypto/authentication rewrite
* WINNT builds with MD5 by default
* WINNT no longer requires Perl for building with Visual C++ 6.0
* algorithmic improvements, bugfixes
* Solaris dosynctodr info update
* html/pic/* is *lots* smaller
* New/updated drivers: Forum Graphic GPS, WWV/H, Heath GC-100 II, HOPF
  serial and PCI, ONCORE, ulink331
* Rewrite of the audio drivers

---
(4.0.99)

* Driver updates: CHU, DCF, GPS/VME, Oncore, PCF, Ulink, WWVB, burst
  If you use the ONCORE driver with a HARDPPS kernel module,
  you *must* have a properly specified:
	pps <filename> [assert/clear] [hardpps]
  line in the /etc/ntp.conf file.
* PARSE cleanup
* PPS cleanup
* ntpd, ntpq, ntpdate cleanup and fixes
* NT port improvements
* AIX, BSDI, DEC OSF, FreeBSD, NetBSD, Reliant, SCO, Solaris port improvements

---
(4.0.98)

* Solaris kernel FLL bug is fixed in 106541-07
* Bug/lint cleanup
* PPS cleanup
* ReliantUNIX patches
* NetInfo support
* Ultralink driver
* Trimble OEM Ace-II support
* DCF77 power choices
* Oncore improvements

---
(4.0.97)

* NT patches
* AIX,SunOS,IRIX portability
* NeXT portability
* ntptimeset utility added
* cygwin portability patches

---
(4.0.96)

* -lnsl, -lsocket, -lgen configuration patches
* Y2K patches from AT&T
* Linux portability cruft

---
(4.0.95)

* NT port cleanup/replacement
* a few portability fixes
* VARITEXT Parse clock added

---
(4.0.94)

* PPS updates (including ntp.config options)
* Lose the old DES stuff in favor of the (optional) RSAREF stuff
* html cleanup/updates
* numerous drivers cleaned up
* numerous portability patches and code cleanup

---
(4.0.93)

* Oncore refclock needs PPS or one of two ioctls.
* Don't make ntptime under Linux.  It doesn't compile for too many folks.
* Autokey cleanup
* ReliantUnix patches
* html cleanup
* tickadj cleanup
* PARSE cleanup
* IRIX -n32 cleanup
* byte order cleanup
* ntptrace improvements and patches
* ntpdc improvements and patches
* PPS cleanup
* mx4200 cleanup
* New clock state machine
* SCO cleanup
* Skip alias interfaces

---
(4.0.92)

* chronolog and dumbclock refclocks
* SCO updates
* Cleanup/bugfixes
* Y2K patches
* Updated palisade driver
* Plug memory leak
* wharton kernel clock
* Oncore clock upgrades
* NMEA clock improvements
* PPS improvements
* AIX portability patches

---
(4.0.91)

* New ONCORE driver
* New MX4200 driver
* Palisade improvements
* config file bugfixes and problem reporting
* autoconf upgrade and cleanup
* HP-UX, IRIX lint cleanup
* AIX portability patches
* NT cleanup

---
(4.0.90)

* Nanoseconds
* New palisade driver
* New Oncore driver

---
(4.0.73)

* README.hackers added
* PARSE driver is working again
* Solaris 2.6 has nasty kernel bugs.  DO NOT enable pll!
* DES is out of the distribution.

---
(4.0.72)

* K&R C compiling should work again.
* IRIG patches.
* MX4200 driver patches.
* Jupiter driver added.
* Palisade driver added.  Needs work (ANSI, ntoh/hton, sizeof double, ???)<|MERGE_RESOLUTION|>--- conflicted
+++ resolved
@@ -1,13 +1,10 @@
-<<<<<<< HEAD
+* PPS/PPSAPI cleanup from Dave Mills.
+* Documentation updates from Dave Mills.
 * [Bug 1125] C runtime per-thread initialization on Windows
 * [Bug 1152] temporarily disable refclock_parse, refclock_true until
   maintainers can repair build break from pps_sample()
 * [Bug 1153] refclock_nmea should not mix UTC with GPS time
 * [Bug 1159] ntpq overlap diagnostic message test buggy
-=======
-* PPS/PPSAPI cleanup from Dave Mills.
-* Documentation updates from Dave Mills.
->>>>>>> a2aaa83f
 (4.2.5p163) 2009/04/10 Released by Harlan Stenn <stenn@ntp.org>
 (4.2.5p162) 2009/04/09 Released by Harlan Stenn <stenn@ntp.org>
 * Documentation updates from Dave Mills.
