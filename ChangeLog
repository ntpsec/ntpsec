<<<<<<< HEAD
* [Bug 1294] Use OPENSSL_INC and OPENSSL_LIB macros for Windows
  and remove unnecessary reference to applink.c for Windows
=======
* [Bug 1295] trap directive options are not optional.
* [Bug 1297] yylex() must always set yylval before returning.
>>>>>>> 697fb0a5
(4.2.5p209) 2009/09/01 Released by Harlan Stenn <stenn@ntp.org>
* [Bug 1290] Fix to use GETTIMEOFDAY macro
* [Bug 1289] Update project files for VC6, VS2003, VS2005, VS 2008
(4.2.5p208) 2009/08/30 Released by Harlan Stenn <stenn@ntp.org>
* [Bug 1293] make configuration dumper ready for release, specifically:
* rename ntpq dumpcfg command to "saveconfig".
* require authentication for saveconfig.
* "restrict ... nomodify" prevents saveconfig and :config.
* "saveconfig ." shorthand to save to startup configuration file.
* support strftime() substitution in saveconfig arg to timestamp
  the output filename, for example "saveconfig %Y%m%d-%H%M%S.conf".
* display saveconfig response message from ntpd in ntpq.
* save output filename in "savedconfig" variable, fetched with ntpq -c
  "rv 0 savedconfig".
* document saveconfig in html/ntpq.html.
* add ./configure --disable-saveconfig to build a smaller ntpd.
* log saveconfig failures and successes to syslog.
(4.2.5p207) 2009/08/29 Released by Harlan Stenn <stenn@ntp.org>
* [Bug 1292] Minor Windows source tweaks for VC6-era SDK headers.
(4.2.5p206) 2009/08/26 Released by Harlan Stenn <stenn@ntp.org>
* accopt.html typo fixes from Dave Mills.
* [Bug 1283] default to remembering KoD in sntp.
* clean up numerous sntp/kod_management.c bugs.
* use all addresses resolved from each DNS name in sntp.
(4.2.5p205) 2009/08/18 Released by Harlan Stenn <stenn@ntp.org>
* accopt.html typo fixes from Dave Mills.
* [Bug 1285] Log ntpq :config/config-from-file events.
* [Bug 1286] dumpcfg omits statsdir, mangles filegen.
(4.2.5p204) 2009/08/17 Released by Harlan Stenn <stenn@ntp.org>
* [Bug 1284] infinite loop in ntpd dumping more than one trustedkey
(4.2.5p203) 2009/08/16 Released by Harlan Stenn <stenn@ntp.org>
* Add ntpq -c dumpcfg, Google Summer of Code project of Max Kuehn
(4.2.5p202) 2009/08/14 Released by Harlan Stenn <stenn@ntp.org>
* install the binary and man page for sntp.
(4.2.5p201) 2009/08/13 Released by Harlan Stenn <stenn@ntp.org>
* sntp: out with the old, in with the new.
(4.2.5p200) 2009/08/12 Released by Harlan Stenn <stenn@ntp.org>
* [Bug 1281] Build ntpd on Windows without big SDK download, burn,
  and install by checking in essentially unchanging messages.mc build
  products to avoid requiring mc.exe, which is not included with VC++
  2008 EE.
(4.2.5p199) 2009/08/09 Released by Harlan Stenn <stenn@ntp.org>
* [Bug 1279] Cleanup for warnings from Veracode static analysis.
(4.2.5p198) 2009/08/03 Released by Harlan Stenn <stenn@ntp.org>
* Upgrade to autogen-5.9.9-pre5.
(4.2.5p197) 2009/07/30 Released by Harlan Stenn <stenn@ntp.org>
* The build script now has . at the end of PATH for config.guess.
(4.2.5p196) 2009/07/29 Released by Harlan Stenn <stenn@ntp.org>
* [Bug 1272] gsoc_sntp IPv6 build problems under HP-UX 10.
* [Bug 1273] CID 10: Palisade leaks unit struct in error path.
* [Bug 1274] CID 67: ensure resolve_hosts() output count and pointers
  are consistent.
* [Bug 1275] CID 45: CID 46: old sntp uses uninitialized guesses[0],
  precs[0].
* [Bug 1276] CID 52: crypto_xmit() may call crypto_alice[23]()
  with NULL peer.
(4.2.5p195) 2009/07/27 Released by Harlan Stenn <stenn@ntp.org>
* cvo.sh: Add support for CentOS, Fedora, Slackware, SuSE, and QNX.
(4.2.5p194) 2009/07/26 Released by Harlan Stenn <stenn@ntp.org>
* Documentation updates from Dave Mills.
* Use scripts/cvo.sh in the build script to get better subdir names.
(4.2.5p193) 2009/07/25 Released by Harlan Stenn <stenn@ntp.org>
* [Bug 1261] CID 34: simulate_server() rbuf.msg_flags uninitialized.
* [Bug 1262] CID 35: xpkt.mac uninitialized in simulate_server().
* [Bug 1263] CID 37: CID 38: CID 40: CID 43: multiple refclocks 
  uninitialized tm_zone (arc, chronolog, dumbclock, pcf).
* [Bug 1264] CID 64: gsoc_sntp on_wire() frees wrong ptr receiving KoD.
* [Bug 1265] CID 65: CID 66: gsoc_sntp on_wire() leaks x_pkt, r_pkt.
* [Bug 1266] CID 39: datum_pts_start() uninitialized arg.c_ospeed.
* [Bug 1267] CID 44: old sntp handle_saving() writes stack garbage to
  file when clearing.
* [Bug 1268] CID 63: resolve_hosts() leaks error message buffer.
* [Bug 1269] CID 74: use assertion to ensure move_fd() does not return
  negative descriptors.
* [Bug 1270] CID 70: gsoc_sntp recv_bcst_data mdevadr.ipv6mr_interface
  uninitialized.
(4.2.5p192) 2009/07/24 Released by Harlan Stenn <stenn@ntp.org>
* [Bug 965] CID 42: ss_family uninitialized.
* [Bug 1250] CID 53: kod_init_kod_db() overruns kod_db malloc'd buffer.
* [Bug 1251] CID 68: search_entry() mishandles dst argument.
* [Bug 1252] CID 32: Quiet Coverity warning with assertion.
* [Bug 1253] CID 50: gsoc_sntp/crypto.c auth_init() always returns a 
  list with one entry.
* [Bug 1254] CID 56: tv_to_str() leaks a struct tm each call.
* [Bug 1255] CID 55: pkt_output() leaks a copy of each packet.
* [Bug 1256] CID 51: Coverity doesn't recognize our assertion macros as
  terminal.
* [Bug 1257] CID 57: gsoc_sntp auth_init() fails to fclose(keyfile).
* [Bug 1258] CID 54: gsoc_sntp resolve_hosts() needs simplification.
* [Bug 1259] CID 59: gsoc_sntp recv_bcast_data() fails to free(rdata)
  on error paths.
* [Bug 1260] CID 60: gsoc_sntp recvpkt() fails to free(rdata).
* Updated to AutoGen-5.9.9pre2.
(4.2.5p191) 2009/07/21 Released by Harlan Stenn <stenn@ntp.org>
* Updated to AutoGen-5.9.9pre1.
(4.2.5p190) 2009/07/20 Released by Harlan Stenn <stenn@ntp.org>
* Updated to AutoGen-5.9.8.
* [Bug 1248] RES_MSSNTP typo in ntp_proto.c.
* [Bug 1246] use a common template for singly-linked lists, convert most
  doubly-linked lists to singly-linked.
* Log warning about signd blocking when restrict mssntp used.
(4.2.5p189) 2009/07/16 Released by Harlan Stenn <stenn@ntp.org>
* Documentation cleanup from Dave Mills.
(4.2.5p188) 2009/07/15 Released by Harlan Stenn <stenn@ntp.org>
* [Bug 1245] Broken xmt time sent in fast_xmit() of 4.2.5p187.
(4.2.5p187) 2009/07/11 Released by Harlan Stenn <stenn@ntp.org>
* [Bug 1042] multicast listeners IPv4+6 ignore new interfaces.
* [Bug 1237] Windows serial code treat CR and LF both as line
  terminators.
* [Bug 1238] use fudge time2 for serial timecode offset in NMEA driver.
* [Bug 1242] Remove --enable-wintime, symmetric workaround is now
  always enabled.
* [Bug 1244] NTP_INSIST(fd != maxactivefd) failure in intres child
* Added restrict keyword "mssntp" for Samba4 DC operation, by Dave Mills.
(4.2.5p186) 2009/07/08 Released by Harlan Stenn <stenn@ntp.org>
* ntp_proto.c cleanup from Dave Mills.
(4.2.5p185) 2009/07/01 Released by Harlan Stenn <stenn@ntp.org>
* Documentation updates from Dave Mills.
* [Bug 1234] convert NMEA driver to use common PPSAPI code.
* timepps-Solaris.h pps_handle_t changed from pointer to scalar
* Spectracom refclock added to Windows port of ntpd
* [Bug 1236] Declaration order fixed.
* Bracket private ONCORE debug statements with #if 0 rather than #ifdef
  DEBUG
* Delete ONCORE debug statement that is now handled elsewhere.
(4.2.5p184) 2009/06/24 Released by Harlan Stenn <stenn@ntp.org>
* [Bug 1233] atom refclock fudge time1 sign flipped in 4.2.5p164.
(4.2.5p183) 2009/06/23 Released by Harlan Stenn <stenn@ntp.org>
* [Bug 1196] setsockopt(SO_EXCLUSIVEADDRUSE) can fail on Windows 2000
  and earlier with WSAINVAL, do not log a complaint in that case.
* [Bug 1210] ONCORE driver terminates ntpd without logging a reason.
* [Bug 1218] Correct comment in refclock_oncore on /etc/ntp.oncore*
  configuration file search order.
* Change ONCORE driver to log using msyslog as well as to any
  clockstats file.
* [Bug 1231] ntpsnmpd build fails after sockaddr union changes.
(4.2.5p182) 2009/06/18 Released by Harlan Stenn <stenn@ntp.org>
* Add missing header dependencies to the ntpdc layout verification.
* prefer.html updates from Dave Mills.
* [Bug 1205] Add ntpd --usepcc and --pccfreq options on Windows
* [Bug 1215] unpeer by association ID
* [Bug 1225] Broadcast address miscalculated on Windows 4.2.5p180
* [Bug 1229] autokey segfaults in cert_install().
* Use a union for structs sockaddr, sockaddr_storage, sockaddr_in, and
  sockaddr_in6 to remove casts and enable type checking.  Collapse
  some previously separate IPv4/IPv6 paths into a single codepath.
(4.2.5p181) 2009/06/06 Released by Harlan Stenn <stenn@ntp.org>
* [Bug 1206] Required compiler changes for Windows
* [Bug 1084] PPSAPI for ntpd on Windows with DLL backends
* [Bug 1204] Unix-style refclock device paths on Windows
* [Bug 1205] partial fix, disable RDTSC use by default on Windows
* [Bug 1208] decodenetnum() buffer overrun on [ with no ]
* [Bug 1211] keysdir free()d twice #ifdef DEBUG
* Enable ONCORE, ARCRON refclocks on Windows (untested)
(4.2.5p180) 2009/05/29 Released by Harlan Stenn <stenn@ntp.org>
* [Bug 1200] Enable IPv6 in Windows port
* Lose FLAG_FIXPOLL, from Dave Mills.
(4.2.5p179) 2009/05/23 Released by Harlan Stenn <stenn@ntp.org>
* [Bug 1041] xmt -> aorg timestamp cleanup from Dave Mills,
  reported by Dave Hart.
* [Bug 1193] Compile error: conflicting types for emalloc.
* [Bug 1196] VC6 winsock2.h does not define SO_EXCLUSIVEADDRUSE.
* Leap/expire cleanup from Dave Mills.
(4.2.5p178) 2009/05/21 Released by Harlan Stenn <stenn@ntp.org>
* Provide erealloc() and estrdup(), a la emalloc().
* Improve ntp.conf's parser error messages.
* [Bug 320] "restrict default ignore" does not affect IPv6.
* [Bug 1192] "restrict -6 ..." reports a syntax error.
(4.2.5p177) 2009/05/18 Released by Harlan Stenn <stenn@ntp.org>
* Include (4.2.4p7)
* [Bug 1174] nmea_shutdown assumes that nmea has a unit assigned
* [Bug 1190] NMEA refclock fudge flag4 1 obscures position in timecode
* Update NMEA refclock documentation in html/drivers/driver20.html
(4.2.5p176) 2009/05/13 Released by Harlan Stenn <stenn@ntp.org>
* [Bug 1154] mDNS registration should be done later, repeatedly and only
  if asked for. (second try for fix)
(4.2.5p175) 2009/05/12 Released by Harlan Stenn <stenn@ntp.org>
* Include (4.2.4p7-RC7)
* [Bug 1180] ntpd won't start with more than ~1000 interfaces
* [Bug 1182] Documentation typos and missing bits.
* [Bug 1183] COM port support should extend past COM3
* [Bug 1184] ntpd is deaf when restricted to second IP on the same net
* Clean up configure.ac NTP_CACHEVERSION interface, display cache
  version when clearing.  Fixes a regression.
(4.2.5p174) 2009/05/09 Released by Harlan Stenn <stenn@ntp.org>
* Stale leapsecond file fixes from Dave Mills.
(4.2.5p173) 2009/05/08 Released by Harlan Stenn <stenn@ntp.org>
* Include (4.2.4p7-RC6)
(4.2.5p172) 2009/05/06 Released by Harlan Stenn <stenn@ntp.org>
* [Bug 1175] Instability in PLL daemon mode.
* [Bug 1176] refclock_parse.c does not compile without PPSAPI.
(4.2.5p171) 2009/05/04 Released by Harlan Stenn <stenn@ntp.org>
* Autokey documentation cleanup from Dave Mills.
* [Bug 1171] line editing libs found without headers (Solaris 11)
* [Bug 1173] NMEA refclock fails with Solaris PPSAPI
* Fix problem linking msntp on Solaris when sntp subdir is configured
  before parent caused by different gethostent library search order.
* Do not clear config.cache when it is  empty.
(4.2.5p170) 2009/05/02 Released by Harlan Stenn <stenn@ntp.org>
* [Bug 1152] adjust PARSE to new refclock_pps logic
* Include (4.2.4p7-RC5)
* loopfilter FLL/PLL crossover cleanup from Dave Mills.
* Documentation updates from Dave Mills.
* ntp-keygen cleanup from Dave Mills.
* crypto API cleanup from Dave Mills.
* Add NTP_CACHEVERSION mechanism to ignore incompatible config.cache
* Enable gcc -Wstrict-overflow for gsoc_sntp as well
(4.2.5p169) 2009/04/30 Released by Harlan Stenn <stenn@ntp.org>
* [Bug 1171] Note that we never look for -lreadline by default.
* [Bug 1090] Fix bogus leap seconds in refclock_hpgps.
(4.2.5p168) 2009/04/29 Released by Harlan Stenn <stenn@ntp.org>
* Include (4.2.4p7-RC4)
* [Bug 1169] quiet compiler warnings
* Re-enable gcc -Wstrict-prototypes when not building with OpenSSL
* Enable gcc -Wstrict-overflow
* ntpq/ntpdc emit newline after accepting password on Windows
* Updates from Dave Mills:
* ntp-keygen.c: Updates.
* Fix the error return and syslog function ID in refclock_{param,ppsapi}.
* Make sure syspoll is within the peer's minpoll/maxpoll bounds.
* ntp_crypto.c: Use sign_siglen, not len. sign key filename cleanup.
* Bump NTP_MAXEXTEN from 1024 to 2048, update values for some field lengths.
* m4/ntp_lineeditlibs.m4: fix warnings from newer Autoconf
* [Bug 1166] Remove truncation of position (blanking) code in refclock_nmea.c
(4.2.5p167) 2009/04/26 Released by Harlan Stenn <stenn@ntp.org>
* Crypto cleanup from Dave Mills.
(4.2.5p166) 2009/04/25 Released by Harlan Stenn <stenn@ntp.org>
* [Bug 1165] Clean up small memory leaks in the  config file parser
* Correct logconfig keyword declaration to MULTIPLE_ARG
* Enable filename and line number leak reporting on Windows when built
  DEBUG for all the typical C runtime allocators such as calloc,
  malloc, and strdup.  Previously only emalloc calls were covered.
* Add DEBUG-only code to free dynamically allocated memory that would
  otherwise remain allocated at ntpd exit, to allow less forgivable
  leaks to stand out in leaks reported after exit.
* Ensure termination of strings in ports/winnt/libisc/isc_strerror.c
  and quiet compiler warnings.
* [Bug 1057] ntpdc unconfig failure
* [Bug 1161] unpeer AKA unconfig command for ntpq :config
* PPS and crypto cleanup in ntp_proto.c from Dave Mills.
(4.2.5p165) 2009/04/23 Released by Harlan Stenn <stenn@ntp.org>
* WWVB refclock cleanup from Dave Mills.
* Code cleanup: requested_key -> request_key.
* [Bug 833] ignore whitespace at end of remote configuration lines
* [Bug 1033] ntpdc/ntpq crash prompting for keyid on Windows
* [Bug 1028] Support for W32Time authentication via Samba.
* quiet ntp_parser.c malloc redeclaration warning
* Mitigation and PPS/PPSAPI cleanup from Dave Mills.
* Documentation updates from Dave Mills.
* timepps-Solaris.h patches from Dave Hart.
(4.2.5p164) 2009/04/22 Released by Harlan Stenn <stenn@ntp.org>
* Include (4.2.4p7-RC3)
* PPS/PPSAPI cleanup from Dave Mills.
* Documentation updates from Dave Mills.
* [Bug 1125] C runtime per-thread initialization on Windows
* [Bug 1152] temporarily disable refclock_parse, refclock_true until
  maintainers can repair build break from pps_sample()
* [Bug 1153] refclock_nmea should not mix UTC with GPS time
* [Bug 1159] ntpq overlap diagnostic message test buggy
(4.2.5p163) 2009/04/10 Released by Harlan Stenn <stenn@ntp.org>
(4.2.5p162) 2009/04/09 Released by Harlan Stenn <stenn@ntp.org>
* Documentation updates from Dave Mills.
* Mitigation and PPS cleanup from Dave Mills.
* Include (4.2.4p7-RC2)
* [Bug 216] New interpolation scheme for Windows eliminates 1ms jitter
* remove a bunch of #ifdef SYS_WINNT from portable code
* 64-bit time_t cleanup for building on newer Windows compilers
* Only set CMOS clock during ntpd exit on Windows if the computer is
  shutting down or restarting.
* [Bug 1148] NMEA reference clock improvements
* remove deleted gsoc_sntp/utilities.o from repository so that .o build
  products can be cleaned up without corrupting the repository.
(4.2.5p161) 2009/03/31 Released by Harlan Stenn <stenn@ntp.org>
* Documentation updates from Dave Mills.
(4.2.5p160) 2009/03/30 Released by Harlan Stenn <stenn@ntp.org>
* [Bug 1141] refclock_report missing braces cause spurious "peer event:
  clock clk_unspec" log entries
* Include (4.2.4p7-RC1)
(4.2.5p159) 2009/03/28 Released by Harlan Stenn <stenn@ntp.org>
* "bias" changes from Dave Mills.
(4.2.5p158) 2009/01/30 Released by Harlan Stenn <stenn@ntp.org>
* Fix [CID 72], a typo introduced at the latest fix to prettydate.c.
(4.2.5p157) 2009/01/26 Released by Harlan Stenn <stenn@ntp.org>
* Cleanup/fixes for ntp_proto.c and ntp_crypto.c from Dave Mills.
(4.2.5p156) 2009/01/19 Released by Harlan Stenn <stenn@ntp.org>
* [Bug 1118] Fixed sign extension for 32 bit time_t in caljulian() and prettydate().
  Fixed some compiler warnings about missing prototypes.
  Fixed some other simple compiler warnings.
* [Bug 1119] [CID 52] Avoid a possible null-dereference in ntp_crypto.c.
* [Bug 1120] [CID 51] INSIST that peer is non-null before we dereference it.
* [Bug 1121] [CID 47] double fclose() in ntp-keygen.c.
(4.2.5p155) 2009/01/18 Released by Harlan Stenn <stenn@ntp.org>
* Documentation updates from Dave Mills.
* CHU frequency updates.
* Design assertion fixes for ntp_crypto.c from Dave Mills.
(4.2.5p154) 2009/01/13 Released by Harlan Stenn <stenn@ntp.org>
* [Bug 992] support interface event change on Linux from
  Miroslav Lichvar.
(4.2.5p153) 2009/01/09 Released by Harlan Stenn <stenn@ntp.org>
* Renamed gsoc_sntp/:fetch-stubs to gsoc_sntp/fetch-stubs to avoid
  file name problems under Windows.
  Removed German umlaut from log msg for 4.2.5p142.
(4.2.5p152) 2009/01/08 Released by Harlan Stenn <stenn@ntp.org>
* Include (4.2.4p6) 2009/01/08 Released by Harlan Stenn <stenn@ntp.org>
(4.2.5p151) 2008/12/23 Released by Harlan Stenn <stenn@ntp.org>
* Stats file logging cleanup from Dave Mills.
(4.2.5p150) 2008/12/15 Released by Harlan Stenn <stenn@ntp.org>
* [Bug 1099] Fixed wrong behaviour in sntp's crypto.c.
* [Bug 1103] Fix 64-bit issues in the new calendar code.
(4.2.5p149) 2008/12/05 Released by Harlan Stenn <stenn@ntp.org>
* Fixed mismatches in data types and OID definitions in ntpSnmpSubAgent.c
* added a premliminary MIB file to ntpsnmpd (ntpv4-mib.mib)
(4.2.5p148) 2008/12/04 Released by Harlan Stenn <stenn@ntp.org>
* [Bug 1070] Fix use of ntpq_parsestring() in ntpsnmpd.
(4.2.5p147) 2008/11/27 Released by Harlan Stenn <stenn@ntp.org>
* Update gsoc_sntp's GCC warning code.
(4.2.5p146) 2008/11/26 Released by Harlan Stenn <stenn@ntp.org>
* Update Solaris CFLAGS for gsoc_sntp.
(4.2.5p145) 2008/11/20 Released by Harlan Stenn <stenn@ntp.org>
* Deal with time.h for sntp under linux.
* Provide rpl_malloc() for sntp for systems that need it.
* Handle ss_len and socklen type for sntp.
* Fixes to the sntp configure.ac script.
* Provide INET6_ADDRSTRLEN if it is missing.
* [Bug 1095] overflow in caljulian.c.
(4.2.5p144) 2008/11/19 Released by Harlan Stenn <stenn@ntp.org>
* Use int32, not int32_t.
* Avoid the sched*() functions under OSF - link problems.
(4.2.5p143) 2008/11/17 Released by Harlan Stenn <stenn@ntp.org>
* sntp cleanup and fixes.
(4.2.5p142) 2008/11/16 Released by Harlan Stenn <stenn@ntp.org>
* Imported GSoC SNTP code from Johannes Maximilian Kuehn.
(4.2.5p141) 2008/11/13 Released by Harlan Stenn <stenn@ntp.org>
* New caltontp.c and calyearstart.c from Juergen Perlinger.
(4.2.5p140) 2008/11/12 Released by Harlan Stenn <stenn@ntp.org>
* Cleanup lint from the ntp_scanner files.
* [Bug 1011] gmtime() returns NULL on windows where it would not under Unix.
* Updated caljulian.c and prettydate.c from Juergen Perlinger.
(4.2.5p139) 2008/11/11 Released by Harlan Stenn <stenn@ntp.org>
* Typo fix to driver20.html.
(4.2.5p138) 2008/11/10 Released by Harlan Stenn <stenn@ntp.org>
* [Bug 474] --disable-ipv6 is broken.
* IPv6 interfaces were being looked for twice.
* SHM driver grabs more samples, add clockstats
* decode.html and driver20.html updates from Dave Mills.
(4.2.5p137) 2008/11/01 Released by Harlan Stenn <stenn@ntp.org>
* [Bug 1069] #undef netsnmp's PACKAGE_* macros.
* [Bug 1068] Older versions of netsnmp do not have netsnmp_daemonize().
(4.2.5p136) 2008/10/27 Released by Harlan Stenn <stenn@ntp.org>
* [Bug 1078] statsdir configuration parsing is broken.
(4.2.5p135) 2008/09/23 Released by Harlan Stenn <stenn@ntp.org>
* [Bug 1072] clock_update should not allow updates older than sys_epoch.
(4.2.5p134) 2008/09/17 Released by Harlan Stenn <stenn@ntp.org>
* Clean up build process for ntpsnmpd.
(4.2.5p133) 2008/09/16 Released by Harlan Stenn <stenn@ntp.org>
* Add options processing to ntpsnmpd.
* [Bug 1062] Check net-snmp headers before deciding to build ntpsnmpd.
* Clean up the libntpq.a build.
* Regenerate ntp_parser.[ch] from ntp_parser.y
(4.2.5p132) 2008/09/15 Released by Harlan Stenn <stenn@ntp.org>
* [Bug 1067] Multicast DNS service registration must come after the fork
  on Solaris.
* [Bug 1066] Error messages should log as errors.
(4.2.5p131) 2008/09/14 Released by Harlan Stenn <stenn@ntp.org>
* [Bug 1065] Re-enable support for the timingstats file.
(4.2.5p130) 2008/09/13 Released by Harlan Stenn <stenn@ntp.org>
* [Bug 1064] Implement --with-net-snmp-config=progname
* [Bug 1063] ntpSnmpSubagentObject.h is missing from the distribution.
(4.2.5p129) 2008/09/11 Released by Harlan Stenn <stenn@ntp.org>
* Quiet some libntpq-related warnings.
(4.2.5p128) 2008/09/08 Released by Harlan Stenn <stenn@ntp.org>
* Import Heiko Gerstung's GSoC2008 NTP MIB daemon.
(4.2.5p127) 2008/09/01 Released by Harlan Stenn <stenn@ntp.org>
* Regenerate ntpd/ntp_parser.c
(4.2.5p126) 2008/08/31 Released by Harlan Stenn <stenn@ntp.org>
* Stop libtool-1.5 from looking for C++ or Fortran.
* [BUG 610] Documentation update for NMEA reference clock driver.
* [Bug 828] Fix IPv4/IPv6 address parsing.
* Changes from Dave Mills:
  Documentation updates.
  Fix a corner case where a frequency update was reported but not set.
  When LEAP_NOTINSYNC->LEAP_NOWARNING, call crypto_update() if we have
  crypto_flags.
(4.2.5p125) 2008/08/18 Released by Harlan Stenn <stenn@ntp.org>
* [Bug 1052] Add linuxPPS support to ONCORE driver.
(4.2.5p124) 2008/08/17 Released by Harlan Stenn <stenn@ntp.org>
* Documentation updates from Dave Mills.
* Include (4.2.4p5) 2008/08/17 Released by Harlan Stenn <stenn@ntp.org>
* [Bug 861] leap info was not being transmitted.
* [Bug 1046] refnumtoa.c is using the wrong header file.
* [Bug 1047] enable/disable options processing fix.
* header file cleanup.
* [Bug 1037] buffer in subroutine was 1 byte short.
* configure.ac: cleanup, add option for wintime, and lay the groundwork
  for the changes needed for bug 1028.
* Fixes from Dave Mills: 'bias' and 'interleave' work.  Separate
  phase and frequency discipline (for long poll intervals).  Update
  TAI function to match current leapsecond processing.
* Documentation updates from Dave Mills.
* [Bug 1037] Use all 16 of the MD5 passwords generated by ntp-keygen.
* Fixed the incorrect edge parameter being passed to time_pps_kcbind in
  NMEA refclock driver.
* [Bug 399] NMEA refclock driver does not honor time1 offset if flag3 set.
* [Bug 985] Modifications to NMEA reference clock driver to support Accord
  GPS Clock.
* poll time updates from Dave Mills.
* local refclock documentation updates from Dave Mills.
* [Bug 1022] Fix compilation problems with yesterday's commit.
* Updates and cleanup from Dave Mills:
  I've now spent eleven months of a sabbatical year - 7 days a week, 6-10
  hours most days - working on NTP. I have carefully reviewed every major
  algorithm, examined its original design and evolution from that design.
  I've trimmed off dead code and briar patches and did zillions of tests
  contrived to expose evil vulnerabilities. The development article is in
  rather good shape and should be ready for prime time.

  1. The protostats statistics files have been very useful in exposing
  little twitches and turns when something hiccups, like a broken PPS
  signal. Most of what used to be syslog messages are now repackaged as
  protostats messages with optional syslog as well. These can also be sent
  as traps which might be handy to tiggle a beeper or celltext. These, the
  sysstats files and cryptostats files reveal the ambient health of a busy
  server, monitor traffic and error counts and spot crypto attacks.

  2. Close inspection of the clock discipline behavior at long poll
  intervals (36 h) showed it not doing as well as it should. I redesigned
  the FLL loop to improve nominal accuracy from  several tens of
  milliseconds to something less than ten milliseconds.

  3. Autokey (again). The enhanced error checking was becoming a major
  pain. I found a way to toss out gobs of ugly fat code and replace the
  function with a much simpler and more comprehensive scheme. It resists
  bait-and-switch attacks and quickly detect cases when the protocol is
  not correctly synchronized.

  4. The interface code for the kernel PPS signal was not in sync with the
  kernel code itself. Some error checks were duplicated and some
  ineffective. I found none of the PPS-capable drivers, including the atom
  driver, do anything when the prefer peer fails; the kernel PPS signal
  remains in control. The atom driver now disables the kernel PPS when the
  prefer peer comes bum. This is important when the prefer peer is not a
  reference clock but a remote NTP server.

  5. The flake restrict bit turned out to be really interesting,
  especially with symmtric modes and of those especially those using
  Autokey. Small changes in the recovery procedures when packets are lost
  now avoid almost all scenarios which previously required protocol resets.

  6. I've always been a little uncomfortable when using the clock filter
  with long poll intervals because the samples become less and less
  correlated as the sample age exceeds the Allan intercept. Various
  schemes have been used over the years to cope with this fact. The latest
  one and the one that works the best is to use a modified sort metric
  where the delay is used when the age of the sample is less than the
  intercept and the sum of delay and dispersion above that. The net result
  is that, at small poll intervals the algorithm operates as a minimum
  filter, while at larger poll intervals it morphs to FIFO. Left
  unmodified, a sample could be used when twelve days old. This along with
  the FLL modifications has made a dramatic improvement at large poll
  intervals.

- [Backward Incompatible] The 'state' variable is no longer reported or
  available via ntpq output.  The following system status bit names
  have been changed:
  - sync_alarm -> leap_alarm
  - sync_atomic -> sync_pps
  - sync_lf_clock -> sync_lf_radio
  - sync_hf_clock -> sync_hf_radio
  - sync_uhf_clock -> sync_uhf_radio
  - sync_local_proto -> sync_local
  - sync_udp/time -> sync_other
  Other names have been changed as well.  See the change history for
  libntp/statestr.c for more details.
  Other backward-incompatible changes in ntpq include:
  - assID -> associd
  - rootdispersion -> rootdisp
  - pkt_head -> pkt_neader
  See the change history for other details.

* Updates and cleanup from Dave Mills.
* [Bug 995] Remove spurious ; from ntp-keygen.c.
* More cleanup and changes from Dave Mills.
* [Bug 980] Direct help to stdout.

---
(4.2.4p7) 2009/05/18 Released by Harlan Stenn <stenn@ntp.org>

* [Sec 1151] Remote exploit if autokey is enabled - CVE-2009-1252.
* [Bug 1187] Update the copyright date.
* [Bug 1191] ntpd fails on Win2000 - "Address already in use" after fix
  for [Sec 1149].

---
(4.2.4p7-RC7) 2009/05/12 Released by Harlan Stenn <stenn@ntp.org>

* ntp.isc.org -> ntp.org cleanup.
* [Bug 1178] Use prior FORCE_DNSRETRY behavior as needed at runtime,
  add configure --enable-ignore-dns-errors to be even more stubborn

---
(4.2.4p7-RC6) 2009/05/08 Released by Harlan Stenn <stenn@ntp.org>

* [Bug 784] Make --enable-linuxcaps the default when available
* [Bug 1179] error messages for -u/--user and -i lacking droproot
* Updated JJY reference clock driver from Takao Abe
* [Bug 1071] Log a message and exit before trying to use FD_SET with a
  descriptor larger than FD_SETSIZE, which will corrupt memory
* On corruption of the iface list head in add_interface, log and exit

---
(4.2.4p7-RC5) 2009/05/02 Released by Harlan Stenn <stenn@ntp.org>

* [Bug 1172] 4.2.4p7-RC{3,4} fail to build on linux.
* flock-build script unportable 'set -m' use removed

---
(4.2.4p7-RC4) 2009/04/29 Released by Harlan Stenn <stenn@ntp.org>

* [Bug 1167] use gcc -Winit-self only if it is understood

---
(4.2.4p7-RC3) 2009/04/22 Released by Harlan Stenn <stenn@ntp.org>

* [Bug 787] Bug fixes for 64-bit time_t on Windows
* [Bug 813] Conditional naming of Event
* [Bug 1147] System errors should be logged to msyslog()
* [Bug 1155] Fix compile problem on Windows with VS2005
* [Bug 1156] lock_thread_to_processor() should be declared in header
* [Bug 1157] quiet OpenSSL warnings, clean up configure.ac
* [Bug 1158] support for aix6.1
* [Bug 1160] MacOS X is like BSD regarding F_SETOWN

---
(4.2.4p7-RC2) 2009/04/09 Released by Harlan Stenn <stenn@ntp.org>

* [Sec 1144] limited buffer overflow in ntpq.  CVE-2009-0159
* [Sec 1149] use SO_EXCLUSIVEADDRUSE on Windows

---
(4.2.4p7-RC1) 2009/03/30 Released by Harlan Stenn <stenn@ntp.org>

* [Bug 1131] UDP sockets should not use SIGPOLL on Solaris.
* build system email address cleanup
* [Bug 774] parsesolaris.c does not compile under the new Solaris
* [Bug 873] Windows serial refclock proper TTY line discipline emulation
* [Bug 1014] Enable building with VC9 (in Visual Studio 2008,
  Visual C++ 2008, or SDK)
* [Bug 1117] Deferred interface binding under Windows works only correctly
  if FORCE_DNSRETRY is defined
* [BUG 1124] Lock QueryPerformanceCounter() client threads to same CPU
* DPRINTF macro made safer, always evaluates to a statement and will not
  misassociate an else which follows the macro.

---
(4.2.4p6) 2009/01/08 Released by Harlan Stenn <stenn@ntp.org>

* [Bug 1113] Fixed build errors with recent versions of openSSL. 
* [Sec 1111] Fix incorrect check of EVP_VerifyFinal()'s return value.
* Update the copyright year.

---
(4.2.4p5) 2008/08/17 Released by Harlan Stenn <stenn@ntp.org>

* [BUG 1051] Month off by one in leap second message written to clockstats
  file fixed.
* [Bug 450] Windows only: Under original Windows NT we must not discard the
  wildcard socket to workaround a bug in NT's getsockname().
* [Bug 1038] Built-in getpass() function also prompts for password if
  not built with DEBUG.
* [Bug 841] Obsolete the "dynamic" keyword and make deferred binding
  to local interfaces the default.
  Emit a warning if that keyword is used for configuration.
* [Bug 959] Refclock on Windows not properly releasing recvbuffs.
* [Bug 993] Fix memory leak when fetching system messages.
* much cleanup, fixes, and changes from Dave Mills.
* ntp_control.c: LEAPTAB is a filestamp, not an unsigned.  From Dave Mills.
* ntp_config.c: ntp_minpoll fixes from Dave Mills.
* ntp-keygen updates from Dave Mills.
* refresh epoch, throttle, and leap cleanup from Dave Mills.
* Documentation cleanup from Dave Mills.
* [Bug 918] Only use a native md5.h if MD5Init() is available.
* [Bug 979] Provide ntptimeval if it is not otherwise present.
* [Bug 634] Re-instantiate syslog() and logfiles after the daemon fork.
* [Bug 952] Use md5 code with a friendlier license.
* [Bug 977] Fix mismatching #ifdefs for builds without IPv6.
* [Bug 830] Fix the checking order of the interface options.
* Clean up the logfile/syslog setup.
* [Bug 970] Lose obsolete -g flag to ntp-keygen.
* The -e flag to ntp-keygen can write GQ keys now, too.
* ntp_proto.c: sys_survivors and hpoll cleanup from Dave Mills.
* ntp_loopfilter.c: sys_poll cleanup from Dave Mills.
* refclock_wwv.c: maximum-likelihood digit and DSYNC fixes from Dave Mills.
* [Bug 967] preemptable associations are lost forever on a step.
* ntp_config.c: [CID 48] missing "else" clause.
* [Bug 833] ntpq config keyword is quote-mark unfriendly.
* Rename the ntpq "config" keyword to ":config".
* Dave Mills shifted some orphan processing.
* Fix typos in the [Bug 963] patch.
* bootstrap: squawk if genver fails.  Use -f with cp in case Dave does a chown.
* Remove obsolete simulator command-line options.
* ntp_request.c: [CID 36] zero sin_zero.
* [Bug 963] get_systime() is too noisy.
* [Bug 960] spurious syslog:crypto_setup:spurious crypto command
* [Bug 964] Change *-*-linux* to *-*-*linux* to allow for uclinux.
* Changes from Dave Mills:
  - ntp_util.c: cleanup.
  - ntp_timer.c: watch the non-burst packet rate.
  - ntp_request.c: cleanup.
  - ntp_restrict.c: RES_LIMITED cleanup.
  - ntp_proto.c: RES_LIMITED, rate bucktes, counters, overall cleanup.
  - ntp_peer.c: disallow peer_unconfig().
  - ntp_monitor.c: RES_LIMITED cleanup.
  - ntp_loopfilter.c: poll interval cleanup.
  - ntp_crypto.c: volley -> retry.  Cleanup TAI leap message.
  - ntp_config: average and minimum are ^2 values.
  - ntpdc: unknownversion is really "declined", not "bad version".
  - Packet retry cleanup.
* [Bug 961] refclock_tpro.c:tpro_poll() calls refclock_receive() twice.
* [Bug 957] Windows only: Let command line parameters from the Windows SCM GUI
  override the standard parameters from the ImagePath registry key.
* Added HAVE_INT32_T to the Windows config.h to avoid duplicate definitions.
* Work around a VPATH difference in FreeBSD's 'make' command.
* Update bugreport URL.
* Update -I documentation.
* [Bug 713] Fix bug reporting information.
* A bug in the application of the negative-sawtooth for 12 channel receivers. 
* The removal of unneeded startup code used for the original LinuxPPS, it now
  conforms to the PPSAPI and does not need special code.  
* ntp-keygen.c: Coverity fixes [CID 33,47].
* Volley cleanup from Dave Mills.
* Fuzz cleanup from Dave Mills.
* [Bug 861] Leap second cleanups from Dave Mills.
* ntpsim.c: add missing protypes and fix [CID 34], a nit.
* Upgraded bison at UDel.
* Update br-flock and flock-build machine lists.
* [Bug 752] QoS: add parse/config handling code. 
* Fix the #include order in tickadj.c for picky machines.
* [Bug 752] QoS: On some systems, netinet/ip.h needs netinet/ip_systm.h.
* [Bug 752] Update the QoS tagging (code only - configuration to follow).
* Orphan mode and other protocol cleanup from Dave Mills.
* Documentation cleanup from Dave Mills.
* [Bug 940] ntp-keygen uses -v.  Disallow it as a shortcut for --version.
* more cleanup to ntp_lineeditlibs.m4.
* Documentation updates from Dave Mills.
* -ledit cleanup for ntpdc and ntpq.
* Association and other cleanup from Dave Mills.
* NTP_UNREACH changes from Dave Mills.
* Fix the readline history test.
* [Bug 931] Require -lreadline to be asked for explicitly.
* [Bug 764] When looking for -lreadline support, also try using -lncurses.
* [Bug 909] Fix int32_t errors for ntohl().
* [Bug 376/214] Enhancements to support multiple if names and IP addresses.
* [Bug 929] int32_t is undefined on Windows.  Casting wrong.
* [Bug 928] readlink missing braces.
* [Bug 788] Update macros to support VS 2005.
* ntpd/ntp_timer.c: add missing sys_tai parameter for debug printf
* [Bug 917] config parse leaves files open
* [Bug 912] detect conflicting enable/disable configuration on interfaces
  sharing an IP address
* [Bug 771] compare scopeid if available for IPv6 addresses
* Lose obsolete crypto subcommands (Dave Mills).
* WWV is an HF source, not an LF source (Dave Mills).
* [Bug 899] Only show -i/--jaildir -u/--user options if we HAVE_DROPROOT.
* [Bug 916] 'cryptosw' is undefined if built without OpenSSL.
* [Bug 891] 'restrict' config file keyword does not work (partial fix).
* [Bug 890] the crypto command seems to be required now.
* [Bug 915] ntpd cores during processing of x509 certificates.
* Crypto lint cleanup from Dave Mills.
* [Bug 897] Check RAND_status() - we may not need a .rnd file.
* Crypto cleanup from Dave Mills.
* [Bug 911] Fix error message in cmd_args.c.
* [Bug 895] Log assertion failures via syslog(), not stderr.
* Documentation updates from Dave Mills.
* Crypto cleanup from Dave Mills.
* [Bug 905] ntp_crypto.c fails to compile without -DDEBUG.
* Avoid double peer stats logging.
* ntp-keygen cleanup from Dave Mills.
* libopts needs to be built after ElectricFence.
* [Bug 894] Initialize keysdir before calling crypto_setup().
* Calysto cleanup for ntpq.
* ntp-keygen -i takes an arg.
* Cleanup and fixes from Dave Mills.
* [Bug 887] Fix error in ntp_types.h (for sizeof int != 4).
* Bug 880 bug fixes for Windows build
* Improve Calysto support.
* The "revoke" parameter is a crypto command.
* The driftfile wander threshold is a real number.
* [Bug 850] Fix the wander threshold parameter on the driftfile command.
* ntp_io.c: Dead code cleanup - Coverity View 19.
* Leap file related cleanup from Dave Mills.
* ntp_peer.c: Set peer->srcadr before (not after) calling set_peerdstadr().
* Initialize offset in leap_file() - Coverity View 17.
* Use the correct stratum on KISS codes.
* Fuzz bits cleanup.
* Show more digits in some debug printf's.
* Use drift_file_sw internally to control writing the drift file.
* Implement the wander_threshold option for the driftfile config keyword.
* reformat ntp_control.c; do not use c++ // comments.
* [Bug 629] Undo bug #629 fixes as they cause more problems than were  being
  solved
* Changes from Dave Mills: in/out-bound data rates, leapsecond cleanup,
  driftfile write cleanup, packet buffer length checks, documentation updates.
* More assertion checks and malloc()->emalloc(), courtesy of Calysto.
* [Bug 864] Place ntpd service in maintenance mode if using SMF on Solaris
* [Bug 862] includefile nesting; preserve phonelist on reconfig.
* [Bug 604] ntpd regularly dies on linux/alpha.
* more leap second infrastructure fixes from Dave Mills.
* [Bug 858] recent leapfile changes broke non-OpenSSL builds.
* Use emalloc() instead of malloc() in refclock_datum.c (Calysto).
* Start using 'design by contract' assertions.
* [Bug 767] Fast sync to refclocks wanted.
* Allow null driftfile.
* Use YYERROR_VERBOSE for the new parser, and fix related BUILT_SOURCES.
* [Bug 629] changes to ensure broadcast works including on wildcard addresses
* [Bug 853] get_node() must return a pointer to maximally-aligned memory.
* Initial leap file fixes from Dave Mills.
* [Bug 858] Recent leapfile changes broke without OPENSSL.
* Use a char for DIR_SEP, not a string.
* [Bug 850] driftfile parsing changes.
* driftfile maintenance changes from Dave Mills.  Use clock_phi instead of
  stats_write_tolerance.
* [Bug 828] refid string not being parsed correctly.
* [Bug 846] Correct includefile parsing.
* [Bug 827] New parsing code does not handle "fudge" correctly.
* Enable debugging capability in the config parser.
* [Bug 839] Crypto password not read from ntp.conf.
* Have autogen produce writable output files.
* [Bug 825] Correct logconfig -/+ keyword processing.
* [Bug 828] Correct parsing of " delimited strings.
* Cleanup FILE * usage after fclose() in ntp_filegen.c.
* [Bug 843] Windows Completion port code was incorrectly merged from -stable.
* [Bug 840] do fudge configuration AFTER peers (thus refclocks) have been
  configured.
* [Bug 824] Added new parser modules to the Windows project file.
* [Bug 832] Add libisc/log.c headers to the distribution.
* [Bug 808] Only write the drift file if we are in state 4.
* Initial import of libisc/log.c and friends.
* [Bug 826] Fix redefinition of PI.
* [Bug 825] ntp_scanner.c needs to #include <config.h> .
* [Bug 824] New parser code has some build problems with the SIM code.
* [Bug 817] Use longnames for setting ntp variables on the command-line;
  Allowing '-v' with and without an arg to disambiguate usage is error-prone.
* [Bug 822] set progname once, early.
* [Bug 819] remove erroneous #if 0 in Windows completion port code.
* The new config code missed an #ifdef for building without refclocks.
* Distribute some files needed by the new config parsing code.
* [Bug 819] Timeout for WaitForMultipleObjects was 500ms instead of INFINITE
* Use autogen 5.9.1.
* Fix clktest command-line arg processing.'
* Audio documentation updates from Dave Mills.
* New config file parsing code, from Sachin Kamboj.
* fuzz bit cleanup from Dave Mills.
* replay cleanup from Dave Mills.
* [Bug 542] Tolerate missing directory separator at EO statsdir.
* [Bug 812] ntpd should drop supplementary groups.
* [Bug 815] Fix warning compiling 4.2.5p22 under Windows with VC6.
* [Bug 740] Fix kernel/daemon startup drift anomaly.
* refclock_wwv.c fixes from Dave Mills.
* [Bug 810] Fix ntp-keygen documentation.
* [Bug 787] Bug fixes for 64-bit time_t on Windows.
* [Bug 796] Clean up duplicate #defines in ntp_control.c.
* [Bug 569] Use the correct precision for the Leitch CSD-5300.
* [Bug 795] Moved declaration of variable to top of function.
* [Bug 798] ntpq [p typo crashes ntpq/ntpdc.
* [Bug 786] Fix refclock_bancomm.c on Solaris.
* [Bug 774] parsesolaris.c does not compile under the new Solaris.
* [Bug 782] Remove P() macros from Windows files.
* [Bug 778] ntpd fails to lock with drift=+500 when started with drift=-500.
* [Bug 592] Trimble Thunderbolt GPS support.
* IRIG, CHU, WWV, WWVB refclock improvements from Dave Mills.
* [Bug 757] Lose ULONG_CONST().
* [Bug 756] Require ANSI C (function prototypes).
* codec (audio) and ICOM changes from Dave Mills.

---

* [Bug 450] Windows only: Under original Windows NT we must not discard the
  wildcard socket to workaround a bug in NT's getsockname().
* [Bug 1038] Built-in getpass() function also prompts for password if
  not built with DEBUG.
* [Bug 841] Obsolete the "dynamic" keyword and make deferred binding
  to local interfaces the default.
  Emit a warning if that keyword is used for configuration.
* [Bug 959] Refclock on Windows not properly releasing recvbuffs.
* [Bug 993] Fix memory leak when fetching system messages.
* [Bug 987] Wake up the resolver thread/process when a new interface has
  become available.
* Correctly apply negative-sawtooth for oncore 12 channel receiver.
* Startup code for original LinuxPPS removed.  LinuxPPS now conforms to
  the PPSAPI.
* [Bug 1000] allow implicit receive buffer allocation for Windows.
  fixes startup for windows systems with many interfaces.
  reduces dropped packets on network bursts.
  additionally fix timer() starvation during high load.
* [Bug 990] drop minimum time restriction for interface update interval.
* [Bug 977] Fix mismatching #ifdefs for builds without IPv6.
* Update the copyright year.
* Build system cleanup (make autogen-generated files writable).
* [Bug 957] Windows only: Let command line parameters from the Windows SCM GUI
  override the standard parameters from the ImagePath registry key.
* Fixes for ntpdate:
* [Bug 532] nptdate timeout is too long if several servers are supplied.
* [Bug 698] timeBeginPeriod is called without timeEndPeriod in some NTP tools.
* [Bug 857] ntpdate debug mode adjusts system clock when it shouldn't.
* [Bug 908] ntpdate crashes sometimes.
* [Bug 982] ntpdate(and ntptimeset) buffer overrun if HAVE_POLL_H isn't set
  (dup of 908).
* [Bug 997] ntpdate buffer too small and unsafe.
* ntpdate.c: Under Windows check whether NTP port in use under same conditions
  as under other OSs.
* ntpdate.c: Fixed some typos and indents (tabs/spaces).

(4.2.4p4) Released by Harlan Stenn <stenn@ntp.org>

* [Bug 902] Fix problems with the -6 flag.
* Updated include/copyright.def (owner and year).
* [Bug 878] Avoid ntpdc use of refid value as unterminated string.
* [Bug 881] Corrected display of pll offset on 64bit systems.
* [Bug 886] Corrected sign handling on 64bit in ntpdc loopinfo command.
* [Bug 889] avoid malloc() interrupted by SIGIO risk
* ntpd/refclock_parse.c: cleanup shutdown while the file descriptor is still
  open.
* [Bug 885] use emalloc() to get a message at the end of the memory
  unsigned types cannot be less than 0
  default_ai_family is a short
  lose trailing , from enum list
  clarify ntp_restrict.c for easier automated analysis
* [Bug 884] don't access recv buffers after having them passed to the free
  list.
* [Bug 882] allow loopback interfaces to share addresses with other
  interfaces.

---
(4.2.4p3) Released by Harlan Stenn <stenn@ntp.org>

* [Bug 863] unable to stop ntpd on Windows as the handle reference for events
  changed

---
(4.2.4p2) Released by Harlan Stenn <stenn@ntp.org>

* [Bug 854] Broadcast address was not correctly set for interface addresses
* [Bug 829] reduce syslog noise, while there fix Enabled/Disable logging
  to reflect the actual configuration.
* [Bug 795] Moved declaration of variable to top of function.
* [Bug 789] Fix multicast client crypto authentication and make sure arriving
  multicast packets do not disturb the autokey dance.
* [Bug 785] improve handling of multicast interfaces
  (multicast routers still need to run a multicast routing software/daemon)
* ntpd/refclock_parse.c: cleanup shutdown while the file descriptor is still
  open.
* [Bug 885] use emalloc() to get a message at the end of the memory
  unsigned types cannot be less than 0
  default_ai_family is a short
  lose trailing , from enum list
* [Bug 884] don't access recv buffers after having them passed to the free list.
* [Bug 882] allow loopback interfaces to share addresses with other interfaces.
* [Bug 527] Don't write from source address length to wrong location
* Upgraded autogen and libopts.
* [Bug 811] ntpd should not read a .ntprc file.

---
(4.2.4p1) (skipped)

---
(4.2.4p0) Released by Harlan Stenn <stenn@ntp.org>

* [Bug 793] Update Hans Lambermont's email address in ntpsweep.
* [Bug 776] Remove unimplemented "rate" flag from ntpdate.
* [Bug 586] Avoid lookups if AI_NUMERICHOST is set.
* [Bug 770] Fix numeric parameters to ntp-keygen (Alain Guibert).
* [Bug 768] Fix io_setbclient() error message.
* [Bug 765] Use net_bind_service capability on linux.
* [Bug 760] The background resolver must be aware of the 'dynamic' keyword.
* [Bug 753] make union timestamp anonymous (Philip Prindeville).
* confopt.html: move description for "dynamic" keyword into the right section.
* pick the right type for the recv*() length argument.

---
(4.2.4) Released by Harlan Stenn <stenn@ntp.org>

* monopt.html fixes from Dave Mills.
* [Bug 452] Do not report kernel PLL/FLL flips.
* [Bug 746] Expert mouseCLOCK USB v2.0 support added.'
* driver8.html updates.
* [Bug 747] Drop <NOBR> tags from ntpdc.html.
* sntp now uses the returned precision to control decimal places.
* sntp -u will use an unprivileged port for its queries.
* [Bug 741] "burst" doesn't work with !unfit peers.
* [Bug 735] Fix a make/gmake VPATH issue on Solaris.
* [Bug 739] ntpd -x should not take an argument.
* [Bug 737] Some systems need help providing struct iovec.
* [Bug 717] Fix libopts compile problem.
* [Bug 728] parse documentation fixes.
* [Bug 734] setsockopt(..., IP_MULTICAST_IF, ...) fails on 64-bit platforms.
* [Bug 732] C-DEX JST2000 patch from Hideo Kuramatsu.
* [Bug 721] check for __ss_family and __ss_len separately.
* [Bug 666] ntpq opeers displays jitter rather than dispersion.
* [Bug 718] Use the recommended type for the saddrlen arg to getsockname().
* [Bug 715] Fix a multicast issue under Linux.
* [Bug 690] Fix a Windows DNS lookup buffer overflow.
* [Bug 670] Resolved a Windows issue with the dynamic interface rescan code.
* K&R C support is being deprecated.
* [Bug 714] ntpq -p should conflict with -i, not -c.
* WWV refclock improvements from Dave Mills.
* [Bug 708] Use thread affinity only for the clock interpolation thread.
* [Bug 706] ntpd can be running several times in parallel.
* [Bug 704] Documentation typos.
* [Bug 701] coverity: NULL dereference in ntp_peer.c
* [Bug 695] libopts does not protect against macro collisions.
* [Bug 693] __adjtimex is independent of ntp_{adj,get}time.
* [Bug 692] sys_limitrejected was not being incremented.
* [Bug 691] restrictions() assumption not always valid.
* [Bug 689] Deprecate HEATH GC-1001 II; the driver never worked.
* [Bug 688] Fix documentation typos.
* [Bug 686] Handle leap seconds better under Windows.
* [Bug 685] Use the Windows multimedia timer.
* [Bug 684] Only allow debug options if debugging is enabled.
* [Bug 683] Use the right version string.
* [Bug 680] Fix the generated version string on Windows.
* [Bug 678] Use the correct size for control messages.
* [Bug 677] Do not check uint_t in configure.ac.
* [Bug 676] Use the right value for msg_namelen.
* [Bug 675] Make sure ntpd builds without debugging.
* [Bug 672] Fix cross-platform structure padding/size differences.
* [Bug 660] New TIMESTAMP code fails tp build on Solaris Express.
* [Bug 659] libopts does not build under Windows.
* [Bug 658] HP-UX with cc needs -Wp,-H8166 in CFLAGS.
* [Bug 656] ntpdate doesn't work with multicast address.
* [Bug 638] STREAMS_TLI is deprecated - remove it.
* [Bug 635] Fix tOptions definition.
* [Bug 628] Fallback to ntp discipline not working for large offsets.
* [Bug 622] Dynamic interface tracking for ntpd.
* [Bug 603] Don't link with libelf if it's not needed.
* [Bug 523] ntpd service under Windows does't shut down properly.
* [Bug 500] sntp should always be built.
* [Bug 479] Fix the -P option.
* [Bug 421] Support the bc637PCI-U card.
* [Bug 342] Deprecate broken TRAK refclock driver.
* [Bug 340] Deprecate broken MSF EES refclock driver.
* [Bug 153] Don't do DNS lookups on address masks.
* [Bug 143] Fix interrupted system call on HP-UX.
* [Bug 42] Distribution tarballs should be signed.
* Support separate PPS devices for PARSE refclocks.
* [Bug 637, 51?] Dynamic interface scanning can now be done.
* Options processing now uses GNU AutoGen.

---
(4.2.2p4) Released by Harlan Stenn <stenn@ntp.org>

* [Bug 710] compat getnameinfo() has off-by-one error
* [Bug 690] Buffer overflow in Windows when doing DNS Lookups

---
(4.2.2p3) Released by Harlan Stenn <stenn@ntp.org>

* Make the ChangeLog file cleaner and easier to read
* [Bug 601] ntpq's decodeint uses an extra level of indirection
* [Bug 657] Different OSes need different sized args for IP_MULTICAST_LOOP
* release engineering/build changes
* Documentation fixes
* Get sntp working under AIX-5

---
(4.2.2p2) (broken)

* Get sntp working under AIX-5

---
(4.2.2p1)

* [Bug 661] Use environment variable to specify the base path to openssl.
* Resolve an ambiguity in the copyright notice
* Added some new documentation files
* URL cleanup in the documentation
* [Bug 657]: IP_MULTICAST_LOOP uses a u_char value/size
* quiet gcc4 complaints
* more Coverity fixes
* [Bug 614] manage file descriptors better
* [Bug 632] update kernel PPS offsets when PPS offset is re-configured
* [Bug 637] Ignore UP in*addr_any interfaces
* [Bug 633] Avoid writing files in srcdir
* release engineering/build changes

---
(4.2.2)

* SNTP
* Many bugfixes
* Implements the current "goal state" of NTPv4
* Autokey improvements
* Much better IPv6 support
* [Bug 360] ntpd loses handles with LAN connection disabled.
* [Bug 239] Fix intermittent autokey failure with multicast clients.
* Rewrite of the multicast code
* New version numbering scheme

---
(4.2.0)

* More stuff than I have time to document
* IPv6 support
* Bugfixes
* call-gap filtering
* wwv and chu refclock improvements
* OpenSSL integration

---
(4.1.2)

* clock state machine bugfix
* Lose the source port check on incoming packets
* (x)ntpdc compatibility patch
* Virtual IP improvements
* ntp_loopfilter fixes and improvements
* ntpdc improvements
* GOES refclock fix
* JJY driver
* Jupiter refclock fixes
* Neoclock4X refclock fixes
* AIX 5 port
* bsdi port fixes
* Cray unicos port upgrade
* HP MPE/iX port
* Win/NT port upgrade
* Dynix PTX port fixes
* Document conversion from CVS to BK
* readline support for ntpq

---
(4.1.0)

* CERT problem fixed (99k23)

* Huff-n-Puff filter
* Preparation for OpenSSL support
* Resolver changes/improvements are not backward compatible with mode 7
  requests (which are implementation-specific anyway)
* leap second stuff
* manycast should work now
* ntp-genkeys does new good things.
* scripts/ntp-close
* PPS cleanup and improvements
* readline support for ntpdc
* Crypto/authentication rewrite
* WINNT builds with MD5 by default
* WINNT no longer requires Perl for building with Visual C++ 6.0
* algorithmic improvements, bugfixes
* Solaris dosynctodr info update
* html/pic/* is *lots* smaller
* New/updated drivers: Forum Graphic GPS, WWV/H, Heath GC-100 II, HOPF
  serial and PCI, ONCORE, ulink331
* Rewrite of the audio drivers

---
(4.0.99)

* Driver updates: CHU, DCF, GPS/VME, Oncore, PCF, Ulink, WWVB, burst
  If you use the ONCORE driver with a HARDPPS kernel module,
  you *must* have a properly specified:
	pps <filename> [assert/clear] [hardpps]
  line in the /etc/ntp.conf file.
* PARSE cleanup
* PPS cleanup
* ntpd, ntpq, ntpdate cleanup and fixes
* NT port improvements
* AIX, BSDI, DEC OSF, FreeBSD, NetBSD, Reliant, SCO, Solaris port improvements

---
(4.0.98)

* Solaris kernel FLL bug is fixed in 106541-07
* Bug/lint cleanup
* PPS cleanup
* ReliantUNIX patches
* NetInfo support
* Ultralink driver
* Trimble OEM Ace-II support
* DCF77 power choices
* Oncore improvements

---
(4.0.97)

* NT patches
* AIX,SunOS,IRIX portability
* NeXT portability
* ntptimeset utility added
* cygwin portability patches

---
(4.0.96)

* -lnsl, -lsocket, -lgen configuration patches
* Y2K patches from AT&T
* Linux portability cruft

---
(4.0.95)

* NT port cleanup/replacement
* a few portability fixes
* VARITEXT Parse clock added

---
(4.0.94)

* PPS updates (including ntp.config options)
* Lose the old DES stuff in favor of the (optional) RSAREF stuff
* html cleanup/updates
* numerous drivers cleaned up
* numerous portability patches and code cleanup

---
(4.0.93)

* Oncore refclock needs PPS or one of two ioctls.
* Don't make ntptime under Linux.  It doesn't compile for too many folks.
* Autokey cleanup
* ReliantUnix patches
* html cleanup
* tickadj cleanup
* PARSE cleanup
* IRIX -n32 cleanup
* byte order cleanup
* ntptrace improvements and patches
* ntpdc improvements and patches
* PPS cleanup
* mx4200 cleanup
* New clock state machine
* SCO cleanup
* Skip alias interfaces

---
(4.0.92)

* chronolog and dumbclock refclocks
* SCO updates
* Cleanup/bugfixes
* Y2K patches
* Updated palisade driver
* Plug memory leak
* wharton kernel clock
* Oncore clock upgrades
* NMEA clock improvements
* PPS improvements
* AIX portability patches

---
(4.0.91)

* New ONCORE driver
* New MX4200 driver
* Palisade improvements
* config file bugfixes and problem reporting
* autoconf upgrade and cleanup
* HP-UX, IRIX lint cleanup
* AIX portability patches
* NT cleanup

---
(4.0.90)

* Nanoseconds
* New palisade driver
* New Oncore driver

---
(4.0.73)

* README.hackers added
* PARSE driver is working again
* Solaris 2.6 has nasty kernel bugs.  DO NOT enable pll!
* DES is out of the distribution.

---
(4.0.72)

* K&R C compiling should work again.
* IRIG patches.
* MX4200 driver patches.
* Jupiter driver added.
* Palisade driver added.  Needs work (ANSI, ntoh/hton, sizeof double, ???)<|MERGE_RESOLUTION|>--- conflicted
+++ resolved
@@ -1,10 +1,7 @@
-<<<<<<< HEAD
 * [Bug 1294] Use OPENSSL_INC and OPENSSL_LIB macros for Windows
   and remove unnecessary reference to applink.c for Windows
-=======
 * [Bug 1295] trap directive options are not optional.
 * [Bug 1297] yylex() must always set yylval before returning.
->>>>>>> 697fb0a5
 (4.2.5p209) 2009/09/01 Released by Harlan Stenn <stenn@ntp.org>
 * [Bug 1290] Fix to use GETTIMEOFDAY macro
 * [Bug 1289] Update project files for VC6, VS2003, VS2005, VS 2008
