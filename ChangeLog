---

* [Bug 1458] Can not compile NTP on FreeBSD 4.7.
* [Bug 1510] Add modes 20/21 for driver 8 to support RAWDCF @ 75 baud.
* [Bug 1618] Unreachable code in jjy_start(). (backport from ntp-dev)
* [Bug 1719] ntp-keygen -V crash. (backport)
* [Bug 1740] ntpdc treats many counters as signed. (backport)
* [Bug 1741] Enable multicast reception on each address (Windows).
* [Bug 1742] Fix a typo in an error message in the "build" script.
* [Bug 1743] Display timezone offset when showing time for sntp in the
  local timezone.
* [Bug 1751] Support for Atari FreeMiNT OS.
* [Bug 1754] --version output should be more verbose.
<<<<<<< HEAD
* [Bug 1757] oncore snprintf("%m") doesn't expand %m.
* Upgrade to libopts 33.5.8 from AutoGen 5.11.6pre3.
=======
* [Bug 1758] setsockopt IPV6_MULTICAST_IF with wrong ifindex.
* [Bug 1760] ntpd Windows interpolation cannot be disabled.
* [Bug 1762] manycastclient solicitation responses interfere.
* Upgrade to libopts 34.0.9 from AutoGen 5.11.6pre5.
>>>>>>> 068d6792
* Suppress ntp-keygen OpenSSL version display for --help, --version,
  display both build and runtime OpenSSL versions when they differ.
* Clean up m4 quoting in configure.ac, *.m4 files, resolving
  intermittent AC_LANG_PROGRAM possibly undefined errors.
* Clean up the SNTP documentation.
* Other manycastclient repairs:
  Separate handling of scope ID embedded in many in6_addr from ifindex
  used for IPv6 multicasting ioctls.
  Add INT_PRIVACY endpt bit flag for IPv6 RFC 4941 privacy addresses.
  Enable outbound multicast from only one address per interface in the
  same subnet, and in that case prefer embedded MAC address modified
  EUI-64 IPv6 addresses first, then static, and last RFC 4941 privacy
  addresses.
  Use setsockopt(IP[V6]_MULTICAST_IF) before each send to multicast to
  select the local source address, using the correct socket is not
  enough.

---
(4.2.6p3-RC11) 2010/11/28 Released by Harlan Stenn <stenn@ntp.org>

* [Bug 1725] ntpd sends multicast from only one address.
* [Bug 1728] In ntp_openssl.m4, don't add -I/usr/include or -L/usr/lib
  to CPPFLAGS or LDFLAGS.
* [Bug 1733] IRIX doesn't have 'head' (affects scripts/checkChangeLog).
* Remove log_msg() and debug_msg() from sntp in favor of msyslog().
* Use a single copy of libopts/, in sntp/.
* Upgrade libopts to 33.3.8.
* Bump minimum Automake version to 1.11, required for AM_COND_IF
  use in LIBOPTS_CHECK.
* Improvements to the 'build' script.

---
(4.2.6p3-RC10) 2010/11/14 Released by Harlan Stenn <stenn@ntp.org>

* [Bug 1681] More sntp logging cleanup.
* [Bug 1683] Non-localhost on loopback exempted from nic rules.

---
(4.2.6p3-RC9) 2010/11/10 Released by Harlan Stenn <stenn@ntp.org>

* [Bug 1574] sntp:set_time doesn't set tv_usec correctly.
* [Bug 1681] sntp logging cleanup.
* [Bug 1683] Interface binding does not seem to work as intended.
* [Bug 1691] Use first NMEA sentence each second.
* [Bug 1692] packageinfo.sh needs to be "sourced" using ./ .
* [Bug 1709] ntpdate ignores replies with equal receive and transmit
  timestamps.
* Backport sntp from -dev

---
(4.2.6p3-RC8) 2010/10/29 Released by Harlan Stenn <stenn@ntp.org>

* [Bug 1685] NMEA driver mode byte confusion.
* First cut at using scripts/checkChangeLog.

---
(4.2.6p3-RC7) 2010/10/25 Released by Harlan Stenn <stenn@ntp.org>

* [Bug 1676] NMEA: $GPGLL did not work after fix for Bug 1571.
* Added scripts/checkChangeLog.

---
(4.2.6p3-RC6) 2010/10/24 Released by Harlan Stenn <stenn@ntp.org>

* [Bug 1571] NMEA does not relate data to PPS edge.
* [Bug 1572] NMEA time adjustment for GPZDG buggy.
* [Bug 1675] Prohibit includefile remote config.

---
(4.2.6p3-RC5) 2010/10/22 Released by Harlan Stenn <stenn@ntp.org>

* [Bug 1649] Require NMEA checksum if $GPRMC or previously seen.
* [Bug 1669] NTP 4.2.6p2 fails to compile on IBM AIX 5.3.

---
(4.2.6p3-RC4) 2010/10/16 Released by Harlan Stenn <stenn@ntp.org>

* [Bug 1584] wrong SNMP type for precision, resolution.
* [Bug 1659] Need CLOCK_TRUETIME not CLOCK_TRUE.
* [Bug 1665] is_anycast() u_int32_t should be u_int32.
* ntpsnmpd, libntpq warning cleanup.

---
(4.2.6p3-RC3) 2010/10/14 Released by Harlan Stenn <stenn@ntp.org>

* [Bug 750] Non-existing device causes coredump with RIPE-NCC driver.
* [Bug 1080] ntpd on ipv6 routers very chatty.
* [Bug 1567] Support Arbiter 1093C Satellite Clock on Windows.
* [Bug 1581] printf format string mismatch leftover.
* [Bug 1584] ntpsnmpd OID must be mib-2.197.
* [Bug 1643] Range-check the decoding of the RIPE-NCC status codes.
* [Bug 1644] cvo.sh should use lsb_release to identify linux distros.
* [Bug 1659] Support Truetime Satellite Clocks on Windows.
* [Bug 1660] On some systems, test is in /usr/bin, not /bin.
* [Bug 1661] Re-indent refclock_ripencc.c.

---
(4.2.6p3-RC2) 2010/09/25 Released by Harlan Stenn <stenn@ntp.org>

* [Bug 1635] "filegen ... enable" is not default.
* [Bug 1636] yyparse() segfault after denied filegen remote config.

---
(4.2.6p3-RC1) 2010/09/18 Released by Harlan Stenn <stenn@ntp.org>

* [Bug 1344] ntpd on Windows exits without logging cause.

---
(4.2.6p3-beta1) 2010/09/11 Released by Harlan Stenn <stenn@ntp.org>

* [Bug 1573] Miscalculation of offset in sntp.
* [Bug 1595] empty last line in key file causes duplicate key to be added
* [Bug 1597] packet processing ignores RATE KoD packets, because of
  a bug in string comparison.
* [Bug 1581] ntp_intres.c size_t printf format string mismatch.

---
(4.2.6p2) 2010/07/09 Released by Harlan Stenn <stenn@ntp.org>

* [Bug 1581] size_t printf format string mismatches, IRIG string buffers
  undersized.  Mostly backported from earlier ntp-dev fixes by Juergen
  Perlinger.

---
(4.2.6p2-RC7) 2010/06/19 Released by Harlan Stenn <stenn@ntp.org>

* [Bug 1570] serial clock drivers get outdated input from kernel tty
  line buffer after startup
* [Bug 1575] use 'snprintf' with LIB_BUFLENGTH in inttoa.c, tvtoa.c and
  utvtoa.c
* [Bug 1576] sys/sysctl.h depends on sys/param.h on OpenBSD.

---
(4.2.6p2-RC6) 2010/06/12 Released by Harlan Stenn <stenn@ntp.org>

* [Bug 715] libisc Linux IPv6 interface iteration drops multicast flags.

---
(4.2.6p2-RC5) 2010/06/03 Released by Harlan Stenn <stenn@ntp.org>

* [Bug 1561] ntpq, ntpdc "passwd" prompts for MD5 password w/SHA1.
* [Bug 1565] sntp/crypto.c compile fails on MacOS over vsnprintf().
* Windows port: do not exit in ntp_timestamp_from_counter() without
  first logging the reason.
* Support "passwd blah" syntax in ntpq.

---
(4.2.6p2-RC4) 2010/05/19 Released by Harlan Stenn <stenn@ntp.org>

* [Bug 1555] 4.2.6p2-RC3 sntp illegal C (mixed code and declarations).

---
(4.2.6p2-RC3) 2010/05/11 Released by Harlan Stenn <stenn@ntp.org>

* [Bug 1325] unreachable code in sntp recv_bcst_data().
* [Bug 1459] sntp MD5 authentication does not work with ntpd.
* [Bug 1512] ntpsnmpd should connect to net-snmpd via a unix-domain
  socket by default.  Provide a command-line 'socket name' option.
* [Bug 1538] update refclock_nmea.c's call to getprotobyname().
* [Bug 1541] Fix wrong keyword for "maxclock".
* [Bug 1552] update and complete broadcast and crypto features in sntp.
* [Bug 1553] sntp/configure.ac OpenSSL support.
* Escape unprintable characters in a refid in ntpq -p billboard.
* Simplify hash client code by providing OpenSSL EVP_*() API when built
  without OpenSSL.  (from ntp-dev)
* Do not depend on ASCII values for ('A' - '0'), ('a' - '0') in sntp.
* Windows compiling hints/winnt.html update from G. Sunil Tej.

---
(4.2.6p2-RC2) 2010/04/27 Released by Harlan Stenn <stenn@ntp.org>

* [Bug 1465] Make sure time from TS2100 is not invalid (backport from
  ntp-dev).
* [Bug 1528] Fix EDITLINE_LIBS link order for ntpq and ntpdc.
* [Bug 1534] win32/include/isc/net.h conflicts with VC++ 2010 errno.h.
* [Bug 1535] "restrict -4 default" and "restrict -6 default" ignored.
* Remove --with-arlib from br-flock.

---
(4.2.6p2-RC1) 2010/04/18 Released by Harlan Stenn <stenn@ntp.org>

* [Bug 1503] Auto-enabling of monitor for "restrict ... limited" wrong.
* [Bug 1504] ntpdate tickles ntpd "discard minimum 1" rate limit if
  "restrict ... limited" is used.
* [Bug 1518] Windows ntpd should lock to one processor more
  conservatively.
* [Bug 1522] Enable range syntax "trustedkey (301 ... 399)".
* Update html/authopt.html controlkey, requestkey, and trustedkey docs.

---
(4.2.6p1) 2010/04/09 Released by Harlan Stenn <stenn@ntp.org>
(4.2.6p1-RC6) 2010/03/31 Released by Harlan Stenn <stenn@ntp.org>

* [Bug 1514] Typo in ntp_proto.c: fabs(foo < .4) should be fabs(foo) < .4.
* [Bug 1464] synchronization source wrong for refclocks ARCRON_MSF (27)
  and SHM (28).
* Correct Windows port's refclock_open() to return 0 on failure not -1.
* Correct CHU, dumbclock, and WWVB drivers to check for 0 returned from
  refclock_open() on failure.
* Correct "SIMUL=4 ./flock-build -1" to prioritize -1/--one.

---
(4.2.6p1-RC5) 2010/02/09 Released by Harlan Stenn <stenn@ntp.org>

* [Bug 1140] Clean up debug.html, decode.html, and ntpq.html.
* [Bug 1438] Remove dead code from sntp/networking.c.
* [Bug 1477] 1st non-gmake make in clone w/VPATH can't make COPYRIGHT.
* [Bug 1478] linking fails with undefined reference EVP_MD_pkey_type.
* [Bug 1479] Compilation fails because of not finding readline headers.
* [Bug 1480] snprintf() cleanup caused unterminated refclock IDs.
* [Bug 1484] ushort is not defined in QNX6.

---
(4.2.6p1-RC4) 2010/02/04 Released by Harlan Stenn <stenn@ntp.org>

* [Bug 1455] ntpd does not try /etc/ntp.audio as documented.
* [Bug 1467] Fix bogus rebuild of sntp/sntp.html
* [Bug 1470] "make distdir" in $srcdir builds keyword-gen, libntp.a.
* [Bug 1473] "make distcheck" before build can't make sntp/version.m4.
* [Bug 1474] ntp_keygen needs LCRYPTO after libntp.a.
* Convert many sprintf() calls to snprintf(), also strcpy(), strcat().
* Fix widely cut-n-pasted bug in refclock shutdown after failed start.
* Remove some dead code checking for emalloc() returning NULL.
* Remove arlib.

---
(4.2.6p1-RC3) 2010/01/24 Released by Harlan Stenn <stenn@ntp.org>

* Use TZ=UTC instead of TZ= when calling date in scripts/mkver.in .
* [Bug 1448] Some macros not correctly conditionally or absolutely defined
  on Windows.
* [Bug 1449] ntpsim.h in ntp_config.c should be used conditionally.
* [Bug 1450] Option to exclude warnings not unconditionally defined on Windows.
* [Bug 1127] Properly check the return of X590_verify() - missed one.
* [Bug 1439] .texi generation must wait until after binary is linked.
* [Bug 1440] Update configure.ac to support kfreebsd.
* [Bug 1445] IRIX does not have -lcap or support linux capabilities.
* [Bug 1451] CID 115: sntp leaks KoD entry when updating existing.
* [Bug 1453] Use $CC in config.cache filename in ./build script.

---
(4.2.6p1-RC2) 2009/12/25 Released by Harlan Stenn <stenn@ntp.org>

* [Bug 1411] Fix status messages in refclock_oncore.c.
* [Bug 1416] MAXDNAME undefined on Solaris 2.6.
* [Bug 1419] ntpdate, ntpdc, sntp, ntpd ignore configure --bindir.
* [Bug 1424] Fix check for rtattr (rtnetlink.h).
* [Bug 1425] unpeer by association ID sets up for duplicate free().
* [Bug 1426] scripts/VersionName needs . on the search path.
* [Bug 1427] quote missing in ./build - shows up on NetBSD.
* [Bug 1428] Use AC_HEADER_RESOLV to fix breaks from resolv.h
* [Bug 1429] ntpd -4 option does not reliably force IPv4 resolution.
* [Bug 1431] System headers must come before ntp headers in ntp_intres.c .
* [Bug 1434] HP-UX 11 ip_mreq undeclared, _HPUX_SOURCE helps some.
* [Bug 1435] sntp: Test for -lresolv using the same tests as in ntp.

---
(4.2.6p1-RC1) 2009/12/20 Released by Harlan Stenn <stenn@ntp.org>

* [Bug 1409] Put refclock_neoclock4x.c under the NTP COPYRIGHT notice.
  This should allow debian and other distros to add this refclock driver
  in further distro releases.
  Detect R2 hardware releases.
* [Bug 1412] m4/os_cflags.m4 caches results that depend on $CC.
* [Bug 1413] test OpenSSL headers regarding -Wno-strict-prototypes.
* [Bug 1414] Enable "make distcheck" success with BSD make.
* [Bug 1415] Fix Mac OS X link problem.
* [Bug 1418] building ntpd/ntpdc/ntpq statically with ssl fails.
* Build infrastructure updates to enable beta releases of ntp-stable.

---
(4.2.6) 2009/12/09 Released by Harlan Stenn <stenn@ntp.org>
* Include (4.2.4p8) - [Sec 1331] DoS with mode 7 packets - CVE-2009-3563.
* [Bug 508] Fixed leap second handling for Windows.
(4.2.5p250-RC) 2009/11/30 Released by Harlan Stenn <stenn@ntp.org>
* sntp documentation updates.
* [Bug 761] internal resolver does not seem to honor -4/-6 qualifiers
* [Bug 1386] Deferred DNS doesn't work on NetBSD
* [Bug 1391] avoid invoking autogen twice for .c and .h files.
* [Bug 1397] shmget() refclock_shm failing because of file mode.
* Pass no_needed to ntp_intres as first part of fixing [Bug 975].
* Add ./configure --enable-force-defer-DNS to help debugging.
(4.2.5p249-RC) 2009/11/28 Released by Harlan Stenn <stenn@ntp.org>
* [Bug 1400] An empty KOD DB file causes sntp to coredump.
* sntp: documentation cleanup.
* sntp: clean up some error messages.
* sntp: Use the precision to control how many offset digits are shown.
* sntp: Show root dispersion.
* Cleanup from the automake/autoconf upgrades.
(4.2.5p248-RC) 2009/11/26 Released by Harlan Stenn <stenn@ntp.org>
* Prepare for the generation of sntp.html.
* Documentation changes from Dave Mills.
* [Bug 1387] Storage leak in ntp_intres (minor).
* [Bug 1389] buffer overflow in refclock_oncore.c
* [Bug 1391] .texi usage text from installed, not built binaries.
* [Bug 1392] intres retries duplicate assocations endlessly.
* Correct *-opts.h dependency so default 'get' action isn't used.
(4.2.5p247-RC) 2009/11/20 Released by Harlan Stenn <stenn@ntp.org>
* [Bug 1142] nodebug builds shed no light on -d, -D option failure.
* [Bug 1179] point out the problem with -i/--jaildir and -u/--user when
  they are disabled by configure.
* [Bug 1308] support systems that lack fork().
* [Bug 1343] sntp doesn't link on Solaris 7, needs -lresolv.
(4.2.5p246-RC) 2009/11/17 Released by Harlan Stenn <stenn@ntp.org>
* Upgrade to autogen-5.10
* [Bug 1378] Unnecessary resetting of peers during interface update.
* [Bug 1382] p245 configure --disable-dependency-tracking won't build.
* [Bug 1384] ntpq :config core dumped with a blank password.
(4.2.5p245-RC) 2009/11/14 Released by Harlan Stenn <stenn@ntp.org>
* Cleanup from Dave Mills.
* [Bug 1343] sntp illegal C does not compile on Solaris 7.
* [Bug 1381] Version .deps generated include file dependencies to allow
  known dependency-breaking changes to force .deps to be cleaned,
  triggered by changing the contents of deps-ver and/or sntp/deps-ver.
(4.2.5p244-RC) 2009/11/12 Released by Harlan Stenn <stenn@ntp.org>
* keygen.html updates from Dave Mills.
* [Bug 1003] ntpdc unconfig command doesn't prompt for keyid.
* [Bug 1376] Enable authenticated ntpq and ntpdc using newly-available
  digest types.
* ntp-keygen, Autokey OpenSSL build vs. run version mismatch is now a
  non-fatal warning.
(4.2.5p243-RC) 2009/11/11 Released by Harlan Stenn <stenn@ntp.org>
* [Bug 1226] Fix deferred DNS lookups.
* new crypto signature cleanup.
(4.2.5p242-RC) 2009/11/10 Released by Harlan Stenn <stenn@ntp.org>
* [Bug 1363] CID 92 clarify fallthrough case in clk_trimtsip.c
* [Bug 1366] ioctl(TIOCSCTTY, 0) fails on NetBSD *[0-2].* > 3.99.7.
* [Bug 1368] typos in libntp --without-crypto case
* [Bug 1371] deferred DNS lookup failing with INFO_ERR_AUTH.
* CID 87 dead code in ntpq.c atoascii().
* Fix authenticated ntpdc, broken in p240.
* Stub out isc/mem.h, shaving 47k from a MIPS ntpd binary.
* Shrink keyword scanner FSM entries from 64 to 32 bits apiece.
* Documention updates from Dave Mills.
* authkeys.c cleanup from Dave Mills.
(4.2.5p241-RC) 2009/11/07 Released by Harlan Stenn <stenn@ntp.org>
* html/authopt.html update from Dave Mills.
* Remove unused file from sntp/Makefile.am's distribution list.
* new crypto signature cleanup.
(4.2.5p240-RC) 2009/11/05 Released by Harlan Stenn <stenn@ntp.org>
* [Bug 1364] clock_gettime() not detected, need -lrt on Debian 5.0.3.
* Provide all of OpenSSL's signature methods for ntp.keys (FIPS 140-2).
(4.2.5p239-RC) 2009/10/30 Released by Harlan Stenn <stenn@ntp.org>
* [Bug 1357] bogus assert from refclock_shm.
* [Bug 1359] Debug message cleanup.
* CID 101: more pointer/array cleanup.
* [Bug 1356] core dump from refclock_nmea when can't open /dev/gpsU.
* [Bug 1358] AIX 4.3 sntp/networking.c IPV6_JOIN_GROUP undeclared.
* CID 101: pointer/array cleanup.
(4.2.5p238-RC) 2009/10/27 Released by Harlan Stenn <stenn@ntp.org>
* Changes from Dave Mills.
* driver4.html updates from Dave Mills.
* [Bug 1252] PPSAPI cleanup on ntpd/refclock_wwvb.c.
* [Bug 1354] libtool error building after bootstrap with Autoconf 2.64.
* Allow NTP_VPATH_HACK configure test to handle newer gmake versions.
* CIDs 94-99 make it more clearly impossible for sock_hash() to return
  a negative number.
* CID 105, 106 ensure ntpdc arrays are not overrun even if callers
  misbehave.
* CID 113 use va_end() in refclock_true.c true_debug().
* Get rid of configure tests for __ss_family and __ss_len when the more
  common ss_family and ss_len are present.
(4.2.5p237-RC) 2009/10/26 Released by Harlan Stenn <stenn@ntp.org>
* [Bug 610] NMEA support for using PPSAPI on a different device.
* [Bug 1238] use only fudge time2 to offset NMEA serial timestamp.
* [Bug 1355] ntp-dev won't compile on OpenBSD 4.6.
(4.2.5p236-RC) 2009/10/22 Released by Harlan Stenn <stenn@ntp.org>
* Cleanup from Dave Mills.
* [Bug 1343] ntpd/ntp_io.c close_fd() does not compile on Solaris 7.
* [Bug 1353] ntpq "rv 0 settimeofday" always shows UNKNOWN on unix.
* Do not attempt to execute built binaries from ntpd/Makefile when
  cross-compiling (keyword-gen and ntpd --saveconfigquit).
* sntp/main.c: Remove duplicate global adr_buf[] (also defined in
  networking.c) which Piotr Grudzinski identified breaking his build.
* Correct in6addr_any test in configure.ac to attempt link too.
(4.2.5p235-RC) 2009/10/18 Released by Harlan Stenn <stenn@ntp.org>
* [Bug 1343] lib/isc build breaks on systems without IPv6 headers.
(4.2.5p234-RC) 2009/10/16 Released by Harlan Stenn <stenn@ntp.org>
* [Bug 1339] redux, use unmodified lib/isc/win32/strerror.c and
  move #define strerror... to a header not used by lib/isc code.
* [Bug 1345] illegal 'grep' option prevents compilation.
* [Bug 1346] keyword scanner broken where char defaults to unsigned.
* [Bug 1347] ntpd/complete.conf missing multicastclient test case.
(4.2.5p233-RC) 2009/10/15 Released by Harlan Stenn <stenn@ntp.org>
* [Bug 1337] cast setsockopt() v4 address pointer to void *.
* [Bug 1342] ignore|drop one IPv6 address on an interface blocks all
  addresses on that interface.
* Documentation cleanup and updates.
(4.2.5p232-RC) 2009/10/14 Released by Harlan Stenn <stenn@ntp.org>
* [Bug 1302] OpenSSL under Windows needs applink support.
* [Bug 1337] fix incorrect args to setsockopt(fd, IP_MULTICAST_IF,...).
* [Bug 1339] Fix Windows-only ntp_strerror() infinite recursion.
* [Bug 1341] NMEA driver requires working PPSAPI #ifdef HAVE_PPSAPI.
* Construct ntpd keyword scanner finite state machine at compile time
  rather than at runtime, shrink entries from 40+ to 8 bytes.
* Update documentation for ntpq --old-rv, saveconfig, saveconfigdir,
  ntpd -I -L and -M, and interface/nic rules. (From Dave Hart)
* [Bug 1337] fix incorrect args to setsockopt(fd, IP_MULTICAST_IF,...)
(4.2.5p231-RC) 2009/10/10 Released by Harlan Stenn <stenn@ntp.org>
* [Bug 1335] Broadcast client degraded by wildcard default change.
(4.2.5p230-RC) 2009/10/09 Released by Harlan Stenn <stenn@ntp.org>
* Start the 4.2.6 Release Candidate cycle.
* Broadcast and transit phase cleanup from Dave Mills.
(4.2.5p229) 2009/10/07 Released by Harlan Stenn <stenn@ntp.org>
* [Bug 1334] ntpsnmpd undefined reference to `ntpqOptions'.
* Change ntpsnmpd/Makefile.am include file order to fix FreeBSD build.
(4.2.5p228) 2009/10/06 Released by Harlan Stenn <stenn@ntp.org>
* Reclaim syntax tree memory after application in ntpd built with
  configure --disable-saveconfig.
* [Bug 1135] ntpq uses sizeof(u_long) where sizeof(u_int32) is meant.
* [Bug 1333] ntpd --interface precedence over --novirtualips lost.
(4.2.5p227) 2009/10/05 Released by Harlan Stenn <stenn@ntp.org>
* [Bug 1135] :config fails with "Server disallowed request"
* [Bug 1330] disallow interface/nic rules when --novirtualips or
  --interface are used.
* [Bug 1332] ntpq -c 'rv 0 variablename' returns extra stuff.
* Add test of ntpd --saveconfigquit fidelity using new complete.conf.
* Documentation updates from Dave Hart/Dave Mills.
(4.2.5p226) 2009/10/04 Released by Harlan Stenn <stenn@ntp.org>
* [Bug 1318] Allow multiple -g options on ntpd command line.
* [Bug 1327] ntpq, ntpdc, ntp-keygen -d & -D should work with configure
  --disable-debugging.
* Add ntpd --saveconfigquit <filename> option for future build-time
  testing of saveconfig fidelity.
* Clockhop and autokey cleanup from Dave Mills.
* Documentation updates from Dave Mills.
(4.2.5p225) 2009/09/30 Released by Harlan Stenn <stenn@ntp.org>
* authopt documentation changes from Dave Mills/Dave Hart.
* [Bug 1324] support bracketed IPv6 numeric addresses for restrict.
(4.2.5p224) 2009/09/29 Released by Harlan Stenn <stenn@ntp.org>
* Clockhop and documentation fixes from Dave Mills.
* Remove "tos maxhop" ntp.conf knob.
(4.2.5p223) 2009/09/28 Released by Harlan Stenn <stenn@ntp.org>
* [Bug 1321] build doesn't work if . isn't on $PATH.
* [Bug 1323] Implement "revoke #" to match documentation, deprecate
  "crypto revoke #".
(4.2.5p222) 2009/09/27 Released by Harlan Stenn <stenn@ntp.org>
* Update libisc code using bind-9.6.1-P1.tar.gz, rearrange our copy to
  mirror the upstream layout (lib/isc/...), and merge in NTP-local
  modifications to libisc.  There is a new procedure to ease future
  libisc merges using a separate "upstream" bk repo.  That will enable
  normal bk pull automerge to handle carrying forward any local changes
  and should enable us to take updated libisc snapshots more often.
* Updated build and flock-build scripts.  flock-build --one is a way
  to perform a flock-build compatible solitary build, handy for a repo
  clone's first build on a machine with autoconf, automake, etc.
* Compiling ntp_parser.y using BSD make correctly places ntp_parser.h
  in the top-level ntpd directory instead of A.*/ntpd.
* bootstrap script updated to remove potentially stale .deps dirs.
* Remove unneeded Makefile.am files from the lib/isc/include tree.
(4.2.5p221) 2009/09/26 Released by Harlan Stenn <stenn@ntp.org>
* [Bug 1316] segfault if refclock_nmea can't open file.
* [Bug 1317] Distribute cvo.sh.
(4.2.5p220) 2009/09/25 Released by Harlan Stenn <stenn@ntp.org>
* Rearrange libisc code to match the upstream layout in BIND.  This is
  step one of two, changing the layout but keeping our existing libisc.
(4.2.5p219) 2009/09/24 Released by Harlan Stenn <stenn@ntp.org>
* [Bug 1315] "interface ignore 0.0.0.0" is ignored.
* add implicit "nic ignore all" rule before any rules from ntp.conf, so
  "nic listen eth0" alone means the same as "-I eth0".
* add wildcard match class for interface/nic rules.
* fix mistaken carryover of prefixlen from one rule to the next.
* Ensure IPv6 localhost address ::1 is included in libisc's Windows IPv6
  address enumeration, allowing ntpq and ntpdc's hardcoding to 127.0.0.1 
  on Windows to end.
(4.2.5p218) 2009/09/21 Released by Harlan Stenn <stenn@ntp.org>
* [Bug 1314] saveconfig emits -4 and -6 on when not given.
* correct parsing and processing of setvar directive.
* highlight location of ntpq :config syntax errors with ^.
* clarify (former) NO_ARG, SINGLE_ARG, MULTIPLE_ARG renaming to
  FOLLBY_TOKEN, FOLLBY_STRING, FOLLBY_STRINGS_TO_EOC.
* parser, saveconfig cleanup to store T_ identifiers in syntax tree.
(4.2.5p217) 2009/09/20 Released by Harlan Stenn <stenn@ntp.org>
* [Bug 1300] reject remote configuration of dangerous items.
(4.2.5p216) 2009/09/19 Released by Harlan Stenn <stenn@ntp.org>
* [Bug 1312] ntpq/ntpdc MD5 passwords truncated to 8 chars on Suns.
* CID 10 missing free(up); in refclock_palisade.c error return, again.
* CID 83 added assertion to demonstrate config_nic_rules() does not
  call strchr(NULL, '/').
(4.2.5p215) 2009/09/18 Released by Harlan Stenn <stenn@ntp.org>
* [Bug 1292] Workaround last VC6 unsigned __int64 kink.
(4.2.5p214) 2009/09/17 Released by Harlan Stenn <stenn@ntp.org>
* [Bug 1303] remove top-level "autokey" directive.
* use "nic listen 192.168.0.0/16" instead of
  "nic listen 192.168.0.0 prefixlen 16".
(4.2.5p213) 2009/09/16 Released by Harlan Stenn <stenn@ntp.org>
* [Bug 1310] fix Thunderbolt mode in refclock_palisade.c
(4.2.5p212) 2009/09/15 Released by Harlan Stenn <stenn@ntp.org>
* [Bug 983] add interface [listen | ignore | drop] ... directive.
* [Bug 1243] MD5auth_setkey zero-fills key from first zero octet.
* [Bug 1295] leftover fix, do not crash on exit in free_config_trap()
  when "trap 1.2.3.4" is used without any further options.
* [Bug 1311] 4.2.5p211 doesn't build in no-debug mode.
* document interface (alias nic) and unpeer.
* Correct syntax error line & column numbers.
* CID 79: kod_init_kod_db() fails to fclose(db_s) in two error paths.
* CID 80: attempt to quiet Coverity false positive re: leaking "reason"
  in main().
* Documentation updates from Dave Mills.
* CID 81: savedconfig leaked in save_config().
* Make the code agree with the spec and the book (Dave Mills).
(4.2.5p211) 2009/09/14 Released by Harlan Stenn <stenn@ntp.org>
* [Bug 663] respect ntpq -c and -p order on command line.
* [Bug 1292] more VC6 unsigned __int64 workarounds.
* [Bug 1296] Added Support for Trimble Acutime Gold.
(4.2.5p210) 2009/09/06 Released by Harlan Stenn <stenn@ntp.org>
* [Bug 1294] Use OPENSSL_INC and OPENSSL_LIB macros for Windows
  and remove unnecessary reference to applink.c for Windows
* [Bug 1295] trap directive options are not optional.
* [Bug 1297] yylex() must always set yylval before returning.
(4.2.5p209) 2009/09/01 Released by Harlan Stenn <stenn@ntp.org>
* [Bug 1290] Fix to use GETTIMEOFDAY macro
* [Bug 1289] Update project files for VC6, VS2003, VS2005, VS 2008
(4.2.5p208) 2009/08/30 Released by Harlan Stenn <stenn@ntp.org>
* [Bug 1293] make configuration dumper ready for release, specifically:
* rename ntpq dumpcfg command to "saveconfig".
* require authentication for saveconfig.
* "restrict ... nomodify" prevents saveconfig and :config.
* "saveconfig ." shorthand to save to startup configuration file.
* support strftime() substitution in saveconfig arg to timestamp
  the output filename, for example "saveconfig %Y%m%d-%H%M%S.conf".
* display saveconfig response message from ntpd in ntpq.
* save output filename in "savedconfig" variable, fetched with ntpq -c
  "rv 0 savedconfig".
* document saveconfig in html/ntpq.html.
* add ./configure --disable-saveconfig to build a smaller ntpd.
* log saveconfig failures and successes to syslog.
(4.2.5p207) 2009/08/29 Released by Harlan Stenn <stenn@ntp.org>
* [Bug 1292] Minor Windows source tweaks for VC6-era SDK headers.
(4.2.5p206) 2009/08/26 Released by Harlan Stenn <stenn@ntp.org>
* accopt.html typo fixes from Dave Mills.
* [Bug 1283] default to remembering KoD in sntp.
* clean up numerous sntp/kod_management.c bugs.
* use all addresses resolved from each DNS name in sntp.
(4.2.5p205) 2009/08/18 Released by Harlan Stenn <stenn@ntp.org>
* accopt.html typo fixes from Dave Mills.
* [Bug 1285] Log ntpq :config/config-from-file events.
* [Bug 1286] dumpcfg omits statsdir, mangles filegen.
(4.2.5p204) 2009/08/17 Released by Harlan Stenn <stenn@ntp.org>
* [Bug 1284] infinite loop in ntpd dumping more than one trustedkey
(4.2.5p203) 2009/08/16 Released by Harlan Stenn <stenn@ntp.org>
* Add ntpq -c dumpcfg, Google Summer of Code project of Max Kuehn
(4.2.5p202) 2009/08/14 Released by Harlan Stenn <stenn@ntp.org>
* install the binary and man page for sntp.
(4.2.5p201) 2009/08/13 Released by Harlan Stenn <stenn@ntp.org>
* sntp: out with the old, in with the new.
(4.2.5p200) 2009/08/12 Released by Harlan Stenn <stenn@ntp.org>
* [Bug 1281] Build ntpd on Windows without big SDK download, burn,
  and install by checking in essentially unchanging messages.mc build
  products to avoid requiring mc.exe, which is not included with VC++
  2008 EE.
(4.2.5p199) 2009/08/09 Released by Harlan Stenn <stenn@ntp.org>
* [Bug 1279] Cleanup for warnings from Veracode static analysis.
(4.2.5p198) 2009/08/03 Released by Harlan Stenn <stenn@ntp.org>
* Upgrade to autogen-5.9.9-pre5.
(4.2.5p197) 2009/07/30 Released by Harlan Stenn <stenn@ntp.org>
* The build script now has . at the end of PATH for config.guess.
(4.2.5p196) 2009/07/29 Released by Harlan Stenn <stenn@ntp.org>
* [Bug 1272] gsoc_sntp IPv6 build problems under HP-UX 10.
* [Bug 1273] CID 10: Palisade leaks unit struct in error path.
* [Bug 1274] CID 67: ensure resolve_hosts() output count and pointers
  are consistent.
* [Bug 1275] CID 45: CID 46: old sntp uses uninitialized guesses[0],
  precs[0].
* [Bug 1276] CID 52: crypto_xmit() may call crypto_alice[23]()
  with NULL peer.
(4.2.5p195) 2009/07/27 Released by Harlan Stenn <stenn@ntp.org>
* cvo.sh: Add support for CentOS, Fedora, Slackware, SuSE, and QNX.
(4.2.5p194) 2009/07/26 Released by Harlan Stenn <stenn@ntp.org>
* Documentation updates from Dave Mills.
* Use scripts/cvo.sh in the build script to get better subdir names.
(4.2.5p193) 2009/07/25 Released by Harlan Stenn <stenn@ntp.org>
* [Bug 1261] CID 34: simulate_server() rbuf.msg_flags uninitialized.
* [Bug 1262] CID 35: xpkt.mac uninitialized in simulate_server().
* [Bug 1263] CID 37: CID 38: CID 40: CID 43: multiple refclocks 
  uninitialized tm_zone (arc, chronolog, dumbclock, pcf).
* [Bug 1264] CID 64: gsoc_sntp on_wire() frees wrong ptr receiving KoD.
* [Bug 1265] CID 65: CID 66: gsoc_sntp on_wire() leaks x_pkt, r_pkt.
* [Bug 1266] CID 39: datum_pts_start() uninitialized arg.c_ospeed.
* [Bug 1267] CID 44: old sntp handle_saving() writes stack garbage to
  file when clearing.
* [Bug 1268] CID 63: resolve_hosts() leaks error message buffer.
* [Bug 1269] CID 74: use assertion to ensure move_fd() does not return
  negative descriptors.
* [Bug 1270] CID 70: gsoc_sntp recv_bcst_data mdevadr.ipv6mr_interface
  uninitialized.
(4.2.5p192) 2009/07/24 Released by Harlan Stenn <stenn@ntp.org>
* [Bug 965] CID 42: ss_family uninitialized.
* [Bug 1250] CID 53: kod_init_kod_db() overruns kod_db malloc'd buffer.
* [Bug 1251] CID 68: search_entry() mishandles dst argument.
* [Bug 1252] CID 32: Quiet Coverity warning with assertion.
* [Bug 1253] CID 50: gsoc_sntp/crypto.c auth_init() always returns a 
  list with one entry.
* [Bug 1254] CID 56: tv_to_str() leaks a struct tm each call.
* [Bug 1255] CID 55: pkt_output() leaks a copy of each packet.
* [Bug 1256] CID 51: Coverity doesn't recognize our assertion macros as
  terminal.
* [Bug 1257] CID 57: gsoc_sntp auth_init() fails to fclose(keyfile).
* [Bug 1258] CID 54: gsoc_sntp resolve_hosts() needs simplification.
* [Bug 1259] CID 59: gsoc_sntp recv_bcast_data() fails to free(rdata)
  on error paths.
* [Bug 1260] CID 60: gsoc_sntp recvpkt() fails to free(rdata).
* Updated to AutoGen-5.9.9pre2.
(4.2.5p191) 2009/07/21 Released by Harlan Stenn <stenn@ntp.org>
* Updated to AutoGen-5.9.9pre1.
(4.2.5p190) 2009/07/20 Released by Harlan Stenn <stenn@ntp.org>
* Updated to AutoGen-5.9.8.
* [Bug 1248] RES_MSSNTP typo in ntp_proto.c.
* [Bug 1246] use a common template for singly-linked lists, convert most
  doubly-linked lists to singly-linked.
* Log warning about signd blocking when restrict mssntp used.
(4.2.5p189) 2009/07/16 Released by Harlan Stenn <stenn@ntp.org>
* Documentation cleanup from Dave Mills.
(4.2.5p188) 2009/07/15 Released by Harlan Stenn <stenn@ntp.org>
* [Bug 1245] Broken xmt time sent in fast_xmit() of 4.2.5p187.
(4.2.5p187) 2009/07/11 Released by Harlan Stenn <stenn@ntp.org>
* [Bug 1042] multicast listeners IPv4+6 ignore new interfaces.
* [Bug 1237] Windows serial code treat CR and LF both as line
  terminators.
* [Bug 1238] use fudge time2 for serial timecode offset in NMEA driver.
* [Bug 1242] Remove --enable-wintime, symmetric workaround is now
  always enabled.
* [Bug 1244] NTP_INSIST(fd != maxactivefd) failure in intres child
* Added restrict keyword "mssntp" for Samba4 DC operation, by Dave Mills.
(4.2.5p186) 2009/07/08 Released by Harlan Stenn <stenn@ntp.org>
* ntp_proto.c cleanup from Dave Mills.
(4.2.5p185) 2009/07/01 Released by Harlan Stenn <stenn@ntp.org>
* Documentation updates from Dave Mills.
* [Bug 1234] convert NMEA driver to use common PPSAPI code.
* timepps-Solaris.h pps_handle_t changed from pointer to scalar
* Spectracom refclock added to Windows port of ntpd
* [Bug 1236] Declaration order fixed.
* Bracket private ONCORE debug statements with #if 0 rather than #ifdef
  DEBUG
* Delete ONCORE debug statement that is now handled elsewhere.
(4.2.5p184) 2009/06/24 Released by Harlan Stenn <stenn@ntp.org>
* [Bug 1233] atom refclock fudge time1 sign flipped in 4.2.5p164.
(4.2.5p183) 2009/06/23 Released by Harlan Stenn <stenn@ntp.org>
* [Bug 1196] setsockopt(SO_EXCLUSIVEADDRUSE) can fail on Windows 2000
  and earlier with WSAINVAL, do not log a complaint in that case.
* [Bug 1210] ONCORE driver terminates ntpd without logging a reason.
* [Bug 1218] Correct comment in refclock_oncore on /etc/ntp.oncore*
  configuration file search order.
* Change ONCORE driver to log using msyslog as well as to any
  clockstats file.
* [Bug 1231] ntpsnmpd build fails after sockaddr union changes.
(4.2.5p182) 2009/06/18 Released by Harlan Stenn <stenn@ntp.org>
* Add missing header dependencies to the ntpdc layout verification.
* prefer.html updates from Dave Mills.
* [Bug 1205] Add ntpd --usepcc and --pccfreq options on Windows
* [Bug 1215] unpeer by association ID
* [Bug 1225] Broadcast address miscalculated on Windows 4.2.5p180
* [Bug 1229] autokey segfaults in cert_install().
* Use a union for structs sockaddr, sockaddr_storage, sockaddr_in, and
  sockaddr_in6 to remove casts and enable type checking.  Collapse
  some previously separate IPv4/IPv6 paths into a single codepath.
(4.2.5p181) 2009/06/06 Released by Harlan Stenn <stenn@ntp.org>
* [Bug 1206] Required compiler changes for Windows
* [Bug 1084] PPSAPI for ntpd on Windows with DLL backends
* [Bug 1204] Unix-style refclock device paths on Windows
* [Bug 1205] partial fix, disable RDTSC use by default on Windows
* [Bug 1208] decodenetnum() buffer overrun on [ with no ]
* [Bug 1211] keysdir free()d twice #ifdef DEBUG
* Enable ONCORE, ARCRON refclocks on Windows (untested)
(4.2.5p180) 2009/05/29 Released by Harlan Stenn <stenn@ntp.org>
* [Bug 1200] Enable IPv6 in Windows port
* Lose FLAG_FIXPOLL, from Dave Mills.
(4.2.5p179) 2009/05/23 Released by Harlan Stenn <stenn@ntp.org>
* [Bug 1041] xmt -> aorg timestamp cleanup from Dave Mills,
  reported by Dave Hart.
* [Bug 1193] Compile error: conflicting types for emalloc.
* [Bug 1196] VC6 winsock2.h does not define SO_EXCLUSIVEADDRUSE.
* Leap/expire cleanup from Dave Mills.
(4.2.5p178) 2009/05/21 Released by Harlan Stenn <stenn@ntp.org>
* Provide erealloc() and estrdup(), a la emalloc().
* Improve ntp.conf's parser error messages.
* [Bug 320] "restrict default ignore" does not affect IPv6.
* [Bug 1192] "restrict -6 ..." reports a syntax error.
(4.2.5p177) 2009/05/18 Released by Harlan Stenn <stenn@ntp.org>
* Include (4.2.4p7)
* [Bug 1174] nmea_shutdown assumes that nmea has a unit assigned
* [Bug 1190] NMEA refclock fudge flag4 1 obscures position in timecode
* Update NMEA refclock documentation in html/drivers/driver20.html
(4.2.5p176) 2009/05/13 Released by Harlan Stenn <stenn@ntp.org>
* [Bug 1154] mDNS registration should be done later, repeatedly and only
  if asked for. (second try for fix)
(4.2.5p175) 2009/05/12 Released by Harlan Stenn <stenn@ntp.org>
* Include (4.2.4p7-RC7)
* [Bug 1180] ntpd won't start with more than ~1000 interfaces
* [Bug 1182] Documentation typos and missing bits.
* [Bug 1183] COM port support should extend past COM3
* [Bug 1184] ntpd is deaf when restricted to second IP on the same net
* Clean up configure.ac NTP_CACHEVERSION interface, display cache
  version when clearing.  Fixes a regression.
(4.2.5p174) 2009/05/09 Released by Harlan Stenn <stenn@ntp.org>
* Stale leapsecond file fixes from Dave Mills.
(4.2.5p173) 2009/05/08 Released by Harlan Stenn <stenn@ntp.org>
* Include (4.2.4p7-RC6)
(4.2.5p172) 2009/05/06 Released by Harlan Stenn <stenn@ntp.org>
* [Bug 1175] Instability in PLL daemon mode.
* [Bug 1176] refclock_parse.c does not compile without PPSAPI.
(4.2.5p171) 2009/05/04 Released by Harlan Stenn <stenn@ntp.org>
* Autokey documentation cleanup from Dave Mills.
* [Bug 1171] line editing libs found without headers (Solaris 11)
* [Bug 1173] NMEA refclock fails with Solaris PPSAPI
* Fix problem linking msntp on Solaris when sntp subdir is configured
  before parent caused by different gethostent library search order.
* Do not clear config.cache when it is  empty.
(4.2.5p170) 2009/05/02 Released by Harlan Stenn <stenn@ntp.org>
* [Bug 1152] adjust PARSE to new refclock_pps logic
* Include (4.2.4p7-RC5)
* loopfilter FLL/PLL crossover cleanup from Dave Mills.
* Documentation updates from Dave Mills.
* ntp-keygen cleanup from Dave Mills.
* crypto API cleanup from Dave Mills.
* Add NTP_CACHEVERSION mechanism to ignore incompatible config.cache
* Enable gcc -Wstrict-overflow for gsoc_sntp as well
(4.2.5p169) 2009/04/30 Released by Harlan Stenn <stenn@ntp.org>
* [Bug 1171] Note that we never look for -lreadline by default.
* [Bug 1090] Fix bogus leap seconds in refclock_hpgps.
(4.2.5p168) 2009/04/29 Released by Harlan Stenn <stenn@ntp.org>
* Include (4.2.4p7-RC4)
* [Bug 1169] quiet compiler warnings
* Re-enable gcc -Wstrict-prototypes when not building with OpenSSL
* Enable gcc -Wstrict-overflow
* ntpq/ntpdc emit newline after accepting password on Windows
* Updates from Dave Mills:
* ntp-keygen.c: Updates.
* Fix the error return and syslog function ID in refclock_{param,ppsapi}.
* Make sure syspoll is within the peer's minpoll/maxpoll bounds.
* ntp_crypto.c: Use sign_siglen, not len. sign key filename cleanup.
* Bump NTP_MAXEXTEN from 1024 to 2048, update values for some field lengths.
* m4/ntp_lineeditlibs.m4: fix warnings from newer Autoconf
* [Bug 1166] Remove truncation of position (blanking) code in refclock_nmea.c
(4.2.5p167) 2009/04/26 Released by Harlan Stenn <stenn@ntp.org>
* Crypto cleanup from Dave Mills.
(4.2.5p166) 2009/04/25 Released by Harlan Stenn <stenn@ntp.org>
* [Bug 1165] Clean up small memory leaks in the  config file parser
* Correct logconfig keyword declaration to MULTIPLE_ARG
* Enable filename and line number leak reporting on Windows when built
  DEBUG for all the typical C runtime allocators such as calloc,
  malloc, and strdup.  Previously only emalloc calls were covered.
* Add DEBUG-only code to free dynamically allocated memory that would
  otherwise remain allocated at ntpd exit, to allow less forgivable
  leaks to stand out in leaks reported after exit.
* Ensure termination of strings in ports/winnt/libisc/isc_strerror.c
  and quiet compiler warnings.
* [Bug 1057] ntpdc unconfig failure
* [Bug 1161] unpeer AKA unconfig command for ntpq :config
* PPS and crypto cleanup in ntp_proto.c from Dave Mills.
(4.2.5p165) 2009/04/23 Released by Harlan Stenn <stenn@ntp.org>
* WWVB refclock cleanup from Dave Mills.
* Code cleanup: requested_key -> request_key.
* [Bug 833] ignore whitespace at end of remote configuration lines
* [Bug 1033] ntpdc/ntpq crash prompting for keyid on Windows
* [Bug 1028] Support for W32Time authentication via Samba.
* quiet ntp_parser.c malloc redeclaration warning
* Mitigation and PPS/PPSAPI cleanup from Dave Mills.
* Documentation updates from Dave Mills.
* timepps-Solaris.h patches from Dave Hart.
(4.2.5p164) 2009/04/22 Released by Harlan Stenn <stenn@ntp.org>
* Include (4.2.4p7-RC3)
* PPS/PPSAPI cleanup from Dave Mills.
* Documentation updates from Dave Mills.
* [Bug 1125] C runtime per-thread initialization on Windows
* [Bug 1152] temporarily disable refclock_parse, refclock_true until
  maintainers can repair build break from pps_sample()
* [Bug 1153] refclock_nmea should not mix UTC with GPS time
* [Bug 1159] ntpq overlap diagnostic message test buggy
(4.2.5p163) 2009/04/10 Released by Harlan Stenn <stenn@ntp.org>
(4.2.5p162) 2009/04/09 Released by Harlan Stenn <stenn@ntp.org>
* Documentation updates from Dave Mills.
* Mitigation and PPS cleanup from Dave Mills.
* Include (4.2.4p7-RC2)
* [Bug 216] New interpolation scheme for Windows eliminates 1ms jitter
* remove a bunch of #ifdef SYS_WINNT from portable code
* 64-bit time_t cleanup for building on newer Windows compilers
* Only set CMOS clock during ntpd exit on Windows if the computer is
  shutting down or restarting.
* [Bug 1148] NMEA reference clock improvements
* remove deleted gsoc_sntp/utilities.o from repository so that .o build
  products can be cleaned up without corrupting the repository.
(4.2.5p161) 2009/03/31 Released by Harlan Stenn <stenn@ntp.org>
* Documentation updates from Dave Mills.
(4.2.5p160) 2009/03/30 Released by Harlan Stenn <stenn@ntp.org>
* [Bug 1141] refclock_report missing braces cause spurious "peer event:
  clock clk_unspec" log entries
* Include (4.2.4p7-RC1)
(4.2.5p159) 2009/03/28 Released by Harlan Stenn <stenn@ntp.org>
* "bias" changes from Dave Mills.
(4.2.5p158) 2009/01/30 Released by Harlan Stenn <stenn@ntp.org>
* Fix [CID 72], a typo introduced at the latest fix to prettydate.c.
(4.2.5p157) 2009/01/26 Released by Harlan Stenn <stenn@ntp.org>
* Cleanup/fixes for ntp_proto.c and ntp_crypto.c from Dave Mills.
(4.2.5p156) 2009/01/19 Released by Harlan Stenn <stenn@ntp.org>
* [Bug 1118] Fixed sign extension for 32 bit time_t in caljulian() and prettydate().
  Fixed some compiler warnings about missing prototypes.
  Fixed some other simple compiler warnings.
* [Bug 1119] [CID 52] Avoid a possible null-dereference in ntp_crypto.c.
* [Bug 1120] [CID 51] INSIST that peer is non-null before we dereference it.
* [Bug 1121] [CID 47] double fclose() in ntp-keygen.c.
(4.2.5p155) 2009/01/18 Released by Harlan Stenn <stenn@ntp.org>
* Documentation updates from Dave Mills.
* CHU frequency updates.
* Design assertion fixes for ntp_crypto.c from Dave Mills.
(4.2.5p154) 2009/01/13 Released by Harlan Stenn <stenn@ntp.org>
* [Bug 992] support interface event change on Linux from
  Miroslav Lichvar.
(4.2.5p153) 2009/01/09 Released by Harlan Stenn <stenn@ntp.org>
* Renamed gsoc_sntp/:fetch-stubs to gsoc_sntp/fetch-stubs to avoid
  file name problems under Windows.
  Removed German umlaut from log msg for 4.2.5p142.
(4.2.5p152) 2009/01/08 Released by Harlan Stenn <stenn@ntp.org>
* Include (4.2.4p6) 2009/01/08 Released by Harlan Stenn <stenn@ntp.org>
(4.2.5p151) 2008/12/23 Released by Harlan Stenn <stenn@ntp.org>
* Stats file logging cleanup from Dave Mills.
(4.2.5p150) 2008/12/15 Released by Harlan Stenn <stenn@ntp.org>
* [Bug 1099] Fixed wrong behaviour in sntp's crypto.c.
* [Bug 1103] Fix 64-bit issues in the new calendar code.
(4.2.5p149) 2008/12/05 Released by Harlan Stenn <stenn@ntp.org>
* Fixed mismatches in data types and OID definitions in ntpSnmpSubAgent.c
* added a premliminary MIB file to ntpsnmpd (ntpv4-mib.mib)
(4.2.5p148) 2008/12/04 Released by Harlan Stenn <stenn@ntp.org>
* [Bug 1070] Fix use of ntpq_parsestring() in ntpsnmpd.
(4.2.5p147) 2008/11/27 Released by Harlan Stenn <stenn@ntp.org>
* Update gsoc_sntp's GCC warning code.
(4.2.5p146) 2008/11/26 Released by Harlan Stenn <stenn@ntp.org>
* Update Solaris CFLAGS for gsoc_sntp.
(4.2.5p145) 2008/11/20 Released by Harlan Stenn <stenn@ntp.org>
* Deal with time.h for sntp under linux.
* Provide rpl_malloc() for sntp for systems that need it.
* Handle ss_len and socklen type for sntp.
* Fixes to the sntp configure.ac script.
* Provide INET6_ADDRSTRLEN if it is missing.
* [Bug 1095] overflow in caljulian.c.
(4.2.5p144) 2008/11/19 Released by Harlan Stenn <stenn@ntp.org>
* Use int32, not int32_t.
* Avoid the sched*() functions under OSF - link problems.
(4.2.5p143) 2008/11/17 Released by Harlan Stenn <stenn@ntp.org>
* sntp cleanup and fixes.
(4.2.5p142) 2008/11/16 Released by Harlan Stenn <stenn@ntp.org>
* Imported GSoC SNTP code from Johannes Maximilian Kuehn.
(4.2.5p141) 2008/11/13 Released by Harlan Stenn <stenn@ntp.org>
* New caltontp.c and calyearstart.c from Juergen Perlinger.
(4.2.5p140) 2008/11/12 Released by Harlan Stenn <stenn@ntp.org>
* Cleanup lint from the ntp_scanner files.
* [Bug 1011] gmtime() returns NULL on windows where it would not under Unix.
* Updated caljulian.c and prettydate.c from Juergen Perlinger.
(4.2.5p139) 2008/11/11 Released by Harlan Stenn <stenn@ntp.org>
* Typo fix to driver20.html.
(4.2.5p138) 2008/11/10 Released by Harlan Stenn <stenn@ntp.org>
* [Bug 474] --disable-ipv6 is broken.
* IPv6 interfaces were being looked for twice.
* SHM driver grabs more samples, add clockstats
* decode.html and driver20.html updates from Dave Mills.
(4.2.5p137) 2008/11/01 Released by Harlan Stenn <stenn@ntp.org>
* [Bug 1069] #undef netsnmp's PACKAGE_* macros.
* [Bug 1068] Older versions of netsnmp do not have netsnmp_daemonize().
(4.2.5p136) 2008/10/27 Released by Harlan Stenn <stenn@ntp.org>
* [Bug 1078] statsdir configuration parsing is broken.
(4.2.5p135) 2008/09/23 Released by Harlan Stenn <stenn@ntp.org>
* [Bug 1072] clock_update should not allow updates older than sys_epoch.
(4.2.5p134) 2008/09/17 Released by Harlan Stenn <stenn@ntp.org>
* Clean up build process for ntpsnmpd.
(4.2.5p133) 2008/09/16 Released by Harlan Stenn <stenn@ntp.org>
* Add options processing to ntpsnmpd.
* [Bug 1062] Check net-snmp headers before deciding to build ntpsnmpd.
* Clean up the libntpq.a build.
* Regenerate ntp_parser.[ch] from ntp_parser.y
(4.2.5p132) 2008/09/15 Released by Harlan Stenn <stenn@ntp.org>
* [Bug 1067] Multicast DNS service registration must come after the fork
  on Solaris.
* [Bug 1066] Error messages should log as errors.
(4.2.5p131) 2008/09/14 Released by Harlan Stenn <stenn@ntp.org>
* [Bug 1065] Re-enable support for the timingstats file.
(4.2.5p130) 2008/09/13 Released by Harlan Stenn <stenn@ntp.org>
* [Bug 1064] Implement --with-net-snmp-config=progname
* [Bug 1063] ntpSnmpSubagentObject.h is missing from the distribution.
(4.2.5p129) 2008/09/11 Released by Harlan Stenn <stenn@ntp.org>
* Quiet some libntpq-related warnings.
(4.2.5p128) 2008/09/08 Released by Harlan Stenn <stenn@ntp.org>
* Import Heiko Gerstung's GSoC2008 NTP MIB daemon.
(4.2.5p127) 2008/09/01 Released by Harlan Stenn <stenn@ntp.org>
* Regenerate ntpd/ntp_parser.c
(4.2.5p126) 2008/08/31 Released by Harlan Stenn <stenn@ntp.org>
* Stop libtool-1.5 from looking for C++ or Fortran.
* [BUG 610] Documentation update for NMEA reference clock driver.
* [Bug 828] Fix IPv4/IPv6 address parsing.
* Changes from Dave Mills:
  Documentation updates.
  Fix a corner case where a frequency update was reported but not set.
  When LEAP_NOTINSYNC->LEAP_NOWARNING, call crypto_update() if we have
  crypto_flags.
(4.2.5p125) 2008/08/18 Released by Harlan Stenn <stenn@ntp.org>
* [Bug 1052] Add linuxPPS support to ONCORE driver.
(4.2.5p124) 2008/08/17 Released by Harlan Stenn <stenn@ntp.org>
* Documentation updates from Dave Mills.
* Include (4.2.4p5) 2008/08/17 Released by Harlan Stenn <stenn@ntp.org>
* [Bug 861] leap info was not being transmitted.
* [Bug 1046] refnumtoa.c is using the wrong header file.
* [Bug 1047] enable/disable options processing fix.
* header file cleanup.
* [Bug 1037] buffer in subroutine was 1 byte short.
* configure.ac: cleanup, add option for wintime, and lay the groundwork
  for the changes needed for bug 1028.
* Fixes from Dave Mills: 'bias' and 'interleave' work.  Separate
  phase and frequency discipline (for long poll intervals).  Update
  TAI function to match current leapsecond processing.
* Documentation updates from Dave Mills.
* [Bug 1037] Use all 16 of the MD5 passwords generated by ntp-keygen.
* Fixed the incorrect edge parameter being passed to time_pps_kcbind in
  NMEA refclock driver.
* [Bug 399] NMEA refclock driver does not honor time1 offset if flag3 set.
* [Bug 985] Modifications to NMEA reference clock driver to support Accord
  GPS Clock.
* poll time updates from Dave Mills.
* local refclock documentation updates from Dave Mills.
* [Bug 1022] Fix compilation problems with yesterday's commit.
* Updates and cleanup from Dave Mills:
  I've now spent eleven months of a sabbatical year - 7 days a week, 6-10
  hours most days - working on NTP. I have carefully reviewed every major
  algorithm, examined its original design and evolution from that design.
  I've trimmed off dead code and briar patches and did zillions of tests
  contrived to expose evil vulnerabilities. The development article is in
  rather good shape and should be ready for prime time.

  1. The protostats statistics files have been very useful in exposing
  little twitches and turns when something hiccups, like a broken PPS
  signal. Most of what used to be syslog messages are now repackaged as
  protostats messages with optional syslog as well. These can also be sent
  as traps which might be handy to tiggle a beeper or celltext. These, the
  sysstats files and cryptostats files reveal the ambient health of a busy
  server, monitor traffic and error counts and spot crypto attacks.

  2. Close inspection of the clock discipline behavior at long poll
  intervals (36 h) showed it not doing as well as it should. I redesigned
  the FLL loop to improve nominal accuracy from  several tens of
  milliseconds to something less than ten milliseconds.

  3. Autokey (again). The enhanced error checking was becoming a major
  pain. I found a way to toss out gobs of ugly fat code and replace the
  function with a much simpler and more comprehensive scheme. It resists
  bait-and-switch attacks and quickly detect cases when the protocol is
  not correctly synchronized.

  4. The interface code for the kernel PPS signal was not in sync with the
  kernel code itself. Some error checks were duplicated and some
  ineffective. I found none of the PPS-capable drivers, including the atom
  driver, do anything when the prefer peer fails; the kernel PPS signal
  remains in control. The atom driver now disables the kernel PPS when the
  prefer peer comes bum. This is important when the prefer peer is not a
  reference clock but a remote NTP server.

  5. The flake restrict bit turned out to be really interesting,
  especially with symmtric modes and of those especially those using
  Autokey. Small changes in the recovery procedures when packets are lost
  now avoid almost all scenarios which previously required protocol resets.

  6. I've always been a little uncomfortable when using the clock filter
  with long poll intervals because the samples become less and less
  correlated as the sample age exceeds the Allan intercept. Various
  schemes have been used over the years to cope with this fact. The latest
  one and the one that works the best is to use a modified sort metric
  where the delay is used when the age of the sample is less than the
  intercept and the sum of delay and dispersion above that. The net result
  is that, at small poll intervals the algorithm operates as a minimum
  filter, while at larger poll intervals it morphs to FIFO. Left
  unmodified, a sample could be used when twelve days old. This along with
  the FLL modifications has made a dramatic improvement at large poll
  intervals.

- [Backward Incompatible] The 'state' variable is no longer reported or
  available via ntpq output.  The following system status bit names
  have been changed:
  - sync_alarm -> leap_alarm
  - sync_atomic -> sync_pps
  - sync_lf_clock -> sync_lf_radio
  - sync_hf_clock -> sync_hf_radio
  - sync_uhf_clock -> sync_uhf_radio
  - sync_local_proto -> sync_local
  - sync_udp/time -> sync_other
  Other names have been changed as well.  See the change history for
  libntp/statestr.c for more details.
  Other backward-incompatible changes in ntpq include:
  - assID -> associd
  - rootdispersion -> rootdisp
  - pkt_head -> pkt_neader
  See the change history for other details.

* Updates and cleanup from Dave Mills.
* [Bug 995] Remove spurious ; from ntp-keygen.c.
* More cleanup and changes from Dave Mills.
* [Bug 980] Direct help to stdout.
---
(4.2.4p8) 2009/12/08 Released by Harlan Stenn <stenn@ntp.org>

* [Sec 1331] DoS with mode 7 packets - CVE-2009-3563.

---
(4.2.4p7) 2009/05/18 Released by Harlan Stenn <stenn@ntp.org>

* [Sec 1151] Remote exploit if autokey is enabled - CVE-2009-1252.
* [Bug 1187] Update the copyright date.
* [Bug 1191] ntpd fails on Win2000 - "Address already in use" after fix
  for [Sec 1149].

---
(4.2.4p7-RC7) 2009/05/12 Released by Harlan Stenn <stenn@ntp.org>

* ntp.isc.org -> ntp.org cleanup.
* [Bug 1178] Use prior FORCE_DNSRETRY behavior as needed at runtime,
  add configure --enable-ignore-dns-errors to be even more stubborn

---
(4.2.4p7-RC6) 2009/05/08 Released by Harlan Stenn <stenn@ntp.org>

* [Bug 784] Make --enable-linuxcaps the default when available
* [Bug 1179] error messages for -u/--user and -i lacking droproot
* Updated JJY reference clock driver from Takao Abe
* [Bug 1071] Log a message and exit before trying to use FD_SET with a
  descriptor larger than FD_SETSIZE, which will corrupt memory
* On corruption of the iface list head in add_interface, log and exit

---
(4.2.4p7-RC5) 2009/05/02 Released by Harlan Stenn <stenn@ntp.org>

* [Bug 1172] 4.2.4p7-RC{3,4} fail to build on linux.
* flock-build script unportable 'set -m' use removed

---
(4.2.4p7-RC4) 2009/04/29 Released by Harlan Stenn <stenn@ntp.org>

* [Bug 1167] use gcc -Winit-self only if it is understood

---
(4.2.4p7-RC3) 2009/04/22 Released by Harlan Stenn <stenn@ntp.org>

* [Bug 787] Bug fixes for 64-bit time_t on Windows
* [Bug 813] Conditional naming of Event
* [Bug 1147] System errors should be logged to msyslog()
* [Bug 1155] Fix compile problem on Windows with VS2005
* [Bug 1156] lock_thread_to_processor() should be declared in header
* [Bug 1157] quiet OpenSSL warnings, clean up configure.ac
* [Bug 1158] support for aix6.1
* [Bug 1160] MacOS X is like BSD regarding F_SETOWN

---
(4.2.4p7-RC2) 2009/04/09 Released by Harlan Stenn <stenn@ntp.org>

* [Sec 1144] limited buffer overflow in ntpq.  CVE-2009-0159
* [Sec 1149] use SO_EXCLUSIVEADDRUSE on Windows

---
(4.2.4p7-RC1) 2009/03/30 Released by Harlan Stenn <stenn@ntp.org>

* [Bug 1131] UDP sockets should not use SIGPOLL on Solaris.
* build system email address cleanup
* [Bug 774] parsesolaris.c does not compile under the new Solaris
* [Bug 873] Windows serial refclock proper TTY line discipline emulation
* [Bug 1014] Enable building with VC9 (in Visual Studio 2008,
  Visual C++ 2008, or SDK)
* [Bug 1117] Deferred interface binding under Windows works only correctly
  if FORCE_DNSRETRY is defined
* [BUG 1124] Lock QueryPerformanceCounter() client threads to same CPU
* DPRINTF macro made safer, always evaluates to a statement and will not
  misassociate an else which follows the macro.

---
(4.2.4p6) 2009/01/08 Released by Harlan Stenn <stenn@ntp.org>

* [Bug 1113] Fixed build errors with recent versions of openSSL. 
* [Sec 1111] Fix incorrect check of EVP_VerifyFinal()'s return value.
* Update the copyright year.

---
(4.2.4p5) 2008/08/17 Released by Harlan Stenn <stenn@ntp.org>

* [BUG 1051] Month off by one in leap second message written to clockstats
  file fixed.
* [Bug 450] Windows only: Under original Windows NT we must not discard the
  wildcard socket to workaround a bug in NT's getsockname().
* [Bug 1038] Built-in getpass() function also prompts for password if
  not built with DEBUG.
* [Bug 841] Obsolete the "dynamic" keyword and make deferred binding
  to local interfaces the default.
  Emit a warning if that keyword is used for configuration.
* [Bug 959] Refclock on Windows not properly releasing recvbuffs.
* [Bug 993] Fix memory leak when fetching system messages.
* much cleanup, fixes, and changes from Dave Mills.
* ntp_control.c: LEAPTAB is a filestamp, not an unsigned.  From Dave Mills.
* ntp_config.c: ntp_minpoll fixes from Dave Mills.
* ntp-keygen updates from Dave Mills.
* refresh epoch, throttle, and leap cleanup from Dave Mills.
* Documentation cleanup from Dave Mills.
* [Bug 918] Only use a native md5.h if MD5Init() is available.
* [Bug 979] Provide ntptimeval if it is not otherwise present.
* [Bug 634] Re-instantiate syslog() and logfiles after the daemon fork.
* [Bug 952] Use md5 code with a friendlier license.
* [Bug 977] Fix mismatching #ifdefs for builds without IPv6.
* [Bug 830] Fix the checking order of the interface options.
* Clean up the logfile/syslog setup.
* [Bug 970] Lose obsolete -g flag to ntp-keygen.
* The -e flag to ntp-keygen can write GQ keys now, too.
* ntp_proto.c: sys_survivors and hpoll cleanup from Dave Mills.
* ntp_loopfilter.c: sys_poll cleanup from Dave Mills.
* refclock_wwv.c: maximum-likelihood digit and DSYNC fixes from Dave Mills.
* [Bug 967] preemptable associations are lost forever on a step.
* ntp_config.c: [CID 48] missing "else" clause.
* [Bug 833] ntpq config keyword is quote-mark unfriendly.
* Rename the ntpq "config" keyword to ":config".
* Dave Mills shifted some orphan processing.
* Fix typos in the [Bug 963] patch.
* bootstrap: squawk if genver fails.  Use -f with cp in case Dave does a chown.
* Remove obsolete simulator command-line options.
* ntp_request.c: [CID 36] zero sin_zero.
* [Bug 963] get_systime() is too noisy.
* [Bug 960] spurious syslog:crypto_setup:spurious crypto command
* [Bug 964] Change *-*-linux* to *-*-*linux* to allow for uclinux.
* Changes from Dave Mills:
  - ntp_util.c: cleanup.
  - ntp_timer.c: watch the non-burst packet rate.
  - ntp_request.c: cleanup.
  - ntp_restrict.c: RES_LIMITED cleanup.
  - ntp_proto.c: RES_LIMITED, rate bucktes, counters, overall cleanup.
  - ntp_peer.c: disallow peer_unconfig().
  - ntp_monitor.c: RES_LIMITED cleanup.
  - ntp_loopfilter.c: poll interval cleanup.
  - ntp_crypto.c: volley -> retry.  Cleanup TAI leap message.
  - ntp_config: average and minimum are ^2 values.
  - ntpdc: unknownversion is really "declined", not "bad version".
  - Packet retry cleanup.
* [Bug 961] refclock_tpro.c:tpro_poll() calls refclock_receive() twice.
* [Bug 957] Windows only: Let command line parameters from the Windows SCM GUI
  override the standard parameters from the ImagePath registry key.
* Added HAVE_INT32_T to the Windows config.h to avoid duplicate definitions.
* Work around a VPATH difference in FreeBSD's 'make' command.
* Update bugreport URL.
* Update -I documentation.
* [Bug 713] Fix bug reporting information.
* A bug in the application of the negative-sawtooth for 12 channel receivers. 
* The removal of unneeded startup code used for the original LinuxPPS, it now
  conforms to the PPSAPI and does not need special code.  
* ntp-keygen.c: Coverity fixes [CID 33,47].
* Volley cleanup from Dave Mills.
* Fuzz cleanup from Dave Mills.
* [Bug 861] Leap second cleanups from Dave Mills.
* ntpsim.c: add missing protypes and fix [CID 34], a nit.
* Upgraded bison at UDel.
* Update br-flock and flock-build machine lists.
* [Bug 752] QoS: add parse/config handling code. 
* Fix the #include order in tickadj.c for picky machines.
* [Bug 752] QoS: On some systems, netinet/ip.h needs netinet/ip_systm.h.
* [Bug 752] Update the QoS tagging (code only - configuration to follow).
* Orphan mode and other protocol cleanup from Dave Mills.
* Documentation cleanup from Dave Mills.
* [Bug 940] ntp-keygen uses -v.  Disallow it as a shortcut for --version.
* more cleanup to ntp_lineeditlibs.m4.
* Documentation updates from Dave Mills.
* -ledit cleanup for ntpdc and ntpq.
* Association and other cleanup from Dave Mills.
* NTP_UNREACH changes from Dave Mills.
* Fix the readline history test.
* [Bug 931] Require -lreadline to be asked for explicitly.
* [Bug 764] When looking for -lreadline support, also try using -lncurses.
* [Bug 909] Fix int32_t errors for ntohl().
* [Bug 376/214] Enhancements to support multiple if names and IP addresses.
* [Bug 929] int32_t is undefined on Windows.  Casting wrong.
* [Bug 928] readlink missing braces.
* [Bug 788] Update macros to support VS 2005.
* ntpd/ntp_timer.c: add missing sys_tai parameter for debug printf
* [Bug 917] config parse leaves files open
* [Bug 912] detect conflicting enable/disable configuration on interfaces
  sharing an IP address
* [Bug 771] compare scopeid if available for IPv6 addresses
* Lose obsolete crypto subcommands (Dave Mills).
* WWV is an HF source, not an LF source (Dave Mills).
* [Bug 899] Only show -i/--jaildir -u/--user options if we HAVE_DROPROOT.
* [Bug 916] 'cryptosw' is undefined if built without OpenSSL.
* [Bug 891] 'restrict' config file keyword does not work (partial fix).
* [Bug 890] the crypto command seems to be required now.
* [Bug 915] ntpd cores during processing of x509 certificates.
* Crypto lint cleanup from Dave Mills.
* [Bug 897] Check RAND_status() - we may not need a .rnd file.
* Crypto cleanup from Dave Mills.
* [Bug 911] Fix error message in cmd_args.c.
* [Bug 895] Log assertion failures via syslog(), not stderr.
* Documentation updates from Dave Mills.
* Crypto cleanup from Dave Mills.
* [Bug 905] ntp_crypto.c fails to compile without -DDEBUG.
* Avoid double peer stats logging.
* ntp-keygen cleanup from Dave Mills.
* libopts needs to be built after ElectricFence.
* [Bug 894] Initialize keysdir before calling crypto_setup().
* Calysto cleanup for ntpq.
* ntp-keygen -i takes an arg.
* Cleanup and fixes from Dave Mills.
* [Bug 887] Fix error in ntp_types.h (for sizeof int != 4).
* Bug 880 bug fixes for Windows build
* Improve Calysto support.
* The "revoke" parameter is a crypto command.
* The driftfile wander threshold is a real number.
* [Bug 850] Fix the wander threshold parameter on the driftfile command.
* ntp_io.c: Dead code cleanup - Coverity View 19.
* Leap file related cleanup from Dave Mills.
* ntp_peer.c: Set peer->srcadr before (not after) calling set_peerdstadr().
* Initialize offset in leap_file() - Coverity View 17.
* Use the correct stratum on KISS codes.
* Fuzz bits cleanup.
* Show more digits in some debug printf's.
* Use drift_file_sw internally to control writing the drift file.
* Implement the wander_threshold option for the driftfile config keyword.
* reformat ntp_control.c; do not use c++ // comments.
* [Bug 629] Undo bug #629 fixes as they cause more problems than were  being
  solved
* Changes from Dave Mills: in/out-bound data rates, leapsecond cleanup,
  driftfile write cleanup, packet buffer length checks, documentation updates.
* More assertion checks and malloc()->emalloc(), courtesy of Calysto.
* [Bug 864] Place ntpd service in maintenance mode if using SMF on Solaris
* [Bug 862] includefile nesting; preserve phonelist on reconfig.
* [Bug 604] ntpd regularly dies on linux/alpha.
* more leap second infrastructure fixes from Dave Mills.
* [Bug 858] recent leapfile changes broke non-OpenSSL builds.
* Use emalloc() instead of malloc() in refclock_datum.c (Calysto).
* Start using 'design by contract' assertions.
* [Bug 767] Fast sync to refclocks wanted.
* Allow null driftfile.
* Use YYERROR_VERBOSE for the new parser, and fix related BUILT_SOURCES.
* [Bug 629] changes to ensure broadcast works including on wildcard addresses
* [Bug 853] get_node() must return a pointer to maximally-aligned memory.
* Initial leap file fixes from Dave Mills.
* [Bug 858] Recent leapfile changes broke without OPENSSL.
* Use a char for DIR_SEP, not a string.
* [Bug 850] driftfile parsing changes.
* driftfile maintenance changes from Dave Mills.  Use clock_phi instead of
  stats_write_tolerance.
* [Bug 828] refid string not being parsed correctly.
* [Bug 846] Correct includefile parsing.
* [Bug 827] New parsing code does not handle "fudge" correctly.
* Enable debugging capability in the config parser.
* [Bug 839] Crypto password not read from ntp.conf.
* Have autogen produce writable output files.
* [Bug 825] Correct logconfig -/+ keyword processing.
* [Bug 828] Correct parsing of " delimited strings.
* Cleanup FILE * usage after fclose() in ntp_filegen.c.
* [Bug 843] Windows Completion port code was incorrectly merged from -stable.
* [Bug 840] do fudge configuration AFTER peers (thus refclocks) have been
  configured.
* [Bug 824] Added new parser modules to the Windows project file.
* [Bug 832] Add libisc/log.c headers to the distribution.
* [Bug 808] Only write the drift file if we are in state 4.
* Initial import of libisc/log.c and friends.
* [Bug 826] Fix redefinition of PI.
* [Bug 825] ntp_scanner.c needs to #include <config.h> .
* [Bug 824] New parser code has some build problems with the SIM code.
* [Bug 817] Use longnames for setting ntp variables on the command-line;
  Allowing '-v' with and without an arg to disambiguate usage is error-prone.
* [Bug 822] set progname once, early.
* [Bug 819] remove erroneous #if 0 in Windows completion port code.
* The new config code missed an #ifdef for building without refclocks.
* Distribute some files needed by the new config parsing code.
* [Bug 819] Timeout for WaitForMultipleObjects was 500ms instead of INFINITE
* Use autogen 5.9.1.
* Fix clktest command-line arg processing.'
* Audio documentation updates from Dave Mills.
* New config file parsing code, from Sachin Kamboj.
* fuzz bit cleanup from Dave Mills.
* replay cleanup from Dave Mills.
* [Bug 542] Tolerate missing directory separator at EO statsdir.
* [Bug 812] ntpd should drop supplementary groups.
* [Bug 815] Fix warning compiling 4.2.5p22 under Windows with VC6.
* [Bug 740] Fix kernel/daemon startup drift anomaly.
* refclock_wwv.c fixes from Dave Mills.
* [Bug 810] Fix ntp-keygen documentation.
* [Bug 787] Bug fixes for 64-bit time_t on Windows.
* [Bug 796] Clean up duplicate #defines in ntp_control.c.
* [Bug 569] Use the correct precision for the Leitch CSD-5300.
* [Bug 795] Moved declaration of variable to top of function.
* [Bug 798] ntpq [p typo crashes ntpq/ntpdc.
* [Bug 786] Fix refclock_bancomm.c on Solaris.
* [Bug 774] parsesolaris.c does not compile under the new Solaris.
* [Bug 782] Remove P() macros from Windows files.
* [Bug 778] ntpd fails to lock with drift=+500 when started with drift=-500.
* [Bug 592] Trimble Thunderbolt GPS support.
* IRIG, CHU, WWV, WWVB refclock improvements from Dave Mills.
* [Bug 757] Lose ULONG_CONST().
* [Bug 756] Require ANSI C (function prototypes).
* codec (audio) and ICOM changes from Dave Mills.

---

* [Bug 450] Windows only: Under original Windows NT we must not discard the
  wildcard socket to workaround a bug in NT's getsockname().
* [Bug 1038] Built-in getpass() function also prompts for password if
  not built with DEBUG.
* [Bug 841] Obsolete the "dynamic" keyword and make deferred binding
  to local interfaces the default.
  Emit a warning if that keyword is used for configuration.
* [Bug 959] Refclock on Windows not properly releasing recvbuffs.
* [Bug 993] Fix memory leak when fetching system messages.
* [Bug 987] Wake up the resolver thread/process when a new interface has
  become available.
* Correctly apply negative-sawtooth for oncore 12 channel receiver.
* Startup code for original LinuxPPS removed.  LinuxPPS now conforms to
  the PPSAPI.
* [Bug 1000] allow implicit receive buffer allocation for Windows.
  fixes startup for windows systems with many interfaces.
  reduces dropped packets on network bursts.
  additionally fix timer() starvation during high load.
* [Bug 990] drop minimum time restriction for interface update interval.
* [Bug 977] Fix mismatching #ifdefs for builds without IPv6.
* Update the copyright year.
* Build system cleanup (make autogen-generated files writable).
* [Bug 957] Windows only: Let command line parameters from the Windows SCM GUI
  override the standard parameters from the ImagePath registry key.
* Fixes for ntpdate:
* [Bug 532] nptdate timeout is too long if several servers are supplied.
* [Bug 698] timeBeginPeriod is called without timeEndPeriod in some NTP tools.
* [Bug 857] ntpdate debug mode adjusts system clock when it shouldn't.
* [Bug 908] ntpdate crashes sometimes.
* [Bug 982] ntpdate(and ntptimeset) buffer overrun if HAVE_POLL_H isn't set
  (dup of 908).
* [Bug 997] ntpdate buffer too small and unsafe.
* ntpdate.c: Under Windows check whether NTP port in use under same conditions
  as under other OSs.
* ntpdate.c: Fixed some typos and indents (tabs/spaces).

(4.2.4p4) Released by Harlan Stenn <stenn@ntp.org>

* [Bug 902] Fix problems with the -6 flag.
* Updated include/copyright.def (owner and year).
* [Bug 878] Avoid ntpdc use of refid value as unterminated string.
* [Bug 881] Corrected display of pll offset on 64bit systems.
* [Bug 886] Corrected sign handling on 64bit in ntpdc loopinfo command.
* [Bug 889] avoid malloc() interrupted by SIGIO risk
* ntpd/refclock_parse.c: cleanup shutdown while the file descriptor is still
  open.
* [Bug 885] use emalloc() to get a message at the end of the memory
  unsigned types cannot be less than 0
  default_ai_family is a short
  lose trailing , from enum list
  clarify ntp_restrict.c for easier automated analysis
* [Bug 884] don't access recv buffers after having them passed to the free
  list.
* [Bug 882] allow loopback interfaces to share addresses with other
  interfaces.

---
(4.2.4p3) Released by Harlan Stenn <stenn@ntp.org>

* [Bug 863] unable to stop ntpd on Windows as the handle reference for events
  changed

---
(4.2.4p2) Released by Harlan Stenn <stenn@ntp.org>

* [Bug 854] Broadcast address was not correctly set for interface addresses
* [Bug 829] reduce syslog noise, while there fix Enabled/Disable logging
  to reflect the actual configuration.
* [Bug 795] Moved declaration of variable to top of function.
* [Bug 789] Fix multicast client crypto authentication and make sure arriving
  multicast packets do not disturb the autokey dance.
* [Bug 785] improve handling of multicast interfaces
  (multicast routers still need to run a multicast routing software/daemon)
* ntpd/refclock_parse.c: cleanup shutdown while the file descriptor is still
  open.
* [Bug 885] use emalloc() to get a message at the end of the memory
  unsigned types cannot be less than 0
  default_ai_family is a short
  lose trailing , from enum list
* [Bug 884] don't access recv buffers after having them passed to the free list.
* [Bug 882] allow loopback interfaces to share addresses with other interfaces.
* [Bug 527] Don't write from source address length to wrong location
* Upgraded autogen and libopts.
* [Bug 811] ntpd should not read a .ntprc file.

---
(4.2.4p1) (skipped)

---
(4.2.4p0) Released by Harlan Stenn <stenn@ntp.org>

* [Bug 793] Update Hans Lambermont's email address in ntpsweep.
* [Bug 776] Remove unimplemented "rate" flag from ntpdate.
* [Bug 586] Avoid lookups if AI_NUMERICHOST is set.
* [Bug 770] Fix numeric parameters to ntp-keygen (Alain Guibert).
* [Bug 768] Fix io_setbclient() error message.
* [Bug 765] Use net_bind_service capability on linux.
* [Bug 760] The background resolver must be aware of the 'dynamic' keyword.
* [Bug 753] make union timestamp anonymous (Philip Prindeville).
* confopt.html: move description for "dynamic" keyword into the right section.
* pick the right type for the recv*() length argument.

---
(4.2.4) Released by Harlan Stenn <stenn@ntp.org>

* monopt.html fixes from Dave Mills.
* [Bug 452] Do not report kernel PLL/FLL flips.
* [Bug 746] Expert mouseCLOCK USB v2.0 support added.'
* driver8.html updates.
* [Bug 747] Drop <NOBR> tags from ntpdc.html.
* sntp now uses the returned precision to control decimal places.
* sntp -u will use an unprivileged port for its queries.
* [Bug 741] "burst" doesn't work with !unfit peers.
* [Bug 735] Fix a make/gmake VPATH issue on Solaris.
* [Bug 739] ntpd -x should not take an argument.
* [Bug 737] Some systems need help providing struct iovec.
* [Bug 717] Fix libopts compile problem.
* [Bug 728] parse documentation fixes.
* [Bug 734] setsockopt(..., IP_MULTICAST_IF, ...) fails on 64-bit platforms.
* [Bug 732] C-DEX JST2000 patch from Hideo Kuramatsu.
* [Bug 721] check for __ss_family and __ss_len separately.
* [Bug 666] ntpq opeers displays jitter rather than dispersion.
* [Bug 718] Use the recommended type for the saddrlen arg to getsockname().
* [Bug 715] Fix a multicast issue under Linux.
* [Bug 690] Fix a Windows DNS lookup buffer overflow.
* [Bug 670] Resolved a Windows issue with the dynamic interface rescan code.
* K&R C support is being deprecated.
* [Bug 714] ntpq -p should conflict with -i, not -c.
* WWV refclock improvements from Dave Mills.
* [Bug 708] Use thread affinity only for the clock interpolation thread.
* [Bug 706] ntpd can be running several times in parallel.
* [Bug 704] Documentation typos.
* [Bug 701] coverity: NULL dereference in ntp_peer.c
* [Bug 695] libopts does not protect against macro collisions.
* [Bug 693] __adjtimex is independent of ntp_{adj,get}time.
* [Bug 692] sys_limitrejected was not being incremented.
* [Bug 691] restrictions() assumption not always valid.
* [Bug 689] Deprecate HEATH GC-1001 II; the driver never worked.
* [Bug 688] Fix documentation typos.
* [Bug 686] Handle leap seconds better under Windows.
* [Bug 685] Use the Windows multimedia timer.
* [Bug 684] Only allow debug options if debugging is enabled.
* [Bug 683] Use the right version string.
* [Bug 680] Fix the generated version string on Windows.
* [Bug 678] Use the correct size for control messages.
* [Bug 677] Do not check uint_t in configure.ac.
* [Bug 676] Use the right value for msg_namelen.
* [Bug 675] Make sure ntpd builds without debugging.
* [Bug 672] Fix cross-platform structure padding/size differences.
* [Bug 660] New TIMESTAMP code fails tp build on Solaris Express.
* [Bug 659] libopts does not build under Windows.
* [Bug 658] HP-UX with cc needs -Wp,-H8166 in CFLAGS.
* [Bug 656] ntpdate doesn't work with multicast address.
* [Bug 638] STREAMS_TLI is deprecated - remove it.
* [Bug 635] Fix tOptions definition.
* [Bug 628] Fallback to ntp discipline not working for large offsets.
* [Bug 622] Dynamic interface tracking for ntpd.
* [Bug 603] Don't link with libelf if it's not needed.
* [Bug 523] ntpd service under Windows does't shut down properly.
* [Bug 500] sntp should always be built.
* [Bug 479] Fix the -P option.
* [Bug 421] Support the bc637PCI-U card.
* [Bug 342] Deprecate broken TRAK refclock driver.
* [Bug 340] Deprecate broken MSF EES refclock driver.
* [Bug 153] Don't do DNS lookups on address masks.
* [Bug 143] Fix interrupted system call on HP-UX.
* [Bug 42] Distribution tarballs should be signed.
* Support separate PPS devices for PARSE refclocks.
* [Bug 637, 51?] Dynamic interface scanning can now be done.
* Options processing now uses GNU AutoGen.

---
(4.2.2p4) Released by Harlan Stenn <stenn@ntp.org>

* [Bug 710] compat getnameinfo() has off-by-one error
* [Bug 690] Buffer overflow in Windows when doing DNS Lookups

---
(4.2.2p3) Released by Harlan Stenn <stenn@ntp.org>

* Make the ChangeLog file cleaner and easier to read
* [Bug 601] ntpq's decodeint uses an extra level of indirection
* [Bug 657] Different OSes need different sized args for IP_MULTICAST_LOOP
* release engineering/build changes
* Documentation fixes
* Get sntp working under AIX-5

---
(4.2.2p2) (broken)

* Get sntp working under AIX-5

---
(4.2.2p1)

* [Bug 661] Use environment variable to specify the base path to openssl.
* Resolve an ambiguity in the copyright notice
* Added some new documentation files
* URL cleanup in the documentation
* [Bug 657]: IP_MULTICAST_LOOP uses a u_char value/size
* quiet gcc4 complaints
* more Coverity fixes
* [Bug 614] manage file descriptors better
* [Bug 632] update kernel PPS offsets when PPS offset is re-configured
* [Bug 637] Ignore UP in*addr_any interfaces
* [Bug 633] Avoid writing files in srcdir
* release engineering/build changes

---
(4.2.2)

* SNTP
* Many bugfixes
* Implements the current "goal state" of NTPv4
* Autokey improvements
* Much better IPv6 support
* [Bug 360] ntpd loses handles with LAN connection disabled.
* [Bug 239] Fix intermittent autokey failure with multicast clients.
* Rewrite of the multicast code
* New version numbering scheme

---
(4.2.0)

* More stuff than I have time to document
* IPv6 support
* Bugfixes
* call-gap filtering
* wwv and chu refclock improvements
* OpenSSL integration

---
(4.1.2)

* clock state machine bugfix
* Lose the source port check on incoming packets
* (x)ntpdc compatibility patch
* Virtual IP improvements
* ntp_loopfilter fixes and improvements
* ntpdc improvements
* GOES refclock fix
* JJY driver
* Jupiter refclock fixes
* Neoclock4X refclock fixes
* AIX 5 port
* bsdi port fixes
* Cray unicos port upgrade
* HP MPE/iX port
* Win/NT port upgrade
* Dynix PTX port fixes
* Document conversion from CVS to BK
* readline support for ntpq

---
(4.1.0)

* CERT problem fixed (99k23)

* Huff-n-Puff filter
* Preparation for OpenSSL support
* Resolver changes/improvements are not backward compatible with mode 7
  requests (which are implementation-specific anyway)
* leap second stuff
* manycast should work now
* ntp-genkeys does new good things.
* scripts/ntp-close
* PPS cleanup and improvements
* readline support for ntpdc
* Crypto/authentication rewrite
* WINNT builds with MD5 by default
* WINNT no longer requires Perl for building with Visual C++ 6.0
* algorithmic improvements, bugfixes
* Solaris dosynctodr info update
* html/pic/* is *lots* smaller
* New/updated drivers: Forum Graphic GPS, WWV/H, Heath GC-100 II, HOPF
  serial and PCI, ONCORE, ulink331
* Rewrite of the audio drivers

---
(4.0.99)

* Driver updates: CHU, DCF, GPS/VME, Oncore, PCF, Ulink, WWVB, burst
  If you use the ONCORE driver with a HARDPPS kernel module,
  you *must* have a properly specified:
	pps <filename> [assert/clear] [hardpps]
  line in the /etc/ntp.conf file.
* PARSE cleanup
* PPS cleanup
* ntpd, ntpq, ntpdate cleanup and fixes
* NT port improvements
* AIX, BSDI, DEC OSF, FreeBSD, NetBSD, Reliant, SCO, Solaris port improvements

---
(4.0.98)

* Solaris kernel FLL bug is fixed in 106541-07
* Bug/lint cleanup
* PPS cleanup
* ReliantUNIX patches
* NetInfo support
* Ultralink driver
* Trimble OEM Ace-II support
* DCF77 power choices
* Oncore improvements

---
(4.0.97)

* NT patches
* AIX,SunOS,IRIX portability
* NeXT portability
* ntptimeset utility added
* cygwin portability patches

---
(4.0.96)

* -lnsl, -lsocket, -lgen configuration patches
* Y2K patches from AT&T
* Linux portability cruft

---
(4.0.95)

* NT port cleanup/replacement
* a few portability fixes
* VARITEXT Parse clock added

---
(4.0.94)

* PPS updates (including ntp.config options)
* Lose the old DES stuff in favor of the (optional) RSAREF stuff
* html cleanup/updates
* numerous drivers cleaned up
* numerous portability patches and code cleanup

---
(4.0.93)

* Oncore refclock needs PPS or one of two ioctls.
* Don't make ntptime under Linux.  It doesn't compile for too many folks.
* Autokey cleanup
* ReliantUnix patches
* html cleanup
* tickadj cleanup
* PARSE cleanup
* IRIX -n32 cleanup
* byte order cleanup
* ntptrace improvements and patches
* ntpdc improvements and patches
* PPS cleanup
* mx4200 cleanup
* New clock state machine
* SCO cleanup
* Skip alias interfaces

---
(4.0.92)

* chronolog and dumbclock refclocks
* SCO updates
* Cleanup/bugfixes
* Y2K patches
* Updated palisade driver
* Plug memory leak
* wharton kernel clock
* Oncore clock upgrades
* NMEA clock improvements
* PPS improvements
* AIX portability patches

---
(4.0.91)

* New ONCORE driver
* New MX4200 driver
* Palisade improvements
* config file bugfixes and problem reporting
* autoconf upgrade and cleanup
* HP-UX, IRIX lint cleanup
* AIX portability patches
* NT cleanup

---
(4.0.90)

* Nanoseconds
* New palisade driver
* New Oncore driver

---
(4.0.73)

* README.hackers added
* PARSE driver is working again
* Solaris 2.6 has nasty kernel bugs.  DO NOT enable pll!
* DES is out of the distribution.

---
(4.0.72)

* K&R C compiling should work again.
* IRIG patches.
* MX4200 driver patches.
* Jupiter driver added.
* Palisade driver added.  Needs work (ANSI, ntoh/hton, sizeof double, ???)<|MERGE_RESOLUTION|>--- conflicted
+++ resolved
@@ -11,15 +11,11 @@
   local timezone.
 * [Bug 1751] Support for Atari FreeMiNT OS.
 * [Bug 1754] --version output should be more verbose.
-<<<<<<< HEAD
 * [Bug 1757] oncore snprintf("%m") doesn't expand %m.
-* Upgrade to libopts 33.5.8 from AutoGen 5.11.6pre3.
-=======
 * [Bug 1758] setsockopt IPV6_MULTICAST_IF with wrong ifindex.
 * [Bug 1760] ntpd Windows interpolation cannot be disabled.
 * [Bug 1762] manycastclient solicitation responses interfere.
 * Upgrade to libopts 34.0.9 from AutoGen 5.11.6pre5.
->>>>>>> 068d6792
 * Suppress ntp-keygen OpenSSL version display for --help, --version,
   display both build and runtime OpenSSL versions when they differ.
 * Clean up m4 quoting in configure.ac, *.m4 files, resolving
