--- conflicted
+++ resolved
@@ -1,10 +1,7 @@
-<<<<<<< HEAD
 * [Bug 957] Windows only: Let command line parameters from the Windows SCM GUI
   override the standard parameters from the ImagePath registry key.
 * Added HAVE_INT32_T to the Windows config.h to avoid duplicate definitions.
-=======
 * Work around a VPATH difference in FreeBSD's 'make' command.
->>>>>>> 49ebd7cc
 * Update bugreport URL.
 * Update -I documentation.
 * [Bug 713] Fix bug reporting information.
