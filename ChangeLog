--- conflicted
+++ resolved
@@ -1,11 +1,8 @@
-<<<<<<< HEAD
+* [Bug 1339] redux, use unmodified lib/isc/win32/strerror.c and
+  move #define strerror... to a header not used by lib/isc code.
 * [Bug 1345] illegal 'grep' option prevents compilation.
 * [Bug 1346] keyword scanner broken where char defaults to unsigned.
 * [Bug 1347] ntpd/complete.conf missing multicastclient test case.
-=======
-* [Bug 1339] redux, use unmodified lib/isc/win32/strerror.c and
-  move #define strerror... to a header not used by lib/isc code.
->>>>>>> 5026a42b
 (4.2.5p233-RC) 2009/10/15 Released by Harlan Stenn <stenn@ntp.org>
 * [Bug 1337] cast setsockopt() v4 address pointer to void *.
 * [Bug 1342] ignore|drop one IPv6 address on an interface blocks all
