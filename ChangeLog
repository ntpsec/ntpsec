--- conflicted
+++ resolved
@@ -1,17 +1,16 @@
-<<<<<<< HEAD
+* [Bug 957] Windows only: Let command line parameters from the Windows SCM GUI
+  override the standard parameters from the ImagePath registry key.
 * Fixes for ntpdate:
 * [Bug 532] nptdate timeout is too long if several servers are supplied
 * [Bug 698] timeBeginPeriod is called without timeEndPeriod in some NTP tools
 * [Bug 857] ntpdate debug mode adjusts system clock when it shouldn't
 * [Bug 908] ntpdate crashes sometimes
-* [Bug 982] ntpdate(and ntptimeset) buffer overrun if HAVE_POLL_H isn't set (dup of 908)
+* [Bug 982] ntpdate(and ntptimeset) buffer overrun if HAVE_POLL_H isn't set
+  (dup of 908)
 * [Bug 997] ntpdate buffer too small and unsafe
-* ntpdate.c: Under Windows check whether NTP port in use under same conditions as under other OSs.
+* ntpdate.c: Under Windows check whether NTP port in use under same conditions
+  as under other OSs.
 * ntpdate.c: Fixed some typos and indents (tabs/spaces).
-=======
-* [Bug 957] Windows only: Let command line parameters from the Windows SCM GUI
-  override the standard parameters from the ImagePath registry key.
->>>>>>> a1d6d130
 
 ---
 (4.2.4p4) Released by Harlan Stenn <stenn@ntp.org>
