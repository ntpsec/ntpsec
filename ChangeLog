--- conflicted
+++ resolved
@@ -1,4 +1,5 @@
-<<<<<<< HEAD
+* Documentation updates from Dave Mills.
+* Mitigation and PPS cleanup from Dave Mills.
 * Include (4.2.4p7-RC2)
 * [Bug 216] New interpolation scheme for Windows eliminates 1ms jitter
 * remove a bunch of #ifdef SYS_WINNT from portable code
@@ -11,15 +12,8 @@
 (4.2.5p161) 2009/03/31 Released by Harlan Stenn <stenn@ntp.org>
 * Documentation updates from Dave Mills.
 (4.2.5p160) 2009/03/30 Released by Harlan Stenn <stenn@ntp.org>
-=======
-* Documentation updates from Dave Mills.
-* Mitigation and PPS cleanup from Dave Mills.
-(4.2.5p161) 2009/03/31 Released by Harlan Stenn <stenn@ntp.org>
-* Documentation updates from Dave Mills.
-(4.2.5p160) 2009/03/30 Released by Harlan Stenn <stenn@ntp.org>
 * [Bug 1141] refclock_report missing braces cause spurious "peer event:
   clock clk_unspec" log entries
->>>>>>> d068cd87
 * Include (4.2.4p7-RC1)
 (4.2.5p159) 2009/03/28 Released by Harlan Stenn <stenn@ntp.org>
 * "bias" changes from Dave Mills.
@@ -236,12 +230,9 @@
 ---
 (4.2.4p7-RC1) 2009/03/30 Released by Harlan Stenn <stenn@ntp.org>
 
-<<<<<<< HEAD
 * [Bug 1131] UDP sockets should not use SIGPOLL on Solaris.
 * build system email address cleanup
 * [Bug 774] parsesolaris.c does not compile under the new Solaris
-=======
->>>>>>> d068cd87
 * [Bug 873] Windows serial refclock proper TTY line discipline emulation
 * [Bug 1014] Enable building with VC9 (in Visual Studio 2008,
   Visual C++ 2008, or SDK)
@@ -250,7 +241,6 @@
 * [BUG 1124] Lock QueryPerformanceCounter() client threads to same CPU
 * DPRINTF macro made safer, always evaluates to a statement and will not
   misassociate an else which follows the macro.
->>>>>>>
 
 ---
 (4.2.4p6) 2009/01/08 Released by Harlan Stenn <stenn@ntp.org>
