--- conflicted
+++ resolved
@@ -1,11 +1,8 @@
-<<<<<<< HEAD
+* [Bug 1125] C runtime per-thread initialization on Windows
 * [Bug 1152] temporarily disable refclock_parse, refclock_true until
   maintainers can repair build break from pps_sample()
 * [Bug 1153] refclock_nmea should not mix UTC with GPS time
 * [Bug 1159] ntpq overlap diagnostic message test buggy
-=======
-* [Bug 1125] C runtime per-thread initialization on Windows
->>>>>>> 2f0ad9a3
 (4.2.5p163) 2009/04/10 Released by Harlan Stenn <stenn@ntp.org>
 (4.2.5p162) 2009/04/09 Released by Harlan Stenn <stenn@ntp.org>
 * Documentation updates from Dave Mills.
