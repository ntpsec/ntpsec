<<<<<<< HEAD
* mdoc2texi fixes: parseQuote, closing of list item tables.
* ntp-wait, ntpd, ntpdc, ntpq, ntpsnmpd autogen documentation updates.
=======
(4.2.7p338) 2012/12/25 Released by Harlan Stenn <stenn@ntp.org>
>>>>>>> 0d910a10
* mdoc2texi fixes: Handle_ArCmFlIc, Handle_Fn, HandleQ.
* ntp-keygen autogen documentation updates.
* ntpq autogen docs.
(4.2.7p337) 2012/12/22 Released by Harlan Stenn <stenn@ntp.org>
* [Bug 1223] More final cleanup for rlimit changes.
(4.2.7p336) 2012/12/21 Released by Harlan Stenn <stenn@ntp.org>
* [Bug 1223] Final cleanup for rlimit changes.
(4.2.7p335) 2012/12/18 Released by Harlan Stenn <stenn@ntp.org>
* Update documentation templates and definitions.
* Create agtexi-file.tpl .
(4.2.7p334) 2012/12/10 Released by Harlan Stenn <stenn@ntp.org>
* [Bug 2114] Update tests for sntp's synch distance.
* Create ntp-keygen.{html,texi}.
(4.2.7p333) 2012/12/07 Released by Harlan Stenn <stenn@ntp.org>
* Autogen documentation cleanup.
(4.2.7p332) 2012/12/06 Released by Harlan Stenn <stenn@ntp.org>
* sntp documentation cleanup.
(4.2.7p331) 2012/12/03 Released by Harlan Stenn <stenn@ntp.org>
* [Bug 2114] Correctly calculate sntp's synch distance.
(4.2.7p330) 2012/12/03 Released by Harlan Stenn <stenn@ntp.org>
* autogen doc cleanup
(4.2.7p329) 2012/12/01 Released by Harlan Stenn <stenn@ntp.org>
* [Bug 2278] ACTS flag3 mismatch between code and driver18.html.
* Use an enum for the ACTS state table.
* html doc reconciliation with DLM's copy.
(4.2.7p328) 2012/11/30 Released by Harlan Stenn <stenn@ntp.org>
* html doc reconciliation with DLM's copy.
(4.2.7p327) 2012/11/29 Released by Harlan Stenn <stenn@ntp.org>
* [Bug 2024] Identify Events in the system status word in decode.html.'
* [Bug 2040] Provide a command-line option for the identity key bits.
* Create loc/darwin for Mac OSX
(4.2.7p326) 2012/11/21 Released by Harlan Stenn <stenn@ntp.org>
* [Bug 1214] 'proto: precision = ...' should be at INFO, not NOTICE.
* [Bug 2246] Clear sys_leap when voting says to disarm the leap.
(4.2.7p325) 2012/11/20 Released by Harlan Stenn <stenn@ntp.org>
* [Bug 2202] ntpq.html: there is no "acv" billboard.
* [Bug 2306] keep pps hack for Win32 even if user-mode/loopback
  PPS API is activated on a serial line.
(4.2.7p324) 2012/11/19 Released by Harlan Stenn <stenn@ntp.org>
* Reinstate doc fix to authentic.html from Mike T.
* [Bug 1223] cleanup for rlimit changes.
* [Bug 2098] Install DLM's HTML documentation.
* [Bug 2306] Added user-mode/loop-back PPS API provider for Win32
(4.2.7p323) 2012/11/18 Released by Harlan Stenn <stenn@ntp.org>
* html/ updates from Dave Mills.
(4.2.7p322) 2012/11/15 Released by Harlan Stenn <stenn@ntp.org>
* [Bug 1223] Allow configurable values for RLIMIT_STACK and
  RLIMIT_MEMLOCK.
* [Bug 1320] Log ntpd's initial command-line parameters. (updated fix)
* [Bug 2120] no sysexits.h under QNX.
* [Bug 2123] cleanup to html/leap.html.
(4.2.7p321) 2012/11/13 Released by Harlan Stenn <stenn@ntp.org>
* [Bug 1320] Log ntpd's initial command-line parameters.
(4.2.7p320) 2012/11/12 Released by Harlan Stenn <stenn@ntp.org>
* [Bug 969] Clarify ntpdate.html documentation about -u and ntpd.
* [Bug 1217] libisc/ifiter_sysctl.c:internal_current(): Ignore RTM
  messages with wrong version
(4.2.7p319) 2012/11/11 Released by Harlan Stenn <stenn@ntp.org>
* [Bug 2296] Fix compile problem with building with old OpenSSL.
(4.2.7p318) 2012/11/05 Released by Harlan Stenn <stenn@ntp.org>
* [Bug 2301] Remove spurious debug output from ntpq.
(4.2.7p317) 2012/11/05 Released by Harlan Stenn <stenn@ntp.org>
* [Bug 922] Allow interspersed -4 and -6 flags on the ntpq command line.
(4.2.7p316) 2012/10/27 Released by Harlan Stenn <stenn@ntp.org>
* [Bug 2296] Update fix for Bug 2294 to handle --without-crypto.
(4.2.7p315) 2012/10/26 Released by Harlan Stenn <stenn@ntp.org>
* [Bug 2294] ntpd crashes in FIPS mode.
(4.2.7p314) 2012/10/23 Released by Harlan Stenn <stenn@ntp.org>
* Document a tricky malloc() of dns_ctx in sntp.
(4.2.7p313) 2012/10/23 Released by Harlan Stenn <stenn@ntp.org>
* [Bug 2291] sntp should report why it cannot open file.kod.
* [Bug 2293] add support for SO_BINTIME, refine support for
  SO_TIMESTAMPNS (bug 1374)
(4.2.7p312) 2012/10/11 Released by Harlan Stenn <stenn@ntp.org>
* Clean up testing/debugging of fix for [Bug 938] from sntp/main.c .
(4.2.7p311) 2012/10/10 Released by Harlan Stenn <stenn@ntp.org>
* [Bug 938] The argument to the -D flag takes a number, not a string.
* [Bug 1013] ntpdate's HTML page claims wrong default version.
* [Bug 1374] Support SO_TIMESTAMPNS.
(4.2.7p310) 2012/10/09 Released by Harlan Stenn <stenn@ntp.org>
* [Bug 1374] Support SO_TIMESTAMPNS.
* [Bug 2266] Remove deprecated refclock_trak.c from Windows Makefile
  equivalents.
* [Bug 2274] Bring libopts/enum.c back to (old) ANSI C compliance.
(4.2.7p309) 2012/10/04 Released by Harlan Stenn <stenn@ntp.org>
* [Bug 2287] ntpdate returns 0 even if adjtime() call fails.
(4.2.7p308) 2012/09/29 Released by Harlan Stenn <stenn@ntp.org>
* CID 97198: Check return from ioctl() calls in refclock_acts.c.
(4.2.7p307) 2012/09/29 Released by Harlan Stenn <stenn@ntp.org>
* [Bug 1997] Fix sntp broadcast timeouts.
* [Bug 2234] Fix incorrect ntptrace html documentation.
* [Bug 2262] Install html docs in $htmldir.
* Fix typo in html/select.html.
(4.2.7p306) 2012/09/15 Released by Harlan Stenn <stenn@ntp.org>
* [Bug 752] ToS cleanup from Mike Tatarinov.
(4.2.7p305) 2012/09/15 Released by Harlan Stenn <stenn@ntp.org>
* [Bug 752] Use proper ToS network packet markings for IPv4 and IPv6.
* [Bug 1232] Convert SHM refclock to use struct timespec.
* [Bug 2258] Add syslog message about leap insertion.
* [Bug 2263] broadcast server doesn't work for host with
  OS_MISSES_SPECIFIC_ROUTE_UPDATES.
* [Bug 2271] Decode refclock types when built with --disable-all-clocks.
* [Bug 2276] clk_sel240x.c #define's _XOPEN_SOURCE, breaking QNX6.
* Updates to driver28.html.
(4.2.7p304) 2012/09/06 Released by Harlan Stenn <stenn@ntp.org>
* [Bug 2264] Cleanup SEL240X Refclock.
* In refclock_wwv.c rename SECOND to WWV_SEC and MINUTE to WWV_MIN.
(4.2.7p303) 2012/09/05 Released by Harlan Stenn <stenn@ntp.org>
* [Bug 1232] Add nanosecond support to SHM driver.
(4.2.7p302) 2012/09/05 Released by Harlan Stenn <stenn@ntp.org>
* [Bug 2160] Log warning about expired leapseconds file.
(4.2.7p301) 2012/09/03 Released by Harlan Stenn <stenn@ntp.org>
* [Bug 2164] Greater precision needed for ntpq offset report.
* Clean the man5_MANS in ntpd/ .
(4.2.7p300) 2012/09/03 Released by Harlan Stenn <stenn@ntp.org>
* [Bug 2262] Install sntp.html into htmldir.
* [Bug 2270] Install fails due to repeated man5 page names.
(4.2.7p299) 2012/09/01 Released by Harlan Stenn <stenn@ntp.org>
* More cleanup to the bootstrap script.
(4.2.7p298) 2012/09/01 Released by Harlan Stenn <stenn@ntp.org>
* Handle additional man page sections in the bootstrap script.
* Remove extraneous parens.
* Add a missing "%s" syslog format string.
(4.2.7p297) 2012/09/01 Released by Harlan Stenn <stenn@ntp.org>
* Fix mdoc2man.
* Distribute ntp.conf.def and ntp.keys.def.
(4.2.7p296) 2012/08/31 Released by Harlan Stenn <stenn@ntp.org>
* Begin support for autogen maintaining ntp.conf and ntp.keys docs.
* Upgrade to autogen-5.16.2 and libopts-36.5.11.
* Potential bugfix for agtexi-cmd.tpl.
(4.2.7p295) 2012/08/11 Released by Harlan Stenn <stenn@ntp.org>
* Look for syslog's facilitynames[].
(4.2.7p294) 2012/08/08 Released by Harlan Stenn <stenn@ntp.org>
* [Bug 2242] configure fails to detect getifaddrs function on Solaris.
* [Bug 2249] Bad operator for 'test' in 'make check' of libevent.
* [Bug 2252] palisade: formats nanosecs to a 6-char field.
* Attempt to resolve strict-aliasing violation in refclock_tsyncpci.c.
* Fix && -> & typo in refclock_palisade.c debug statements.
(4.2.7p293) 2012/08/04 Released by Harlan Stenn <stenn@ntp.org>
* [Bug 2247] (more) Get rid of the TRAK refclock - deprecated since 2006.
* Documentation cleanup from Mike T.
* Cleanup kclk_sel240x.o rules in libparse/Makefile.am.
(4.2.7p292) 2012/08/02 Released by Harlan Stenn <stenn@ntp.org>
* [Bug 1545] Note why we are logging the Version string.
* [Bug 1872] Remove legacy ppsclock fdpps, #ifdef PPS.
* [Bug 2075] Fix spelling of 'incompatible'.
* [Bug 2247] Get rid of the TRAK refclock - deprecated since 2006.
* Clean up an exit status in ntpq.c.
(4.2.7p291) 2012/07/31 Released by Harlan Stenn <stenn@ntp.org>
* [Bug 2241] MDNS registration should only happen if requested.
(4.2.7p290) 2012/07/20 Released by Harlan Stenn <stenn@ntp.org>
* [Bug 1454] Add parse clock support for the SEL-240x GPS products.
* CID 709185: refclock_chu.c will leak fd==0 (better fix)
(4.2.7p289) 2012/07/16 Released by Harlan Stenn <stenn@ntp.org>
* CID 97123: Future-proof possible change to refclock_nmea.c.
* CID 97377: ntp-keygen.c's followlink() might not NUL-terminate.
* CID 709185: refclock_chu.c will leak fd==0 (which should be impossible).
(4.2.7p288) 2012/07/03 Released by Harlan Stenn <stenn@ntp.org>
* CID 709173: Make sure a libisc function we do not use is called properly.
(4.2.7p287) 2012/07/03 Released by Harlan Stenn <stenn@ntp.org>
* Remove 1024 associations-per-server limit from ntpq.
* Remove blank line between ntpq mreadvar associations.
(4.2.7p286) 2012/06/28 Released by Harlan Stenn <stenn@ntp.org>
* CID 97193: check return from sscanf() in ntp_config.c.
* CID 709169: check return from open("/dev/null", 0) and friends.
* CID 709207: Initialize "quality" for ulink_receive.
(4.2.7p285) 2012/06/18 Released by Harlan Stenn <stenn@ntp.org>
* [Bug 2227] Enable mrulist access control via "restrict ... nomrulist".
* Automake-1.12 wants us to use AM_PROG_AR.
* Conditionalize msyslog messages about rejected mode 6 requests due to
  nomodify and nomrulist restrictions under "logconfig +sysinfo".
* Increment sys_restricted in a few rejection paths due to nomodify
  restrictions where previosuly overlooked.
(4.2.7p284) 2012/06/16 Released by Harlan Stenn <stenn@ntp.org>
* [Bug 2225] libevent configure hangs.
* Update bundled libevent to git master, post libevent 2.1.1-alpha.
(4.2.7p283) 2012/06/16 Released by Harlan Stenn <stenn@ntp.org>
* In sntp/m4/ntp_openssl.m4, Support multiple package names for the
  crypto library.  Add legacy support for -Wl,-rpath.
(4.2.7p282) 2012/06/15 Released by Harlan Stenn <stenn@ntp.org>
* tickadj may need to be linked with PTHREAD_LIBS.
(4.2.7p281) 2012/06/14 Released by Harlan Stenn <stenn@ntp.org>
* U_INT32_MAX cleanup in include/ntp_types.h .
* When linking, ntp_keygen and tickadj need $(LIBM).
(4.2.7p280) 2012/06/13 Released by Harlan Stenn <stenn@ntp.org>
* [Bug 2224] Use-after-free in routing socket code after dropping root.
(4.2.7p279) 2012/06/10 Released by Harlan Stenn <stenn@ntp.org>
* [Bug 2211] findbcastinter(): possibly undefined variable iface used.
* [Bug 2220] Incorrect check for maximum association id in ntpq.
(4.2.7p278) 2012/06/03 Released by Harlan Stenn <stenn@ntp.org>
* [Bug 2204] Build with --enable-getifaddrs=glibc fails.
* [Bug 2178] refclock_tsyncpci.c reach register fails to shift.
* [Bug 2191] dcfd -Y y2kcheck on CentOS 6.2 x86_64 breaks make check.
(4.2.7p277) 2012/05/25 Released by Harlan Stenn <stenn@ntp.org>
* [Bug 2193] Building timestruct tests with Clang 3.1 fails.
(4.2.7p276) 2012/05/15 Released by Harlan Stenn <stenn@ntp.org>
* [Bug 2179] Remove sntp/header.h.
(4.2.7p275) 2012/04/28 Released by Harlan Stenn <stenn@ntp.org>
* [Bug 1744] Remove obsolete ntpdate/ntptime* items.
(4.2.7p274) 2012/04/25 Released by Harlan Stenn <stenn@ntp.org>
* [Bug 2174] ntpd rejects source UDP ports less than 123 as bogus.
(4.2.7p273) 2012/04/19 Released by Harlan Stenn <stenn@ntp.org>
* [Bug 2141] handle_sigio() calls get_systime(), which must be
  reentrant when SIGIO is used.  Sanity checks relative to the prior
  get_systime() are disabled in ntpd on systems with signaled I/O, but
  active in sntp and ntpdate.
* Correct authnumfreekeys accounting broken in 4.2.7p262.
(4.2.7p272) 2012/04/14 Released by Harlan Stenn <stenn@ntp.org>
* LCRYPTO is gone - replace with VER_SUFFIX.
* Change the link order for ntpsntpd.
* Remove extra 'nlist' check from configure.ac.
(4.2.7p271) 2012/04/11 Released by Harlan Stenn <stenn@ntp.org>
* [Bug 1122] openssl detection via pkg-config fails when no additional
  -Idir flags are needed.
* Avoid overwriting user variable LDFLAGS with OpenSSL flags, instead
  they are added to LDFLAGS_NTP.
(4.2.7p270) 2012/03/26 Released by Harlan Stenn <stenn@ntp.org>
* Update driver45.html page.
(4.2.7p269) 2012/03/25 Released by Harlan Stenn <stenn@ntp.org>
* Clean up configure.ac.
* Cleanup configure.ac's TSYNC PCI section.
(4.2.7p268) 2012/03/24 Released by Harlan Stenn <stenn@ntp.org>
* Update driver45.html page.
(4.2.7p267) 2012/03/23 Released by Harlan Stenn <stenn@ntp.org>
* Initial cut at a basic driver45.html page.
(4.2.7p266) 2012/03/21 Released by Harlan Stenn <stenn@ntp.org>
* Add refclock_tsyncpci.c (driver 45) supporting Spectracom TSYNC timing
  boards.
(4.2.7p265) 2012/03/20 Released by Harlan Stenn <stenn@ntp.org>
* Treat zero counter as indication of precise system time in Windows
  PPSAPI helper function pps_ntp_timestamp_from_counter(), enabling
  PPSAPI providers to use the Windows 8 precise clock directly.
(4.2.7p264) 2012/03/14 Released by Harlan Stenn <stenn@ntp.org>
* [Bug 2160] Note if leapseconds file is past its prime.
* Use GetSystemTimePreciseAsFileTime() on Windows 8.
(4.2.7p263) 2012/03/13 Released by Harlan Stenn <stenn@ntp.org>
* [Bug 2156] clock instability with LOCAL driver, from Miroslav Lichvar.
* [Bug 2159] Windows ntpd using leapfile erroneous leap second 20120401.
(4.2.7p262) 2012/02/29 Released by Harlan Stenn <stenn@ntp.org>
* Improve ntpd scalability for servers with many trusted keys.
(4.2.7p261) 2012/02/27 Released by Harlan Stenn <stenn@ntp.org>
* [Bug 2048] add the clock variable timecode to SHM refclock.
(4.2.7p260) 2012/02/24 Released by Harlan Stenn <stenn@ntp.org>
* Fix the check-scm-rev invocation in several Makefile.am's.
(4.2.7p259) 2012/02/22 Released by Harlan Stenn <stenn@ntp.org>
* [Bug 2148] ntpd 4.2.7p258 segfault with 0x0100000 bit in NMEA mode.
* refclock_nmea.c merge cleanup thanks to Juergen Perlinger.
(4.2.7p258) 2012/02/21 Released by Harlan Stenn <stenn@ntp.org>
* [Bug 2140] Rework of Windows I/O completion port handling to avoid
  garbling serial input in UNIX line discipline emulation.
* [Bug 2143] NMEA driver: discard data if quality indication not good,
  add statistic counters (mode bit enabled) to clockstats file.
(4.2.7p257) 2012/02/17 Released by Harlan Stenn <stenn@ntp.org>
* [Bug 2135] defer calls to 'io_input' to main thread under Windows.
(4.2.7p256) 2012/02/08 Released by Harlan Stenn <stenn@ntp.org>
* [Bug 2131] Set the system variable settimeofday only after clock step.
* [Bug 2134] --enable-C99-snprintf does not force rpl_snprintf use.
(4.2.7p255) 2012/01/29 Released by Harlan Stenn <stenn@ntp.org>
* [Bug 603] Only link with nlist()-related libraries when needed:
  More cleanup.
(4.2.7p254) 2012/01/29 Released by Harlan Stenn <stenn@ntp.org>
* [Bug 603] Only link with nlist()-related libraries when needed.
(4.2.7p253) 2012/01/26 Released by Harlan Stenn <stenn@ntp.org>
* [Bug 2126] Compile error on Windows with libopts from Autogen 5.14.
* Update one of the license URLs.
(4.2.7p252) 2012/01/25 Released by Harlan Stenn <stenn@ntp.org>
* Upgrade to autogen-5.14 (and libopts-36.1.11).
(4.2.7p251) 2012/01/17 Released by Harlan Stenn <stenn@ntp.org>
* [Bug 2115] ntptrace should accept both rootdispersion and rootdisp.
(4.2.7p250) 2012/01/15 Released by Harlan Stenn <stenn@ntp.org>
* [Bug 2113] Warn about ignored extra args in ntpq.
* Update the copyright year.
(4.2.7p249) 2012/01/10 Released by Harlan Stenn <stenn@ntp.org>
* [Bug 2111] Remove minpoll delay before iburst for pool and
  manycastclient.
* Move refclock-specific scheduled timer code under #ifdef REFCLOCK
  and move "action" and "nextaction" data for same from struct peer to
  struct refclockproc.  These provide a way to schedule a callback some
  seconds in the future.
(4.2.7p248) 2012/01/08 Released by Harlan Stenn <stenn@ntp.org>
* [Bug 2109] "make clean check" is broken with gtest available.
* [Bug 2110] systime.c typo breaks build on microsecond clocks.
(4.2.7p247) 2012/01/07 Released by Harlan Stenn <stenn@ntp.org>
* Fix build break triggered by updating deps-ver and libntp/systime.c at
  the same time by explicitly depending systime_s.c on systime.c.
(4.2.7p246) 2012/01/06 Released by Harlan Stenn <stenn@ntp.org>
* [Bug 2104] ntpdc fault with oversize -c command.
* [Bug 2106] Fix warnings when using -Wformat-security.
* Refactor timespecops.h and timevalops.h into inline functions.
(4.2.7p245) 2011/12/31 Released by Harlan Stenn <stenn@ntp.org>
* [Bug 2100] conversion problem with timespec/timeval <--> l_fp fixed;
  added tests to expose the bug.
(4.2.7p244) 2011/12/25 Released by Harlan Stenn <stenn@ntp.org>
* Updates from 4.2.6p5.
(4.2.7p243) 2011/12/23 Released by Harlan Stenn <stenn@ntp.org>
* [Bug 2095] ntptrace now needs 'rv' instead of 'pstat', reported
  by Michael Tatarinov.
(4.2.7p242) 2011/12/21 Released by Harlan Stenn <stenn@ntp.org>
* Include missing html/icons/sitemap.png, reported by Michael Tatarinov.
* Documentation updates from Dave Mills.
(4.2.7p241) 2011/12/18 Released by Harlan Stenn <stenn@ntp.org>
* [Bug 2015] Overriding sys_tick should recalculate sys_precision.
* [Bug 2037] Fuzzed non-interpolated clock may decrease.
* [Bug 2068] "tos ceiling" default and cap changed to 15.
* Floor peer delay using system precision, as with jitter, reflecting
  inability to measure shorter intervals.
(4.2.7p240) 2011/12/15 Released by Harlan Stenn <stenn@ntp.org>
* [Bug 2092] clock_select() selection jitter miscalculated.
* [Bug 2093] Reintroduce smaller stratum factor to system peer metric.
(4.2.7p239) 2011/12/11 Released by Harlan Stenn <stenn@ntp.org>
* Documentation updates from Dave Mills.
(4.2.7p238) 2011/12/09 Released by Harlan Stenn <stenn@ntp.org>
* [Bug 2082] from 4.2.6p5-RC3: 3-char refid sent by ntpd 4.2.6p5-RC2
  ends with extra dot.
* [Bug 2085] from 4.2.6p5-RC3: clock_update() sys_rootdisp calculation
  omits root delay.
* [Bug 2086] from 4.2.6p5-RC3: get_systime() should not offset by
  sys_residual.
* [Bug 2087] from 4.2.6p5-RC3: sys_jitter calculation overweights
  sys.peer jitter.
* from 4.2.6p5-RC3: Ensure NULL peer->dstadr is not accessed in orphan
  parent selection.
(4.2.7p237) 2011/12/01 Released by Harlan Stenn <stenn@ntp.org>
* [Bug 2050] from 4.2.6p5-RC2: Orphan mode stratum counting to infinity.
* [Bug 2059] from 4.2.6p5-RC2: optional billboard column "server" does
  not honor -n.
* [Bug 2066] from 4.2.6p5-RC2: ntpq lopeers ipv6 "local" column overrun.
* [Bug 2068] from 4.2.6p5-RC2: ntpd sends nonprintable stratum 16 refid
  to ntpq.
* [Bug 2069] from 4.2.6p5-RC2: broadcastclient, multicastclient spin up
  duplicate ephemeral associations without broadcastdelay.
* [Bug 2072] from 4.2.6p5-RC2: Orphan parent selection metric needs
  ntohl().
* [Bug 2073] Correct ntpq billboard's MODE_PASSIVE t from 'u' to 'S'.
* from 4.2.6p5-RC2: Exclude not-yet-determined sys_refid from use in
  loopback TEST12 (from Dave Mills).
* from 4.2.6p5-RC2: Never send KoD rate limiting response to MODE_SERVER.
* Floor calculation of sys_rootdisp at sys_mindisp in clock_update (from
  Dave Mills).
* Restore 4.2.6 clock_combine() weighting to ntp-dev, reverting to pre-
  4.2.7p70 method while also avoiding divide-by-zero (from Dave Mills).
* Round l_fp traffic interval when converting to integer in rate limit
  and KoD calculation.
(4.2.7p236) 2011/11/16 Released by Harlan Stenn <stenn@ntp.org>
* Documentation updates from Dave Mills.
(4.2.7p235) 2011/11/16 Released by Harlan Stenn <stenn@ntp.org>
* [Bug 2052] Autokey CRYPTO_ASSOC host@group vallen needs checking.
(4.2.7p234) 2011/11/07 Released by Harlan Stenn <stenn@ntp.org>
* Clean up -libm entries regarding libntp.a
(4.2.7p233) 2011/11/06 Released by Harlan Stenn <stenn@ntp.org>
* Documentation updates from Dave Mills.
(4.2.7p232) 2011/11/05 Released by Harlan Stenn <stenn@ntp.org>
* Update the NEWS file so we note the default disable of mode 7 requests.
* Clean up some bitrotted code in libntp/socket.c.
(4.2.7p231) 2011/11/03 Released by Harlan Stenn <stenn@ntp.org>
* [Bug 1940] ignore auth key if hex decoding fails.
* Add ntpq reslist command to query access restrictions, similar to
  ntpdc's reslist.
(4.2.7p230) 2011/11/01 Released by Harlan Stenn <stenn@ntp.org>
* Disable mode 7 (ntpdc) query processing in ntpd by default.  ntpq is
  believed to provide all functionality ntpdc did, and uses a less-
  fragile protocol that's safer and easier to maintain.  If you do find
  some management via ntpdc is needed, you can use "enable mode7" in the
  ntpd configuration.
* Directly limit the number of datagrams in a mrulist response, rather
  than limiting the number of entries returned to indirectly limit the
  datagram count.
* Documentation updates from Dave Mills.
(4.2.7p229) 2011/10/26 Released by Harlan Stenn <stenn@ntp.org>
* [Bug 1995] fix wrong use of ZERO() macro in 'ntp_calendar.c'
(4.2.7p228) 2011/10/23 Released by Harlan Stenn <stenn@ntp.org>
* [Bug 1995] add compile time stamp based era unfolding for
  'step_systime()' and necessary support to 'ntp-calendar.c'.
(4.2.7p227) 2011/10/22 Released by Harlan Stenn <stenn@ntp.org>
* [Bug 2036] gcc 2.95.3 preprocessor can't nest #ifdef in macro args.
* A number of compiler warnings eliminated.
(4.2.7p226) 2011/10/21 Released by Harlan Stenn <stenn@ntp.org>
* [Bug 2035] ntpq -c mrulist sleeps 1 sec between queries, not 5 msec.
* Documentation updates from Dave Mills.
(4.2.7p225) 2011/10/15 Released by Harlan Stenn <stenn@ntp.org>
* Documentation updates from Dave Mills.
(4.2.7p224) 2011/10/14 Released by Harlan Stenn <stenn@ntp.org>
* ntpq mrulist shows intermediate counts every five seconds while
  retrieving list, and allows Ctrl-C interruption of the retrieval,
  showing the incomplete list as retrieved.  Reduce delay between
  successive mrulist retrieval queries from 30 to 5 msec.  Do not
  give up mrulist retrieval when a single query times out.
(4.2.7p223) 2011/10/12 Released by Harlan Stenn <stenn@ntp.org>
* Documentation updates from Dave Mills.
(4.2.7p222) 2011/10/11 Released by Harlan Stenn <stenn@ntp.org>
* [Bug 2029] "make check" clutters syslog.
* Log signal description along with number on ntpd exit.
(4.2.7p221) 2011/10/10 Released by Harlan Stenn <stenn@ntp.org>
* [Bug 2025] Switching between daemon and kernel loops can doubly-
  correct drift
* [Bug 2028] ntpd -n (nofork) redirects logging to stderr.
* Documentation updates from Dave Mills.
(4.2.7p220) 2011/10/05 Released by Harlan Stenn <stenn@ntp.org>
* [Bug 1945] mbg_gps166.h use of _TM_DEFINED conflicts with MS VC.
* [Bug 1946] parse_start uses open; does not work on Windows.
* [Bug 1947] Porting parse-based Wharton refclock driver to Windows.
* [Bug 2024] Remove unused system event code EVNT_CLKHOP.
(4.2.7p219) 2011/10/04 Released by Harlan Stenn <stenn@ntp.org>
* Documentation updates from Dave Mills.
(4.2.7p218) 2011/10/03 Released by Harlan Stenn <stenn@ntp.org>
* [Bug 2019] Allow selection of cipher for private key files.
* Documentation updates from Dave Mills.
* ntp-keygen private key cipher default now triple-key triple DES CBC.
* ntp-keygen -M is intended to ignore all other defaults and
  options, so do not attempt to open existing Autokey host certificate
  before generating symmetric keys and terminating.
* Restore IFF, MV, and GQ identity parameter filename convention to
  ntpkey_<scheme>par_<group/host> in ntpd, matching ntp-keygen.
* Change some error logging to syslog to ignore logconfig mask, such
  as reporting PPSAPI failure in NMEA and WWVB refclocks.
* ntp-keygen on Windows XP and later systems will now create links
  expected by ntpd.  They are hardlinks on Windows, soft on POSIX.
* Conditionalize NMEA serial open message under clockevent.
* Send all peer variables to trappers in report_event().
(4.2.7p217) 2011/09/29 Released by Harlan Stenn <stenn@ntp.org>
* [Bug 2020] ntp-keygen -s no longer sets host in cert file name.
* [Backward Incompatible] ntp-keygen -i option long name changed from
  misleading --issuer-name to --ident.
(4.2.7p216) 2011/09/27 Released by Harlan Stenn <stenn@ntp.org>
* sntp documentation tag cleanup.
* mdoc2man improvements.
(4.2.7p215) 2011/09/24 Released by Harlan Stenn <stenn@ntp.org>
* Use patched mdoc2man script, from Eric Feng.
* Sync with ntp-4.2.6p4 (a no-op).
(4.2.7p214) 2011/09/20 Released by Harlan Stenn <stenn@ntp.org>
* [Bug 1981] Initial offset convergence applies frequency correction 2x
  with kernel discipline.
* [Bug 2008] Initial offset convergence degraded with 500 PPM adjtime().
* [Bug 2009] EVNT_NSET adj_systime() mishandled by Windows ntpd.
(4.2.7p213) 2011/09/08 Released by Harlan Stenn <stenn@ntp.org>
* [Bug 1999] NMEA does not send PMOTG messages any more.
(4.2.7p212) 2011/09/07 Released by Harlan Stenn <stenn@ntp.org>
* [Bug 2003] from 4.2.6p4-RC3: ntpq_read_assoc_peervars() broken.
(4.2.7p211) 2011/09/01 Released by Harlan Stenn <stenn@ntp.org>
* Update libevent to git head (2.1 branch) as of 2.0.14-stable.
(4.2.7p210) 2011/08/31 Released by Harlan Stenn <stenn@ntp.org>
* Require -D4 or higher for ntpd SIGALRM debug trace from [Bug 2000].
(4.2.7p209) 2011/08/27 Released by Harlan Stenn <stenn@ntp.org>
* [Bug 2000] ntpd worker threads must block signals expected in main
  thread.
* [Bug 2001] add ntpq -c timerstats like ntpdc -c timerstats.
* [Bug 2001] from 4.2.6p4-RC3: ntpdc timerstats reports overruns as
  handled.
* Update sntp tests to track the change of root dispersion to
  synchronization distance.
(4.2.7p208) 2011/08/24 Released by Harlan Stenn <stenn@ntp.org>
* Fix the CLOCK_MONOTONIC TRACE() message.
(4.2.7p207) 2011/08/22 Released by Harlan Stenn <stenn@ntp.org>
* Restore the original CLOCK_MONOTONIC output format in sntp.
* Cleanups for ntp-wait-opts.def and ntp.keys.def .
(4.2.7p206) 2011/08/20 Released by Harlan Stenn <stenn@ntp.org>
* [Bug 1993] ntpd Windows port adj_systime() broken in 4.2.7p203.
* sntp documentation and behavior improvements suggested by
  Steven Sommars.
* Have sntp report synchronization distance instead of root dispersion.
* Clean up ntp-wait-opts.def .
(4.2.7p205) 2011/08/19 Released by Harlan Stenn <stenn@ntp.org>
* [Bug 1992] util/tg2 doesn't compile, needs libntp.
(4.2.7p204) 2011/08/16 Released by Harlan Stenn <stenn@ntp.org>
* Added support for Garmin's $PGRMF sentence to NMEA driver
* [Bug 1988] Better sntp send failed error message needed.
* [Bug 1989] sntp manual page sometimes refers to SNTP as a program.
* [Bug 1990] sntp output should include stratum.
(4.2.7p203) 2011/08/13 Released by Harlan Stenn <stenn@ntp.org>
* [Bug 1986] Require Visual C++ 2005 or later compilers in Windows port.
* Actually use long long for (u_)int64 by correcting spelling of
  SIZEOF_LONG_LONG in ntp_types.h.
* Force .exe minimum Windows version to 0x0400 to allow NT4 in
  vs2005/*.vcproj files.
* Fix make distcheck with --enable-libevent-regress problem with
  unwritable $srcdir.
* Correct init_logging()'s def_syslogmask type to u_int32 following
  change of ntp_syslogmask from u_long to u_int32 in p202.
(4.2.7p202) 2011/08/09 Released by Harlan Stenn <stenn@ntp.org>
* [Bug 1983] --without-sntp build breaks in sntp subdir.
* [Bug 1984] from 4.2.6p4-RC3: ntp/libisc fails to compile on OS X 10.7.
* [Bug 1985] from 4.2.6p4-RC3: "logconfig =allall" rejected.
(4.2.7p201) 2011/08/05 Released by Harlan Stenn <stenn@ntp.org>
* sntp: change -h/--headspace to -g/--gap, and change the default gap
  from 10 to 50ms
* [Backward Incompatible] from 4.2.6p4: sntp: -l/--filelog ->
  -l/--logfile, to be consistent with ntpd.
* Documentation updates from Dave Mills.
* From 4.2.6p4: libopts/file.c fix from Bruce Korb (arg-type=file).
(4.2.7p200) 2011/08/04 Released by Harlan Stenn <stenn@ntp.org>
* Sync with 4.2.6p4-RC2.
(4.2.7p199) 2011/07/29 Released by Harlan Stenn <stenn@ntp.org>
* Documentation updates from Dave Mills.
(4.2.7p198) 2011/07/28 Released by Harlan Stenn <stenn@ntp.org>
* remove old binsubdir stuff from SNTP, as NTP_LOCINFO does that now.
(4.2.7p197) 2011/07/28 Released by Harlan Stenn <stenn@ntp.org>
* [Bug 1975] from 4.2.6p4-RC2: libntp/mktime.c won't work with 64-bit
  time_t
* [Bug 1976] genLocInfo writes to srcdir break 'make distcheck'.
* [Bug 1977] Fix flag/description mismatches in ntp-keygen-opts.def.
* Do not force "legacy" when --with-locfile is not given, genLocInfo
  will find the correct default for the system.
* Fix warnings in ntp_request.c ([Bug 1973] oversight) and sntp/main.c
  (CID 159, apparent overrun due to union, actually correct).
* Update sntp/loc/solaris to conform to stock locations.
(4.2.7p196) 2011/07/27 Released by Harlan Stenn <stenn@ntp.org>
* DEFAULT INSTALLATION DIRECTORY CHANGES ON SOME OSes: to get the old
  behavior, pass --with-locfile=legacy to 'configure'
* [Bug 1972] from 4.2.6p4-RC2: checking for struct rtattr fails.
* [Bug 1973] Widen reference clock mode from 8 to 32 bits.
* Removed sntp/m4/ntp_bindir.m4 - no longer needed.
* Move loc/ to sntp/loc/ .
* Move scripts/cvo.sh to sntp/scripts/cvo.sh .
* Move scripts/genLocInfo to sntp/scripts/genLocInfo .
* Give NTP_LOCINFO an optional path-to argument.
* Remove hacks to get NTP_LOCINFO-related data to sntp/ .
* Move sntp/include/mansec2subst.sed to sntp/scripts/mansec2subst.sed .
* If no "more specific" loc file is found for redhat* or fedora*,
  look for a loc/redhat file.
* If no "more specific" loc file is found and uname says this is Linux,
  look for a loc/linux file.
* Improve the help text: --with-locfile=XXX .
* work around solaris /bin/sh issues for genLocInfo.
(4.2.7p195) 2011/07/25 Released by Harlan Stenn <stenn@ntp.org>
* Added loc/redhat.
(4.2.7p194) 2011/07/25 Released by Harlan Stenn <stenn@ntp.org>
* [Bug 1608] from 4.2.6p4-RC2: Parse Refclock driver should honor
  trusttime.
* Add support for installing programs and scripts to libexec.
* Added loc/solaris.
(4.2.7p193) 2011/07/24 Released by Harlan Stenn <stenn@ntp.org>
* [Bug 1970] from 4.2.6p4-RC2: UNLINK_EXPR_SLIST() causes crash if list
  is empty.
* Update libevent to 2.1 HEAD as of merge of 2.0.13-stable-dev.
* Match addr_eqprefix() sizeof and memcpy destination to make it clear
  to static analysis that there is no buffer overrun (CID 402).
(4.2.7p192) 2011/07/18 Released by Harlan Stenn <stenn@ntp.org>
* [Bug 1966] Broken FILES section for ntp.keys.def.
(4.2.7p191) 2011/07/17 Released by Harlan Stenn <stenn@ntp.org>
* [Bug 1948] Update man page section layout.
* [Bug 1963] add reset command for ntpq :config, similar to ntpdc's.
* [Bug 1964] --without-sntp should not build sntp.
(4.2.7p190) 2011/07/13 Released by Harlan Stenn <stenn@ntp.org>
* [Bug 1961] from 4.2.6p4: html2man update: distribute ntp-wait.html.
* Require autogen-5.12.
(4.2.7p189) 2011/07/11 Released by Harlan Stenn <stenn@ntp.org>
* [Bug 1134] from 4.2.6p4-RC1: ntpd fails binding to tentative IPv6
  addresses.
* [Bug 1790] from 4.2.6p4-RC1: Update config.guess and config.sub to
  detect AIX6.
(4.2.7p188) 2011/06/28 Released by Harlan Stenn <stenn@ntp.org>
* [Bug 1958] genLocInfo must export PATH.
* ntp-wait: some versions of ntpd spell "associd" differently.
(4.2.7p187) 2011/06/24 Released by Harlan Stenn <stenn@ntp.org>
* [Bug 1954] Fix typos in [s]bin_PROGRAMS in ntpd/Makefile.am.
* Implement --with-locfile=filename configure argument.  If filename is
  empty we'll look under loc/ for a good fit.  If the filename contains
  a / character, it will be treated as a "normal" pathname.  Otherwise,
  that explicit file will be searched for under loc/ .
(4.2.7p186) 2011/06/23 Released by Harlan Stenn <stenn@ntp.org>
* [Bug 1950] Control installation of event_rpcgen.py.
* Update .point-changed-filelist for the new man pages.
* Update the building of OS-specific programs.
* Finish conversion to genLocInfo.
* validate MANTAGFMT in genLocInfo.
* Documentation update from Dave Mills.
(4.2.7p185) 2011/06/21 Released by Harlan Stenn <stenn@ntp.org>
* ntp_locs.m4: handle the case where . is not in the PATH.
* More genLocInfo cleanup.
(4.2.7p184) 2011/06/20 Released by Harlan Stenn <stenn@ntp.org>
* Added ntp_locs.m4.
* genLocInfo improvements.
* Add the man page tag "flavor" to the loc.* files.
* Add/distribute genLocInfo.
(4.2.7p183) 2011/06/19 Released by Harlan Stenn <stenn@ntp.org>
* Update the autogen include list for scripts/Makefile.am.
* Added loc.freebsd (and distribute it).
* Added loc.legacy (and distribute it).
(4.2.7p182) 2011/06/15 Released by Harlan Stenn <stenn@ntp.org>
* [Bug 1304] Update sntp.html to reflect new implementation.
* Update .point-changed-filelist .
* ntpdc documentation fixes.
* Update ntp-wait autogen docs.
* Update the ntpd autogen docs.
* Update the ntpsnmpd autogen docs.
* Use autogen to produce ntp-keygen docs.
* Add "license name" to ntp.lic for autogen-5.11.10.
* Prepare for ntp.keys.5.
(4.2.7p181) 2011/06/07 Released by Harlan Stenn <stenn@ntp.org>
* [Bug 1938] addr_eqprefix() doesn't clear enough storage.
(4.2.7p180) 2011/06/06 Released by Harlan Stenn <stenn@ntp.org>
* Upgrade to libevent-2.0.12.
* More sntp.1 cleanups.
* Produce ntpq.1 with the new autogen macros.
* Remove the deprecated "detail" stanza from ntpdc-opts.def.
(4.2.7p179) 2011/06/03 Released by Harlan Stenn <stenn@ntp.org>
* Update cmd-doc.tlib to autogen-5.11.10pre5.
* Upgrade local autoopts templates to 5.11.10pre5.
(4.2.7p178) 2011/06/02 Released by Harlan Stenn <stenn@ntp.org>
* Update the std_def_list to include the ntp.lic file.
* Distribute the ntp.lic file.
* Add http://ntp.org/license to the ntp.lic file.
(4.2.7p177) 2011/06/01 Released by Harlan Stenn <stenn@ntp.org>
* Use the latest autogen's new copyright template code.
* Clean up the ntp.lic file.
(4.2.7p176) 2011/05/31 Released by Harlan Stenn <stenn@ntp.org>
* sntp documentation cleanup.
* autogen documentation template cleanup.
(4.2.7p175) 2011/05/30 Released by Harlan Stenn <stenn@ntp.org>
* [Bug 1936] Correctly set IPV6_MULTICAST_LOOP.
* cmd-doc.tlib cleanup from Bruce Korb.
* sntp documentation cleanup.
(4.2.7p174) 2011/05/28 Released by Harlan Stenn <stenn@ntp.org>
* ntpdc documentation cleanup.
* sntp documentation cleanup.
* Don't build libevent with openssl support.  Right now, libevent
  doesn't use pkg-config to find openssl's installation location.
(4.2.7p173) 2011/05/25 Released by Harlan Stenn <stenn@ntp.org>
* Typo in emalloc.c hides file and line number from emalloc() error msg.
* parsesolaris.c compile fails on SPARC Solaris with conflicting printf.
* ntp_util.c compile fails on AIX and OSF with conflicting statsdir.
(4.2.7p172) 2011/05/24 Released by Harlan Stenn <stenn@ntp.org>
* Remove hardcoded 1/960 s. fudge for <CR> transmission time at 9600 8n1
  from WWVB/Spectracom driver introduced in 4.2.7p169.
(4.2.7p171) 2011/05/23 Released by Harlan Stenn <stenn@ntp.org>
* Eliminate warnings about shadowing global "basename" on Linux.
* Use filegen_config() consistently when changing filegen options.
* mprintf() should go to stdout, not stderr.  DPRINTF() uses mprintf().
* Repair a few simulator problems (more remain).
* Documentation updates from Dave Mills.
(4.2.7p170) 2011/05/19 Released by Harlan Stenn <stenn@ntp.org>
* [Bug 1932] libevent/util_internal.h builtin_expect compile error with
  gcc 2.95.
* Use 64-bit scalars in LFPTOD() and DTOLFP() on more platforms by
  conditionalizing on HAVE_U_INT64 rather than UINT64_MAX.
(4.2.7p169) 2011/05/18 Released by Harlan Stenn <stenn@ntp.org>
* [Bug 1933] WWVB/Spectracom driver timestamps LFs, not CRs.
(4.2.7p168) 2011/05/16 Released by Harlan Stenn <stenn@ntp.org>
* Convert receive buffer queue from doubly-linked list to FIFO.
(4.2.7p167) 2011/05/14 Released by Harlan Stenn <stenn@ntp.org>
* [Bug 1927] io_closeclock() should purge pending recvbufs.
* [Bug 1931] cv always includes fudgetime1, never fudgetime2.
* Use acts_close() in acts_shutdown() to avoid leaving a stale lockfile
  if unpeered via runtime configuration while the modem is open.
* Correct acts_close() test of pp->io.fd to see if it is open.
* 4.2.7p164 documentation updates re: 'tos orphanwait' expanded scope.
(4.2.7p166) 2011/05/13 Released by Harlan Stenn <stenn@ntp.org>
* If we have local overrides for autogen template files, use them.
* Convert more of the sntp-opt.def documentation from man to mdoc.
(4.2.7p165) 2011/05/11 Released by Harlan Stenn <stenn@ntp.org>
* Convert snmp docs to mdoc format, which requires autogen 5.11.9.
* from 4.2.6p4-RC1: Require autogen 5.11.9.
(4.2.7p164) 2011/05/11 Released by Harlan Stenn <stenn@ntp.org>
* [Bug 988] Local clock eats up -g option, so ntpd stops with large
  initial time offset.
* [Bug 1921] LOCAL, ACTS drivers with "prefer" excluded from initial
  candidate list.
* [Bug 1922] "tos orphanwait" applied incorrectly at startup.
* [Bug 1923] orphan parent favored over LOCAL, ACTS drivers.
* [Bug 1924] Billboard tally codes sometimes do not match operation,
  variables.
* Change "pool DNS" messages from msyslog to debug trace output.
* Remove unused FLAG_SYSPEER from peer->status.
* Respect "tos orphanwait" at startup.  Previously there was an
  unconditional 300 s. startup orphanwait, though other values were
  respected for subsequent orphan wait periods after no_sys_peer events.
* Apply "tos orphanwait" (def. 300 seconds) to LOCAL and ACTS reference
  clock drivers, in addition to orphan parent operation.  LOCAL and ACTS
  are not selectable during the orphanwait delay at startup and after
  each no_sys_peer event.  This prevents a particular form of clock-
  hopping, such as using LOCAL briefly at startup before remote peers
  are selectable.  This fixes the issue reported in [Bug 988].
* Documentation updates from Dave Mills.
(4.2.7p163) 2011/05/08 Released by Harlan Stenn <stenn@ntp.org>
* [Bug 1911] missing curly brace in libntp/ntp_rfc2553.c
(4.2.7p162) 2011/05/03 Released by Harlan Stenn <stenn@ntp.org>
* [Bug 1910] Support the Tristate Ltd. TS-GPSclock-01.
(4.2.7p161) 2011/05/02 Released by Harlan Stenn <stenn@ntp.org>
* [Bug 1904] 4.2.7p160 Windows build broken (POSIX_SHELL).
* [Bug 1906] 4.2.7p160 - libtool: compile: cannot determine name of
  library object in ./libevent
* Share a single sntp/libevent/build-aux directory between all three
  configure scripts.
* Add missing --enable-local-libevent help to top-level configure.
(4.2.7p160) 2011/05/01 Released by Harlan Stenn <stenn@ntp.org>
* from 4.2.6p4-RC1: Upgrade to libopts 35.0.10 from AutoGen 5.11.9pre8.
* [Bug 1901] Simulator does not set progname.
(4.2.7p159) 2011/04/28 Released by Harlan Stenn <stenn@ntp.org>
* Fix a couple of unused variable warnings.
* cleanup in timespecops.c / timevalops.c
(4.2.7p158) 2011/04/24 Released by Harlan Stenn <stenn@ntp.org>
* Update libevent --disable-libevent-regress handling to work when
  building libevent using mingw.
(4.2.7p157) 2011/04/21 Released by Harlan Stenn <stenn@ntp.org>
* [Bug 1890] 4.2.7p156 segfault in duplicate freeaddrinfo().
(4.2.7p156) 2011/04/19 Released by Harlan Stenn <stenn@ntp.org>
* [Bug 1851] freeaddrinfo() called after getaddrinfo() fails.
(4.2.7p155) 2011/04/18 Released by Harlan Stenn <stenn@ntp.org>
* Fix leak in refclock_datum.c start failure path.
(4.2.7p154) 2011/04/17 Released by Harlan Stenn <stenn@ntp.org>
* [Bug 1887] DNS fails on 4.2.7p153 using threads.
(4.2.7p153) 2011/04/16 Released by Harlan Stenn <stenn@ntp.org>
* A few more Coverity Scan cleanups.
(4.2.7p152) 2011/04/15 Released by Harlan Stenn <stenn@ntp.org>
* Update embedded libevent to current 2.1 git HEAD.
(4.2.7p151) 2011/04/14 Released by Harlan Stenn <stenn@ntp.org>
* Detect vsnprintf() support for "%m" and disable our "%m" expansion.
* Add --enable-c99-sprintf to configure args for -noopenssl variety of
  flock-build to avoid regressions in (v)snprintf() replacement.
* More msnprintf() unit tests.
* Coverity Scan error checking fixes.
* Log failure to fetch time from HOPF_P hardware.
* Check HOPF_S sscanf() conversion count before converted values.
(4.2.7p150) 2011/04/13 Released by Harlan Stenn <stenn@ntp.org>
* Remove never-used, incomplete ports/winnt/ntpd/refclock_trimbledc.[ch]
* On systems without C99-compliant (v)snprintf(), use C99-snprintf
  replacements (http://www.jhweiss.de/software/snprintf.html)
* Remove remaining sprintf() calls except refclock_ripencc.c (which is
  kept out of --enable-all-clocks as a result), upstream libs which use
  sprintf() only after careful buffer sizing.
(4.2.7p149) 2011/04/11 Released by Harlan Stenn <stenn@ntp.org>
* [Bug 1881] describe the {+,-,s} characters in configure --help output.
(4.2.7p148) 2011/04/09 Released by Harlan Stenn <stenn@ntp.org>
* Use _mkgmtime() as timegm() in the Windows port, rather than
  libntp/mktime.c's timegm().  Fixed [Bug 1875] on Windows using the old
  asn2ntp() code from before 4.2.7p147.
* ntp_crypto.c string buffer safety.
* Remove use of MAXFILENAME in mode 7 (ntpdc) on-wire structs.
* Change ntpd MAXFILENAME from 128 to 256 to match ntp-keygen.
* Buffer safety and sign extension fixes (thanks Coverity Scan).
(4.2.7p147) 2011/04/07 Released by Harlan Stenn <stenn@ntp.org>
* [Bug 1875] 'asn2ntp()' rewritten with 'caltontp()'; 'timegm()'
  substitute likely to crash with 64bit time_t.
(4.2.7p146) 2011/04/05 Released by Harlan Stenn <stenn@ntp.org>
* String buffer safety cleanup, converting to strlcpy() and strlcat().
* Use utmpname() before pututline() so repeated steps do not
  accidentally record into wtmp where utmp was intended.
* Use setutent() before each pututline() including first.
(4.2.7p145) 2011/04/04 Released by Harlan Stenn <stenn@ntp.org>
* [Bug 1840] ntp_lists.h FIFO macros buggy.
(4.2.7p144) 2011/04/03 Released by Harlan Stenn <stenn@ntp.org>
* [Bug 1874] ntpq -c "rv 0 sys_var_list" empty.
(4.2.7p143) 2011/03/31 Released by Harlan Stenn <stenn@ntp.org>
* [Bug 1732] ntpd ties up CPU on disconnected USB refclock.
* [Bug 1861] tickadj build failure using uClibc.
* [Bug 1862] in6addr_any test in configure fooled by arm gcc 4.1.3 -O2.
* Remove kernel line discipline driver code for clk and chu, deprecate
  related LDISC_ flags, and remove associated ntpd code to decode the
  timestamps, remove clktest line discipline test program.
* Remove "signal_no_reset: signal 17 had flags 4000000" logging, as it
  indicates no problem and is interpreted as an error.  Previously some
  bits had been ignored one-by-one, but Linux SA_RESTORER definition is
  unavailable to user headers.
(4.2.7p142) 2011/03/21 Released by Harlan Stenn <stenn@ntp.org>
* [Bug 1844] ntpd 4.2.7p131 NetBSD, --gc-sections links bad executable.
* Fix "make distcheck" break in libevent/sample caused by typo.
(4.2.7p141) 2011/03/20 Released by Harlan Stenn <stenn@ntp.org>
* Add "ntpq -c iostats" similar to "ntpdc -c iostats".
* Compare entire timestamp to reject duplicates in refclock_pps().
(4.2.7p140) 2011/03/17 Released by Harlan Stenn <stenn@ntp.org>
* [Bug 1848] ntpd 4.2.7p139 --disable-thread-support does not compile.
* Add --disable-thread-support to one flock-build variation.
* One more lock-while-init in lib/isc/task.c to quiet lock analysis.
(4.2.7p139) 2011/03/16 Released by Harlan Stenn <stenn@ntp.org>
* [Bug 1848] make check ntpd --saveconfigquit clutters syslog.
(4.2.7p138) 2011/03/08 Released by Harlan Stenn <stenn@ntp.org>
* [Bug 1846] MacOSX: debug symbol not found by propdelay or tickadj.
(4.2.7p137) 2011/03/07 Released by Harlan Stenn <stenn@ntp.org>
* Use TRACE() instead of DPRINTF() for libntp and utilities, which
  use the "debug" variable regardless of #ifdef DEBUG.
* Declare debug in libntp instead of each program.  Expose extern
  declaration to utilities, libntp, and DEBUG ntpd.
* Lock under-construction task, taskmgr objects to satisfy Coverity's
  mostly-correct assumptions about which variables are protected by
  which locks.
(4.2.7p136) 2011/03/02 Released by Harlan Stenn <stenn@ntp.org>
* [Bug 1839] 4.2.7p135 still installs libevent ev*.h headers.
(4.2.7p135) 2011/03/02 Released by Harlan Stenn <stenn@ntp.org>
* libevent: When building on systems with CLOCK_MONOTONIC available,
  separate the internal timeline (possibly counting since system boot)
  from the gettimeofday() timeline in event_base cached timevals.  Adds
  new event_base_tv_cached() to retrieve cached callback round start
  time on the internal timeline, and changes
  event_based_gettimeofday_cached() to always return times using the
  namesake timeline.  This preserves the benefit of using the never-
  stepped monotonic clock for event timeouts while providing clients
  with times consistently using gettimeofday().
* Correct event_base_gettimeofday_cached() workaround code in
  sntp to work with corrected libevent.
* Remove sntp l_fp_output() test now that it uses prettydate().
* [Bug 1839] 4.2.7p131 installs libevent ev*.h headers.
* Ensure CONFIG_SHELL is not empty before relying on it for #! scripts.
(4.2.7p134) 2011/02/24 Released by Harlan Stenn <stenn@ntp.org>
* [Bug 1837] Build fails on Win7 due to regedit requiring privilege.
* Provide fallback definitions for GetAdaptersAddresses() for Windows
  build environments lacking iphlpapi.h.
* Rename file containing 1.xxxx ChangeSet revision from version to
  scm-rev to avoid invoking GNU make implicit rules attempting to
  compile version.c into version.  Problem was with sntp/version.o
  during make distcheck after fix for spurious sntp rebuilds.
* Add INC_ALIGNED_PTR() macro to align pointers like malloc().
(4.2.7p133) 2011/02/23 Released by Harlan Stenn <stenn@ntp.org>
* [Bug 1834] ntpdate 4.2.7p131 aborts with assertion failure.
* Move sntp last in top-level Makefile.am SUBDIRS so that the libevent
  tearoff (if required) and sntp are compiled after the rest.
* Use a single set of Automake options for each package in configure.ac
  AM_INIT, remove Makefile.am AUTOMAKE_OPTIONS= lines.
* Correct spurious sntp rebuilds triggered by a make misperception
  sntp/version was out-of-date relative to phony target FRC.version.
* Do not cache paths to perl, test, or pkg-config, searching the PATH
  at configure time is worth it to pick up tool updates.
(4.2.7p132) 2011/02/22 Released by Harlan Stenn <stenn@ntp.org>
* [Bug 1832] ntpdate doesn't allow timeout > 2s.
* [Bug 1833] The checking sem_timedwait() fails without -pthread.
* ElectricFence was suffering bitrot - remove it.  valgrind works well.
* Enable all relevant automake warnings.
* Correct Solaris 2.1x PTHREAD_ONCE_INIT extra braces test to avoid
  triggering warnings due to excess braces.
* Remove libevent-cfg from sntp/Makefile.am.
* Provide bug report and URL options to Autoconf.
* Avoid relying on remake rules for routine build/flock-build for
  libevent as for the top-level and sntp subproject.
(4.2.7p131) 2011/02/21 Released by Harlan Stenn <stenn@ntp.org>
* [Bug 1087] -v/--normalverbose conflicts with -v/--version in sntp.
* [Bug 1088] sntp should (only) report the time difference without -s/-a.
* older autoconf sometimes dislikes [].
* Move "can't write KoD file" warning from sntp shutdown to startup.
* refclock_acts.c cleanup from Dave Mills.
* Convert sntp to libevent event-driven socket programming.  Instead of
  blocking name resolution and querying one NTP server at a time,
  resolve server names and send NTP queries without blocking.  Add
  sntp command-line options to adjust timing and optionally wait for all
  servers to respond instead of exiting after the first.
* Import libevent 2.0.10-stable plus local patches as a tearoff, used
  only if the target system lacks an installed libevent 2.0.9 or later.
* Move blocking worker and resolver to libntp from ntpd.
* Use threads rather than forked child processes for blocking worker
  when possible.  Override with configure --disable-thread-support.
* Move init_logging(), change_logfile(), and setup_logfile() from ntpd
  to libntp, use them in sntp.
* Test --without-sntp in flock-build script's -no-refclocks variety.
* Avoid invoking config.status twice in a row in build script.
* Move more m4sh tests needed by libntp to shared .m4 files.
* Split up ntp_libntp.m4 into smaller, more specific subsets.
* Enable gcc -Wcast-align, fix many instances of warnings when casting
  a pointer to a more-strictly-aligned underlying type.
(4.2.7p130) 2011/02/12 Released by Harlan Stenn <stenn@ntp.org>
* [Bug 1811] Update the download location in WHERE-TO-START.
(4.2.7p129) 2011/02/09 Released by Harlan Stenn <stenn@ntp.org>
* Add missing "break;" to ntp_control.c ctl_putsys() for caliberrs, used
  by ntpq -c kerninfo introduced in 4.2.7p104.
* Fix leak in ntp_control.c read_mru_list().
(4.2.7p128) 2011/01/30 Released by Harlan Stenn <stenn@ntp.org>
* [Bug 1799] ntpq mrv crash.
* [Bug 1801] ntpq mreadvar requires prior association caching.
(4.2.7p127) 2011/01/28 Released by Harlan Stenn <stenn@ntp.org>
* [Bug 1797] Restore stale timestamp check from the RANGEGATE cleanup.
(4.2.7p126) 2011/01/27 Released by Harlan Stenn <stenn@ntp.org>
* Fix unexposed fencepost error in format_time_fraction().
* Add more unit tests for timeval_tostr() and timespec_tostr().
(4.2.7p125) 2011/01/26 Released by Harlan Stenn <stenn@ntp.org>
* [Bug 1794] ntpq -c rv missing clk_wander information.
* [Bug 1795] ntpq readvar does not display last variable.
(4.2.7p124) 2011/01/25 Released by Harlan Stenn <stenn@ntp.org>
* sntp/Makefile.am needs any passed-in CFLAGS.
(4.2.7p123) 2011/01/24 Released by Harlan Stenn <stenn@ntp.org>
* [Bug 1788] tvtots.c tables inaccurate
(4.2.7p122) 2011/01/22 Released by Harlan Stenn <stenn@ntp.org>
* ACTS refclock cleanup from Dave Mills.
* Avoid shadowing the "group" global variable.
(4.2.7p121) 2011/01/21 Released by Harlan Stenn <stenn@ntp.org>
* [Bug 1786] Remove extra semicolon from ntp_proto.c .
(4.2.7p120) 2011/01/20 Released by Harlan Stenn <stenn@ntp.org>
* Change new timeval and timespec to string routines to use snprintf()
  rather than hand-crafted conversion, avoid signed int overflow there.
* Add configure support for SIZEOF_LONG_LONG to enable portable use of
  snprintf() with time_t.
* Grow ntpd/work_thread.c arrays as needed.
* Add DEBUG_* variants of ntp_assert.h macros which compile away using
  ./configure --disable-debugging.
* Fix tvalops.cpp unit test failures for 32-bit builds.
* Return to a single autoreconf invocation in ./bootstrap script.
* Fix warnings seen on FreeBSD 9.
* crypto group changes from Dave Mills.
* Lose the RANGEGATE check in PPS, from Dave Mills.
* ACTS refclock cleanup from Dave Mills.
* Documentation updates from Dave Mills.
* NMEA driver documentation update from Juergen Perlinger.
(4.2.7p119) 2011/01/18 Released by Harlan Stenn <stenn@ntp.org>
* added timespecops.{c,h} and tievalops.{c.h} to libntp and include
  added tspecops.cpp to tests/libntp
* Correct msyslog.c build break on Solaris 2.9 from #ifdef/#if mixup.
(4.2.7p118) 2011/01/15 Released by Harlan Stenn <stenn@ntp.org>
* Simplify the built-sources stuff in sntp/ .
* Fix check for -lipv6 on HP-UX 11.
(4.2.7p117) 2011/01/13 Released by Harlan Stenn <stenn@ntp.org>
* Add configure --without-sntp option to disable building sntp and
  sntp/tests.  withsntp=no in the environment changes the default.
* Build infrastructure cleanup:
  Move m4 directory to sntp/m4.
  Share a single set of genver output between sntp and the top level.
  Share a single set of autogen included .defs in sntp/include.
  Share a single set of build-aux scripts (e.g. config.guess, missing).
  Add ntp_libntp.m4 and ntp_ipv6.m4 to reduce configure.ac duplication.
  Warn and exit build/flock-build if bootstrap needs to be run.
(4.2.7p116) 2011/01/10 Released by Harlan Stenn <stenn@ntp.org>
* refclock_nmea.c refactoring by Juergen Perlinger.
(4.2.7p115) 2011/01/09 Released by Harlan Stenn <stenn@ntp.org>
* [Bug 1780] Windows ntpd 4.2.7p114 crashes in ioctl().
* [Bug 1781] longlong undefined in sntp handle_pkt() on Debian amd64.
(4.2.7p114) 2011/01/08 Released by Harlan Stenn <stenn@ntp.org>
* Fix for openssl pkg-config detection eval failure.
* Add erealloc_zero(), refactor estrdup(), emalloc(), emalloc_zero() to
  separate tracking callsite file/line from using debug MS C runtime,
  and to reduce code duplication.
(4.2.7p113) 2011/01/07 Released by Harlan Stenn <stenn@ntp.org>
* [Bug 1776] sntp mishandles -t/--timeout and -a/--authentication.
* Default to silent make rules, override with make V=1 or ./configure
  --disable-silent-rules.
* Correct --with-openssl-incdir defaulting with pkg-config.
* Correct ./build on systems without gtest available.
* Begin moving some of the low-level socket stuff to libntp.
(4.2.7p112) 2011/01/06 Released by Harlan Stenn <stenn@ntp.org>
* [Bug 1773] openssl not detected during ./configure.
* [Bug 1774] Segfaults if cryptostats enabled and built without OpenSSL.
* Use make V=0 in build script to increase signal/noise ratio.
(4.2.7p111) 2011/01/05 Released by Harlan Stenn <stenn@ntp.org>
* [Bug 1772] refclock_open() return value check wrong for ACTS.
* Default --with-openssl-libdir and --with-openssl-incdir to the values
  from pkg-config, falling back on our usual search paths if pkg-config
  is not available or does not have openssl.pc on PKG_CONFIG_PATH.
* Change refclock_open() to return -1 on failure like open().
* Update all refclock_open() callers to check for fd <= 0 indicating
  failure, so they work with older and newer refclock_open() and can
  easily backport.
* Initialize refclockproc.rio.fd to -1, harmonize refclock shutdown
  entrypoints to avoid crashing, particularly if refclock_open() fails.
* Enable tickadj-like taming of wildly off-spec Windows clock using
  NTPD_TICKADJ_PPM env. var. specifying baseline slew.
(4.2.7p110) 2011/01/04 Released by Harlan Stenn <stenn@ntp.org>
* [Bug 1771] algorithmic error in 'clocktime()' fixed.
* Unit tests extended for hard-coded system time.
* make V=0 and configure --enable-silent-rules supported.
* setvar modemsetup = ATE0... overrides ACTS driver default.
* Preserve last timecode in ACTS driver (ntpq -ccv).
* Tolerate previous ATE1 state when sending ACTS setup.
* Enable raw tty line discipline in Windows port.
* Allow tty open/close/open to succeed on Windows port.
* Enable ACTS and CHU reference clock drivers on Windows.
(4.2.7p109) 2011/01/02 Released by Harlan Stenn <stenn@ntp.org>
* Remove nearly all strcpy() and most strcat() from NTP distribution.
  One major pocket remains in ntp_crypto.c.  libopts & libisc also have
  (safe) uses of strcpy() and strcat() remaining.
* Documentation updates from Dave Mills.
(4.2.7p108) 2011/01/01 Released by Harlan Stenn <stenn@ntp.org>
* [Bug 1764] Move Palisade modem control logic to configure.ac.
* [Bug 1768] TIOCFLUSH undefined in linux for refclock_acts.
* Autokey multiple identity group improvements from Dave Mills.
* from 4.2.6p3: Update the copyright year.
(4.2.7p107) 2010/12/31 Released by Harlan Stenn <stenn@ntp.org>
* [Bug 1764] Palisade driver doesn't build on Linux.
* [Bug 1766] Oncore clock has offset/high jitter at startup.
* Move ntp_control.h variable IDs to ntp_control.c, remove their use by
  ntpq.  They are implementation details private to ntpd.  [Bug 597] was
  caused by ntpq's reliance on these IDs it need not know about.
* refclock_acts.c updates from Dave Mills.
(4.2.7p106) 2010/12/30 Released by Harlan Stenn <stenn@ntp.org>
* from 4.2.6p3: Update genCommitLog for the bk-5 release.
(4.2.7p105) 2010/12/29 Released by Harlan Stenn <stenn@ntp.org>
(4.2.7p104) 2010/12/28 Released by Harlan Stenn <stenn@ntp.org>
* from 4.2.6p3: Create and use scripts/check--help when generating
  .texi files.
* from 4.2.6p3: Update bk triggers for the bk-5 release.
* Support for multiple Autokey identity groups from Dave Mills.
* Documentation updates from Dave Mills.
* Add ntpq kerninfo, authinfo, and sysinfo commands similar to ntpdc's.
(4.2.7p103) 2010/12/24 Released by Harlan Stenn <stenn@ntp.org>
* Add ntpq pstats command similar to ntpdc's.
* Remove ntpq pstatus command, rv/readvar does the same and more.
* Documentation updates from Dave Mills.
(4.2.7p102) 2010/12/23 Released by Harlan Stenn <stenn@ntp.org>
* Allow ntpq &1 associd use without preceding association-fetching.
* Documentation updates from Dave Mills.
(4.2.7p101) 2010/12/22 Released by Harlan Stenn <stenn@ntp.org>
* from 4.2.6p3-RC12: Upgrade to libopts 34.0.9 from AutoGen 5.11.6pre7.
* from 4.2.6p3-RC12: Relax minimum Automake version to 1.10 with updated
  libopts.m4.
(4.2.7p100) 2010/12/21 Released by Harlan Stenn <stenn@ntp.org>
* [Bug 1743] from 4.2.6p3-RC12: Display timezone offset when showing
  time for sntp in the local timezone (documentation updates).
(4.2.7p99) 2010/12/21 Released by Harlan Stenn <stenn@ntp.org>
* Add unit tests for msnprintf().
(4.2.7p98) 2010/12/20 Released by Harlan Stenn <stenn@ntp.org>
* [Bug 1761] clockstuff/clktest-opts.h omitted from tarball.
* [Bug 1762] from 4.2.6p3-RC12: manycastclient responses interfere.
* Documentation updates from Dave Mills.
(4.2.7p97) 2010/12/19 Released by Harlan Stenn <stenn@ntp.org>
* [Bug 1458] from 4.2.6p3-RC12: Can not compile NTP on FreeBSD 4.7.
* [Bug 1760] from 4.2.6p3-RC12: ntpd Windows interpolation cannot be
  disabled.
* from 4.2.6p3-RC12: Upgrade to libopts 34.0.9 from AutoGen 5.11.6pre5.
* Documentation updates from Dave Mills.
(4.2.7p96) 2010/12/18 Released by Harlan Stenn <stenn@ntp.org>
* [Bug 1758] from 4.2.6p3-RC12: setsockopt IPV6_MULTICAST_IF with wrong
  ifindex.
* Documentation updates from Dave Mills.
(4.2.7p95) 2010/12/17 Released by Harlan Stenn <stenn@ntp.org>
* [Bug 1753] 4.2.7p94 faults on startup in newpeer(), strdup(NULL).
* [Bug 1754] from 4.2.6p3-RC12: --version output should be more verbose.
* [Bug 1757] from 4.2.6p3-RC12: oncore snprintf("%m") doesn't expand %m.
* from 4.2.6p3-RC12: Suppress ntp-keygen OpenSSL version display for
  --help, --version, display both build and runtime OpenSSL versions
  when they differ.
* from 4.2.6p3-RC12: Upgrade to libopts 33.5.8 from AutoGen 5.11.6pre3.
* Documentation updates from Dave Mills.
(4.2.7p94) 2010/12/15 Released by Harlan Stenn <stenn@ntp.org>
* [Bug 1751] from 4.2.6p3-RC12: Support for Atari FreeMiNT OS.
* Documentation updates from Dave Mills.
(4.2.7p93) 2010/12/13 Released by Harlan Stenn <stenn@ntp.org>
* [Bug 1510] from 4.2.6p3-RC12: Add modes 20/21 for driver 8 to support
  RAWDCF @ 75 baud.
* [Bug 1741] from 4.2.6p3-RC12: Enable multicast reception on each
  address (Windows).
* from 4.2.6p3-RC12: Other manycastclient repairs:
  Separate handling of scope ID embedded in many in6_addr from ifindex
  used for IPv6 multicasting ioctls.
  Add INT_PRIVACY endpt bit flag for IPv6 RFC 4941 privacy addresses.
  Enable outbound multicast from only one address per interface in the
  same subnet, and in that case prefer embedded MAC address modified
  EUI-64 IPv6 addresses first, then static, and last RFC 4941 privacy
  addresses.
  Use setsockopt(IP[V6]_MULTICAST_IF) before each send to multicast to
  select the local source address, using the correct socket is not
  enough.
* "server ... ident <groupname>" changes from Dave Mills.
* Documentation updates from Dave Mills.
(4.2.7p92) 2010/12/08 Released by Harlan Stenn <stenn@ntp.org>
* [Bug 1743] from 4.2.6p3-RC12: Display timezone offset when showing
  time for sntp in the local timezone.
(4.2.7p91) 2010/12/07 Released by Harlan Stenn <stenn@ntp.org>
* [Bug 1732] ntpd ties up CPU on disconnected USB device.
* [Bug 1742] form 4.2.6p3-RC12: Fix a typo in an error message in the
  "build" script.
(4.2.7p90) 2010/12/06 Released by Harlan Stenn <stenn@ntp.org>
* [Bug 1738] Windows ntpd has wrong net adapter name.
* [Bug 1740] ntpdc -c reslist packet count wrongly treated as signed.
(4.2.7p89) 2010/12/04 Released by Harlan Stenn <stenn@ntp.org>
* [Bug 1736] tos int, bool options broken in 4.2.7p66.
* from 4.2.6p3-RC12: Clean up the SNTP documentation.
(4.2.7p88) 2010/12/02 Released by Harlan Stenn <stenn@ntp.org>
* [Bug 1735] 'clocktime()' aborts ntpd on bogus input
(4.2.7p87) 2010/12/01 Released by Harlan Stenn <stenn@ntp.org>
* from 4.2.6p3-RC12: Clean up m4 quoting in configure.ac, *.m4 files,
  resolving intermittent AC_LANG_PROGRAM possibly undefined errors.
(4.2.7p86) 2010/11/29 Released by Harlan Stenn <stenn@ntp.org>
* Documentation updates from Dave Mills.
(4.2.7p85) 2010/11/24 Released by Harlan Stenn <stenn@ntp.org>
* Documentation updates from Dave Mills.
(4.2.7p84) 2010/11/22 Released by Harlan Stenn <stenn@ntp.org>
* [Bug 1618] Unreachable code in jjy_start().
* [Bug 1725] from 4.2.6p3-RC11: ntpd sends multicast from only one
  address.
* from 4.2.6p3-RC11: Upgrade libopts to 33.3.8.
* from 4.2.6p3-RC11: Bump minimum Automake version to 1.11, required for
  AM_COND_IF use in LIBOPTS_CHECK.
* An almost complete rebuild of the initial loopfilter configuration
  process, including the code that determines the interval between
  frequency file updates, from Dave Mills.
* Documentation updates from Dave Mills.
* Add ntp-keygen -l/--lifetime to control certificate expiry.
* JJY driver improvements for Tristate JJY01/02, including changes
  to its clockstats format.
* Add "nonvolatile" ntp.conf directive to control how often the
  driftfile is written.
(4.2.7p83) 2010/11/17 Released by Harlan Stenn <stenn@ntp.org>
* [Bug 1727] ntp-keygen PLEN, ILEN undeclared --without-crypto.
* Remove top-level libopts, use sntp/libopts.
* from 4.2.6p3-RC11: Remove log_msg() and debug_msg() from sntp in favor
  of msyslog().
* Documentation updates from Dave Mills.
(4.2.7p82) 2010/11/16 Released by Harlan Stenn <stenn@ntp.org>
* [Bug 1728] from 4.2.6p3-RC11: In ntp_openssl.m4, don't add
  -I/usr/include or -L/usr/lib to CPPFLAGS or LDFLAGS.
(4.2.7p81) 2010/11/14 Released by Harlan Stenn <stenn@ntp.org>
* [Bug 1681] from 4.2.6p3-RC10: More sntp logging cleanup.
* [Bug 1683] from 4.2.6p3-RC10: Non-localhost on loopback exempted from
  nic rules.
* [Bug 1719] Cleanup for ntp-keygen and fix -V crash, from Dave Mills.
(4.2.7p80) 2010/11/10 Released by Harlan Stenn <stenn@ntp.org>
* [Bug 1574] from 4.2.6p3-RC9: sntp doesn't set tv_usec correctly.
* [Bug 1681] from 4.2.6p3-RC9: sntp logging cleanup.
* [Bug 1683] from 4.2.6p3-RC9: Interface binding does not seem to work
  as intended.
* [Bug 1708] make check fails with googletest 1.4.0.
* [Bug 1709] from 4.2.6p3-RC9: ntpdate ignores replies with equal
  receive and transmit timestamps.
* [Bug 1715] sntp utilitiesTest.IPv6Address failed.
* [Bug 1718] Improve gtest checks in configure.ac.
(4.2.7p79) 2010/11/07 Released by Harlan Stenn <stenn@ntp.org>
* Correct frequency estimate with no drift file, from David Mills.
(4.2.7p78) 2010/11/04 Released by Harlan Stenn <stenn@ntp.org>
* [Bug 1697] filegen implementation should be improved.
* Refactor calendar functions in terms of new common code.
* Documentation updates from Dave Mills.
(4.2.7p77) 2010/11/03 Released by Harlan Stenn <stenn@ntp.org>
* [Bug 1692] packageinfo.sh needs to be "sourced" using ./ .
* [Bug 1695] ntpdate takes longer than necessary.
(4.2.7p76) 2010/11/02 Released by Harlan Stenn <stenn@ntp.org>
* [Bug 1690] Unit tests fails to build on some systems.
* [Bug 1691] Use first NMEA sentence each second.
* Put the sntp tests under sntp/ .
* ... and only build/run them if we have gtest.
* Documentation updates from Dave Mills.
(4.2.7p75) 2010/10/30 Released by Harlan Stenn <stenn@ntp.org>
* Documentation updates from Dave Mills.
* Include Linus Karlsson's GSoC 2010 testing code.
(4.2.7p74) 2010/10/29 Released by Harlan Stenn <stenn@ntp.org>
* [Bug 1685] from 4.2.6p3-RC8: NMEA driver mode byte confusion.
* from 4.2.6p3-RC8: First cut at using scripts/checkChangeLog.
* Documentation updates from Dave Mills.
(4.2.7p73) 2010/10/27 Released by Harlan Stenn <stenn@ntp.org>
* [Bug 1680] Fix alignment of clock_select() arrays.
* refinements to new startup behavior from David Mills.
* For the bootstrap script, touch .html files last.
* Add 'make check' test case that would have caught [Bug 1678].
(4.2.7p72) 2010/10/26 Released by Harlan Stenn <stenn@ntp.org>
* [Bug 1679] Fix test for -lsocket.
* Clean up missing ;; entries in configure.ac.
(4.2.7p71) 2010/10/25 Released by Harlan Stenn <stenn@ntp.org>
* [Bug 1676] from 4.2.6p3-RC7: NMEA: $GPGLL did not work after fix
  for Bug 1571.
* [Bug 1678] "restrict source" treated as "restrict default".
* from 4.2.6p3-RC7: Added scripts/checkChangeLog.
(4.2.7p70) 2010/10/24 Released by Harlan Stenn <stenn@ntp.org>
* [Bug 1571] from 4.2.6p3-RC6: NMEA does not relate data to PPS edge.
* [Bug 1572] from 4.2.p63-RC6: NMEA time adjustment for GPZDG buggy.
* [Bug 1675] from 4.2.6p3-RC6: Prohibit includefile remote config.
* Enable generating ntpd/ntp_keyword.h after keyword-gen.c changes on
  Windows as well as POSIX platforms.
* Fix from Dave Mills for a rare singularity in clock_combine().
(4.2.7p69) 2010/10/23 Released by Harlan Stenn <stenn@ntp.org>
* [Bug 1671] Automatic delay calibration is sometimes inaccurate.
(4.2.7p68) 2010/10/22 Released by Harlan Stenn <stenn@ntp.org>
* [Bug 1669] from 4.2.6p3-RC5: NTP fails to compile on IBM AIX 5.3.
* [Bug 1670] Fix peer->bias and broadcastdelay.
* Documentation updates from Dave Mills.
* Documentation EOL cleanup.
(4.2.7p67) 2010/10/21 Released by Harlan Stenn <stenn@ntp.org>
* [Bug 1649] from 4.2.6p3-RC5: Require NMEA checksum if $GPRMC or
  previously seen.
(4.2.7p66) 2010/10/19 Released by Harlan Stenn <stenn@ntp.org>
* [Bug 1277] Provide and use O(1) FIFOs, esp. in the config tree code.
* Remove unused 'bias' configuration keyword.
(4.2.7p65) 2010/10/16 Released by Harlan Stenn <stenn@ntp.org>
* [Bug 1584] from 4.2.6p3-RC4: wrong SNMP type for precision,
  resolution.
* Remove 'calldelay' and 'sign' remnants from parser, ntp_config.c.
(4.2.7p64) 2010/10/15 Released by Harlan Stenn <stenn@ntp.org>
* [Bug 1584] from 4.2.6p3-RC3: ntpsnmpd OID must be mib-2.197.
* [Bug 1659] from 4.2.6p3-RC4: Need CLOCK_TRUETIME not CLOCK_TRUE.
* [Bug 1663] ntpdsim should not open net sockets.
* [Bug 1665] from 4.2.6p3-RC4: is_anycast() u_int32_t should be u_int32.
* from 4.2.6p3: ntpsnmpd, libntpq warning cleanup.
* Remove 'calldelay' and 'sign' keywords (Dave Mills).
* Documentation updates from Dave Mills.
(4.2.7p63) 2010/10/13 Released by Harlan Stenn <stenn@ntp.org>
* [Bug 1080] from 4.2.6p3-RC3: ntpd on ipv6 routers very chatty.
* Documentation nit cleanup.
* Documentation updates from Dave Mills.
(4.2.7p62) 2010/10/12 Released by Harlan Stenn <stenn@ntp.org>
* [Bug 750] from 4.2.6p3-RC3: Non-existing device causes coredump with 
  RIPE-NCC driver.
* [Bug 1567] from 4.2.6p3-RC3: Support Arbiter 1093C Satellite Clock on
  Windows.
* [Bug 1581] from 4.2.6p3-RC3: printf format string mismatch leftover.
* [Bug 1659] from 4.2.6p3-RC3: Support Truetime Satellite Clocks on
  Windows. 
* [Bug 1660] from 4.2.6p3-RC3: On some systems, test is in /usr/bin, not
  /bin. 
* [Bug 1661] from 4.2.6p3-RC3: Re-indent refclock_ripencc.c.
* Lose peer_count from ntp_peer.c and ntp_proto.c (Dave Mills).
* Documentation updates from Dave Mills.
(4.2.7p61) 2010/10/06 Released by Harlan Stenn <stenn@ntp.org>
* Documentation and code cleanup from Dave Mills. No more NTP_MAXASSOC.
(4.2.7p60) 2010/10/04 Released by Harlan Stenn <stenn@ntp.org>
* Documentation updates from Dave Mills.
(4.2.7p59) 2010/10/02 Released by Harlan Stenn <stenn@ntp.org>
* Documentation updates from Dave Mills.
* Variable name cleanup from Dave Mills.
* [Bug 1657] darwin needs res_9_init, not res_init.
(4.2.7p58) 2010/09/30 Released by Harlan Stenn <stenn@ntp.org>
* Clock select bugfix from Dave Mills.
* [Bug 1554] peer may stay selected as system peer after becoming
  unreachable.
* [Bug 1644] from 4.2.6p3-RC3: cvo.sh should use lsb_release to identify
  linux distros.
* [Bug 1646] ntpd crashes with relative path to logfile.
(4.2.7p57) 2010/09/27 Released by Harlan Stenn <stenn@ntp.org>
* Documentation updates from Dave Mills.
(4.2.7p56) 2010/09/25 Released by Harlan Stenn <stenn@ntp.org>
* Clock combining algorithm improvements from Dave Mills.
* Documentation updates from Dave Mills.
* [Bug 1642] ntpdsim can't find simulate block in config file.
* [Bug 1643] from 4.2.6p3-RC3: Range-check the decoding of the RIPE-NCC
  status codes.
(4.2.7p55) 2010/09/22 Released by Harlan Stenn <stenn@ntp.org>
* Documentation updates from Dave Mills.
* [Bug 1636] from 4.2.6p3-RC2: segfault after denied remote config.
(4.2.7p54) 2010/09/21 Released by Harlan Stenn <stenn@ntp.org>
* More Initial convergence improvements from Dave Mills.
* Documentation updates from Dave Mills.
* [Bug 1635] from 4.2.6p3-RC2: "filegen ... enable" is not default.
(4.2.7p53) 2010/09/20 Released by Harlan Stenn <stenn@ntp.org>
* Documentation updates from Dave Mills.
* More Initial convergence improvements from Dave Mills.
(4.2.7p52) 2010/09/19 Released by Harlan Stenn <stenn@ntp.org>
* Initial convergence improvements from Dave Mills.
(4.2.7p51) 2010/09/18 Released by Harlan Stenn <stenn@ntp.org>
* [Bug 1344] from 4.2.6p3-RC1: ntpd on Windows exits without logging
  cause.
* [Bug 1629] 4.2.7p50 configure.ac changes invalidate config.cache.
* [Bug 1630] 4.2.7p50 cannot bootstrap on Autoconf 2.61.
(4.2.7p50) 2010/09/16 Released by Harlan Stenn <stenn@ntp.org>
* Cleanup NTP_LIB_M.
* [Bug 1628] Clean up -lxnet/-lsocket usage for (open)solaris.
(4.2.7p49) 2010/09/13 Released by Harlan Stenn <stenn@ntp.org>
* Documentation updates from Dave Mills.
(4.2.7p48) 2010/09/12 Released by Harlan Stenn <stenn@ntp.org>
* Documentation updates from Dave Mills.
(4.2.7p47) 2010/09/11 Released by Harlan Stenn <stenn@ntp.org>
* Documentation updates from Dave Mills.
* [Bug 1588] finish configure --disable-autokey implementation.
* [Bug 1616] refclock_acts.c: if (pp->leap == 2) is always false.
* [Bug 1620] [Backward Incompatible] "discard minimum" value should be in
  seconds, not log2 seconds.
(4.2.7p46) 2010/09/10 Released by Harlan Stenn <stenn@ntp.org>
* Use AC_SEARCH_LIBS instead of AC_CHECK_LIB for NTP_LIB_M.
(4.2.7p45) 2010/09/05 Released by Harlan Stenn <stenn@ntp.org>
* [Bug 1578] Consistently use -lm when needed.
(4.2.7p44) 2010/08/27 Released by Harlan Stenn <stenn@ntp.org>
* [Bug 1573] from 4.2.6p3-beta1: Miscalculation of offset in sntp.
(4.2.7p43) 2010/08/26 Released by Harlan Stenn <stenn@ntp.org>
* [Bug 1602] Refactor some of the sntp/ directory to facililtate testing.
(4.2.7p42) 2010/08/18 Released by Harlan Stenn <stenn@ntp.org>
* [Bug 1593] ntpd abort in free() with logconfig syntax error.
* [Bug 1595] from 4.2.6p3-beta1: empty last line in key file causes
  duplicate key to be added
* [Bug 1597] from 4.2.6p3-beta1: packet processing ignores RATE KoD packets,
  Because of a bug in string comparison.
(4.2.7p41) 2010/07/28 Released by Harlan Stenn <stenn@ntp.org>
* [Bug 1581] from 4.2.6p3-beta1: ntp_intres.c size_t printf format
  string mismatch.
* [Bug 1586] ntpd 4.2.7p40 doesn't write to syslog after fork on QNX.
* Avoid race with parallel builds using same source directory in
  scripts/genver by using build directory for temporary files.
* orphanwait documentation updates.
(4.2.7p40) 2010/07/12 Released by Harlan Stenn <stenn@ntp.org>
* [Bug 1395] ease ntpdate elimination with ntpd -w/--wait-sync
* [Bug 1396] allow servers on ntpd command line like ntpdate
(4.2.7p39) 2010/07/09 Released by Harlan Stenn <stenn@ntp.org>
* Fix typo in driver28.html.
* [Bug 1581] from 4.2.6p2: size_t printf format string mismatches, IRIG
  string buffers undersized.  Mostly backported from earlier ntp-dev
  fixes by Juergen Perlinger.
(4.2.7p38) 2010/06/20 Released by Harlan Stenn <stenn@ntp.org>
* [Bug 1570] backported to 4.2.6p2-RC7.
* [Bug 1575] from 4.2.6p2-RC7: use 'snprintf' with LIB_BUFLENGTH in
  inttoa.c, tvtoa.c and utvtoa.c
* [Bug 1576] backported to 4.2.6p2-RC7.
* Typo fix in a comment in ntp_proto.c.
(4.2.7p37) 2010/06/19 Released by Harlan Stenn <stenn@ntp.org>
* [Bug 1576] sys/sysctl.h depends on sys/param.h on OpenBSD.
(4.2.7p36) 2010/06/15 Released by Harlan Stenn <stenn@ntp.org>
* [Bug 1560] Initial support for orphanwait, from Dave Mills.
* clock_filter()/reachability fixes from Dave Mills.
(4.2.7p35) 2010/06/12 Released by Harlan Stenn <stenn@ntp.org>
* Rewrite of multiprecision macros in 'ntp_fp.h' from J. Perlinger
  <perlinger@ntp.org>
* [Bug 715] from 4.2.6p2-RC6: libisc Linux IPv6 interface iteration
  drops multicast flags.
(4.2.7p34) 2010/06/05 Released by Harlan Stenn <stenn@ntp.org>
* [Bug 1570] serial clock drivers get outdated input from kernel tty
  line buffer after startup
(4.2.7p33) 2010/06/04 Released by Harlan Stenn <stenn@ntp.org>
* [Bug 1561] from 4.2.6p2-RC5: ntpq, ntpdc "passwd" prompts for MD5
  password w/SHA1.
* [Bug 1565] from 4.2.6p2-RC5: sntp/crypto.c compile fails on MacOS over
  vsnprintf().
* from 4.2.6p2-RC5: Windows port: do not exit in
  ntp_timestamp_from_counter() without first logging the reason.
(4.2.7p32) 2010/05/19 Released by Harlan Stenn <stenn@ntp.org>
* Copyright file cleanup from Dave Mills.
* [Bug 1555] from 4.2.6p2-RC4: sntp illegal C (mixed code and
  declarations).
* [Bug 1558] pool prototype associations have 0.0.0.0 for remote addr.
* configure.ac: add --disable-autokey, #define AUTOKEY to enable future
  support for building without Autokey, but with OpenSSL for its digest
  algorithms (hash functions).  Code must be modified to use #ifdef
  AUTOKEY instead of #ifdef OPENSSL where appropriate to complete this.
* include/ntp_crypto.h: make assumption AUTOKEY implies OPENSSL explicit.
(4.2.7p31) 2010/05/11 Released by Harlan Stenn <stenn@ntp.org>
* [Bug 1325] from 4.2.6p2-RC3: unreachable code sntp recv_bcst_data().
* [Bug 1459] from 4.2.6p2-RC3: sntp MD5 authentication does not work
  with ntpd.
* [Bug 1552] from 4.2.6p2-RC3: update and complete broadcast and crypto
  features in sntp.
* [Bug 1553] from 4.2.6p2-RC3: sntp/configure.ac OpenSSL support.
* from 4.2.6p2-RC3: Escape unprintable characters in a refid in ntpq -p
  billboard.
* from 4.2.6p2-RC3: Simplify hash client code by providing OpenSSL
  EVP_*() API when built without OpenSSL.  (already in 4.2.7)
* from 4.2.6p2-RC3: Do not depend on ASCII in sntp.
(4.2.7p30) 2010/05/06 Released by Harlan Stenn <stenn@ntp.org>
* [Bug 1526] ntpd DNS pipe read EINTR with no network at startup.
* Update the ChangeLog entries when merging items from -stable.
(4.2.7p29) 2010/05/04 Released by Harlan Stenn <stenn@ntp.org>
* [Bug 1542] ntpd mrulist response may have incorrect last.older.
* [Bug 1543] ntpq mrulist must refresh nonce when retrying.
* [Bug 1544] ntpq mrulist sscanf timestamp format mismatch on 64-bit.
* Windows compiling hints/winnt.html update from G. Sunil Tej.
(4.2.7p28) 2010/05/03 Released by Harlan Stenn <stenn@ntp.org>
* [Bug 1512] from 4.2.6p2-RC3: ntpsnmpd should connect to net-snmpd
  via a unix-domain socket by default.
  Provide a command-line 'socket name' option.
* [Bug 1538] from 4.2.6p2-RC3: update refclock_nmea.c's call to
  getprotobyname().
* [Bug 1541] from 4.2.6p2-RC3: Fix wrong keyword for "maxclock".
(4.2.7p27) 2010/04/27 Released by Harlan Stenn <stenn@ntp.org>
(4.2.7p26) 2010/04/24 Released by Harlan Stenn <stenn@ntp.org>
* [Bug 1465] from 4.2.6p2-RC2: Make sure time from TS2100 is not
  invalid (backport from -dev).
* [Bug 1528] from 4.2.6p2-RC2: Fix EDITLINE_LIBS link order for ntpq
  and ntpdc.
* [Bug 1531] Require nonce with mrulist requests.
* [Bug 1532] Remove ntpd support for ntpdc's monlist in favor of ntpq's
  mrulist.
* [Bug 1534] from 4.2.6p2-RC2: conflicts with VC++ 2010 errno.h.
* [Bug 1535] from 4.2.6p2-RC2: "restrict -4 default" and "restrict
  -6 default" ignored.
(4.2.7p25) 2010/04/20 Released by Harlan Stenn <stenn@ntp.org>
* [Bug 1528] from 4.2.6p2-RC2: Remove --with-arlib from br-flock.
* [Bug 1503] [Bug 1504] [Bug 1518] [Bug 1522] from 4.2.6p2-RC2:
  all of which were fixed in 4.2.7 previously. 
(4.2.7p24) 2010/04/13 Released by Harlan Stenn <stenn@ntp.org>
* [Bug 1390] Control PPS on the Oncore M12.
* [Bug 1518] Windows ntpd should lock to one processor more
  conservatively.
* [Bug 1520] '%u' formats for size_t gives warnings with 64-bit builds.
* [Bug 1522] Enable range syntax "trustedkey (301 ... 399)".
* Documentation updates for 4.2.7p22 changes and additions, updating
  ntpdc.html, ntpq.html, accopt.html, confopt.html, manyopt.html,
  miscopt.html, and miscopt.txt.
* accopt.html: non-ntpport doc changes from Dave Mills.
* Modify full MRU list preemption when full to match "discard monitor"
  documentation, by removing exception for count == 1.
(4.2.7p23) 2010/04/04 Released by Harlan Stenn <stenn@ntp.org>
* [Bug 1516] unpeer by IP address fails, DNS name works.
* [Bug 1517] ntpq and ntpdc should verify reverse DNS before use.
  ntpq and ntpdc now use the following format for showing purported
  DNS names from IP address "reverse" DNS lookups when the DNS name
  does not exist or does not include the original IP address among
  the results: "192.168.1.2 (fake.dns.local)".
(4.2.7p22) 2010/04/02 Released by Harlan Stenn <stenn@ntp.org>
* [Bug 1432] Don't set inheritable flag for linux capabilities.
* [Bug 1465] Make sure time from TS2100 is not invalid.
* [Bug 1483] AI_NUMERICSERV undefined in 4.2.7p20.
* [Bug 1497] fudge is broken by getnetnum() change.
* [Bug 1503] Auto-enabling of monitor for "restrict ... limited" wrong.
* [Bug 1504] ntpdate tickles ntpd "discard minimum 1" rate limit if
  "restrict ... limited" is used.
* ntpdate: stop querying source after KoD packet response, log it.
* ntpdate: rate limit each server to 2s between packets.
* From J. N. Perlinger: avoid pointer wraparound warnings in dolfptoa(),
  printf format mismatches with 64-bit size_t.
* Broadcast client (ephemeral) associations should be demobilized only
  if they are not heard from for 10 consecutive polls, regardless of
  surviving the clock selection.  Fix from David Mills.
* Add "ntpq -c ifstats" similar to "ntpdc -c ifstats".
* Add "ntpq -c sysstats" similar to "ntpdc -c sysstats".
* Add "ntpq -c monstats" to show monlist knobs and stats.
* Add "ntpq -c mrulist" similar to "ntpdc -c monlist" but not
  limited to 600 rows, and with filtering and sorting options:
  ntpq -c "mrulist mincount=2 laddr=192.168.1.2 sort=-avgint"
  ntpq -c "mrulist sort=addr"
  ntpq -c "mrulist mincount=2 sort=count"
  ntpq -c "mrulist sort=-lstint"
* Modify internal representation of MRU list to use l_fp fixed-point
  NTP timestamps instead of seconds since startup.  This increases the
  resolution and substantially improves accuracy of sorts involving
  timestamps, at the cost of flushing all MRU entries when the clock is
  stepped, to ensure the timestamps can be compared with the current
  get_systime() results.
* Add ntp.conf "mru" directive to configure MRU parameters, such as
  "mru mindepth 600 maxage 64 maxdepth 5000 maxmem 1024" or
  "mru initalloc 0 initmem 16 incalloc 99 incmem 4".  Several pairs are
  equivalent with one in units of MRU entries and its twin in units of
  kilobytes of memory, so the last one used in ntp.conf controls:
  maxdepth/maxmem, initalloc/initmem, incalloc/incmem.  With the above
  values, ntpd will preallocate 16kB worth of MRU entries, allocating
  4kB worth each time more are needed, with a hard limit of 1MB of MRU
  entries.  Until there are more than 600 entries none would be reused.
  Then only entries for addresses last seen 64 seconds or longer ago are
  reused.
* Limit "ntpdc -c monlist" response in ntpd to 600 entries, the previous
  overall limit on the MRU list depth which was driven by the monlist
  implementation limit of one request with a single multipacket
  response.
* New "pool" directive implementation modeled on manycastclient.
* Do not abort on non-ASCII characters in ntp.conf, ignore them.
* ntpq: increase response reassembly limit from 24 to 32 packets, add
  discussion in comment regarding results with even larger MAXFRAGS.
* ntpq: handle "passwd MYPASSWORD" (without prompting) as with ntpdc.
* ntpdc: do not examine argument to "passwd" if not supplied.
* configure: remove check for pointer type used with qsort(), we
  require ANSI C which mandates void *.
* Reset sys_kodsent to 0 in proto_clr_stats().
* Add sptoa()/sockporttoa() similar to stoa()/socktoa() adding :port.
* Use memcpy() instead of memmove() when buffers can not overlap.
* Remove sockaddr_storage from our sockaddr_u union of sockaddr,
  sockaddr_in, and sockaddr_in6, shaving about 100 bytes from its size
  and substantially decreasing MRU entry memory consumption.
* Extend ntpq readvar (alias rv) to allow fetching up to three named
  variables in one operation:  ntpq -c "rv 0 version offset frequency".
* ntpq: use srchost variable to show .POOL. prototype associations'
  hostname instead of address 0.0.0.0.
* "restrict source ..." configures override restrictions for time
  sources, allows tight default restrictions to be used with the pool
  directive (where server addresses are not known in advance).
* Ignore "preempt" modifier on manycastclient and pool prototype
  associations.  The resulting associations are preemptible, but the
  prototype must not be.
* Maintain and use linked list of associations (struct peer) in ntpd,
  avoiding walking 128 hash table entries to iterate over peers.
* Remove more workarounds unneeded since we require ISO C90 AKA ANSI C:
  - remove fallback implementations for memmove(), memset, strstr().
  - do not test for atexit() or memcpy().
* Collapse a bunch of code duplication in ntpd/ntp_restrict.c added with
  support for IPv6.
* Correct some corner case failures in automatically enabling the MRU
  list if any "restrict ... limited" is in effect, and in disabling MRU
  maintenance. (ntp_monitor.c, ntp_restrict.c)
* Reverse the internal sort order of the address restriction lists, but
  preserve the same behavior.  This allows removal of special-case code
  related to the default restrictions and more straightforward lookups
  of restrictions for a given address (now, stop on first match).
* Move ntp_restrict.c MRU doubly-linked list maintenance code into
  ntp_lists.h macros, allowing more duplicated source excision.
* Repair ntpdate.c to no longer test HAVE_TIMER_SETTIME.
* Do not reference peer_node/unpeer_node after freeing when built with
  --disable-saveconfig and using DNS.
(4.2.7p21) 2010/03/31 Released by Harlan Stenn <stenn@ntp.org>
* [Bug 1514] from 4.2.6p1-RC6: Typo in ntp_proto.c: fabs(foo < .4)
  should be fabs(foo) < .4.
* [Bug 1464] from 4.2.6p1-RC6: synchronization source wrong for
  refclocks ARCRON_MSF (27) and SHM (28).
* From 4.2.6p1-RC6: Correct Windows port's refclock_open() to
  return 0 on failure not -1.
* From 4.2.6p1-RC6: Correct CHU, dumbclock, and WWVB drivers to
  check for 0 returned from refclock_open() on failure.
* From 4.2.6p1-RC6: Correct "SIMUL=4 ./flock-build -1" to
  prioritize -1/--one.
* [Bug 1306] constant conditionals in audio_gain().
(4.2.7p20) 2010/02/13 Released by Harlan Stenn <stenn@ntp.org>
* [Bug 1483] hostname in ntp.conf "restrict" parameter rejected.
* Use all addresses for each restrict by hostname.
* Use async DNS to resolve trap directive hostnames.
(4.2.7p19) 2010/02/09 Released by Harlan Stenn <stenn@ntp.org>
* [Bug 1338] Update the association type codes in ntpq.html.
* [Bug 1478] from 4.2.6p1-RC5: linking fails: EVP_MD_pkey_type.
* [Bug 1479] from 4.2.6p1-RC5: not finding readline headers.
* [Bug 1484] from 4.2.6p1-RC5: ushort is not defined in QNX6.
(4.2.7p18) 2010/02/07 Released by Harlan Stenn <stenn@ntp.org>
* [Bug 1480] from 4.2.6p1-RC5: snprintf() cleanup caused 
  unterminated refclock IDs.
* Stop using getaddrinfo() to convert numeric address strings to on-wire
  addresses in favor of is_ip_address() alone.
(4.2.7p17) 2010/02/05 Released by Harlan Stenn <stenn@ntp.org>
* [Bug 1477] from 4.2.6p1-RC5: First non-gmake make in clone
  w/VPATH can't make COPYRIGHT.
* Attempts to cure CID 108 CID 118 CID 119 TAINTED_SCALAR warnings.
* Broaden ylwrap workaround VPATH_HACK to all non-GNU make.
(4.2.7p16) 2010/02/04 Released by Harlan Stenn <stenn@ntp.org>
* [Bug 1474] from 4.2.6p1-RC4: ntp_keygen LCRYPTO after libntp.a.
* Include 4.2.6p1-RC4: Remove arlib.
(4.2.7p15) 2010/02/03 Released by Harlan Stenn <stenn@ntp.org>
* [Bug 1455] from 4.2.6p1: ntpd does not try /etc/ntp.audio.
* Include 4.2.6p1: Convert many sprintf() calls to snprintf(), also
  strcpy(), strcat().
* Include 4.2.6p1: Fix widely cut-n-pasted bug in refclock shutdown
  after failed start.
* Include 4.2.6p1: Remove some dead code checking for emalloc()
  returning NULL.
(4.2.7p14) 2010/02/02 Released by Harlan Stenn <stenn@ntp.org>
* [Bug 1338] ntpq displays incorrect association type codes.
* [Bug 1469] u_int32, int32 changes broke HP-UX 10.20 build.
* [Bug 1470] from 4.2.6p1: "make distdir" compiles keyword-gen.
* [Bug 1471] CID 120 CID 121 CID 122 is_ip_address() uninit family.
* [Bug 1472] CID 116 CID 117 minor warnings in new DNS code.
* [Bug 1473] from 4.2.6p1: "make distcheck" version.m4 error.
(4.2.7p13) 2010/01/31 Released by Harlan Stenn <stenn@ntp.org>
* [Bug 1467] from 4.2.6p1: Fix bogus rebuild of sntp/sntp.html.
(4.2.7p12) 2010/01/30 Released by Harlan Stenn <stenn@ntp.org>
* [Bug 1468] 'make install' broken for root on default NFS mount.
(4.2.7p11) 2010/01/28 Released by Harlan Stenn <stenn@ntp.org>
* [Bug 47] Debugging and logging do not work after a fork.
* [Bug 1010] getaddrinfo() could block and thus should not be called by
  the main thread/process.
* New async DNS resolver in ntpd allows nonblocking queries anytime,
  instead of only once at startup.
(4.2.7p10) 2010/01/24 Released by Harlan Stenn <stenn@ntp.org>
* [Bug 1140] from 4.2.6p1-RC5: Clean up debug.html, decode.html,
  and ntpq.html.
* Include 4.2.6p1-RC3: Use TZ=UTC instead of TZ= when calling date in
  scripts/mkver.in .
* [Bug 1448] from 4.2.6p1-RC3: Some macros not correctly conditionally
  or absolutely defined on Windows.
* [Bug 1449] from 4.2.6p1-RC3: ntpsim.h in ntp_config.c should be used
  conditionally.
* [Bug 1450] from 4.2.6p1-RC3: Option to exclude warnings not
  unconditionally defined on Windows.
(4.2.7p9) 2010/01/13 Released by Harlan Stenn <stenn@ntp.org>
(4.2.7p8) 2010/01/12 Released by Harlan Stenn <stenn@ntp.org>
* [Bug 702] ntpd service logic should use libopts to examine cmdline.
* [Bug 1451] from 4.2.6p1-RC3: sntp leaks KoD entry updating.
* [Bug 1453] from 4.2.6p1-RC3: Use $CC in config.cache filename.
(4.2.7p7) 2009/12/30 Released by Harlan Stenn <stenn@ntp.org>
* [Bug 620] ntpdc getresponse() esize != *rsize s/b size != *rsize.
* [Bug 1446] 4.2.7p6 requires autogen, missing ntpd.1, *.texi, *.menu.
(4.2.7p6) 2009/12/28 Released by Harlan Stenn <stenn@ntp.org>
* [Bug 1443] Remove unnecessary dependencies on ntp_io.h
* [Bug 1442] Move Windows functions into libntp files
* [Bug 1127] from 4.2.6p1-RC3: Check the return of X590_verify().
* [Bug 1439] from 4.2.6p1-RC3: .texi gen after binary is linked.
* [Bug 1440] from 4.2.6p1-RC3: Update configure.ac to support kfreebsd.
* [Bug 1445] from 4.2.6p1-RC3: IRIX does not have -lcap or support
  linux capabilities.
(4.2.7p5) 2009/12/25 Released by Harlan Stenn <stenn@ntp.org>
* Include 4.2.6p1-RC2
(4.2.7p4) 2009/12/24 Released by Harlan Stenn <stenn@ntp.org>
* [Bug 1429] ntpd -4 option does not reliably force IPv4 resolution.
* [Bug 1431] System headers must come before ntp headers in ntp_intres.c .
(4.2.7p3) 2009/12/22 Released by Harlan Stenn <stenn@ntp.org>
* [Bug 1426] scripts/VersionName needs . on the search path.
* [Bug 1427] quote missing in ./build - shows up on NetBSD.
* [Bug 1428] Use AC_HEADER_RESOLV to fix breaks from resolv.h
(4.2.7p2) 2009/12/20 Released by Harlan Stenn <stenn@ntp.org>
* [Bug 1419] ntpdate, ntpdc, sntp, ntpd ignore configure --bindir.
* [Bug 1421] add util/tg2, a clone of tg that works on Linux, NetBSD, and
  FreeBSD
(4.2.7p1) 2009/12/15 Released by Harlan Stenn <stenn@ntp.org>
* [Bug 1348] ntpd Windows port should wait for sendto() completion.
* [Bug 1413] test OpenSSL headers regarding -Wno-strict-prototypes.
* [Bug 1418] building ntpd/ntpdc/ntpq statically with ssl fails.
(4.2.7p0) 2009/12/13 Released by Harlan Stenn <stenn@ntp.org>
* [Bug 1412] m4/os_cflags.m4 caches results that depend on $CC.
* [Bug 1414] Enable "make distcheck" success with BSD make.
(4.2.7) 2009/12/09 Released by Harlan Stenn <stenn@ntp.org>
* [Bug 1407] configure.ac: recent GNU Make -v does not include "version".
---
(4.2.6p5) 2011/12/24 Released by Harlan Stenn <stenn@ntp.org>

No changes from 4.2.6p5-RC3.

---
(4.2.6p5-RC3) 2011/12/08 Released by Harlan Stenn <stenn@ntp.org>

* [Bug 2082] 3-char refid sent by ntpd 4.2.6p5-RC2 ends with extra dot.
* [Bug 2085] clock_update() sys_rootdisp calculation omits root delay.
* [Bug 2086] get_systime() should not offset by sys_residual.
* [Bug 2087] sys_jitter calculation overweights sys.peer jitter.
* Ensure NULL peer->dstadr is not accessed in orphan parent selection.

---
(4.2.6p5-RC2) 2011/11/30 Released by Harlan Stenn <stenn@ntp.org>

* [Bug 2050] Orphan mode stratum counting to infinity.
* [Bug 2059] optional billboard column "server" does not honor -n.
* [Bug 2066] ntpq lopeers ipv6 "local" column overrun.
* [Bug 2068] ntpd sends nonprintable stratum 16 refid to ntpq.
* [Bug 2069] broadcastclient, multicastclient spin up duplicate
  ephemeral associations without broadcastdelay.
* [Bug 2072] Orphan parent selection metric needs ntohl().
* Exclude not-yet-determined sys_refid from use in loopback TEST12
  (from David Mills).
* Never send KoD rate limiting response to MODE_SERVER response.

---
(4.2.6p5-RC1) 2011/10/18 Released by Harlan Stenn <stenn@ntp.org>

* [Bug 2034] Listening address configuration with prefix misapplied.

---
(4.2.6p4) 2011/09/22 Released by Harlan Stenn <stenn@ntp.org>

* [Bug 1984] ntp/libisc fails to compile on OS X 10.7 (Lion).
* [Bug 1985] "logconfig =allall" rejected.
* [Bug 2001] ntpdc timerstats reports overruns as handled.
* [Bug 2003] libntpq ntpq_read_assoc_peervars() broken.
* [Backward Incompatible] sntp: -l/--filelog -> -l/--logfile, to be
  consistent with ntpd.
* libopts/file.c fix from Bruce Korb (arg-type=file).

---
(4.2.6p4-RC2) 2011/08/04 Released by Harlan Stenn <stenn@ntp.org>

* [Bug 1608] Parse Refclock driver should honor trusttime.
* [Bug 1961] html2man update: distribute ntp-wait.html.
* [Bug 1970] UNLINK_EXPR_SLIST() causes crash if list is empty.
* [Bug 1972] checking for struct rtattr fails.
* [Bug 1975] libntp/mktime.c won't work with 64-bit time_t
* [Bug 1978] [Bug 1134] fix in 4.2.6p4-RC1 doesn't build on older Linux.
* Backport several fixes for Coverity warnings from ntp-dev.
* Backport if_nametoindex() check for hpux.

---
(4.2.6p4-RC1) 2011/07/10 Released by Harlan Stenn <stenn@ntp.org>

* [Bug 1134] ntpd fails binding to tentative IPv6 addresses.
* [Bug 1790] Update config.guess and config.sub to detect AIX6.
* [Bug 1961] html2man needs an update.
* Update the NEWS file.

---
(4.2.6p4-beta2) 2011/05/25 Released by Harlan Stenn <stenn@ntp.org>

* [Bug 1695] ntpdate takes longer than necessary.
* [Bug 1832] ntpdate doesn't allow timeout > 2s.
* [Bug 1933] WWVB/Spectracom driver timestamps LFs, not CRs.
* Backport utility routines from ntp-dev: mprintf(), emalloc_zero().

---
(4.2.6p4-beta1) 2011/05/16 Released by Harlan Stenn <stenn@ntp.org>

* [Bug 1554] peer may stay selected as system peer after becoming
  unreachable.
* [Bug 1921] LOCAL, ACTS drivers with "prefer" excluded from initial
  candidate list.
* [Bug 1923] orphan parent favored over LOCAL, ACTS drivers.
* [Bug 1924] Billboard tally codes sometimes do not match operation,
  variables.
* Enable tickadj-like taming of wildly off-spec Windows clock using
  NTPD_TICKADJ_PPM env. var. specifying baseline slew.
* Upgrade to AutoGen 5.11.9 (and require it).
* Upgrade to libopts 35.0.10 from AutoGen 5.11.9pre8.

---
(4.2.6p3) 2011/01/03 Released by Harlan Stenn <stenn@ntp.org>

* [Bug 1764] Palisade driver doesn't build on Linux
* Create and use scripts/check--help when generating .texi files.
* Update bk triggers for the bk-5 release.
* Update genCommitLog for the bk-5 release.
* Update the copyright year.

---
(4.2.6p3-RC12) 2010/12/25 Released by Harlan Stenn <stenn@ntp.org>

* [Bug 1458] Can not compile NTP on FreeBSD 4.7.
* [Bug 1510] Add modes 20/21 for driver 8 to support RAWDCF @ 75 baud.
* [Bug 1618] Unreachable code in jjy_start(). (backport from ntp-dev)
* [Bug 1719] ntp-keygen -V crash. (backport)
* [Bug 1740] ntpdc treats many counters as signed. (backport)
* [Bug 1741] Enable multicast reception on each address (Windows).
* [Bug 1742] Fix a typo in an error message in the "build" script.
* [Bug 1743] Display timezone offset when showing time for sntp in the
local timezone.
* [Bug 1751] Support for Atari FreeMiNT OS.
* [Bug 1754] --version output should be more verbose.
* [Bug 1757] oncore snprintf("%m") doesn't expand %m.
* [Bug 1758] setsockopt IPV6_MULTICAST_IF with wrong ifindex.
* [Bug 1760] ntpd Windows interpolation cannot be disabled.
* [Bug 1762] manycastclient solicitation responses interfere.
* Upgrade to libopts 34.0.9 from AutoGen 5.11.6pre7.
* Relax minimum Automake version to 1.10 with updated libopts.m4.
* Suppress ntp-keygen OpenSSL version display for --help, --version,
display both build and runtime OpenSSL versions when they differ.
* Clean up m4 quoting in configure.ac, *.m4 files, resolving
  intermittent AC_LANG_PROGRAM possibly undefined errors.
* Clean up the SNTP documentation.
* Other manycastclient repairs:
  Separate handling of scope ID embedded in many in6_addr from ifindex
  used for IPv6 multicasting ioctls.
  Add INT_PRIVACY endpt bit flag for IPv6 RFC 4941 privacy addresses.
  Enable outbound multicast from only one address per interface in the
  same subnet, and in that case prefer embedded MAC address modified
  EUI-64 IPv6 addresses first, then static, and last RFC 4941 privacy
  addresses.
  Use setsockopt(IP[V6]_MULTICAST_IF) before each send to multicast to
  select the local source address, using the correct socket is not
  enough.

---
(4.2.6p3-RC11) 2010/11/28 Released by Harlan Stenn <stenn@ntp.org>

* [Bug 1725] ntpd sends multicast from only one address.
* [Bug 1728] In ntp_openssl.m4, don't add -I/usr/include or -L/usr/lib
  to CPPFLAGS or LDFLAGS.
* [Bug 1733] IRIX doesn't have 'head' (affects scripts/checkChangeLog).
* Remove log_msg() and debug_msg() from sntp in favor of msyslog().
* Use a single copy of libopts/, in sntp/.
* Upgrade libopts to 33.3.8.
* Bump minimum Automake version to 1.11, required for AM_COND_IF
  use in LIBOPTS_CHECK.
* Improvements to the 'build' script.

---
(4.2.6p3-RC10) 2010/11/14 Released by Harlan Stenn <stenn@ntp.org>

* [Bug 1681] More sntp logging cleanup.
* [Bug 1683] Non-localhost on loopback exempted from nic rules.

---
(4.2.6p3-RC9) 2010/11/10 Released by Harlan Stenn <stenn@ntp.org>

* [Bug 1574] sntp:set_time doesn't set tv_usec correctly.
* [Bug 1681] sntp logging cleanup.
* [Bug 1683] Interface binding does not seem to work as intended.
* [Bug 1691] Use first NMEA sentence each second.
* [Bug 1692] packageinfo.sh needs to be "sourced" using ./ .
* [Bug 1709] ntpdate ignores replies with equal receive and transmit
  timestamps.
* Backport sntp from -dev

---
(4.2.6p3-RC8) 2010/10/29 Released by Harlan Stenn <stenn@ntp.org>

* [Bug 1685] NMEA driver mode byte confusion.
* First cut at using scripts/checkChangeLog.

---
(4.2.6p3-RC7) 2010/10/25 Released by Harlan Stenn <stenn@ntp.org>

* [Bug 1676] NMEA: $GPGLL did not work after fix for Bug 1571.
* Added scripts/checkChangeLog.

---
(4.2.6p3-RC6) 2010/10/24 Released by Harlan Stenn <stenn@ntp.org>

* [Bug 1571] NMEA does not relate data to PPS edge.
* [Bug 1572] NMEA time adjustment for GPZDG buggy.
* [Bug 1675] Prohibit includefile remote config.

---
(4.2.6p3-RC5) 2010/10/22 Released by Harlan Stenn <stenn@ntp.org>

* [Bug 1649] Require NMEA checksum if $GPRMC or previously seen.
* [Bug 1669] NTP 4.2.6p2 fails to compile on IBM AIX 5.3.

---
(4.2.6p3-RC4) 2010/10/16 Released by Harlan Stenn <stenn@ntp.org>

* [Bug 1584] wrong SNMP type for precision, resolution.
* [Bug 1659] Need CLOCK_TRUETIME not CLOCK_TRUE.
* [Bug 1665] is_anycast() u_int32_t should be u_int32.
* ntpsnmpd, libntpq warning cleanup.

---
(4.2.6p3-RC3) 2010/10/14 Released by Harlan Stenn <stenn@ntp.org>

* [Bug 750] Non-existing device causes coredump with RIPE-NCC driver.
* [Bug 1080] ntpd on ipv6 routers very chatty.
* [Bug 1567] Support Arbiter 1093C Satellite Clock on Windows.
* [Bug 1581] printf format string mismatch leftover.
* [Bug 1584] ntpsnmpd OID must be mib-2.197.
* [Bug 1643] Range-check the decoding of the RIPE-NCC status codes.
* [Bug 1644] cvo.sh should use lsb_release to identify linux distros.
* [Bug 1659] Support Truetime Satellite Clocks on Windows.
* [Bug 1660] On some systems, test is in /usr/bin, not /bin.
* [Bug 1661] Re-indent refclock_ripencc.c.

---
(4.2.6p3-RC2) 2010/09/25 Released by Harlan Stenn <stenn@ntp.org>

* [Bug 1635] "filegen ... enable" is not default.
* [Bug 1636] yyparse() segfault after denied filegen remote config.

---
(4.2.6p3-RC1) 2010/09/18 Released by Harlan Stenn <stenn@ntp.org>

* [Bug 1344] ntpd on Windows exits without logging cause.

---
(4.2.6p3-beta1) 2010/09/11 Released by Harlan Stenn <stenn@ntp.org>

* [Bug 1573] Miscalculation of offset in sntp.
* [Bug 1595] empty last line in key file causes duplicate key to be added
* [Bug 1597] packet processing ignores RATE KoD packets, because of
  a bug in string comparison.
* [Bug 1581] ntp_intres.c size_t printf format string mismatch.

---
(4.2.6p2) 2010/07/09 Released by Harlan Stenn <stenn@ntp.org>

* [Bug 1581] size_t printf format string mismatches, IRIG string buffers
  undersized.  Mostly backported from earlier ntp-dev fixes by Juergen
  Perlinger.

---
(4.2.6p2-RC7) 2010/06/19 Released by Harlan Stenn <stenn@ntp.org>

* [Bug 1570] serial clock drivers get outdated input from kernel tty
  line buffer after startup
* [Bug 1575] use 'snprintf' with LIB_BUFLENGTH in inttoa.c, tvtoa.c and
  utvtoa.c
* [Bug 1576] sys/sysctl.h depends on sys/param.h on OpenBSD.

---
(4.2.6p2-RC6) 2010/06/12 Released by Harlan Stenn <stenn@ntp.org>

* [Bug 715] libisc Linux IPv6 interface iteration drops multicast flags.

---
(4.2.6p2-RC5) 2010/06/03 Released by Harlan Stenn <stenn@ntp.org>

* [Bug 1561] ntpq, ntpdc "passwd" prompts for MD5 password w/SHA1.
* [Bug 1565] sntp/crypto.c compile fails on MacOS over vsnprintf().
* Windows port: do not exit in ntp_timestamp_from_counter() without
  first logging the reason.
* Support "passwd blah" syntax in ntpq.

---
(4.2.6p2-RC4) 2010/05/19 Released by Harlan Stenn <stenn@ntp.org>

* [Bug 1555] 4.2.6p2-RC3 sntp illegal C (mixed code and declarations).

---
(4.2.6p2-RC3) 2010/05/11 Released by Harlan Stenn <stenn@ntp.org>

* [Bug 1325] unreachable code in sntp recv_bcst_data().
* [Bug 1459] sntp MD5 authentication does not work with ntpd.
* [Bug 1512] ntpsnmpd should connect to net-snmpd via a unix-domain
  socket by default.  Provide a command-line 'socket name' option.
* [Bug 1538] update refclock_nmea.c's call to getprotobyname().
* [Bug 1541] Fix wrong keyword for "maxclock".
* [Bug 1552] update and complete broadcast and crypto features in sntp.
* [Bug 1553] sntp/configure.ac OpenSSL support.
* Escape unprintable characters in a refid in ntpq -p billboard.
* Simplify hash client code by providing OpenSSL EVP_*() API when built
  without OpenSSL.  (from ntp-dev)
* Do not depend on ASCII values for ('A' - '0'), ('a' - '0') in sntp.
* Windows compiling hints/winnt.html update from G. Sunil Tej.

---
(4.2.6p2-RC2) 2010/04/27 Released by Harlan Stenn <stenn@ntp.org>

* [Bug 1465] Make sure time from TS2100 is not invalid (backport from
  ntp-dev).
* [Bug 1528] Fix EDITLINE_LIBS link order for ntpq and ntpdc.
* [Bug 1534] win32/include/isc/net.h conflicts with VC++ 2010 errno.h.
* [Bug 1535] "restrict -4 default" and "restrict -6 default" ignored.
* Remove --with-arlib from br-flock.

---
(4.2.6p2-RC1) 2010/04/18 Released by Harlan Stenn <stenn@ntp.org>

* [Bug 1503] Auto-enabling of monitor for "restrict ... limited" wrong.
* [Bug 1504] ntpdate tickles ntpd "discard minimum 1" rate limit if
  "restrict ... limited" is used.
* [Bug 1518] Windows ntpd should lock to one processor more
  conservatively.
* [Bug 1522] Enable range syntax "trustedkey (301 ... 399)".
* Update html/authopt.html controlkey, requestkey, and trustedkey docs.

---
(4.2.6p1) 2010/04/09 Released by Harlan Stenn <stenn@ntp.org>
(4.2.6p1-RC6) 2010/03/31 Released by Harlan Stenn <stenn@ntp.org>

* [Bug 1514] Typo in ntp_proto.c: fabs(foo < .4) should be fabs(foo) < .4.
* [Bug 1464] synchronization source wrong for refclocks ARCRON_MSF (27)
  and SHM (28).
* Correct Windows port's refclock_open() to return 0 on failure not -1.
* Correct CHU, dumbclock, and WWVB drivers to check for 0 returned from
  refclock_open() on failure.
* Correct "SIMUL=4 ./flock-build -1" to prioritize -1/--one.

---
(4.2.6p1-RC5) 2010/02/09 Released by Harlan Stenn <stenn@ntp.org>

* [Bug 1140] Clean up debug.html, decode.html, and ntpq.html.
* [Bug 1438] Remove dead code from sntp/networking.c.
* [Bug 1477] 1st non-gmake make in clone w/VPATH can't make COPYRIGHT.
* [Bug 1478] linking fails with undefined reference EVP_MD_pkey_type.
* [Bug 1479] Compilation fails because of not finding readline headers.
* [Bug 1480] snprintf() cleanup caused unterminated refclock IDs.
* [Bug 1484] ushort is not defined in QNX6.

---
(4.2.6p1-RC4) 2010/02/04 Released by Harlan Stenn <stenn@ntp.org>

* [Bug 1455] ntpd does not try /etc/ntp.audio as documented.
* [Bug 1467] Fix bogus rebuild of sntp/sntp.html
* [Bug 1470] "make distdir" in $srcdir builds keyword-gen, libntp.a.
* [Bug 1473] "make distcheck" before build can't make sntp/version.m4.
* [Bug 1474] ntp_keygen needs LCRYPTO after libntp.a.
* Convert many sprintf() calls to snprintf(), also strcpy(), strcat().
* Fix widely cut-n-pasted bug in refclock shutdown after failed start.
* Remove some dead code checking for emalloc() returning NULL.
* Remove arlib.

---
(4.2.6p1-RC3) 2010/01/24 Released by Harlan Stenn <stenn@ntp.org>

* Use TZ=UTC instead of TZ= when calling date in scripts/mkver.in .
* [Bug 1448] Some macros not correctly conditionally or absolutely defined
  on Windows.
* [Bug 1449] ntpsim.h in ntp_config.c should be used conditionally.
* [Bug 1450] Option to exclude warnings not unconditionally defined on Windows.
* [Bug 1127] Properly check the return of X590_verify() - missed one.
* [Bug 1439] .texi generation must wait until after binary is linked.
* [Bug 1440] Update configure.ac to support kfreebsd.
* [Bug 1445] IRIX does not have -lcap or support linux capabilities.
* [Bug 1451] CID 115: sntp leaks KoD entry when updating existing.
* [Bug 1453] Use $CC in config.cache filename in ./build script.

---
(4.2.6p1-RC2) 2009/12/25 Released by Harlan Stenn <stenn@ntp.org>

* [Bug 1411] Fix status messages in refclock_oncore.c.
* [Bug 1416] MAXDNAME undefined on Solaris 2.6.
* [Bug 1419] ntpdate, ntpdc, sntp, ntpd ignore configure --bindir.
* [Bug 1424] Fix check for rtattr (rtnetlink.h).
* [Bug 1425] unpeer by association ID sets up for duplicate free().
* [Bug 1426] scripts/VersionName needs . on the search path.
* [Bug 1427] quote missing in ./build - shows up on NetBSD.
* [Bug 1428] Use AC_HEADER_RESOLV to fix breaks from resolv.h
* [Bug 1429] ntpd -4 option does not reliably force IPv4 resolution.
* [Bug 1431] System headers must come before ntp headers in ntp_intres.c .
* [Bug 1434] HP-UX 11 ip_mreq undeclared, _HPUX_SOURCE helps some.
* [Bug 1435] sntp: Test for -lresolv using the same tests as in ntp.

---
(4.2.6p1-RC1) 2009/12/20 Released by Harlan Stenn <stenn@ntp.org>

* [Bug 1409] Put refclock_neoclock4x.c under the NTP COPYRIGHT notice.
  This should allow debian and other distros to add this refclock driver
  in further distro releases.
  Detect R2 hardware releases.
* [Bug 1412] m4/os_cflags.m4 caches results that depend on $CC.
* [Bug 1413] test OpenSSL headers regarding -Wno-strict-prototypes.
* [Bug 1414] Enable "make distcheck" success with BSD make.
* [Bug 1415] Fix Mac OS X link problem.
* [Bug 1418] building ntpd/ntpdc/ntpq statically with ssl fails.
* Build infrastructure updates to enable beta releases of ntp-stable.

---
(4.2.6) 2009/12/09 Released by Harlan Stenn <stenn@ntp.org>
* [Sec 1331] from4.2.4p8: DoS with mode 7 packets - CVE-2009-3563.
* [Bug 508] Fixed leap second handling for Windows.
(4.2.5p250-RC) 2009/11/30 Released by Harlan Stenn <stenn@ntp.org>
* sntp documentation updates.
* [Bug 761] internal resolver does not seem to honor -4/-6 qualifiers
* [Bug 1386] Deferred DNS doesn't work on NetBSD
* [Bug 1391] avoid invoking autogen twice for .c and .h files.
* [Bug 1397] shmget() refclock_shm failing because of file mode.
* Pass no_needed to ntp_intres as first part of fixing [Bug 975].
* Add ./configure --enable-force-defer-DNS to help debugging.
(4.2.5p249-RC) 2009/11/28 Released by Harlan Stenn <stenn@ntp.org>
* [Bug 1400] An empty KOD DB file causes sntp to coredump.
* sntp: documentation cleanup.
* sntp: clean up some error messages.
* sntp: Use the precision to control how many offset digits are shown.
* sntp: Show root dispersion.
* Cleanup from the automake/autoconf upgrades.
(4.2.5p248-RC) 2009/11/26 Released by Harlan Stenn <stenn@ntp.org>
* Prepare for the generation of sntp.html.
* Documentation changes from Dave Mills.
* [Bug 1387] Storage leak in ntp_intres (minor).
* [Bug 1389] buffer overflow in refclock_oncore.c
* [Bug 1391] .texi usage text from installed, not built binaries.
* [Bug 1392] intres retries duplicate assocations endlessly.
* Correct *-opts.h dependency so default 'get' action isn't used.
(4.2.5p247-RC) 2009/11/20 Released by Harlan Stenn <stenn@ntp.org>
* [Bug 1142] nodebug builds shed no light on -d, -D option failure.
* [Bug 1179] point out the problem with -i/--jaildir and -u/--user when
  they are disabled by configure.
* [Bug 1308] support systems that lack fork().
* [Bug 1343] sntp doesn't link on Solaris 7, needs -lresolv.
(4.2.5p246-RC) 2009/11/17 Released by Harlan Stenn <stenn@ntp.org>
* Upgrade to autogen-5.10
* [Bug 1378] Unnecessary resetting of peers during interface update.
* [Bug 1382] p245 configure --disable-dependency-tracking won't build.
* [Bug 1384] ntpq :config core dumped with a blank password.
(4.2.5p245-RC) 2009/11/14 Released by Harlan Stenn <stenn@ntp.org>
* Cleanup from Dave Mills.
* [Bug 1343] sntp illegal C does not compile on Solaris 7.
* [Bug 1381] Version .deps generated include file dependencies to allow
  known dependency-breaking changes to force .deps to be cleaned,
  triggered by changing the contents of deps-ver and/or sntp/deps-ver.
(4.2.5p244-RC) 2009/11/12 Released by Harlan Stenn <stenn@ntp.org>
* keygen.html updates from Dave Mills.
* [Bug 1003] ntpdc unconfig command doesn't prompt for keyid.
* [Bug 1376] Enable authenticated ntpq and ntpdc using newly-available
  digest types.
* ntp-keygen, Autokey OpenSSL build vs. run version mismatch is now a
  non-fatal warning.
(4.2.5p243-RC) 2009/11/11 Released by Harlan Stenn <stenn@ntp.org>
* [Bug 1226] Fix deferred DNS lookups.
* new crypto signature cleanup.
(4.2.5p242-RC) 2009/11/10 Released by Harlan Stenn <stenn@ntp.org>
* [Bug 1363] CID 92 clarify fallthrough case in clk_trimtsip.c
* [Bug 1366] ioctl(TIOCSCTTY, 0) fails on NetBSD *[0-2].* > 3.99.7.
* [Bug 1368] typos in libntp --without-crypto case
* [Bug 1371] deferred DNS lookup failing with INFO_ERR_AUTH.
* CID 87 dead code in ntpq.c atoascii().
* Fix authenticated ntpdc, broken in p240.
* Stub out isc/mem.h, shaving 47k from a MIPS ntpd binary.
* Shrink keyword scanner FSM entries from 64 to 32 bits apiece.
* Documention updates from Dave Mills.
* authkeys.c cleanup from Dave Mills.
(4.2.5p241-RC) 2009/11/07 Released by Harlan Stenn <stenn@ntp.org>
* html/authopt.html update from Dave Mills.
* Remove unused file from sntp/Makefile.am's distribution list.
* new crypto signature cleanup.
(4.2.5p240-RC) 2009/11/05 Released by Harlan Stenn <stenn@ntp.org>
* [Bug 1364] clock_gettime() not detected, need -lrt on Debian 5.0.3.
* Provide all of OpenSSL's signature methods for ntp.keys (FIPS 140-2).
(4.2.5p239-RC) 2009/10/30 Released by Harlan Stenn <stenn@ntp.org>
* [Bug 1357] bogus assert from refclock_shm.
* [Bug 1359] Debug message cleanup.
* CID 101: more pointer/array cleanup.
* [Bug 1356] core dump from refclock_nmea when can't open /dev/gpsU.
* [Bug 1358] AIX 4.3 sntp/networking.c IPV6_JOIN_GROUP undeclared.
* CID 101: pointer/array cleanup.
(4.2.5p238-RC) 2009/10/27 Released by Harlan Stenn <stenn@ntp.org>
* Changes from Dave Mills.
* driver4.html updates from Dave Mills.
* [Bug 1252] PPSAPI cleanup on ntpd/refclock_wwvb.c.
* [Bug 1354] libtool error building after bootstrap with Autoconf 2.64.
* Allow NTP_VPATH_HACK configure test to handle newer gmake versions.
* CIDs 94-99 make it more clearly impossible for sock_hash() to return
  a negative number.
* CID 105, 106 ensure ntpdc arrays are not overrun even if callers
  misbehave.
* CID 113 use va_end() in refclock_true.c true_debug().
* Get rid of configure tests for __ss_family and __ss_len when the more
  common ss_family and ss_len are present.
(4.2.5p237-RC) 2009/10/26 Released by Harlan Stenn <stenn@ntp.org>
* [Bug 610] NMEA support for using PPSAPI on a different device.
* [Bug 1238] use only fudge time2 to offset NMEA serial timestamp.
* [Bug 1355] ntp-dev won't compile on OpenBSD 4.6.
(4.2.5p236-RC) 2009/10/22 Released by Harlan Stenn <stenn@ntp.org>
* Cleanup from Dave Mills.
* [Bug 1343] ntpd/ntp_io.c close_fd() does not compile on Solaris 7.
* [Bug 1353] ntpq "rv 0 settimeofday" always shows UNKNOWN on unix.
* Do not attempt to execute built binaries from ntpd/Makefile when
  cross-compiling (keyword-gen and ntpd --saveconfigquit).
* sntp/main.c: Remove duplicate global adr_buf[] (also defined in
  networking.c) which Piotr Grudzinski identified breaking his build.
* Correct in6addr_any test in configure.ac to attempt link too.
(4.2.5p235-RC) 2009/10/18 Released by Harlan Stenn <stenn@ntp.org>
* [Bug 1343] lib/isc build breaks on systems without IPv6 headers.
(4.2.5p234-RC) 2009/10/16 Released by Harlan Stenn <stenn@ntp.org>
* [Bug 1339] redux, use unmodified lib/isc/win32/strerror.c and
  move #define strerror... to a header not used by lib/isc code.
* [Bug 1345] illegal 'grep' option prevents compilation.
* [Bug 1346] keyword scanner broken where char defaults to unsigned.
* [Bug 1347] ntpd/complete.conf missing multicastclient test case.
(4.2.5p233-RC) 2009/10/15 Released by Harlan Stenn <stenn@ntp.org>
* [Bug 1337] cast setsockopt() v4 address pointer to void *.
* [Bug 1342] ignore|drop one IPv6 address on an interface blocks all
  addresses on that interface.
* Documentation cleanup and updates.
(4.2.5p232-RC) 2009/10/14 Released by Harlan Stenn <stenn@ntp.org>
* [Bug 1302] OpenSSL under Windows needs applink support.
* [Bug 1337] fix incorrect args to setsockopt(fd, IP_MULTICAST_IF,...).
* [Bug 1339] Fix Windows-only ntp_strerror() infinite recursion.
* [Bug 1341] NMEA driver requires working PPSAPI #ifdef HAVE_PPSAPI.
* Construct ntpd keyword scanner finite state machine at compile time
  rather than at runtime, shrink entries from 40+ to 8 bytes.
* Update documentation for ntpq --old-rv, saveconfig, saveconfigdir,
  ntpd -I -L and -M, and interface/nic rules. (From Dave Hart)
* [Bug 1337] fix incorrect args to setsockopt(fd, IP_MULTICAST_IF,...)
(4.2.5p231-RC) 2009/10/10 Released by Harlan Stenn <stenn@ntp.org>
* [Bug 1335] Broadcast client degraded by wildcard default change.
(4.2.5p230-RC) 2009/10/09 Released by Harlan Stenn <stenn@ntp.org>
* Start the 4.2.6 Release Candidate cycle.
* Broadcast and transit phase cleanup from Dave Mills.
(4.2.5p229) 2009/10/07 Released by Harlan Stenn <stenn@ntp.org>
* [Bug 1334] ntpsnmpd undefined reference to `ntpqOptions'.
* Change ntpsnmpd/Makefile.am include file order to fix FreeBSD build.
(4.2.5p228) 2009/10/06 Released by Harlan Stenn <stenn@ntp.org>
* Reclaim syntax tree memory after application in ntpd built with
  configure --disable-saveconfig.
* [Bug 1135] ntpq uses sizeof(u_long) where sizeof(u_int32) is meant.
* [Bug 1333] ntpd --interface precedence over --novirtualips lost.
(4.2.5p227) 2009/10/05 Released by Harlan Stenn <stenn@ntp.org>
* [Bug 1135] :config fails with "Server disallowed request"
* [Bug 1330] disallow interface/nic rules when --novirtualips or
  --interface are used.
* [Bug 1332] ntpq -c 'rv 0 variablename' returns extra stuff.
* Add test of ntpd --saveconfigquit fidelity using new complete.conf.
* Documentation updates from Dave Hart/Dave Mills.
(4.2.5p226) 2009/10/04 Released by Harlan Stenn <stenn@ntp.org>
* [Bug 1318] Allow multiple -g options on ntpd command line.
* [Bug 1327] ntpq, ntpdc, ntp-keygen -d & -D should work with configure
  --disable-debugging.
* Add ntpd --saveconfigquit <filename> option for future build-time
  testing of saveconfig fidelity.
* Clockhop and autokey cleanup from Dave Mills.
* Documentation updates from Dave Mills.
(4.2.5p225) 2009/09/30 Released by Harlan Stenn <stenn@ntp.org>
* authopt documentation changes from Dave Mills/Dave Hart.
* [Bug 1324] support bracketed IPv6 numeric addresses for restrict.
(4.2.5p224) 2009/09/29 Released by Harlan Stenn <stenn@ntp.org>
* Clockhop and documentation fixes from Dave Mills.
* Remove "tos maxhop" ntp.conf knob.
(4.2.5p223) 2009/09/28 Released by Harlan Stenn <stenn@ntp.org>
* [Bug 1321] build doesn't work if . isn't on $PATH.
* [Bug 1323] Implement "revoke #" to match documentation, deprecate
  "crypto revoke #".
(4.2.5p222) 2009/09/27 Released by Harlan Stenn <stenn@ntp.org>
* Update libisc code using bind-9.6.1-P1.tar.gz, rearrange our copy to
  mirror the upstream layout (lib/isc/...), and merge in NTP-local
  modifications to libisc.  There is a new procedure to ease future
  libisc merges using a separate "upstream" bk repo.  That will enable
  normal bk pull automerge to handle carrying forward any local changes
  and should enable us to take updated libisc snapshots more often.
* Updated build and flock-build scripts.  flock-build --one is a way
  to perform a flock-build compatible solitary build, handy for a repo
  clone's first build on a machine with autoconf, automake, etc.
* Compiling ntp_parser.y using BSD make correctly places ntp_parser.h
  in the top-level ntpd directory instead of A.*/ntpd.
* bootstrap script updated to remove potentially stale .deps dirs.
* Remove unneeded Makefile.am files from the lib/isc/include tree.
(4.2.5p221) 2009/09/26 Released by Harlan Stenn <stenn@ntp.org>
* [Bug 1316] segfault if refclock_nmea can't open file.
* [Bug 1317] Distribute cvo.sh.
(4.2.5p220) 2009/09/25 Released by Harlan Stenn <stenn@ntp.org>
* Rearrange libisc code to match the upstream layout in BIND.  This is
  step one of two, changing the layout but keeping our existing libisc.
(4.2.5p219) 2009/09/24 Released by Harlan Stenn <stenn@ntp.org>
* [Bug 1315] "interface ignore 0.0.0.0" is ignored.
* add implicit "nic ignore all" rule before any rules from ntp.conf, so
  "nic listen eth0" alone means the same as "-I eth0".
* add wildcard match class for interface/nic rules.
* fix mistaken carryover of prefixlen from one rule to the next.
* Ensure IPv6 localhost address ::1 is included in libisc's Windows IPv6
  address enumeration, allowing ntpq and ntpdc's hardcoding to 127.0.0.1 
  on Windows to end.
(4.2.5p218) 2009/09/21 Released by Harlan Stenn <stenn@ntp.org>
* [Bug 1314] saveconfig emits -4 and -6 on when not given.
* correct parsing and processing of setvar directive.
* highlight location of ntpq :config syntax errors with ^.
* clarify (former) NO_ARG, SINGLE_ARG, MULTIPLE_ARG renaming to
  FOLLBY_TOKEN, FOLLBY_STRING, FOLLBY_STRINGS_TO_EOC.
* parser, saveconfig cleanup to store T_ identifiers in syntax tree.
(4.2.5p217) 2009/09/20 Released by Harlan Stenn <stenn@ntp.org>
* [Bug 1300] reject remote configuration of dangerous items.
(4.2.5p216) 2009/09/19 Released by Harlan Stenn <stenn@ntp.org>
* [Bug 1312] ntpq/ntpdc MD5 passwords truncated to 8 chars on Suns.
* CID 10 missing free(up); in refclock_palisade.c error return, again.
* CID 83 added assertion to demonstrate config_nic_rules() does not
  call strchr(NULL, '/').
(4.2.5p215) 2009/09/18 Released by Harlan Stenn <stenn@ntp.org>
* [Bug 1292] Workaround last VC6 unsigned __int64 kink.
(4.2.5p214) 2009/09/17 Released by Harlan Stenn <stenn@ntp.org>
* [Bug 1303] remove top-level "autokey" directive.
* use "nic listen 192.168.0.0/16" instead of
  "nic listen 192.168.0.0 prefixlen 16".
(4.2.5p213) 2009/09/16 Released by Harlan Stenn <stenn@ntp.org>
* [Bug 1310] fix Thunderbolt mode in refclock_palisade.c
(4.2.5p212) 2009/09/15 Released by Harlan Stenn <stenn@ntp.org>
* [Bug 983] add interface [listen | ignore | drop] ... directive.
* [Bug 1243] MD5auth_setkey zero-fills key from first zero octet.
* [Bug 1295] leftover fix, do not crash on exit in free_config_trap()
  when "trap 1.2.3.4" is used without any further options.
* [Bug 1311] 4.2.5p211 doesn't build in no-debug mode.
* document interface (alias nic) and unpeer.
* Correct syntax error line & column numbers.
* CID 79: kod_init_kod_db() fails to fclose(db_s) in two error paths.
* CID 80: attempt to quiet Coverity false positive re: leaking "reason"
  in main().
* Documentation updates from Dave Mills.
* CID 81: savedconfig leaked in save_config().
* Make the code agree with the spec and the book (Dave Mills).
(4.2.5p211) 2009/09/14 Released by Harlan Stenn <stenn@ntp.org>
* [Bug 663] respect ntpq -c and -p order on command line.
* [Bug 1292] more VC6 unsigned __int64 workarounds.
* [Bug 1296] Added Support for Trimble Acutime Gold.
(4.2.5p210) 2009/09/06 Released by Harlan Stenn <stenn@ntp.org>
* [Bug 1294] Use OPENSSL_INC and OPENSSL_LIB macros for Windows
  and remove unnecessary reference to applink.c for Windows
* [Bug 1295] trap directive options are not optional.
* [Bug 1297] yylex() must always set yylval before returning.
(4.2.5p209) 2009/09/01 Released by Harlan Stenn <stenn@ntp.org>
* [Bug 1290] Fix to use GETTIMEOFDAY macro
* [Bug 1289] Update project files for VC6, VS2003, VS2005, VS 2008
(4.2.5p208) 2009/08/30 Released by Harlan Stenn <stenn@ntp.org>
* [Bug 1293] make configuration dumper ready for release, specifically:
* rename ntpq dumpcfg command to "saveconfig".
* require authentication for saveconfig.
* "restrict ... nomodify" prevents saveconfig and :config.
* "saveconfig ." shorthand to save to startup configuration file.
* support strftime() substitution in saveconfig arg to timestamp
  the output filename, for example "saveconfig %Y%m%d-%H%M%S.conf".
* display saveconfig response message from ntpd in ntpq.
* save output filename in "savedconfig" variable, fetched with ntpq -c
  "rv 0 savedconfig".
* document saveconfig in html/ntpq.html.
* add ./configure --disable-saveconfig to build a smaller ntpd.
* log saveconfig failures and successes to syslog.
(4.2.5p207) 2009/08/29 Released by Harlan Stenn <stenn@ntp.org>
* [Bug 1292] Minor Windows source tweaks for VC6-era SDK headers.
(4.2.5p206) 2009/08/26 Released by Harlan Stenn <stenn@ntp.org>
* accopt.html typo fixes from Dave Mills.
* [Bug 1283] default to remembering KoD in sntp.
* clean up numerous sntp/kod_management.c bugs.
* use all addresses resolved from each DNS name in sntp.
(4.2.5p205) 2009/08/18 Released by Harlan Stenn <stenn@ntp.org>
* accopt.html typo fixes from Dave Mills.
* [Bug 1285] Log ntpq :config/config-from-file events.
* [Bug 1286] dumpcfg omits statsdir, mangles filegen.
(4.2.5p204) 2009/08/17 Released by Harlan Stenn <stenn@ntp.org>
* [Bug 1284] infinite loop in ntpd dumping more than one trustedkey
(4.2.5p203) 2009/08/16 Released by Harlan Stenn <stenn@ntp.org>
* Add ntpq -c dumpcfg, Google Summer of Code project of Max Kuehn
(4.2.5p202) 2009/08/14 Released by Harlan Stenn <stenn@ntp.org>
* install the binary and man page for sntp.
(4.2.5p201) 2009/08/13 Released by Harlan Stenn <stenn@ntp.org>
* sntp: out with the old, in with the new.
(4.2.5p200) 2009/08/12 Released by Harlan Stenn <stenn@ntp.org>
* [Bug 1281] Build ntpd on Windows without big SDK download, burn,
  and install by checking in essentially unchanging messages.mc build
  products to avoid requiring mc.exe, which is not included with VC++
  2008 EE.
(4.2.5p199) 2009/08/09 Released by Harlan Stenn <stenn@ntp.org>
* [Bug 1279] Cleanup for warnings from Veracode static analysis.
(4.2.5p198) 2009/08/03 Released by Harlan Stenn <stenn@ntp.org>
* Upgrade to autogen-5.9.9-pre5.
(4.2.5p197) 2009/07/30 Released by Harlan Stenn <stenn@ntp.org>
* The build script now has . at the end of PATH for config.guess.
(4.2.5p196) 2009/07/29 Released by Harlan Stenn <stenn@ntp.org>
* [Bug 1272] gsoc_sntp IPv6 build problems under HP-UX 10.
* [Bug 1273] CID 10: Palisade leaks unit struct in error path.
* [Bug 1274] CID 67: ensure resolve_hosts() output count and pointers
  are consistent.
* [Bug 1275] CID 45: CID 46: old sntp uses uninitialized guesses[0],
  precs[0].
* [Bug 1276] CID 52: crypto_xmit() may call crypto_alice[23]()
  with NULL peer.
(4.2.5p195) 2009/07/27 Released by Harlan Stenn <stenn@ntp.org>
* cvo.sh: Add support for CentOS, Fedora, Slackware, SuSE, and QNX.
(4.2.5p194) 2009/07/26 Released by Harlan Stenn <stenn@ntp.org>
* Documentation updates from Dave Mills.
* Use scripts/cvo.sh in the build script to get better subdir names.
(4.2.5p193) 2009/07/25 Released by Harlan Stenn <stenn@ntp.org>
* [Bug 1261] CID 34: simulate_server() rbuf.msg_flags uninitialized.
* [Bug 1262] CID 35: xpkt.mac uninitialized in simulate_server().
* [Bug 1263] CID 37: CID 38: CID 40: CID 43: multiple refclocks 
  uninitialized tm_zone (arc, chronolog, dumbclock, pcf).
* [Bug 1264] CID 64: gsoc_sntp on_wire() frees wrong ptr receiving KoD.
* [Bug 1265] CID 65: CID 66: gsoc_sntp on_wire() leaks x_pkt, r_pkt.
* [Bug 1266] CID 39: datum_pts_start() uninitialized arg.c_ospeed.
* [Bug 1267] CID 44: old sntp handle_saving() writes stack garbage to
  file when clearing.
* [Bug 1268] CID 63: resolve_hosts() leaks error message buffer.
* [Bug 1269] CID 74: use assertion to ensure move_fd() does not return
  negative descriptors.
* [Bug 1270] CID 70: gsoc_sntp recv_bcst_data mdevadr.ipv6mr_interface
  uninitialized.
(4.2.5p192) 2009/07/24 Released by Harlan Stenn <stenn@ntp.org>
* [Bug 965] CID 42: ss_family uninitialized.
* [Bug 1250] CID 53: kod_init_kod_db() overruns kod_db malloc'd buffer.
* [Bug 1251] CID 68: search_entry() mishandles dst argument.
* [Bug 1252] CID 32: Quiet Coverity warning with assertion.
* [Bug 1253] CID 50: gsoc_sntp/crypto.c auth_init() always returns a 
  list with one entry.
* [Bug 1254] CID 56: tv_to_str() leaks a struct tm each call.
* [Bug 1255] CID 55: pkt_output() leaks a copy of each packet.
* [Bug 1256] CID 51: Coverity doesn't recognize our assertion macros as
  terminal.
* [Bug 1257] CID 57: gsoc_sntp auth_init() fails to fclose(keyfile).
* [Bug 1258] CID 54: gsoc_sntp resolve_hosts() needs simplification.
* [Bug 1259] CID 59: gsoc_sntp recv_bcast_data() fails to free(rdata)
  on error paths.
* [Bug 1260] CID 60: gsoc_sntp recvpkt() fails to free(rdata).
* Updated to AutoGen-5.9.9pre2.
(4.2.5p191) 2009/07/21 Released by Harlan Stenn <stenn@ntp.org>
* Updated to AutoGen-5.9.9pre1.
(4.2.5p190) 2009/07/20 Released by Harlan Stenn <stenn@ntp.org>
* Updated to AutoGen-5.9.8.
* [Bug 1248] RES_MSSNTP typo in ntp_proto.c.
* [Bug 1246] use a common template for singly-linked lists, convert most
  doubly-linked lists to singly-linked.
* Log warning about signd blocking when restrict mssntp used.
(4.2.5p189) 2009/07/16 Released by Harlan Stenn <stenn@ntp.org>
* Documentation cleanup from Dave Mills.
(4.2.5p188) 2009/07/15 Released by Harlan Stenn <stenn@ntp.org>
* [Bug 1245] Broken xmt time sent in fast_xmit() of 4.2.5p187.
(4.2.5p187) 2009/07/11 Released by Harlan Stenn <stenn@ntp.org>
* [Bug 1042] multicast listeners IPv4+6 ignore new interfaces.
* [Bug 1237] Windows serial code treat CR and LF both as line
  terminators.
* [Bug 1238] use fudge time2 for serial timecode offset in NMEA driver.
* [Bug 1242] Remove --enable-wintime, symmetric workaround is now
  always enabled.
* [Bug 1244] NTP_INSIST(fd != maxactivefd) failure in intres child
* Added restrict keyword "mssntp" for Samba4 DC operation, by Dave Mills.
(4.2.5p186) 2009/07/08 Released by Harlan Stenn <stenn@ntp.org>
* ntp_proto.c cleanup from Dave Mills.
(4.2.5p185) 2009/07/01 Released by Harlan Stenn <stenn@ntp.org>
* Documentation updates from Dave Mills.
* [Bug 1234] convert NMEA driver to use common PPSAPI code.
* timepps-Solaris.h pps_handle_t changed from pointer to scalar
* Spectracom refclock added to Windows port of ntpd
* [Bug 1236] Declaration order fixed.
* Bracket private ONCORE debug statements with #if 0 rather than #ifdef
  DEBUG
* Delete ONCORE debug statement that is now handled elsewhere.
(4.2.5p184) 2009/06/24 Released by Harlan Stenn <stenn@ntp.org>
* [Bug 1233] atom refclock fudge time1 sign flipped in 4.2.5p164.
(4.2.5p183) 2009/06/23 Released by Harlan Stenn <stenn@ntp.org>
* [Bug 1196] setsockopt(SO_EXCLUSIVEADDRUSE) can fail on Windows 2000
  and earlier with WSAINVAL, do not log a complaint in that case.
* [Bug 1210] ONCORE driver terminates ntpd without logging a reason.
* [Bug 1218] Correct comment in refclock_oncore on /etc/ntp.oncore*
  configuration file search order.
* Change ONCORE driver to log using msyslog as well as to any
  clockstats file.
* [Bug 1231] ntpsnmpd build fails after sockaddr union changes.
(4.2.5p182) 2009/06/18 Released by Harlan Stenn <stenn@ntp.org>
* Add missing header dependencies to the ntpdc layout verification.
* prefer.html updates from Dave Mills.
* [Bug 1205] Add ntpd --usepcc and --pccfreq options on Windows
* [Bug 1215] unpeer by association ID
* [Bug 1225] Broadcast address miscalculated on Windows 4.2.5p180
* [Bug 1229] autokey segfaults in cert_install().
* Use a union for structs sockaddr, sockaddr_storage, sockaddr_in, and
  sockaddr_in6 to remove casts and enable type checking.  Collapse
  some previously separate IPv4/IPv6 paths into a single codepath.
(4.2.5p181) 2009/06/06 Released by Harlan Stenn <stenn@ntp.org>
* [Bug 1206] Required compiler changes for Windows
* [Bug 1084] PPSAPI for ntpd on Windows with DLL backends
* [Bug 1204] Unix-style refclock device paths on Windows
* [Bug 1205] partial fix, disable RDTSC use by default on Windows
* [Bug 1208] decodenetnum() buffer overrun on [ with no ]
* [Bug 1211] keysdir free()d twice #ifdef DEBUG
* Enable ONCORE, ARCRON refclocks on Windows (untested)
(4.2.5p180) 2009/05/29 Released by Harlan Stenn <stenn@ntp.org>
* [Bug 1200] Enable IPv6 in Windows port
* Lose FLAG_FIXPOLL, from Dave Mills.
(4.2.5p179) 2009/05/23 Released by Harlan Stenn <stenn@ntp.org>
* [Bug 1041] xmt -> aorg timestamp cleanup from Dave Mills,
  reported by Dave Hart.
* [Bug 1193] Compile error: conflicting types for emalloc.
* [Bug 1196] VC6 winsock2.h does not define SO_EXCLUSIVEADDRUSE.
* Leap/expire cleanup from Dave Mills.
(4.2.5p178) 2009/05/21 Released by Harlan Stenn <stenn@ntp.org>
* Provide erealloc() and estrdup(), a la emalloc().
* Improve ntp.conf's parser error messages.
* [Bug 320] "restrict default ignore" does not affect IPv6.
* [Bug 1192] "restrict -6 ..." reports a syntax error.
(4.2.5p177) 2009/05/18 Released by Harlan Stenn <stenn@ntp.org>
* Include 4.2.4p7
* [Bug 1174] nmea_shutdown assumes that nmea has a unit assigned
* [Bug 1190] NMEA refclock fudge flag4 1 obscures position in timecode
* Update NMEA refclock documentation in html/drivers/driver20.html
(4.2.5p176) 2009/05/13 Released by Harlan Stenn <stenn@ntp.org>
* [Bug 1154] mDNS registration should be done later, repeatedly and only
  if asked for. (second try for fix)
(4.2.5p175) 2009/05/12 Released by Harlan Stenn <stenn@ntp.org>
* Include 4.2.4p7-RC7
* [Bug 1180] ntpd won't start with more than ~1000 interfaces
* [Bug 1182] Documentation typos and missing bits.
* [Bug 1183] COM port support should extend past COM3
* [Bug 1184] ntpd is deaf when restricted to second IP on the same net
* Clean up configure.ac NTP_CACHEVERSION interface, display cache
  version when clearing.  Fixes a regression.
(4.2.5p174) 2009/05/09 Released by Harlan Stenn <stenn@ntp.org>
* Stale leapsecond file fixes from Dave Mills.
(4.2.5p173) 2009/05/08 Released by Harlan Stenn <stenn@ntp.org>
* Include 4.2.4p7-RC6
(4.2.5p172) 2009/05/06 Released by Harlan Stenn <stenn@ntp.org>
* [Bug 1175] Instability in PLL daemon mode.
* [Bug 1176] refclock_parse.c does not compile without PPSAPI.
(4.2.5p171) 2009/05/04 Released by Harlan Stenn <stenn@ntp.org>
* Autokey documentation cleanup from Dave Mills.
* [Bug 1171] line editing libs found without headers (Solaris 11)
* [Bug 1173] NMEA refclock fails with Solaris PPSAPI
* Fix problem linking msntp on Solaris when sntp subdir is configured
  before parent caused by different gethostent library search order.
* Do not clear config.cache when it is  empty.
(4.2.5p170) 2009/05/02 Released by Harlan Stenn <stenn@ntp.org>
* [Bug 1152] adjust PARSE to new refclock_pps logic
* Include 4.2.4p7-RC5
* loopfilter FLL/PLL crossover cleanup from Dave Mills.
* Documentation updates from Dave Mills.
* ntp-keygen cleanup from Dave Mills.
* crypto API cleanup from Dave Mills.
* Add NTP_CACHEVERSION mechanism to ignore incompatible config.cache
* Enable gcc -Wstrict-overflow for gsoc_sntp as well
(4.2.5p169) 2009/04/30 Released by Harlan Stenn <stenn@ntp.org>
* [Bug 1171] Note that we never look for -lreadline by default.
* [Bug 1090] Fix bogus leap seconds in refclock_hpgps.
(4.2.5p168) 2009/04/29 Released by Harlan Stenn <stenn@ntp.org>
* Include 4.2.4p7-RC4
* [Bug 1169] quiet compiler warnings
* Re-enable gcc -Wstrict-prototypes when not building with OpenSSL
* Enable gcc -Wstrict-overflow
* ntpq/ntpdc emit newline after accepting password on Windows
* Updates from Dave Mills:
* ntp-keygen.c: Updates.
* Fix the error return and syslog function ID in refclock_{param,ppsapi}.
* Make sure syspoll is within the peer's minpoll/maxpoll bounds.
* ntp_crypto.c: Use sign_siglen, not len. sign key filename cleanup.
* Bump NTP_MAXEXTEN from 1024 to 2048, update values for some field lengths.
* m4/ntp_lineeditlibs.m4: fix warnings from newer Autoconf
* [Bug 1166] Remove truncation of position (blanking) code in refclock_nmea.c
(4.2.5p167) 2009/04/26 Released by Harlan Stenn <stenn@ntp.org>
* Crypto cleanup from Dave Mills.
(4.2.5p166) 2009/04/25 Released by Harlan Stenn <stenn@ntp.org>
* [Bug 1165] Clean up small memory leaks in the  config file parser
* Correct logconfig keyword declaration to MULTIPLE_ARG
* Enable filename and line number leak reporting on Windows when built
  DEBUG for all the typical C runtime allocators such as calloc,
  malloc, and strdup.  Previously only emalloc calls were covered.
* Add DEBUG-only code to free dynamically allocated memory that would
  otherwise remain allocated at ntpd exit, to allow less forgivable
  leaks to stand out in leaks reported after exit.
* Ensure termination of strings in ports/winnt/libisc/isc_strerror.c
  and quiet compiler warnings.
* [Bug 1057] ntpdc unconfig failure
* [Bug 1161] unpeer AKA unconfig command for ntpq :config
* PPS and crypto cleanup in ntp_proto.c from Dave Mills.
(4.2.5p165) 2009/04/23 Released by Harlan Stenn <stenn@ntp.org>
* WWVB refclock cleanup from Dave Mills.
* Code cleanup: requested_key -> request_key.
* [Bug 833] ignore whitespace at end of remote configuration lines
* [Bug 1033] ntpdc/ntpq crash prompting for keyid on Windows
* [Bug 1028] Support for W32Time authentication via Samba.
* quiet ntp_parser.c malloc redeclaration warning
* Mitigation and PPS/PPSAPI cleanup from Dave Mills.
* Documentation updates from Dave Mills.
* timepps-Solaris.h patches from Dave Hart.
(4.2.5p164) 2009/04/22 Released by Harlan Stenn <stenn@ntp.org>
* Include 4.2.4p7-RC3
* PPS/PPSAPI cleanup from Dave Mills.
* Documentation updates from Dave Mills.
* [Bug 1125] C runtime per-thread initialization on Windows
* [Bug 1152] temporarily disable refclock_parse, refclock_true until
  maintainers can repair build break from pps_sample()
* [Bug 1153] refclock_nmea should not mix UTC with GPS time
* [Bug 1159] ntpq overlap diagnostic message test buggy
(4.2.5p163) 2009/04/10 Released by Harlan Stenn <stenn@ntp.org>
(4.2.5p162) 2009/04/09 Released by Harlan Stenn <stenn@ntp.org>
* Documentation updates from Dave Mills.
* Mitigation and PPS cleanup from Dave Mills.
* Include 4.2.4p7-RC2
* [Bug 216] New interpolation scheme for Windows eliminates 1ms jitter
* remove a bunch of #ifdef SYS_WINNT from portable code
* 64-bit time_t cleanup for building on newer Windows compilers
* Only set CMOS clock during ntpd exit on Windows if the computer is
  shutting down or restarting.
* [Bug 1148] NMEA reference clock improvements
* remove deleted gsoc_sntp/utilities.o from repository so that .o build
  products can be cleaned up without corrupting the repository.
(4.2.5p161) 2009/03/31 Released by Harlan Stenn <stenn@ntp.org>
* Documentation updates from Dave Mills.
(4.2.5p160) 2009/03/30 Released by Harlan Stenn <stenn@ntp.org>
* [Bug 1141] refclock_report missing braces cause spurious "peer event:
  clock clk_unspec" log entries
* Include 4.2.4p7-RC1
(4.2.5p159) 2009/03/28 Released by Harlan Stenn <stenn@ntp.org>
* "bias" changes from Dave Mills.
(4.2.5p158) 2009/01/30 Released by Harlan Stenn <stenn@ntp.org>
* Fix [CID 72], a typo introduced at the latest fix to prettydate.c.
(4.2.5p157) 2009/01/26 Released by Harlan Stenn <stenn@ntp.org>
* Cleanup/fixes for ntp_proto.c and ntp_crypto.c from Dave Mills.
(4.2.5p156) 2009/01/19 Released by Harlan Stenn <stenn@ntp.org>
* [Bug 1118] Fixed sign extension for 32 bit time_t in caljulian() and prettydate().
  Fixed some compiler warnings about missing prototypes.
  Fixed some other simple compiler warnings.
* [Bug 1119] [CID 52] Avoid a possible null-dereference in ntp_crypto.c.
* [Bug 1120] [CID 51] INSIST that peer is non-null before we dereference it.
* [Bug 1121] [CID 47] double fclose() in ntp-keygen.c.
(4.2.5p155) 2009/01/18 Released by Harlan Stenn <stenn@ntp.org>
* Documentation updates from Dave Mills.
* CHU frequency updates.
* Design assertion fixes for ntp_crypto.c from Dave Mills.
(4.2.5p154) 2009/01/13 Released by Harlan Stenn <stenn@ntp.org>
* [Bug 992] support interface event change on Linux from
  Miroslav Lichvar.
(4.2.5p153) 2009/01/09 Released by Harlan Stenn <stenn@ntp.org>
* Renamed gsoc_sntp/:fetch-stubs to gsoc_sntp/fetch-stubs to avoid
  file name problems under Windows.
  Removed German umlaut from log msg for 4.2.5p142.
(4.2.5p152) 2009/01/08 Released by Harlan Stenn <stenn@ntp.org>
* Include 4.2.4p6: 2009/01/08 Released by Harlan Stenn <stenn@ntp.org>
(4.2.5p151) 2008/12/23 Released by Harlan Stenn <stenn@ntp.org>
* Stats file logging cleanup from Dave Mills.
(4.2.5p150) 2008/12/15 Released by Harlan Stenn <stenn@ntp.org>
* [Bug 1099] Fixed wrong behaviour in sntp's crypto.c.
* [Bug 1103] Fix 64-bit issues in the new calendar code.
(4.2.5p149) 2008/12/05 Released by Harlan Stenn <stenn@ntp.org>
* Fixed mismatches in data types and OID definitions in ntpSnmpSubAgent.c
* added a premliminary MIB file to ntpsnmpd (ntpv4-mib.mib)
(4.2.5p148) 2008/12/04 Released by Harlan Stenn <stenn@ntp.org>
* [Bug 1070] Fix use of ntpq_parsestring() in ntpsnmpd.
(4.2.5p147) 2008/11/27 Released by Harlan Stenn <stenn@ntp.org>
* Update gsoc_sntp's GCC warning code.
(4.2.5p146) 2008/11/26 Released by Harlan Stenn <stenn@ntp.org>
* Update Solaris CFLAGS for gsoc_sntp.
(4.2.5p145) 2008/11/20 Released by Harlan Stenn <stenn@ntp.org>
* Deal with time.h for sntp under linux.
* Provide rpl_malloc() for sntp for systems that need it.
* Handle ss_len and socklen type for sntp.
* Fixes to the sntp configure.ac script.
* Provide INET6_ADDRSTRLEN if it is missing.
* [Bug 1095] overflow in caljulian.c.
(4.2.5p144) 2008/11/19 Released by Harlan Stenn <stenn@ntp.org>
* Use int32, not int32_t.
* Avoid the sched*() functions under OSF - link problems.
(4.2.5p143) 2008/11/17 Released by Harlan Stenn <stenn@ntp.org>
* sntp cleanup and fixes.
(4.2.5p142) 2008/11/16 Released by Harlan Stenn <stenn@ntp.org>
* Imported GSoC SNTP code from Johannes Maximilian Kuehn.
(4.2.5p141) 2008/11/13 Released by Harlan Stenn <stenn@ntp.org>
* New caltontp.c and calyearstart.c from Juergen Perlinger.
(4.2.5p140) 2008/11/12 Released by Harlan Stenn <stenn@ntp.org>
* Cleanup lint from the ntp_scanner files.
* [Bug 1011] gmtime() returns NULL on windows where it would not under Unix.
* Updated caljulian.c and prettydate.c from Juergen Perlinger.
(4.2.5p139) 2008/11/11 Released by Harlan Stenn <stenn@ntp.org>
* Typo fix to driver20.html.
(4.2.5p138) 2008/11/10 Released by Harlan Stenn <stenn@ntp.org>
* [Bug 474] --disable-ipv6 is broken.
* IPv6 interfaces were being looked for twice.
* SHM driver grabs more samples, add clockstats
* decode.html and driver20.html updates from Dave Mills.
(4.2.5p137) 2008/11/01 Released by Harlan Stenn <stenn@ntp.org>
* [Bug 1069] #undef netsnmp's PACKAGE_* macros.
* [Bug 1068] Older versions of netsnmp do not have netsnmp_daemonize().
(4.2.5p136) 2008/10/27 Released by Harlan Stenn <stenn@ntp.org>
* [Bug 1078] statsdir configuration parsing is broken.
(4.2.5p135) 2008/09/23 Released by Harlan Stenn <stenn@ntp.org>
* [Bug 1072] clock_update should not allow updates older than sys_epoch.
(4.2.5p134) 2008/09/17 Released by Harlan Stenn <stenn@ntp.org>
* Clean up build process for ntpsnmpd.
(4.2.5p133) 2008/09/16 Released by Harlan Stenn <stenn@ntp.org>
* Add options processing to ntpsnmpd.
* [Bug 1062] Check net-snmp headers before deciding to build ntpsnmpd.
* Clean up the libntpq.a build.
* Regenerate ntp_parser.[ch] from ntp_parser.y
(4.2.5p132) 2008/09/15 Released by Harlan Stenn <stenn@ntp.org>
* [Bug 1067] Multicast DNS service registration must come after the fork
  on Solaris.
* [Bug 1066] Error messages should log as errors.
(4.2.5p131) 2008/09/14 Released by Harlan Stenn <stenn@ntp.org>
* [Bug 1065] Re-enable support for the timingstats file.
(4.2.5p130) 2008/09/13 Released by Harlan Stenn <stenn@ntp.org>
* [Bug 1064] Implement --with-net-snmp-config=progname
* [Bug 1063] ntpSnmpSubagentObject.h is missing from the distribution.
(4.2.5p129) 2008/09/11 Released by Harlan Stenn <stenn@ntp.org>
* Quiet some libntpq-related warnings.
(4.2.5p128) 2008/09/08 Released by Harlan Stenn <stenn@ntp.org>
* Import Heiko Gerstung's GSoC2008 NTP MIB daemon.
(4.2.5p127) 2008/09/01 Released by Harlan Stenn <stenn@ntp.org>
* Regenerate ntpd/ntp_parser.c
(4.2.5p126) 2008/08/31 Released by Harlan Stenn <stenn@ntp.org>
* Stop libtool-1.5 from looking for C++ or Fortran.
* [BUG 610] Documentation update for NMEA reference clock driver.
* [Bug 828] Fix IPv4/IPv6 address parsing.
* Changes from Dave Mills:
  Documentation updates.
  Fix a corner case where a frequency update was reported but not set.
  When LEAP_NOTINSYNC->LEAP_NOWARNING, call crypto_update() if we have
  crypto_flags.
(4.2.5p125) 2008/08/18 Released by Harlan Stenn <stenn@ntp.org>
* [Bug 1052] Add linuxPPS support to ONCORE driver.
(4.2.5p124) 2008/08/17 Released by Harlan Stenn <stenn@ntp.org>
* Documentation updates from Dave Mills.
* Include 4.2.4p5: 2008/08/17 Released by Harlan Stenn <stenn@ntp.org>
* [Bug 861] leap info was not being transmitted.
* [Bug 1046] refnumtoa.c is using the wrong header file.
* [Bug 1047] enable/disable options processing fix.
* header file cleanup.
* [Bug 1037] buffer in subroutine was 1 byte short.
* configure.ac: cleanup, add option for wintime, and lay the groundwork
  for the changes needed for bug 1028.
* Fixes from Dave Mills: 'bias' and 'interleave' work.  Separate
  phase and frequency discipline (for long poll intervals).  Update
  TAI function to match current leapsecond processing.
* Documentation updates from Dave Mills.
* [Bug 1037] Use all 16 of the MD5 passwords generated by ntp-keygen.
* Fixed the incorrect edge parameter being passed to time_pps_kcbind in
  NMEA refclock driver.
* [Bug 399] NMEA refclock driver does not honor time1 offset if flag3 set.
* [Bug 985] Modifications to NMEA reference clock driver to support Accord
  GPS Clock.
* poll time updates from Dave Mills.
* local refclock documentation updates from Dave Mills.
* [Bug 1022] Fix compilation problems with yesterday's commit.
* Updates and cleanup from Dave Mills:
  I've now spent eleven months of a sabbatical year - 7 days a week, 6-10
  hours most days - working on NTP. I have carefully reviewed every major
  algorithm, examined its original design and evolution from that design.
  I've trimmed off dead code and briar patches and did zillions of tests
  contrived to expose evil vulnerabilities. The development article is in
  rather good shape and should be ready for prime time.

  1. The protostats statistics files have been very useful in exposing
  little twitches and turns when something hiccups, like a broken PPS
  signal. Most of what used to be syslog messages are now repackaged as
  protostats messages with optional syslog as well. These can also be sent
  as traps which might be handy to tiggle a beeper or celltext. These, the
  sysstats files and cryptostats files reveal the ambient health of a busy
  server, monitor traffic and error counts and spot crypto attacks.

  2. Close inspection of the clock discipline behavior at long poll
  intervals (36 h) showed it not doing as well as it should. I redesigned
  the FLL loop to improve nominal accuracy from  several tens of
  milliseconds to something less than ten milliseconds.

  3. Autokey (again). The enhanced error checking was becoming a major
  pain. I found a way to toss out gobs of ugly fat code and replace the
  function with a much simpler and more comprehensive scheme. It resists
  bait-and-switch attacks and quickly detect cases when the protocol is
  not correctly synchronized.

  4. The interface code for the kernel PPS signal was not in sync with the
  kernel code itself. Some error checks were duplicated and some
  ineffective. I found none of the PPS-capable drivers, including the atom
  driver, do anything when the prefer peer fails; the kernel PPS signal
  remains in control. The atom driver now disables the kernel PPS when the
  prefer peer comes bum. This is important when the prefer peer is not a
  reference clock but a remote NTP server.

  5. The flake restrict bit turned out to be really interesting,
  especially with symmtric modes and of those especially those using
  Autokey. Small changes in the recovery procedures when packets are lost
  now avoid almost all scenarios which previously required protocol resets.

  6. I've always been a little uncomfortable when using the clock filter
  with long poll intervals because the samples become less and less
  correlated as the sample age exceeds the Allan intercept. Various
  schemes have been used over the years to cope with this fact. The latest
  one and the one that works the best is to use a modified sort metric
  where the delay is used when the age of the sample is less than the
  intercept and the sum of delay and dispersion above that. The net result
  is that, at small poll intervals the algorithm operates as a minimum
  filter, while at larger poll intervals it morphs to FIFO. Left
  unmodified, a sample could be used when twelve days old. This along with
  the FLL modifications has made a dramatic improvement at large poll
  intervals.

- [Backward Incompatible] The 'state' variable is no longer reported or
  available via ntpq output.  The following system status bit names
  have been changed:
  - sync_alarm -> leap_alarm
  - sync_atomic -> sync_pps
  - sync_lf_clock -> sync_lf_radio
  - sync_hf_clock -> sync_hf_radio
  - sync_uhf_clock -> sync_uhf_radio
  - sync_local_proto -> sync_local
  - sync_udp/time -> sync_other
  Other names have been changed as well.  See the change history for
  libntp/statestr.c for more details.
  Other backward-incompatible changes in ntpq include:
  - assID -> associd
  - rootdispersion -> rootdisp
  - pkt_head -> pkt_neader
  See the change history for other details.

* Updates and cleanup from Dave Mills.
* [Bug 995] Remove spurious ; from ntp-keygen.c.
* More cleanup and changes from Dave Mills.
* [Bug 980] Direct help to stdout.
---
(4.2.4p8) 2009/12/08 Released by Harlan Stenn <stenn@ntp.org>

* [Sec 1331] DoS with mode 7 packets - CVE-2009-3563.

---
(4.2.4p7) 2009/05/18 Released by Harlan Stenn <stenn@ntp.org>

* [Sec 1151] Remote exploit if autokey is enabled - CVE-2009-1252.
* [Bug 1187] Update the copyright date.
* [Bug 1191] ntpd fails on Win2000 - "Address already in use" after fix
  for [Sec 1149].

---
(4.2.4p7-RC7) 2009/05/12 Released by Harlan Stenn <stenn@ntp.org>

* ntp.isc.org -> ntp.org cleanup.
* [Bug 1178] Use prior FORCE_DNSRETRY behavior as needed at runtime,
  add configure --enable-ignore-dns-errors to be even more stubborn

---
(4.2.4p7-RC6) 2009/05/08 Released by Harlan Stenn <stenn@ntp.org>

* [Bug 784] Make --enable-linuxcaps the default when available
* [Bug 1179] error messages for -u/--user and -i lacking droproot
* Updated JJY reference clock driver from Takao Abe
* [Bug 1071] Log a message and exit before trying to use FD_SET with a
  descriptor larger than FD_SETSIZE, which will corrupt memory
* On corruption of the iface list head in add_interface, log and exit

---
(4.2.4p7-RC5) 2009/05/02 Released by Harlan Stenn <stenn@ntp.org>

* [Bug 1172] 4.2.4p7-RC{3,4} fail to build on linux.
* flock-build script unportable 'set -m' use removed

---
(4.2.4p7-RC4) 2009/04/29 Released by Harlan Stenn <stenn@ntp.org>

* [Bug 1167] use gcc -Winit-self only if it is understood

---
(4.2.4p7-RC3) 2009/04/22 Released by Harlan Stenn <stenn@ntp.org>

* [Bug 787] Bug fixes for 64-bit time_t on Windows
* [Bug 813] Conditional naming of Event
* [Bug 1147] System errors should be logged to msyslog()
* [Bug 1155] Fix compile problem on Windows with VS2005
* [Bug 1156] lock_thread_to_processor() should be declared in header
* [Bug 1157] quiet OpenSSL warnings, clean up configure.ac
* [Bug 1158] support for aix6.1
* [Bug 1160] MacOS X is like BSD regarding F_SETOWN

---
(4.2.4p7-RC2) 2009/04/09 Released by Harlan Stenn <stenn@ntp.org>

* [Sec 1144] limited buffer overflow in ntpq.  CVE-2009-0159
* [Sec 1149] use SO_EXCLUSIVEADDRUSE on Windows

---
(4.2.4p7-RC1) 2009/03/30 Released by Harlan Stenn <stenn@ntp.org>

* [Bug 1131] UDP sockets should not use SIGPOLL on Solaris.
* build system email address cleanup
* [Bug 774] parsesolaris.c does not compile under the new Solaris
* [Bug 873] Windows serial refclock proper TTY line discipline emulation
* [Bug 1014] Enable building with VC9 (in Visual Studio 2008,
  Visual C++ 2008, or SDK)
* [Bug 1117] Deferred interface binding under Windows works only correctly
  if FORCE_DNSRETRY is defined
* [BUG 1124] Lock QueryPerformanceCounter() client threads to same CPU
* DPRINTF macro made safer, always evaluates to a statement and will not
  misassociate an else which follows the macro.

---
(4.2.4p6) 2009/01/08 Released by Harlan Stenn <stenn@ntp.org>

* [Bug 1113] Fixed build errors with recent versions of openSSL. 
* [Sec 1111] Fix incorrect check of EVP_VerifyFinal()'s return value.
* Update the copyright year.

---
(4.2.4p5) 2008/08/17 Released by Harlan Stenn <stenn@ntp.org>

* [BUG 1051] Month off by one in leap second message written to clockstats
  file fixed.
* [Bug 450] Windows only: Under original Windows NT we must not discard the
  wildcard socket to workaround a bug in NT's getsockname().
* [Bug 1038] Built-in getpass() function also prompts for password if
  not built with DEBUG.
* [Bug 841] Obsolete the "dynamic" keyword and make deferred binding
  to local interfaces the default.
  Emit a warning if that keyword is used for configuration.
* [Bug 959] Refclock on Windows not properly releasing recvbuffs.
* [Bug 993] Fix memory leak when fetching system messages.
* much cleanup, fixes, and changes from Dave Mills.
* ntp_control.c: LEAPTAB is a filestamp, not an unsigned.  From Dave Mills.
* ntp_config.c: ntp_minpoll fixes from Dave Mills.
* ntp-keygen updates from Dave Mills.
* refresh epoch, throttle, and leap cleanup from Dave Mills.
* Documentation cleanup from Dave Mills.
* [Bug 918] Only use a native md5.h if MD5Init() is available.
* [Bug 979] Provide ntptimeval if it is not otherwise present.
* [Bug 634] Re-instantiate syslog() and logfiles after the daemon fork.
* [Bug 952] Use md5 code with a friendlier license.
* [Bug 977] Fix mismatching #ifdefs for builds without IPv6.
* [Bug 830] Fix the checking order of the interface options.
* Clean up the logfile/syslog setup.
* [Bug 970] Lose obsolete -g flag to ntp-keygen.
* The -e flag to ntp-keygen can write GQ keys now, too.
* ntp_proto.c: sys_survivors and hpoll cleanup from Dave Mills.
* ntp_loopfilter.c: sys_poll cleanup from Dave Mills.
* refclock_wwv.c: maximum-likelihood digit and DSYNC fixes from Dave Mills.
* [Bug 967] preemptable associations are lost forever on a step.
* ntp_config.c: [CID 48] missing "else" clause.
* [Bug 833] ntpq config keyword is quote-mark unfriendly.
* Rename the ntpq "config" keyword to ":config".
* Dave Mills shifted some orphan processing.
* Fix typos in the [Bug 963] patch.
* bootstrap: squawk if genver fails.  Use -f with cp in case Dave does a chown.
* Remove obsolete simulator command-line options.
* ntp_request.c: [CID 36] zero sin_zero.
* [Bug 963] get_systime() is too noisy.
* [Bug 960] spurious syslog:crypto_setup:spurious crypto command
* [Bug 964] Change *-*-linux* to *-*-*linux* to allow for uclinux.
* Changes from Dave Mills:
  - ntp_util.c: cleanup.
  - ntp_timer.c: watch the non-burst packet rate.
  - ntp_request.c: cleanup.
  - ntp_restrict.c: RES_LIMITED cleanup.
  - ntp_proto.c: RES_LIMITED, rate bucktes, counters, overall cleanup.
  - ntp_peer.c: disallow peer_unconfig().
  - ntp_monitor.c: RES_LIMITED cleanup.
  - ntp_loopfilter.c: poll interval cleanup.
  - ntp_crypto.c: volley -> retry.  Cleanup TAI leap message.
  - ntp_config: average and minimum are ^2 values.
  - ntpdc: unknownversion is really "declined", not "bad version".
  - Packet retry cleanup.
* [Bug 961] refclock_tpro.c:tpro_poll() calls refclock_receive() twice.
* [Bug 957] Windows only: Let command line parameters from the Windows SCM GUI
  override the standard parameters from the ImagePath registry key.
* Added HAVE_INT32_T to the Windows config.h to avoid duplicate definitions.
* Work around a VPATH difference in FreeBSD's 'make' command.
* Update bugreport URL.
* Update -I documentation.
* [Bug 713] Fix bug reporting information.
* A bug in the application of the negative-sawtooth for 12 channel receivers. 
* The removal of unneeded startup code used for the original LinuxPPS, it now
  conforms to the PPSAPI and does not need special code.  
* ntp-keygen.c: Coverity fixes [CID 33,47].
* Volley cleanup from Dave Mills.
* Fuzz cleanup from Dave Mills.
* [Bug 861] Leap second cleanups from Dave Mills.
* ntpsim.c: add missing protypes and fix [CID 34], a nit.
* Upgraded bison at UDel.
* Update br-flock and flock-build machine lists.
* [Bug 752] QoS: add parse/config handling code. 
* Fix the #include order in tickadj.c for picky machines.
* [Bug 752] QoS: On some systems, netinet/ip.h needs netinet/ip_systm.h.
* [Bug 752] Update the QoS tagging (code only - configuration to follow).
* Orphan mode and other protocol cleanup from Dave Mills.
* Documentation cleanup from Dave Mills.
* [Bug 940] ntp-keygen uses -v.  Disallow it as a shortcut for --version.
* more cleanup to ntp_lineeditlibs.m4.
* Documentation updates from Dave Mills.
* -ledit cleanup for ntpdc and ntpq.
* Association and other cleanup from Dave Mills.
* NTP_UNREACH changes from Dave Mills.
* Fix the readline history test.
* [Bug 931] Require -lreadline to be asked for explicitly.
* [Bug 764] When looking for -lreadline support, also try using -lncurses.
* [Bug 909] Fix int32_t errors for ntohl().
* [Bug 376/214] Enhancements to support multiple if names and IP addresses.
* [Bug 929] int32_t is undefined on Windows.  Casting wrong.
* [Bug 928] readlink missing braces.
* [Bug 788] Update macros to support VS 2005.
* ntpd/ntp_timer.c: add missing sys_tai parameter for debug printf
* [Bug 917] config parse leaves files open
* [Bug 912] detect conflicting enable/disable configuration on interfaces
  sharing an IP address
* [Bug 771] compare scopeid if available for IPv6 addresses
* Lose obsolete crypto subcommands (Dave Mills).
* WWV is an HF source, not an LF source (Dave Mills).
* [Bug 899] Only show -i/--jaildir -u/--user options if we HAVE_DROPROOT.
* [Bug 916] 'cryptosw' is undefined if built without OpenSSL.
* [Bug 891] 'restrict' config file keyword does not work (partial fix).
* [Bug 890] the crypto command seems to be required now.
* [Bug 915] ntpd cores during processing of x509 certificates.
* Crypto lint cleanup from Dave Mills.
* [Bug 897] Check RAND_status() - we may not need a .rnd file.
* Crypto cleanup from Dave Mills.
* [Bug 911] Fix error message in cmd_args.c.
* [Bug 895] Log assertion failures via syslog(), not stderr.
* Documentation updates from Dave Mills.
* Crypto cleanup from Dave Mills.
* [Bug 905] ntp_crypto.c fails to compile without -DDEBUG.
* Avoid double peer stats logging.
* ntp-keygen cleanup from Dave Mills.
* libopts needs to be built after ElectricFence.
* [Bug 894] Initialize keysdir before calling crypto_setup().
* Calysto cleanup for ntpq.
* ntp-keygen -i takes an arg.
* Cleanup and fixes from Dave Mills.
* [Bug 887] Fix error in ntp_types.h (for sizeof int != 4).
* Bug 880 bug fixes for Windows build
* Improve Calysto support.
* The "revoke" parameter is a crypto command.
* The driftfile wander threshold is a real number.
* [Bug 850] Fix the wander threshold parameter on the driftfile command.
* ntp_io.c: Dead code cleanup - Coverity View 19.
* Leap file related cleanup from Dave Mills.
* ntp_peer.c: Set peer->srcadr before (not after) calling set_peerdstadr().
* Initialize offset in leap_file() - Coverity View 17.
* Use the correct stratum on KISS codes.
* Fuzz bits cleanup.
* Show more digits in some debug printf's.
* Use drift_file_sw internally to control writing the drift file.
* Implement the wander_threshold option for the driftfile config keyword.
* reformat ntp_control.c; do not use c++ // comments.
* [Bug 629] Undo bug #629 fixes as they cause more problems than were  being
  solved
* Changes from Dave Mills: in/out-bound data rates, leapsecond cleanup,
  driftfile write cleanup, packet buffer length checks, documentation updates.
* More assertion checks and malloc()->emalloc(), courtesy of Calysto.
* [Bug 864] Place ntpd service in maintenance mode if using SMF on Solaris
* [Bug 862] includefile nesting; preserve phonelist on reconfig.
* [Bug 604] ntpd regularly dies on linux/alpha.
* more leap second infrastructure fixes from Dave Mills.
* [Bug 858] recent leapfile changes broke non-OpenSSL builds.
* Use emalloc() instead of malloc() in refclock_datum.c (Calysto).
* Start using 'design by contract' assertions.
* [Bug 767] Fast sync to refclocks wanted.
* Allow null driftfile.
* Use YYERROR_VERBOSE for the new parser, and fix related BUILT_SOURCES.
* [Bug 629] changes to ensure broadcast works including on wildcard addresses
* [Bug 853] get_node() must return a pointer to maximally-aligned memory.
* Initial leap file fixes from Dave Mills.
* [Bug 858] Recent leapfile changes broke without OPENSSL.
* Use a char for DIR_SEP, not a string.
* [Bug 850] driftfile parsing changes.
* driftfile maintenance changes from Dave Mills.  Use clock_phi instead of
  stats_write_tolerance.
* [Bug 828] refid string not being parsed correctly.
* [Bug 846] Correct includefile parsing.
* [Bug 827] New parsing code does not handle "fudge" correctly.
* Enable debugging capability in the config parser.
* [Bug 839] Crypto password not read from ntp.conf.
* Have autogen produce writable output files.
* [Bug 825] Correct logconfig -/+ keyword processing.
* [Bug 828] Correct parsing of " delimited strings.
* Cleanup FILE * usage after fclose() in ntp_filegen.c.
* [Bug 843] Windows Completion port code was incorrectly merged from -stable.
* [Bug 840] do fudge configuration AFTER peers (thus refclocks) have been
  configured.
* [Bug 824] Added new parser modules to the Windows project file.
* [Bug 832] Add libisc/log.c headers to the distribution.
* [Bug 808] Only write the drift file if we are in state 4.
* Initial import of libisc/log.c and friends.
* [Bug 826] Fix redefinition of PI.
* [Bug 825] ntp_scanner.c needs to #include <config.h> .
* [Bug 824] New parser code has some build problems with the SIM code.
* [Bug 817] Use longnames for setting ntp variables on the command-line;
  Allowing '-v' with and without an arg to disambiguate usage is error-prone.
* [Bug 822] set progname once, early.
* [Bug 819] remove erroneous #if 0 in Windows completion port code.
* The new config code missed an #ifdef for building without refclocks.
* Distribute some files needed by the new config parsing code.
* [Bug 819] Timeout for WaitForMultipleObjects was 500ms instead of INFINITE
* Use autogen 5.9.1.
* Fix clktest command-line arg processing.'
* Audio documentation updates from Dave Mills.
* New config file parsing code, from Sachin Kamboj.
* fuzz bit cleanup from Dave Mills.
* replay cleanup from Dave Mills.
* [Bug 542] Tolerate missing directory separator at EO statsdir.
* [Bug 812] ntpd should drop supplementary groups.
* [Bug 815] Fix warning compiling 4.2.5p22 under Windows with VC6.
* [Bug 740] Fix kernel/daemon startup drift anomaly.
* refclock_wwv.c fixes from Dave Mills.
* [Bug 810] Fix ntp-keygen documentation.
* [Bug 787] Bug fixes for 64-bit time_t on Windows.
* [Bug 796] Clean up duplicate #defines in ntp_control.c.
* [Bug 569] Use the correct precision for the Leitch CSD-5300.
* [Bug 795] Moved declaration of variable to top of function.
* [Bug 798] ntpq [p typo crashes ntpq/ntpdc.
* [Bug 786] Fix refclock_bancomm.c on Solaris.
* [Bug 774] parsesolaris.c does not compile under the new Solaris.
* [Bug 782] Remove P() macros from Windows files.
* [Bug 778] ntpd fails to lock with drift=+500 when started with drift=-500.
* [Bug 592] Trimble Thunderbolt GPS support.
* IRIG, CHU, WWV, WWVB refclock improvements from Dave Mills.
* [Bug 757] Lose ULONG_CONST().
* [Bug 756] Require ANSI C (function prototypes).
* codec (audio) and ICOM changes from Dave Mills.

---

* [Bug 450] Windows only: Under original Windows NT we must not discard the
  wildcard socket to workaround a bug in NT's getsockname().
* [Bug 1038] Built-in getpass() function also prompts for password if
  not built with DEBUG.
* [Bug 841] Obsolete the "dynamic" keyword and make deferred binding
  to local interfaces the default.
  Emit a warning if that keyword is used for configuration.
* [Bug 959] Refclock on Windows not properly releasing recvbuffs.
* [Bug 993] Fix memory leak when fetching system messages.
* [Bug 987] Wake up the resolver thread/process when a new interface has
  become available.
* Correctly apply negative-sawtooth for oncore 12 channel receiver.
* Startup code for original LinuxPPS removed.  LinuxPPS now conforms to
  the PPSAPI.
* [Bug 1000] allow implicit receive buffer allocation for Windows.
  fixes startup for windows systems with many interfaces.
  reduces dropped packets on network bursts.
  additionally fix timer() starvation during high load.
* [Bug 990] drop minimum time restriction for interface update interval.
* [Bug 977] Fix mismatching #ifdefs for builds without IPv6.
* Update the copyright year.
* Build system cleanup (make autogen-generated files writable).
* [Bug 957] Windows only: Let command line parameters from the Windows SCM GUI
  override the standard parameters from the ImagePath registry key.
* Fixes for ntpdate:
* [Bug 532] nptdate timeout is too long if several servers are supplied.
* [Bug 698] timeBeginPeriod is called without timeEndPeriod in some NTP tools.
* [Bug 857] ntpdate debug mode adjusts system clock when it shouldn't.
* [Bug 908] ntpdate crashes sometimes.
* [Bug 982] ntpdate(and ntptimeset) buffer overrun if HAVE_POLL_H isn't set
  (dup of 908).
* [Bug 997] ntpdate buffer too small and unsafe.
* ntpdate.c: Under Windows check whether NTP port in use under same conditions
  as under other OSs.
* ntpdate.c: Fixed some typos and indents (tabs/spaces).

(4.2.4p4) Released by Harlan Stenn <stenn@ntp.org>

* [Bug 902] Fix problems with the -6 flag.
* Updated include/copyright.def (owner and year).
* [Bug 878] Avoid ntpdc use of refid value as unterminated string.
* [Bug 881] Corrected display of pll offset on 64bit systems.
* [Bug 886] Corrected sign handling on 64bit in ntpdc loopinfo command.
* [Bug 889] avoid malloc() interrupted by SIGIO risk
* ntpd/refclock_parse.c: cleanup shutdown while the file descriptor is still
  open.
* [Bug 885] use emalloc() to get a message at the end of the memory
  unsigned types cannot be less than 0
  default_ai_family is a short
  lose trailing , from enum list
  clarify ntp_restrict.c for easier automated analysis
* [Bug 884] don't access recv buffers after having them passed to the free
  list.
* [Bug 882] allow loopback interfaces to share addresses with other
  interfaces.

---
(4.2.4p3) Released by Harlan Stenn <stenn@ntp.org>

* [Bug 863] unable to stop ntpd on Windows as the handle reference for events
  changed

---
(4.2.4p2) Released by Harlan Stenn <stenn@ntp.org>

* [Bug 854] Broadcast address was not correctly set for interface addresses
* [Bug 829] reduce syslog noise, while there fix Enabled/Disable logging
  to reflect the actual configuration.
* [Bug 795] Moved declaration of variable to top of function.
* [Bug 789] Fix multicast client crypto authentication and make sure arriving
  multicast packets do not disturb the autokey dance.
* [Bug 785] improve handling of multicast interfaces
  (multicast routers still need to run a multicast routing software/daemon)
* ntpd/refclock_parse.c: cleanup shutdown while the file descriptor is still
  open.
* [Bug 885] use emalloc() to get a message at the end of the memory
  unsigned types cannot be less than 0
  default_ai_family is a short
  lose trailing , from enum list
* [Bug 884] don't access recv buffers after having them passed to the free list.
* [Bug 882] allow loopback interfaces to share addresses with other interfaces.
* [Bug 527] Don't write from source address length to wrong location
* Upgraded autogen and libopts.
* [Bug 811] ntpd should not read a .ntprc file.

---
(4.2.4p1) (skipped)

---
(4.2.4p0) Released by Harlan Stenn <stenn@ntp.org>

* [Bug 793] Update Hans Lambermont's email address in ntpsweep.
* [Bug 776] Remove unimplemented "rate" flag from ntpdate.
* [Bug 586] Avoid lookups if AI_NUMERICHOST is set.
* [Bug 770] Fix numeric parameters to ntp-keygen (Alain Guibert).
* [Bug 768] Fix io_setbclient() error message.
* [Bug 765] Use net_bind_service capability on linux.
* [Bug 760] The background resolver must be aware of the 'dynamic' keyword.
* [Bug 753] make union timestamp anonymous (Philip Prindeville).
* confopt.html: move description for "dynamic" keyword into the right section.
* pick the right type for the recv*() length argument.

---
(4.2.4) Released by Harlan Stenn <stenn@ntp.org>

* monopt.html fixes from Dave Mills.
* [Bug 452] Do not report kernel PLL/FLL flips.
* [Bug 746] Expert mouseCLOCK USB v2.0 support added.'
* driver8.html updates.
* [Bug 747] Drop <NOBR> tags from ntpdc.html.
* sntp now uses the returned precision to control decimal places.
* sntp -u will use an unprivileged port for its queries.
* [Bug 741] "burst" doesn't work with !unfit peers.
* [Bug 735] Fix a make/gmake VPATH issue on Solaris.
* [Bug 739] ntpd -x should not take an argument.
* [Bug 737] Some systems need help providing struct iovec.
* [Bug 717] Fix libopts compile problem.
* [Bug 728] parse documentation fixes.
* [Bug 734] setsockopt(..., IP_MULTICAST_IF, ...) fails on 64-bit platforms.
* [Bug 732] C-DEX JST2000 patch from Hideo Kuramatsu.
* [Bug 721] check for __ss_family and __ss_len separately.
* [Bug 666] ntpq opeers displays jitter rather than dispersion.
* [Bug 718] Use the recommended type for the saddrlen arg to getsockname().
* [Bug 715] Fix a multicast issue under Linux.
* [Bug 690] Fix a Windows DNS lookup buffer overflow.
* [Bug 670] Resolved a Windows issue with the dynamic interface rescan code.
* K&R C support is being deprecated.
* [Bug 714] ntpq -p should conflict with -i, not -c.
* WWV refclock improvements from Dave Mills.
* [Bug 708] Use thread affinity only for the clock interpolation thread.
* [Bug 706] ntpd can be running several times in parallel.
* [Bug 704] Documentation typos.
* [Bug 701] coverity: NULL dereference in ntp_peer.c
* [Bug 695] libopts does not protect against macro collisions.
* [Bug 693] __adjtimex is independent of ntp_{adj,get}time.
* [Bug 692] sys_limitrejected was not being incremented.
* [Bug 691] restrictions() assumption not always valid.
* [Bug 689] Deprecate HEATH GC-1001 II; the driver never worked.
* [Bug 688] Fix documentation typos.
* [Bug 686] Handle leap seconds better under Windows.
* [Bug 685] Use the Windows multimedia timer.
* [Bug 684] Only allow debug options if debugging is enabled.
* [Bug 683] Use the right version string.
* [Bug 680] Fix the generated version string on Windows.
* [Bug 678] Use the correct size for control messages.
* [Bug 677] Do not check uint_t in configure.ac.
* [Bug 676] Use the right value for msg_namelen.
* [Bug 675] Make sure ntpd builds without debugging.
* [Bug 672] Fix cross-platform structure padding/size differences.
* [Bug 660] New TIMESTAMP code fails tp build on Solaris Express.
* [Bug 659] libopts does not build under Windows.
* [Bug 658] HP-UX with cc needs -Wp,-H8166 in CFLAGS.
* [Bug 656] ntpdate doesn't work with multicast address.
* [Bug 638] STREAMS_TLI is deprecated - remove it.
* [Bug 635] Fix tOptions definition.
* [Bug 628] Fallback to ntp discipline not working for large offsets.
* [Bug 622] Dynamic interface tracking for ntpd.
* [Bug 603] Don't link with libelf if it's not needed.
* [Bug 523] ntpd service under Windows does't shut down properly.
* [Bug 500] sntp should always be built.
* [Bug 479] Fix the -P option.
* [Bug 421] Support the bc637PCI-U card.
* [Bug 342] Deprecate broken TRAK refclock driver.
* [Bug 340] Deprecate broken MSF EES refclock driver.
* [Bug 153] Don't do DNS lookups on address masks.
* [Bug 143] Fix interrupted system call on HP-UX.
* [Bug 42] Distribution tarballs should be signed.
* Support separate PPS devices for PARSE refclocks.
* [Bug 637, 51?] Dynamic interface scanning can now be done.
* Options processing now uses GNU AutoGen.

---
(4.2.2p4) Released by Harlan Stenn <stenn@ntp.org>

* [Bug 710] compat getnameinfo() has off-by-one error
* [Bug 690] Buffer overflow in Windows when doing DNS Lookups

---
(4.2.2p3) Released by Harlan Stenn <stenn@ntp.org>

* Make the ChangeLog file cleaner and easier to read
* [Bug 601] ntpq's decodeint uses an extra level of indirection
* [Bug 657] Different OSes need different sized args for IP_MULTICAST_LOOP
* release engineering/build changes
* Documentation fixes
* Get sntp working under AIX-5

---
(4.2.2p2) (broken)

* Get sntp working under AIX-5

---
(4.2.2p1)

* [Bug 661] Use environment variable to specify the base path to openssl.
* Resolve an ambiguity in the copyright notice
* Added some new documentation files
* URL cleanup in the documentation
* [Bug 657]: IP_MULTICAST_LOOP uses a u_char value/size
* quiet gcc4 complaints
* more Coverity fixes
* [Bug 614] manage file descriptors better
* [Bug 632] update kernel PPS offsets when PPS offset is re-configured
* [Bug 637] Ignore UP in*addr_any interfaces
* [Bug 633] Avoid writing files in srcdir
* release engineering/build changes

---
(4.2.2)

* SNTP
* Many bugfixes
* Implements the current "goal state" of NTPv4
* Autokey improvements
* Much better IPv6 support
* [Bug 360] ntpd loses handles with LAN connection disabled.
* [Bug 239] Fix intermittent autokey failure with multicast clients.
* Rewrite of the multicast code
* New version numbering scheme

---
(4.2.0)

* More stuff than I have time to document
* IPv6 support
* Bugfixes
* call-gap filtering
* wwv and chu refclock improvements
* OpenSSL integration

---
(4.1.2)

* clock state machine bugfix
* Lose the source port check on incoming packets
* (x)ntpdc compatibility patch
* Virtual IP improvements
* ntp_loopfilter fixes and improvements
* ntpdc improvements
* GOES refclock fix
* JJY driver
* Jupiter refclock fixes
* Neoclock4X refclock fixes
* AIX 5 port
* bsdi port fixes
* Cray unicos port upgrade
* HP MPE/iX port
* Win/NT port upgrade
* Dynix PTX port fixes
* Document conversion from CVS to BK
* readline support for ntpq

---
(4.1.0)

* CERT problem fixed (99k23)

* Huff-n-Puff filter
* Preparation for OpenSSL support
* Resolver changes/improvements are not backward compatible with mode 7
  requests (which are implementation-specific anyway)
* leap second stuff
* manycast should work now
* ntp-genkeys does new good things.
* scripts/ntp-close
* PPS cleanup and improvements
* readline support for ntpdc
* Crypto/authentication rewrite
* WINNT builds with MD5 by default
* WINNT no longer requires Perl for building with Visual C++ 6.0
* algorithmic improvements, bugfixes
* Solaris dosynctodr info update
* html/pic/* is *lots* smaller
* New/updated drivers: Forum Graphic GPS, WWV/H, Heath GC-100 II, HOPF
  serial and PCI, ONCORE, ulink331
* Rewrite of the audio drivers

---
(4.0.99)

* Driver updates: CHU, DCF, GPS/VME, Oncore, PCF, Ulink, WWVB, burst
  If you use the ONCORE driver with a HARDPPS kernel module,
  you *must* have a properly specified:
	pps <filename> [assert/clear] [hardpps]
  line in the /etc/ntp.conf file.
* PARSE cleanup
* PPS cleanup
* ntpd, ntpq, ntpdate cleanup and fixes
* NT port improvements
* AIX, BSDI, DEC OSF, FreeBSD, NetBSD, Reliant, SCO, Solaris port improvements

---
(4.0.98)

* Solaris kernel FLL bug is fixed in 106541-07
* Bug/lint cleanup
* PPS cleanup
* ReliantUNIX patches
* NetInfo support
* Ultralink driver
* Trimble OEM Ace-II support
* DCF77 power choices
* Oncore improvements

---
(4.0.97)

* NT patches
* AIX,SunOS,IRIX portability
* NeXT portability
* ntptimeset utility added
* cygwin portability patches

---
(4.0.96)

* -lnsl, -lsocket, -lgen configuration patches
* Y2K patches from AT&T
* Linux portability cruft

---
(4.0.95)

* NT port cleanup/replacement
* a few portability fixes
* VARITEXT Parse clock added

---
(4.0.94)

* PPS updates (including ntp.config options)
* Lose the old DES stuff in favor of the (optional) RSAREF stuff
* html cleanup/updates
* numerous drivers cleaned up
* numerous portability patches and code cleanup

---
(4.0.93)

* Oncore refclock needs PPS or one of two ioctls.
* Don't make ntptime under Linux.  It doesn't compile for too many folks.
* Autokey cleanup
* ReliantUnix patches
* html cleanup
* tickadj cleanup
* PARSE cleanup
* IRIX -n32 cleanup
* byte order cleanup
* ntptrace improvements and patches
* ntpdc improvements and patches
* PPS cleanup
* mx4200 cleanup
* New clock state machine
* SCO cleanup
* Skip alias interfaces

---
(4.0.92)

* chronolog and dumbclock refclocks
* SCO updates
* Cleanup/bugfixes
* Y2K patches
* Updated palisade driver
* Plug memory leak
* wharton kernel clock
* Oncore clock upgrades
* NMEA clock improvements
* PPS improvements
* AIX portability patches

---
(4.0.91)

* New ONCORE driver
* New MX4200 driver
* Palisade improvements
* config file bugfixes and problem reporting
* autoconf upgrade and cleanup
* HP-UX, IRIX lint cleanup
* AIX portability patches
* NT cleanup

---
(4.0.90)

* Nanoseconds
* New palisade driver
* New Oncore driver

---
(4.0.73)

* README.hackers added
* PARSE driver is working again
* Solaris 2.6 has nasty kernel bugs.  DO NOT enable pll!
* DES is out of the distribution.

---
(4.0.72)

* K&R C compiling should work again.
* IRIG patches.
* MX4200 driver patches.
* Jupiter driver added.
* Palisade driver added.  Needs work (ANSI, ntoh/hton, sizeof double, ???)<|MERGE_RESOLUTION|>--- conflicted
+++ resolved
@@ -1,9 +1,6 @@
-<<<<<<< HEAD
 * mdoc2texi fixes: parseQuote, closing of list item tables.
 * ntp-wait, ntpd, ntpdc, ntpq, ntpsnmpd autogen documentation updates.
-=======
 (4.2.7p338) 2012/12/25 Released by Harlan Stenn <stenn@ntp.org>
->>>>>>> 0d910a10
 * mdoc2texi fixes: Handle_ArCmFlIc, Handle_Fn, HandleQ.
 * ntp-keygen autogen documentation updates.
 * ntpq autogen docs.
