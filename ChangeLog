<<<<<<< HEAD
* [Bug 1302] OpenSSL under Windows needs applink support.
* [Bug 1337] fix incorrect args to setsockopt(fd, IP_MULTICAST_IF,...).
* Construct ntpd keyword scanner finite state machine at compile time
  rather than at runtime, shrink entries from 40+ to 8 bytes.
=======
* [Bug 1339] Fix Windows-only ntp_strerror() infinite recursion.
>>>>>>> 65e267c3
(4.2.5p231-RC) 2009/10/10 Released by Harlan Stenn <stenn@ntp.org>
* [Bug 1335] Broadcast client degraded by wildcard default change.
(4.2.5p230-RC) 2009/10/09 Released by Harlan Stenn <stenn@ntp.org>
* Start the 4.2.6 Release Candidate cycle.
* Broadcast and transit phase cleanup from Dave Mills.
(4.2.5p229) 2009/10/07 Released by Harlan Stenn <stenn@ntp.org>
* [Bug 1334] ntpsnmpd undefined reference to `ntpqOptions'.
* Change ntpsnmpd/Makefile.am include file order to fix FreeBSD build.
(4.2.5p228) 2009/10/06 Released by Harlan Stenn <stenn@ntp.org>
* Reclaim syntax tree memory after application in ntpd built with
  configure --disable-saveconfig.
* [Bug 1135] ntpq uses sizeof(u_long) where sizeof(u_int32) is meant.
* [Bug 1333] ntpd --interface precedence over --novirtualips lost.
(4.2.5p227) 2009/10/05 Released by Harlan Stenn <stenn@ntp.org>
* [Bug 1135] :config fails with "Server disallowed request"
* [Bug 1330] disallow interface/nic rules when --novirtualips or
  --interface are used.
* [Bug 1332] ntpq -c 'rv 0 variablename' returns extra stuff.
* Add test of ntpd --saveconfigquit fidelity using new complete.conf.
* Documentation updates from Dave Hart/Dave Mills.
(4.2.5p226) 2009/10/04 Released by Harlan Stenn <stenn@ntp.org>
* [Bug 1318] Allow multiple -g options on ntpd command line.
* [Bug 1327] ntpq, ntpdc, ntp-keygen -d & -D should work with configure
  --disable-debugging.
* Add ntpd --saveconfigquit <filename> option for future build-time
  testing of saveconfig fidelity.
* Clockhop and autokey cleanup from Dave Mills.
* Documentation updates from Dave Mills.
(4.2.5p225) 2009/09/30 Released by Harlan Stenn <stenn@ntp.org>
* authopt documentation changes from Dave Mills/Dave Hart.
* [Bug 1324] support bracketed IPv6 numeric addresses for restrict.
(4.2.5p224) 2009/09/29 Released by Harlan Stenn <stenn@ntp.org>
* Clockhop and documentation fixes from Dave Mills.
* Remove "tos maxhop" ntp.conf knob.
(4.2.5p223) 2009/09/28 Released by Harlan Stenn <stenn@ntp.org>
* [Bug 1321] build doesn't work if . isn't on $PATH.
* [Bug 1323] Implement "revoke #" to match documentation, deprecate
  "crypto revoke #".
(4.2.5p222) 2009/09/27 Released by Harlan Stenn <stenn@ntp.org>
* Update libisc code using bind-9.6.1-P1.tar.gz, rearrange our copy to
  mirror the upstream layout (lib/isc/...), and merge in NTP-local
  modifications to libisc.  There is a new procedure to ease future
  libisc merges using a separate "upstream" bk repo.  That will enable
  normal bk pull automerge to handle carrying forward any local changes
  and should enable us to take updated libisc snapshots more often.
* Updated build and flock-build scripts.  flock-build --one is a way
  to perform a flock-build compatible solitary build, handy for a repo
  clone's first build on a machine with autoconf, automake, etc.
* Compiling ntp_parser.y using BSD make correctly places ntp_parser.h
  in the top-level ntpd directory instead of A.*/ntpd.
* bootstrap script updated to remove potentially stale .deps dirs.
* Remove unneeded Makefile.am files from the lib/isc/include tree.
(4.2.5p221) 2009/09/26 Released by Harlan Stenn <stenn@ntp.org>
* [Bug 1316] segfault if refclock_nmea can't open file.
* [Bug 1317] Distribute cvo.sh.
(4.2.5p220) 2009/09/25 Released by Harlan Stenn <stenn@ntp.org>
* Rearrange libisc code to match the upstream layout in BIND.  This is
  step one of two, changing the layout but keeping our existing libisc.
(4.2.5p219) 2009/09/24 Released by Harlan Stenn <stenn@ntp.org>
* [Bug 1315] "interface ignore 0.0.0.0" is ignored.
* add implicit "nic ignore all" rule before any rules from ntp.conf, so
  "nic listen eth0" alone means the same as "-I eth0".
* add wildcard match class for interface/nic rules.
* fix mistaken carryover of prefixlen from one rule to the next.
* Ensure IPv6 localhost address ::1 is included in libisc's Windows IPv6
  address enumeration, allowing ntpq and ntpdc's hardcoding to 127.0.0.1 
  on Windows to end.
(4.2.5p218) 2009/09/21 Released by Harlan Stenn <stenn@ntp.org>
* [Bug 1314] saveconfig emits -4 and -6 on when not given.
* correct parsing and processing of setvar directive.
* highlight location of ntpq :config syntax errors with ^.
* clarify (former) NO_ARG, SINGLE_ARG, MULTIPLE_ARG renaming to
  FOLLBY_TOKEN, FOLLBY_STRING, FOLLBY_STRINGS_TO_EOC.
* parser, saveconfig cleanup to store T_ identifiers in syntax tree.
(4.2.5p217) 2009/09/20 Released by Harlan Stenn <stenn@ntp.org>
* [Bug 1300] reject remote configuration of dangerous items.
(4.2.5p216) 2009/09/19 Released by Harlan Stenn <stenn@ntp.org>
* [Bug 1312] ntpq/ntpdc MD5 passwords truncated to 8 chars on Suns.
* CID 10 missing free(up); in refclock_palisade.c error return, again.
* CID 83 added assertion to demonstrate config_nic_rules() does not
  call strchr(NULL, '/').
(4.2.5p215) 2009/09/18 Released by Harlan Stenn <stenn@ntp.org>
* [Bug 1292] Workaround last VC6 unsigned __int64 kink.
(4.2.5p214) 2009/09/17 Released by Harlan Stenn <stenn@ntp.org>
* [Bug 1303] remove top-level "autokey" directive.
* use "nic listen 192.168.0.0/16" instead of
  "nic listen 192.168.0.0 prefixlen 16".
(4.2.5p213) 2009/09/16 Released by Harlan Stenn <stenn@ntp.org>
* [Bug 1310] fix Thunderbolt mode in refclock_palisade.c
(4.2.5p212) 2009/09/15 Released by Harlan Stenn <stenn@ntp.org>
* [Bug 983] add interface [listen | ignore | drop] ... directive.
* [Bug 1243] MD5auth_setkey zero-fills key from first zero octet.
* [Bug 1295] leftover fix, do not crash on exit in free_config_trap()
  when "trap 1.2.3.4" is used without any further options.
* [Bug 1311] 4.2.5p211 doesn't build in no-debug mode.
* document interface (alias nic) and unpeer.
* Correct syntax error line & column numbers.
* CID 79: kod_init_kod_db() fails to fclose(db_s) in two error paths.
* CID 80: attempt to quiet Coverity false positive re: leaking "reason"
  in main().
* Documentation updates from Dave Mills.
* CID 81: savedconfig leaked in save_config().
* Make the code agree with the spec and the book (Dave Mills).
(4.2.5p211) 2009/09/14 Released by Harlan Stenn <stenn@ntp.org>
* [Bug 663] respect ntpq -c and -p order on command line.
* [Bug 1292] more VC6 unsigned __int64 workarounds.
* [Bug 1296] Added Support for Trimble Acutime Gold.
(4.2.5p210) 2009/09/06 Released by Harlan Stenn <stenn@ntp.org>
* [Bug 1294] Use OPENSSL_INC and OPENSSL_LIB macros for Windows
  and remove unnecessary reference to applink.c for Windows
* [Bug 1295] trap directive options are not optional.
* [Bug 1297] yylex() must always set yylval before returning.
(4.2.5p209) 2009/09/01 Released by Harlan Stenn <stenn@ntp.org>
* [Bug 1290] Fix to use GETTIMEOFDAY macro
* [Bug 1289] Update project files for VC6, VS2003, VS2005, VS 2008
(4.2.5p208) 2009/08/30 Released by Harlan Stenn <stenn@ntp.org>
* [Bug 1293] make configuration dumper ready for release, specifically:
* rename ntpq dumpcfg command to "saveconfig".
* require authentication for saveconfig.
* "restrict ... nomodify" prevents saveconfig and :config.
* "saveconfig ." shorthand to save to startup configuration file.
* support strftime() substitution in saveconfig arg to timestamp
  the output filename, for example "saveconfig %Y%m%d-%H%M%S.conf".
* display saveconfig response message from ntpd in ntpq.
* save output filename in "savedconfig" variable, fetched with ntpq -c
  "rv 0 savedconfig".
* document saveconfig in html/ntpq.html.
* add ./configure --disable-saveconfig to build a smaller ntpd.
* log saveconfig failures and successes to syslog.
(4.2.5p207) 2009/08/29 Released by Harlan Stenn <stenn@ntp.org>
* [Bug 1292] Minor Windows source tweaks for VC6-era SDK headers.
(4.2.5p206) 2009/08/26 Released by Harlan Stenn <stenn@ntp.org>
* accopt.html typo fixes from Dave Mills.
* [Bug 1283] default to remembering KoD in sntp.
* clean up numerous sntp/kod_management.c bugs.
* use all addresses resolved from each DNS name in sntp.
(4.2.5p205) 2009/08/18 Released by Harlan Stenn <stenn@ntp.org>
* accopt.html typo fixes from Dave Mills.
* [Bug 1285] Log ntpq :config/config-from-file events.
* [Bug 1286] dumpcfg omits statsdir, mangles filegen.
(4.2.5p204) 2009/08/17 Released by Harlan Stenn <stenn@ntp.org>
* [Bug 1284] infinite loop in ntpd dumping more than one trustedkey
(4.2.5p203) 2009/08/16 Released by Harlan Stenn <stenn@ntp.org>
* Add ntpq -c dumpcfg, Google Summer of Code project of Max Kuehn
(4.2.5p202) 2009/08/14 Released by Harlan Stenn <stenn@ntp.org>
* install the binary and man page for sntp.
(4.2.5p201) 2009/08/13 Released by Harlan Stenn <stenn@ntp.org>
* sntp: out with the old, in with the new.
(4.2.5p200) 2009/08/12 Released by Harlan Stenn <stenn@ntp.org>
* [Bug 1281] Build ntpd on Windows without big SDK download, burn,
  and install by checking in essentially unchanging messages.mc build
  products to avoid requiring mc.exe, which is not included with VC++
  2008 EE.
(4.2.5p199) 2009/08/09 Released by Harlan Stenn <stenn@ntp.org>
* [Bug 1279] Cleanup for warnings from Veracode static analysis.
(4.2.5p198) 2009/08/03 Released by Harlan Stenn <stenn@ntp.org>
* Upgrade to autogen-5.9.9-pre5.
(4.2.5p197) 2009/07/30 Released by Harlan Stenn <stenn@ntp.org>
* The build script now has . at the end of PATH for config.guess.
(4.2.5p196) 2009/07/29 Released by Harlan Stenn <stenn@ntp.org>
* [Bug 1272] gsoc_sntp IPv6 build problems under HP-UX 10.
* [Bug 1273] CID 10: Palisade leaks unit struct in error path.
* [Bug 1274] CID 67: ensure resolve_hosts() output count and pointers
  are consistent.
* [Bug 1275] CID 45: CID 46: old sntp uses uninitialized guesses[0],
  precs[0].
* [Bug 1276] CID 52: crypto_xmit() may call crypto_alice[23]()
  with NULL peer.
(4.2.5p195) 2009/07/27 Released by Harlan Stenn <stenn@ntp.org>
* cvo.sh: Add support for CentOS, Fedora, Slackware, SuSE, and QNX.
(4.2.5p194) 2009/07/26 Released by Harlan Stenn <stenn@ntp.org>
* Documentation updates from Dave Mills.
* Use scripts/cvo.sh in the build script to get better subdir names.
(4.2.5p193) 2009/07/25 Released by Harlan Stenn <stenn@ntp.org>
* [Bug 1261] CID 34: simulate_server() rbuf.msg_flags uninitialized.
* [Bug 1262] CID 35: xpkt.mac uninitialized in simulate_server().
* [Bug 1263] CID 37: CID 38: CID 40: CID 43: multiple refclocks 
  uninitialized tm_zone (arc, chronolog, dumbclock, pcf).
* [Bug 1264] CID 64: gsoc_sntp on_wire() frees wrong ptr receiving KoD.
* [Bug 1265] CID 65: CID 66: gsoc_sntp on_wire() leaks x_pkt, r_pkt.
* [Bug 1266] CID 39: datum_pts_start() uninitialized arg.c_ospeed.
* [Bug 1267] CID 44: old sntp handle_saving() writes stack garbage to
  file when clearing.
* [Bug 1268] CID 63: resolve_hosts() leaks error message buffer.
* [Bug 1269] CID 74: use assertion to ensure move_fd() does not return
  negative descriptors.
* [Bug 1270] CID 70: gsoc_sntp recv_bcst_data mdevadr.ipv6mr_interface
  uninitialized.
(4.2.5p192) 2009/07/24 Released by Harlan Stenn <stenn@ntp.org>
* [Bug 965] CID 42: ss_family uninitialized.
* [Bug 1250] CID 53: kod_init_kod_db() overruns kod_db malloc'd buffer.
* [Bug 1251] CID 68: search_entry() mishandles dst argument.
* [Bug 1252] CID 32: Quiet Coverity warning with assertion.
* [Bug 1253] CID 50: gsoc_sntp/crypto.c auth_init() always returns a 
  list with one entry.
* [Bug 1254] CID 56: tv_to_str() leaks a struct tm each call.
* [Bug 1255] CID 55: pkt_output() leaks a copy of each packet.
* [Bug 1256] CID 51: Coverity doesn't recognize our assertion macros as
  terminal.
* [Bug 1257] CID 57: gsoc_sntp auth_init() fails to fclose(keyfile).
* [Bug 1258] CID 54: gsoc_sntp resolve_hosts() needs simplification.
* [Bug 1259] CID 59: gsoc_sntp recv_bcast_data() fails to free(rdata)
  on error paths.
* [Bug 1260] CID 60: gsoc_sntp recvpkt() fails to free(rdata).
* Updated to AutoGen-5.9.9pre2.
(4.2.5p191) 2009/07/21 Released by Harlan Stenn <stenn@ntp.org>
* Updated to AutoGen-5.9.9pre1.
(4.2.5p190) 2009/07/20 Released by Harlan Stenn <stenn@ntp.org>
* Updated to AutoGen-5.9.8.
* [Bug 1248] RES_MSSNTP typo in ntp_proto.c.
* [Bug 1246] use a common template for singly-linked lists, convert most
  doubly-linked lists to singly-linked.
* Log warning about signd blocking when restrict mssntp used.
(4.2.5p189) 2009/07/16 Released by Harlan Stenn <stenn@ntp.org>
* Documentation cleanup from Dave Mills.
(4.2.5p188) 2009/07/15 Released by Harlan Stenn <stenn@ntp.org>
* [Bug 1245] Broken xmt time sent in fast_xmit() of 4.2.5p187.
(4.2.5p187) 2009/07/11 Released by Harlan Stenn <stenn@ntp.org>
* [Bug 1042] multicast listeners IPv4+6 ignore new interfaces.
* [Bug 1237] Windows serial code treat CR and LF both as line
  terminators.
* [Bug 1238] use fudge time2 for serial timecode offset in NMEA driver.
* [Bug 1242] Remove --enable-wintime, symmetric workaround is now
  always enabled.
* [Bug 1244] NTP_INSIST(fd != maxactivefd) failure in intres child
* Added restrict keyword "mssntp" for Samba4 DC operation, by Dave Mills.
(4.2.5p186) 2009/07/08 Released by Harlan Stenn <stenn@ntp.org>
* ntp_proto.c cleanup from Dave Mills.
(4.2.5p185) 2009/07/01 Released by Harlan Stenn <stenn@ntp.org>
* Documentation updates from Dave Mills.
* [Bug 1234] convert NMEA driver to use common PPSAPI code.
* timepps-Solaris.h pps_handle_t changed from pointer to scalar
* Spectracom refclock added to Windows port of ntpd
* [Bug 1236] Declaration order fixed.
* Bracket private ONCORE debug statements with #if 0 rather than #ifdef
  DEBUG
* Delete ONCORE debug statement that is now handled elsewhere.
(4.2.5p184) 2009/06/24 Released by Harlan Stenn <stenn@ntp.org>
* [Bug 1233] atom refclock fudge time1 sign flipped in 4.2.5p164.
(4.2.5p183) 2009/06/23 Released by Harlan Stenn <stenn@ntp.org>
* [Bug 1196] setsockopt(SO_EXCLUSIVEADDRUSE) can fail on Windows 2000
  and earlier with WSAINVAL, do not log a complaint in that case.
* [Bug 1210] ONCORE driver terminates ntpd without logging a reason.
* [Bug 1218] Correct comment in refclock_oncore on /etc/ntp.oncore*
  configuration file search order.
* Change ONCORE driver to log using msyslog as well as to any
  clockstats file.
* [Bug 1231] ntpsnmpd build fails after sockaddr union changes.
(4.2.5p182) 2009/06/18 Released by Harlan Stenn <stenn@ntp.org>
* Add missing header dependencies to the ntpdc layout verification.
* prefer.html updates from Dave Mills.
* [Bug 1205] Add ntpd --usepcc and --pccfreq options on Windows
* [Bug 1215] unpeer by association ID
* [Bug 1225] Broadcast address miscalculated on Windows 4.2.5p180
* [Bug 1229] autokey segfaults in cert_install().
* Use a union for structs sockaddr, sockaddr_storage, sockaddr_in, and
  sockaddr_in6 to remove casts and enable type checking.  Collapse
  some previously separate IPv4/IPv6 paths into a single codepath.
(4.2.5p181) 2009/06/06 Released by Harlan Stenn <stenn@ntp.org>
* [Bug 1206] Required compiler changes for Windows
* [Bug 1084] PPSAPI for ntpd on Windows with DLL backends
* [Bug 1204] Unix-style refclock device paths on Windows
* [Bug 1205] partial fix, disable RDTSC use by default on Windows
* [Bug 1208] decodenetnum() buffer overrun on [ with no ]
* [Bug 1211] keysdir free()d twice #ifdef DEBUG
* Enable ONCORE, ARCRON refclocks on Windows (untested)
(4.2.5p180) 2009/05/29 Released by Harlan Stenn <stenn@ntp.org>
* [Bug 1200] Enable IPv6 in Windows port
* Lose FLAG_FIXPOLL, from Dave Mills.
(4.2.5p179) 2009/05/23 Released by Harlan Stenn <stenn@ntp.org>
* [Bug 1041] xmt -> aorg timestamp cleanup from Dave Mills,
  reported by Dave Hart.
* [Bug 1193] Compile error: conflicting types for emalloc.
* [Bug 1196] VC6 winsock2.h does not define SO_EXCLUSIVEADDRUSE.
* Leap/expire cleanup from Dave Mills.
(4.2.5p178) 2009/05/21 Released by Harlan Stenn <stenn@ntp.org>
* Provide erealloc() and estrdup(), a la emalloc().
* Improve ntp.conf's parser error messages.
* [Bug 320] "restrict default ignore" does not affect IPv6.
* [Bug 1192] "restrict -6 ..." reports a syntax error.
(4.2.5p177) 2009/05/18 Released by Harlan Stenn <stenn@ntp.org>
* Include (4.2.4p7)
* [Bug 1174] nmea_shutdown assumes that nmea has a unit assigned
* [Bug 1190] NMEA refclock fudge flag4 1 obscures position in timecode
* Update NMEA refclock documentation in html/drivers/driver20.html
(4.2.5p176) 2009/05/13 Released by Harlan Stenn <stenn@ntp.org>
* [Bug 1154] mDNS registration should be done later, repeatedly and only
  if asked for. (second try for fix)
(4.2.5p175) 2009/05/12 Released by Harlan Stenn <stenn@ntp.org>
* Include (4.2.4p7-RC7)
* [Bug 1180] ntpd won't start with more than ~1000 interfaces
* [Bug 1182] Documentation typos and missing bits.
* [Bug 1183] COM port support should extend past COM3
* [Bug 1184] ntpd is deaf when restricted to second IP on the same net
* Clean up configure.ac NTP_CACHEVERSION interface, display cache
  version when clearing.  Fixes a regression.
(4.2.5p174) 2009/05/09 Released by Harlan Stenn <stenn@ntp.org>
* Stale leapsecond file fixes from Dave Mills.
(4.2.5p173) 2009/05/08 Released by Harlan Stenn <stenn@ntp.org>
* Include (4.2.4p7-RC6)
(4.2.5p172) 2009/05/06 Released by Harlan Stenn <stenn@ntp.org>
* [Bug 1175] Instability in PLL daemon mode.
* [Bug 1176] refclock_parse.c does not compile without PPSAPI.
(4.2.5p171) 2009/05/04 Released by Harlan Stenn <stenn@ntp.org>
* Autokey documentation cleanup from Dave Mills.
* [Bug 1171] line editing libs found without headers (Solaris 11)
* [Bug 1173] NMEA refclock fails with Solaris PPSAPI
* Fix problem linking msntp on Solaris when sntp subdir is configured
  before parent caused by different gethostent library search order.
* Do not clear config.cache when it is  empty.
(4.2.5p170) 2009/05/02 Released by Harlan Stenn <stenn@ntp.org>
* [Bug 1152] adjust PARSE to new refclock_pps logic
* Include (4.2.4p7-RC5)
* loopfilter FLL/PLL crossover cleanup from Dave Mills.
* Documentation updates from Dave Mills.
* ntp-keygen cleanup from Dave Mills.
* crypto API cleanup from Dave Mills.
* Add NTP_CACHEVERSION mechanism to ignore incompatible config.cache
* Enable gcc -Wstrict-overflow for gsoc_sntp as well
(4.2.5p169) 2009/04/30 Released by Harlan Stenn <stenn@ntp.org>
* [Bug 1171] Note that we never look for -lreadline by default.
* [Bug 1090] Fix bogus leap seconds in refclock_hpgps.
(4.2.5p168) 2009/04/29 Released by Harlan Stenn <stenn@ntp.org>
* Include (4.2.4p7-RC4)
* [Bug 1169] quiet compiler warnings
* Re-enable gcc -Wstrict-prototypes when not building with OpenSSL
* Enable gcc -Wstrict-overflow
* ntpq/ntpdc emit newline after accepting password on Windows
* Updates from Dave Mills:
* ntp-keygen.c: Updates.
* Fix the error return and syslog function ID in refclock_{param,ppsapi}.
* Make sure syspoll is within the peer's minpoll/maxpoll bounds.
* ntp_crypto.c: Use sign_siglen, not len. sign key filename cleanup.
* Bump NTP_MAXEXTEN from 1024 to 2048, update values for some field lengths.
* m4/ntp_lineeditlibs.m4: fix warnings from newer Autoconf
* [Bug 1166] Remove truncation of position (blanking) code in refclock_nmea.c
(4.2.5p167) 2009/04/26 Released by Harlan Stenn <stenn@ntp.org>
* Crypto cleanup from Dave Mills.
(4.2.5p166) 2009/04/25 Released by Harlan Stenn <stenn@ntp.org>
* [Bug 1165] Clean up small memory leaks in the  config file parser
* Correct logconfig keyword declaration to MULTIPLE_ARG
* Enable filename and line number leak reporting on Windows when built
  DEBUG for all the typical C runtime allocators such as calloc,
  malloc, and strdup.  Previously only emalloc calls were covered.
* Add DEBUG-only code to free dynamically allocated memory that would
  otherwise remain allocated at ntpd exit, to allow less forgivable
  leaks to stand out in leaks reported after exit.
* Ensure termination of strings in ports/winnt/libisc/isc_strerror.c
  and quiet compiler warnings.
* [Bug 1057] ntpdc unconfig failure
* [Bug 1161] unpeer AKA unconfig command for ntpq :config
* PPS and crypto cleanup in ntp_proto.c from Dave Mills.
(4.2.5p165) 2009/04/23 Released by Harlan Stenn <stenn@ntp.org>
* WWVB refclock cleanup from Dave Mills.
* Code cleanup: requested_key -> request_key.
* [Bug 833] ignore whitespace at end of remote configuration lines
* [Bug 1033] ntpdc/ntpq crash prompting for keyid on Windows
* [Bug 1028] Support for W32Time authentication via Samba.
* quiet ntp_parser.c malloc redeclaration warning
* Mitigation and PPS/PPSAPI cleanup from Dave Mills.
* Documentation updates from Dave Mills.
* timepps-Solaris.h patches from Dave Hart.
(4.2.5p164) 2009/04/22 Released by Harlan Stenn <stenn@ntp.org>
* Include (4.2.4p7-RC3)
* PPS/PPSAPI cleanup from Dave Mills.
* Documentation updates from Dave Mills.
* [Bug 1125] C runtime per-thread initialization on Windows
* [Bug 1152] temporarily disable refclock_parse, refclock_true until
  maintainers can repair build break from pps_sample()
* [Bug 1153] refclock_nmea should not mix UTC with GPS time
* [Bug 1159] ntpq overlap diagnostic message test buggy
(4.2.5p163) 2009/04/10 Released by Harlan Stenn <stenn@ntp.org>
(4.2.5p162) 2009/04/09 Released by Harlan Stenn <stenn@ntp.org>
* Documentation updates from Dave Mills.
* Mitigation and PPS cleanup from Dave Mills.
* Include (4.2.4p7-RC2)
* [Bug 216] New interpolation scheme for Windows eliminates 1ms jitter
* remove a bunch of #ifdef SYS_WINNT from portable code
* 64-bit time_t cleanup for building on newer Windows compilers
* Only set CMOS clock during ntpd exit on Windows if the computer is
  shutting down or restarting.
* [Bug 1148] NMEA reference clock improvements
* remove deleted gsoc_sntp/utilities.o from repository so that .o build
  products can be cleaned up without corrupting the repository.
(4.2.5p161) 2009/03/31 Released by Harlan Stenn <stenn@ntp.org>
* Documentation updates from Dave Mills.
(4.2.5p160) 2009/03/30 Released by Harlan Stenn <stenn@ntp.org>
* [Bug 1141] refclock_report missing braces cause spurious "peer event:
  clock clk_unspec" log entries
* Include (4.2.4p7-RC1)
(4.2.5p159) 2009/03/28 Released by Harlan Stenn <stenn@ntp.org>
* "bias" changes from Dave Mills.
(4.2.5p158) 2009/01/30 Released by Harlan Stenn <stenn@ntp.org>
* Fix [CID 72], a typo introduced at the latest fix to prettydate.c.
(4.2.5p157) 2009/01/26 Released by Harlan Stenn <stenn@ntp.org>
* Cleanup/fixes for ntp_proto.c and ntp_crypto.c from Dave Mills.
(4.2.5p156) 2009/01/19 Released by Harlan Stenn <stenn@ntp.org>
* [Bug 1118] Fixed sign extension for 32 bit time_t in caljulian() and prettydate().
  Fixed some compiler warnings about missing prototypes.
  Fixed some other simple compiler warnings.
* [Bug 1119] [CID 52] Avoid a possible null-dereference in ntp_crypto.c.
* [Bug 1120] [CID 51] INSIST that peer is non-null before we dereference it.
* [Bug 1121] [CID 47] double fclose() in ntp-keygen.c.
(4.2.5p155) 2009/01/18 Released by Harlan Stenn <stenn@ntp.org>
* Documentation updates from Dave Mills.
* CHU frequency updates.
* Design assertion fixes for ntp_crypto.c from Dave Mills.
(4.2.5p154) 2009/01/13 Released by Harlan Stenn <stenn@ntp.org>
* [Bug 992] support interface event change on Linux from
  Miroslav Lichvar.
(4.2.5p153) 2009/01/09 Released by Harlan Stenn <stenn@ntp.org>
* Renamed gsoc_sntp/:fetch-stubs to gsoc_sntp/fetch-stubs to avoid
  file name problems under Windows.
  Removed German umlaut from log msg for 4.2.5p142.
(4.2.5p152) 2009/01/08 Released by Harlan Stenn <stenn@ntp.org>
* Include (4.2.4p6) 2009/01/08 Released by Harlan Stenn <stenn@ntp.org>
(4.2.5p151) 2008/12/23 Released by Harlan Stenn <stenn@ntp.org>
* Stats file logging cleanup from Dave Mills.
(4.2.5p150) 2008/12/15 Released by Harlan Stenn <stenn@ntp.org>
* [Bug 1099] Fixed wrong behaviour in sntp's crypto.c.
* [Bug 1103] Fix 64-bit issues in the new calendar code.
(4.2.5p149) 2008/12/05 Released by Harlan Stenn <stenn@ntp.org>
* Fixed mismatches in data types and OID definitions in ntpSnmpSubAgent.c
* added a premliminary MIB file to ntpsnmpd (ntpv4-mib.mib)
(4.2.5p148) 2008/12/04 Released by Harlan Stenn <stenn@ntp.org>
* [Bug 1070] Fix use of ntpq_parsestring() in ntpsnmpd.
(4.2.5p147) 2008/11/27 Released by Harlan Stenn <stenn@ntp.org>
* Update gsoc_sntp's GCC warning code.
(4.2.5p146) 2008/11/26 Released by Harlan Stenn <stenn@ntp.org>
* Update Solaris CFLAGS for gsoc_sntp.
(4.2.5p145) 2008/11/20 Released by Harlan Stenn <stenn@ntp.org>
* Deal with time.h for sntp under linux.
* Provide rpl_malloc() for sntp for systems that need it.
* Handle ss_len and socklen type for sntp.
* Fixes to the sntp configure.ac script.
* Provide INET6_ADDRSTRLEN if it is missing.
* [Bug 1095] overflow in caljulian.c.
(4.2.5p144) 2008/11/19 Released by Harlan Stenn <stenn@ntp.org>
* Use int32, not int32_t.
* Avoid the sched*() functions under OSF - link problems.
(4.2.5p143) 2008/11/17 Released by Harlan Stenn <stenn@ntp.org>
* sntp cleanup and fixes.
(4.2.5p142) 2008/11/16 Released by Harlan Stenn <stenn@ntp.org>
* Imported GSoC SNTP code from Johannes Maximilian Kuehn.
(4.2.5p141) 2008/11/13 Released by Harlan Stenn <stenn@ntp.org>
* New caltontp.c and calyearstart.c from Juergen Perlinger.
(4.2.5p140) 2008/11/12 Released by Harlan Stenn <stenn@ntp.org>
* Cleanup lint from the ntp_scanner files.
* [Bug 1011] gmtime() returns NULL on windows where it would not under Unix.
* Updated caljulian.c and prettydate.c from Juergen Perlinger.
(4.2.5p139) 2008/11/11 Released by Harlan Stenn <stenn@ntp.org>
* Typo fix to driver20.html.
(4.2.5p138) 2008/11/10 Released by Harlan Stenn <stenn@ntp.org>
* [Bug 474] --disable-ipv6 is broken.
* IPv6 interfaces were being looked for twice.
* SHM driver grabs more samples, add clockstats
* decode.html and driver20.html updates from Dave Mills.
(4.2.5p137) 2008/11/01 Released by Harlan Stenn <stenn@ntp.org>
* [Bug 1069] #undef netsnmp's PACKAGE_* macros.
* [Bug 1068] Older versions of netsnmp do not have netsnmp_daemonize().
(4.2.5p136) 2008/10/27 Released by Harlan Stenn <stenn@ntp.org>
* [Bug 1078] statsdir configuration parsing is broken.
(4.2.5p135) 2008/09/23 Released by Harlan Stenn <stenn@ntp.org>
* [Bug 1072] clock_update should not allow updates older than sys_epoch.
(4.2.5p134) 2008/09/17 Released by Harlan Stenn <stenn@ntp.org>
* Clean up build process for ntpsnmpd.
(4.2.5p133) 2008/09/16 Released by Harlan Stenn <stenn@ntp.org>
* Add options processing to ntpsnmpd.
* [Bug 1062] Check net-snmp headers before deciding to build ntpsnmpd.
* Clean up the libntpq.a build.
* Regenerate ntp_parser.[ch] from ntp_parser.y
(4.2.5p132) 2008/09/15 Released by Harlan Stenn <stenn@ntp.org>
* [Bug 1067] Multicast DNS service registration must come after the fork
  on Solaris.
* [Bug 1066] Error messages should log as errors.
(4.2.5p131) 2008/09/14 Released by Harlan Stenn <stenn@ntp.org>
* [Bug 1065] Re-enable support for the timingstats file.
(4.2.5p130) 2008/09/13 Released by Harlan Stenn <stenn@ntp.org>
* [Bug 1064] Implement --with-net-snmp-config=progname
* [Bug 1063] ntpSnmpSubagentObject.h is missing from the distribution.
(4.2.5p129) 2008/09/11 Released by Harlan Stenn <stenn@ntp.org>
* Quiet some libntpq-related warnings.
(4.2.5p128) 2008/09/08 Released by Harlan Stenn <stenn@ntp.org>
* Import Heiko Gerstung's GSoC2008 NTP MIB daemon.
(4.2.5p127) 2008/09/01 Released by Harlan Stenn <stenn@ntp.org>
* Regenerate ntpd/ntp_parser.c
(4.2.5p126) 2008/08/31 Released by Harlan Stenn <stenn@ntp.org>
* Stop libtool-1.5 from looking for C++ or Fortran.
* [BUG 610] Documentation update for NMEA reference clock driver.
* [Bug 828] Fix IPv4/IPv6 address parsing.
* Changes from Dave Mills:
  Documentation updates.
  Fix a corner case where a frequency update was reported but not set.
  When LEAP_NOTINSYNC->LEAP_NOWARNING, call crypto_update() if we have
  crypto_flags.
(4.2.5p125) 2008/08/18 Released by Harlan Stenn <stenn@ntp.org>
* [Bug 1052] Add linuxPPS support to ONCORE driver.
(4.2.5p124) 2008/08/17 Released by Harlan Stenn <stenn@ntp.org>
* Documentation updates from Dave Mills.
* Include (4.2.4p5) 2008/08/17 Released by Harlan Stenn <stenn@ntp.org>
* [Bug 861] leap info was not being transmitted.
* [Bug 1046] refnumtoa.c is using the wrong header file.
* [Bug 1047] enable/disable options processing fix.
* header file cleanup.
* [Bug 1037] buffer in subroutine was 1 byte short.
* configure.ac: cleanup, add option for wintime, and lay the groundwork
  for the changes needed for bug 1028.
* Fixes from Dave Mills: 'bias' and 'interleave' work.  Separate
  phase and frequency discipline (for long poll intervals).  Update
  TAI function to match current leapsecond processing.
* Documentation updates from Dave Mills.
* [Bug 1037] Use all 16 of the MD5 passwords generated by ntp-keygen.
* Fixed the incorrect edge parameter being passed to time_pps_kcbind in
  NMEA refclock driver.
* [Bug 399] NMEA refclock driver does not honor time1 offset if flag3 set.
* [Bug 985] Modifications to NMEA reference clock driver to support Accord
  GPS Clock.
* poll time updates from Dave Mills.
* local refclock documentation updates from Dave Mills.
* [Bug 1022] Fix compilation problems with yesterday's commit.
* Updates and cleanup from Dave Mills:
  I've now spent eleven months of a sabbatical year - 7 days a week, 6-10
  hours most days - working on NTP. I have carefully reviewed every major
  algorithm, examined its original design and evolution from that design.
  I've trimmed off dead code and briar patches and did zillions of tests
  contrived to expose evil vulnerabilities. The development article is in
  rather good shape and should be ready for prime time.

  1. The protostats statistics files have been very useful in exposing
  little twitches and turns when something hiccups, like a broken PPS
  signal. Most of what used to be syslog messages are now repackaged as
  protostats messages with optional syslog as well. These can also be sent
  as traps which might be handy to tiggle a beeper or celltext. These, the
  sysstats files and cryptostats files reveal the ambient health of a busy
  server, monitor traffic and error counts and spot crypto attacks.

  2. Close inspection of the clock discipline behavior at long poll
  intervals (36 h) showed it not doing as well as it should. I redesigned
  the FLL loop to improve nominal accuracy from  several tens of
  milliseconds to something less than ten milliseconds.

  3. Autokey (again). The enhanced error checking was becoming a major
  pain. I found a way to toss out gobs of ugly fat code and replace the
  function with a much simpler and more comprehensive scheme. It resists
  bait-and-switch attacks and quickly detect cases when the protocol is
  not correctly synchronized.

  4. The interface code for the kernel PPS signal was not in sync with the
  kernel code itself. Some error checks were duplicated and some
  ineffective. I found none of the PPS-capable drivers, including the atom
  driver, do anything when the prefer peer fails; the kernel PPS signal
  remains in control. The atom driver now disables the kernel PPS when the
  prefer peer comes bum. This is important when the prefer peer is not a
  reference clock but a remote NTP server.

  5. The flake restrict bit turned out to be really interesting,
  especially with symmtric modes and of those especially those using
  Autokey. Small changes in the recovery procedures when packets are lost
  now avoid almost all scenarios which previously required protocol resets.

  6. I've always been a little uncomfortable when using the clock filter
  with long poll intervals because the samples become less and less
  correlated as the sample age exceeds the Allan intercept. Various
  schemes have been used over the years to cope with this fact. The latest
  one and the one that works the best is to use a modified sort metric
  where the delay is used when the age of the sample is less than the
  intercept and the sum of delay and dispersion above that. The net result
  is that, at small poll intervals the algorithm operates as a minimum
  filter, while at larger poll intervals it morphs to FIFO. Left
  unmodified, a sample could be used when twelve days old. This along with
  the FLL modifications has made a dramatic improvement at large poll
  intervals.

- [Backward Incompatible] The 'state' variable is no longer reported or
  available via ntpq output.  The following system status bit names
  have been changed:
  - sync_alarm -> leap_alarm
  - sync_atomic -> sync_pps
  - sync_lf_clock -> sync_lf_radio
  - sync_hf_clock -> sync_hf_radio
  - sync_uhf_clock -> sync_uhf_radio
  - sync_local_proto -> sync_local
  - sync_udp/time -> sync_other
  Other names have been changed as well.  See the change history for
  libntp/statestr.c for more details.
  Other backward-incompatible changes in ntpq include:
  - assID -> associd
  - rootdispersion -> rootdisp
  - pkt_head -> pkt_neader
  See the change history for other details.

* Updates and cleanup from Dave Mills.
* [Bug 995] Remove spurious ; from ntp-keygen.c.
* More cleanup and changes from Dave Mills.
* [Bug 980] Direct help to stdout.

---
(4.2.4p7) 2009/05/18 Released by Harlan Stenn <stenn@ntp.org>

* [Sec 1151] Remote exploit if autokey is enabled - CVE-2009-1252.
* [Bug 1187] Update the copyright date.
* [Bug 1191] ntpd fails on Win2000 - "Address already in use" after fix
  for [Sec 1149].

---
(4.2.4p7-RC7) 2009/05/12 Released by Harlan Stenn <stenn@ntp.org>

* ntp.isc.org -> ntp.org cleanup.
* [Bug 1178] Use prior FORCE_DNSRETRY behavior as needed at runtime,
  add configure --enable-ignore-dns-errors to be even more stubborn

---
(4.2.4p7-RC6) 2009/05/08 Released by Harlan Stenn <stenn@ntp.org>

* [Bug 784] Make --enable-linuxcaps the default when available
* [Bug 1179] error messages for -u/--user and -i lacking droproot
* Updated JJY reference clock driver from Takao Abe
* [Bug 1071] Log a message and exit before trying to use FD_SET with a
  descriptor larger than FD_SETSIZE, which will corrupt memory
* On corruption of the iface list head in add_interface, log and exit

---
(4.2.4p7-RC5) 2009/05/02 Released by Harlan Stenn <stenn@ntp.org>

* [Bug 1172] 4.2.4p7-RC{3,4} fail to build on linux.
* flock-build script unportable 'set -m' use removed

---
(4.2.4p7-RC4) 2009/04/29 Released by Harlan Stenn <stenn@ntp.org>

* [Bug 1167] use gcc -Winit-self only if it is understood

---
(4.2.4p7-RC3) 2009/04/22 Released by Harlan Stenn <stenn@ntp.org>

* [Bug 787] Bug fixes for 64-bit time_t on Windows
* [Bug 813] Conditional naming of Event
* [Bug 1147] System errors should be logged to msyslog()
* [Bug 1155] Fix compile problem on Windows with VS2005
* [Bug 1156] lock_thread_to_processor() should be declared in header
* [Bug 1157] quiet OpenSSL warnings, clean up configure.ac
* [Bug 1158] support for aix6.1
* [Bug 1160] MacOS X is like BSD regarding F_SETOWN

---
(4.2.4p7-RC2) 2009/04/09 Released by Harlan Stenn <stenn@ntp.org>

* [Sec 1144] limited buffer overflow in ntpq.  CVE-2009-0159
* [Sec 1149] use SO_EXCLUSIVEADDRUSE on Windows

---
(4.2.4p7-RC1) 2009/03/30 Released by Harlan Stenn <stenn@ntp.org>

* [Bug 1131] UDP sockets should not use SIGPOLL on Solaris.
* build system email address cleanup
* [Bug 774] parsesolaris.c does not compile under the new Solaris
* [Bug 873] Windows serial refclock proper TTY line discipline emulation
* [Bug 1014] Enable building with VC9 (in Visual Studio 2008,
  Visual C++ 2008, or SDK)
* [Bug 1117] Deferred interface binding under Windows works only correctly
  if FORCE_DNSRETRY is defined
* [BUG 1124] Lock QueryPerformanceCounter() client threads to same CPU
* DPRINTF macro made safer, always evaluates to a statement and will not
  misassociate an else which follows the macro.

---
(4.2.4p6) 2009/01/08 Released by Harlan Stenn <stenn@ntp.org>

* [Bug 1113] Fixed build errors with recent versions of openSSL. 
* [Sec 1111] Fix incorrect check of EVP_VerifyFinal()'s return value.
* Update the copyright year.

---
(4.2.4p5) 2008/08/17 Released by Harlan Stenn <stenn@ntp.org>

* [BUG 1051] Month off by one in leap second message written to clockstats
  file fixed.
* [Bug 450] Windows only: Under original Windows NT we must not discard the
  wildcard socket to workaround a bug in NT's getsockname().
* [Bug 1038] Built-in getpass() function also prompts for password if
  not built with DEBUG.
* [Bug 841] Obsolete the "dynamic" keyword and make deferred binding
  to local interfaces the default.
  Emit a warning if that keyword is used for configuration.
* [Bug 959] Refclock on Windows not properly releasing recvbuffs.
* [Bug 993] Fix memory leak when fetching system messages.
* much cleanup, fixes, and changes from Dave Mills.
* ntp_control.c: LEAPTAB is a filestamp, not an unsigned.  From Dave Mills.
* ntp_config.c: ntp_minpoll fixes from Dave Mills.
* ntp-keygen updates from Dave Mills.
* refresh epoch, throttle, and leap cleanup from Dave Mills.
* Documentation cleanup from Dave Mills.
* [Bug 918] Only use a native md5.h if MD5Init() is available.
* [Bug 979] Provide ntptimeval if it is not otherwise present.
* [Bug 634] Re-instantiate syslog() and logfiles after the daemon fork.
* [Bug 952] Use md5 code with a friendlier license.
* [Bug 977] Fix mismatching #ifdefs for builds without IPv6.
* [Bug 830] Fix the checking order of the interface options.
* Clean up the logfile/syslog setup.
* [Bug 970] Lose obsolete -g flag to ntp-keygen.
* The -e flag to ntp-keygen can write GQ keys now, too.
* ntp_proto.c: sys_survivors and hpoll cleanup from Dave Mills.
* ntp_loopfilter.c: sys_poll cleanup from Dave Mills.
* refclock_wwv.c: maximum-likelihood digit and DSYNC fixes from Dave Mills.
* [Bug 967] preemptable associations are lost forever on a step.
* ntp_config.c: [CID 48] missing "else" clause.
* [Bug 833] ntpq config keyword is quote-mark unfriendly.
* Rename the ntpq "config" keyword to ":config".
* Dave Mills shifted some orphan processing.
* Fix typos in the [Bug 963] patch.
* bootstrap: squawk if genver fails.  Use -f with cp in case Dave does a chown.
* Remove obsolete simulator command-line options.
* ntp_request.c: [CID 36] zero sin_zero.
* [Bug 963] get_systime() is too noisy.
* [Bug 960] spurious syslog:crypto_setup:spurious crypto command
* [Bug 964] Change *-*-linux* to *-*-*linux* to allow for uclinux.
* Changes from Dave Mills:
  - ntp_util.c: cleanup.
  - ntp_timer.c: watch the non-burst packet rate.
  - ntp_request.c: cleanup.
  - ntp_restrict.c: RES_LIMITED cleanup.
  - ntp_proto.c: RES_LIMITED, rate bucktes, counters, overall cleanup.
  - ntp_peer.c: disallow peer_unconfig().
  - ntp_monitor.c: RES_LIMITED cleanup.
  - ntp_loopfilter.c: poll interval cleanup.
  - ntp_crypto.c: volley -> retry.  Cleanup TAI leap message.
  - ntp_config: average and minimum are ^2 values.
  - ntpdc: unknownversion is really "declined", not "bad version".
  - Packet retry cleanup.
* [Bug 961] refclock_tpro.c:tpro_poll() calls refclock_receive() twice.
* [Bug 957] Windows only: Let command line parameters from the Windows SCM GUI
  override the standard parameters from the ImagePath registry key.
* Added HAVE_INT32_T to the Windows config.h to avoid duplicate definitions.
* Work around a VPATH difference in FreeBSD's 'make' command.
* Update bugreport URL.
* Update -I documentation.
* [Bug 713] Fix bug reporting information.
* A bug in the application of the negative-sawtooth for 12 channel receivers. 
* The removal of unneeded startup code used for the original LinuxPPS, it now
  conforms to the PPSAPI and does not need special code.  
* ntp-keygen.c: Coverity fixes [CID 33,47].
* Volley cleanup from Dave Mills.
* Fuzz cleanup from Dave Mills.
* [Bug 861] Leap second cleanups from Dave Mills.
* ntpsim.c: add missing protypes and fix [CID 34], a nit.
* Upgraded bison at UDel.
* Update br-flock and flock-build machine lists.
* [Bug 752] QoS: add parse/config handling code. 
* Fix the #include order in tickadj.c for picky machines.
* [Bug 752] QoS: On some systems, netinet/ip.h needs netinet/ip_systm.h.
* [Bug 752] Update the QoS tagging (code only - configuration to follow).
* Orphan mode and other protocol cleanup from Dave Mills.
* Documentation cleanup from Dave Mills.
* [Bug 940] ntp-keygen uses -v.  Disallow it as a shortcut for --version.
* more cleanup to ntp_lineeditlibs.m4.
* Documentation updates from Dave Mills.
* -ledit cleanup for ntpdc and ntpq.
* Association and other cleanup from Dave Mills.
* NTP_UNREACH changes from Dave Mills.
* Fix the readline history test.
* [Bug 931] Require -lreadline to be asked for explicitly.
* [Bug 764] When looking for -lreadline support, also try using -lncurses.
* [Bug 909] Fix int32_t errors for ntohl().
* [Bug 376/214] Enhancements to support multiple if names and IP addresses.
* [Bug 929] int32_t is undefined on Windows.  Casting wrong.
* [Bug 928] readlink missing braces.
* [Bug 788] Update macros to support VS 2005.
* ntpd/ntp_timer.c: add missing sys_tai parameter for debug printf
* [Bug 917] config parse leaves files open
* [Bug 912] detect conflicting enable/disable configuration on interfaces
  sharing an IP address
* [Bug 771] compare scopeid if available for IPv6 addresses
* Lose obsolete crypto subcommands (Dave Mills).
* WWV is an HF source, not an LF source (Dave Mills).
* [Bug 899] Only show -i/--jaildir -u/--user options if we HAVE_DROPROOT.
* [Bug 916] 'cryptosw' is undefined if built without OpenSSL.
* [Bug 891] 'restrict' config file keyword does not work (partial fix).
* [Bug 890] the crypto command seems to be required now.
* [Bug 915] ntpd cores during processing of x509 certificates.
* Crypto lint cleanup from Dave Mills.
* [Bug 897] Check RAND_status() - we may not need a .rnd file.
* Crypto cleanup from Dave Mills.
* [Bug 911] Fix error message in cmd_args.c.
* [Bug 895] Log assertion failures via syslog(), not stderr.
* Documentation updates from Dave Mills.
* Crypto cleanup from Dave Mills.
* [Bug 905] ntp_crypto.c fails to compile without -DDEBUG.
* Avoid double peer stats logging.
* ntp-keygen cleanup from Dave Mills.
* libopts needs to be built after ElectricFence.
* [Bug 894] Initialize keysdir before calling crypto_setup().
* Calysto cleanup for ntpq.
* ntp-keygen -i takes an arg.
* Cleanup and fixes from Dave Mills.
* [Bug 887] Fix error in ntp_types.h (for sizeof int != 4).
* Bug 880 bug fixes for Windows build
* Improve Calysto support.
* The "revoke" parameter is a crypto command.
* The driftfile wander threshold is a real number.
* [Bug 850] Fix the wander threshold parameter on the driftfile command.
* ntp_io.c: Dead code cleanup - Coverity View 19.
* Leap file related cleanup from Dave Mills.
* ntp_peer.c: Set peer->srcadr before (not after) calling set_peerdstadr().
* Initialize offset in leap_file() - Coverity View 17.
* Use the correct stratum on KISS codes.
* Fuzz bits cleanup.
* Show more digits in some debug printf's.
* Use drift_file_sw internally to control writing the drift file.
* Implement the wander_threshold option for the driftfile config keyword.
* reformat ntp_control.c; do not use c++ // comments.
* [Bug 629] Undo bug #629 fixes as they cause more problems than were  being
  solved
* Changes from Dave Mills: in/out-bound data rates, leapsecond cleanup,
  driftfile write cleanup, packet buffer length checks, documentation updates.
* More assertion checks and malloc()->emalloc(), courtesy of Calysto.
* [Bug 864] Place ntpd service in maintenance mode if using SMF on Solaris
* [Bug 862] includefile nesting; preserve phonelist on reconfig.
* [Bug 604] ntpd regularly dies on linux/alpha.
* more leap second infrastructure fixes from Dave Mills.
* [Bug 858] recent leapfile changes broke non-OpenSSL builds.
* Use emalloc() instead of malloc() in refclock_datum.c (Calysto).
* Start using 'design by contract' assertions.
* [Bug 767] Fast sync to refclocks wanted.
* Allow null driftfile.
* Use YYERROR_VERBOSE for the new parser, and fix related BUILT_SOURCES.
* [Bug 629] changes to ensure broadcast works including on wildcard addresses
* [Bug 853] get_node() must return a pointer to maximally-aligned memory.
* Initial leap file fixes from Dave Mills.
* [Bug 858] Recent leapfile changes broke without OPENSSL.
* Use a char for DIR_SEP, not a string.
* [Bug 850] driftfile parsing changes.
* driftfile maintenance changes from Dave Mills.  Use clock_phi instead of
  stats_write_tolerance.
* [Bug 828] refid string not being parsed correctly.
* [Bug 846] Correct includefile parsing.
* [Bug 827] New parsing code does not handle "fudge" correctly.
* Enable debugging capability in the config parser.
* [Bug 839] Crypto password not read from ntp.conf.
* Have autogen produce writable output files.
* [Bug 825] Correct logconfig -/+ keyword processing.
* [Bug 828] Correct parsing of " delimited strings.
* Cleanup FILE * usage after fclose() in ntp_filegen.c.
* [Bug 843] Windows Completion port code was incorrectly merged from -stable.
* [Bug 840] do fudge configuration AFTER peers (thus refclocks) have been
  configured.
* [Bug 824] Added new parser modules to the Windows project file.
* [Bug 832] Add libisc/log.c headers to the distribution.
* [Bug 808] Only write the drift file if we are in state 4.
* Initial import of libisc/log.c and friends.
* [Bug 826] Fix redefinition of PI.
* [Bug 825] ntp_scanner.c needs to #include <config.h> .
* [Bug 824] New parser code has some build problems with the SIM code.
* [Bug 817] Use longnames for setting ntp variables on the command-line;
  Allowing '-v' with and without an arg to disambiguate usage is error-prone.
* [Bug 822] set progname once, early.
* [Bug 819] remove erroneous #if 0 in Windows completion port code.
* The new config code missed an #ifdef for building without refclocks.
* Distribute some files needed by the new config parsing code.
* [Bug 819] Timeout for WaitForMultipleObjects was 500ms instead of INFINITE
* Use autogen 5.9.1.
* Fix clktest command-line arg processing.'
* Audio documentation updates from Dave Mills.
* New config file parsing code, from Sachin Kamboj.
* fuzz bit cleanup from Dave Mills.
* replay cleanup from Dave Mills.
* [Bug 542] Tolerate missing directory separator at EO statsdir.
* [Bug 812] ntpd should drop supplementary groups.
* [Bug 815] Fix warning compiling 4.2.5p22 under Windows with VC6.
* [Bug 740] Fix kernel/daemon startup drift anomaly.
* refclock_wwv.c fixes from Dave Mills.
* [Bug 810] Fix ntp-keygen documentation.
* [Bug 787] Bug fixes for 64-bit time_t on Windows.
* [Bug 796] Clean up duplicate #defines in ntp_control.c.
* [Bug 569] Use the correct precision for the Leitch CSD-5300.
* [Bug 795] Moved declaration of variable to top of function.
* [Bug 798] ntpq [p typo crashes ntpq/ntpdc.
* [Bug 786] Fix refclock_bancomm.c on Solaris.
* [Bug 774] parsesolaris.c does not compile under the new Solaris.
* [Bug 782] Remove P() macros from Windows files.
* [Bug 778] ntpd fails to lock with drift=+500 when started with drift=-500.
* [Bug 592] Trimble Thunderbolt GPS support.
* IRIG, CHU, WWV, WWVB refclock improvements from Dave Mills.
* [Bug 757] Lose ULONG_CONST().
* [Bug 756] Require ANSI C (function prototypes).
* codec (audio) and ICOM changes from Dave Mills.

---

* [Bug 450] Windows only: Under original Windows NT we must not discard the
  wildcard socket to workaround a bug in NT's getsockname().
* [Bug 1038] Built-in getpass() function also prompts for password if
  not built with DEBUG.
* [Bug 841] Obsolete the "dynamic" keyword and make deferred binding
  to local interfaces the default.
  Emit a warning if that keyword is used for configuration.
* [Bug 959] Refclock on Windows not properly releasing recvbuffs.
* [Bug 993] Fix memory leak when fetching system messages.
* [Bug 987] Wake up the resolver thread/process when a new interface has
  become available.
* Correctly apply negative-sawtooth for oncore 12 channel receiver.
* Startup code for original LinuxPPS removed.  LinuxPPS now conforms to
  the PPSAPI.
* [Bug 1000] allow implicit receive buffer allocation for Windows.
  fixes startup for windows systems with many interfaces.
  reduces dropped packets on network bursts.
  additionally fix timer() starvation during high load.
* [Bug 990] drop minimum time restriction for interface update interval.
* [Bug 977] Fix mismatching #ifdefs for builds without IPv6.
* Update the copyright year.
* Build system cleanup (make autogen-generated files writable).
* [Bug 957] Windows only: Let command line parameters from the Windows SCM GUI
  override the standard parameters from the ImagePath registry key.
* Fixes for ntpdate:
* [Bug 532] nptdate timeout is too long if several servers are supplied.
* [Bug 698] timeBeginPeriod is called without timeEndPeriod in some NTP tools.
* [Bug 857] ntpdate debug mode adjusts system clock when it shouldn't.
* [Bug 908] ntpdate crashes sometimes.
* [Bug 982] ntpdate(and ntptimeset) buffer overrun if HAVE_POLL_H isn't set
  (dup of 908).
* [Bug 997] ntpdate buffer too small and unsafe.
* ntpdate.c: Under Windows check whether NTP port in use under same conditions
  as under other OSs.
* ntpdate.c: Fixed some typos and indents (tabs/spaces).

(4.2.4p4) Released by Harlan Stenn <stenn@ntp.org>

* [Bug 902] Fix problems with the -6 flag.
* Updated include/copyright.def (owner and year).
* [Bug 878] Avoid ntpdc use of refid value as unterminated string.
* [Bug 881] Corrected display of pll offset on 64bit systems.
* [Bug 886] Corrected sign handling on 64bit in ntpdc loopinfo command.
* [Bug 889] avoid malloc() interrupted by SIGIO risk
* ntpd/refclock_parse.c: cleanup shutdown while the file descriptor is still
  open.
* [Bug 885] use emalloc() to get a message at the end of the memory
  unsigned types cannot be less than 0
  default_ai_family is a short
  lose trailing , from enum list
  clarify ntp_restrict.c for easier automated analysis
* [Bug 884] don't access recv buffers after having them passed to the free
  list.
* [Bug 882] allow loopback interfaces to share addresses with other
  interfaces.

---
(4.2.4p3) Released by Harlan Stenn <stenn@ntp.org>

* [Bug 863] unable to stop ntpd on Windows as the handle reference for events
  changed

---
(4.2.4p2) Released by Harlan Stenn <stenn@ntp.org>

* [Bug 854] Broadcast address was not correctly set for interface addresses
* [Bug 829] reduce syslog noise, while there fix Enabled/Disable logging
  to reflect the actual configuration.
* [Bug 795] Moved declaration of variable to top of function.
* [Bug 789] Fix multicast client crypto authentication and make sure arriving
  multicast packets do not disturb the autokey dance.
* [Bug 785] improve handling of multicast interfaces
  (multicast routers still need to run a multicast routing software/daemon)
* ntpd/refclock_parse.c: cleanup shutdown while the file descriptor is still
  open.
* [Bug 885] use emalloc() to get a message at the end of the memory
  unsigned types cannot be less than 0
  default_ai_family is a short
  lose trailing , from enum list
* [Bug 884] don't access recv buffers after having them passed to the free list.
* [Bug 882] allow loopback interfaces to share addresses with other interfaces.
* [Bug 527] Don't write from source address length to wrong location
* Upgraded autogen and libopts.
* [Bug 811] ntpd should not read a .ntprc file.

---
(4.2.4p1) (skipped)

---
(4.2.4p0) Released by Harlan Stenn <stenn@ntp.org>

* [Bug 793] Update Hans Lambermont's email address in ntpsweep.
* [Bug 776] Remove unimplemented "rate" flag from ntpdate.
* [Bug 586] Avoid lookups if AI_NUMERICHOST is set.
* [Bug 770] Fix numeric parameters to ntp-keygen (Alain Guibert).
* [Bug 768] Fix io_setbclient() error message.
* [Bug 765] Use net_bind_service capability on linux.
* [Bug 760] The background resolver must be aware of the 'dynamic' keyword.
* [Bug 753] make union timestamp anonymous (Philip Prindeville).
* confopt.html: move description for "dynamic" keyword into the right section.
* pick the right type for the recv*() length argument.

---
(4.2.4) Released by Harlan Stenn <stenn@ntp.org>

* monopt.html fixes from Dave Mills.
* [Bug 452] Do not report kernel PLL/FLL flips.
* [Bug 746] Expert mouseCLOCK USB v2.0 support added.'
* driver8.html updates.
* [Bug 747] Drop <NOBR> tags from ntpdc.html.
* sntp now uses the returned precision to control decimal places.
* sntp -u will use an unprivileged port for its queries.
* [Bug 741] "burst" doesn't work with !unfit peers.
* [Bug 735] Fix a make/gmake VPATH issue on Solaris.
* [Bug 739] ntpd -x should not take an argument.
* [Bug 737] Some systems need help providing struct iovec.
* [Bug 717] Fix libopts compile problem.
* [Bug 728] parse documentation fixes.
* [Bug 734] setsockopt(..., IP_MULTICAST_IF, ...) fails on 64-bit platforms.
* [Bug 732] C-DEX JST2000 patch from Hideo Kuramatsu.
* [Bug 721] check for __ss_family and __ss_len separately.
* [Bug 666] ntpq opeers displays jitter rather than dispersion.
* [Bug 718] Use the recommended type for the saddrlen arg to getsockname().
* [Bug 715] Fix a multicast issue under Linux.
* [Bug 690] Fix a Windows DNS lookup buffer overflow.
* [Bug 670] Resolved a Windows issue with the dynamic interface rescan code.
* K&R C support is being deprecated.
* [Bug 714] ntpq -p should conflict with -i, not -c.
* WWV refclock improvements from Dave Mills.
* [Bug 708] Use thread affinity only for the clock interpolation thread.
* [Bug 706] ntpd can be running several times in parallel.
* [Bug 704] Documentation typos.
* [Bug 701] coverity: NULL dereference in ntp_peer.c
* [Bug 695] libopts does not protect against macro collisions.
* [Bug 693] __adjtimex is independent of ntp_{adj,get}time.
* [Bug 692] sys_limitrejected was not being incremented.
* [Bug 691] restrictions() assumption not always valid.
* [Bug 689] Deprecate HEATH GC-1001 II; the driver never worked.
* [Bug 688] Fix documentation typos.
* [Bug 686] Handle leap seconds better under Windows.
* [Bug 685] Use the Windows multimedia timer.
* [Bug 684] Only allow debug options if debugging is enabled.
* [Bug 683] Use the right version string.
* [Bug 680] Fix the generated version string on Windows.
* [Bug 678] Use the correct size for control messages.
* [Bug 677] Do not check uint_t in configure.ac.
* [Bug 676] Use the right value for msg_namelen.
* [Bug 675] Make sure ntpd builds without debugging.
* [Bug 672] Fix cross-platform structure padding/size differences.
* [Bug 660] New TIMESTAMP code fails tp build on Solaris Express.
* [Bug 659] libopts does not build under Windows.
* [Bug 658] HP-UX with cc needs -Wp,-H8166 in CFLAGS.
* [Bug 656] ntpdate doesn't work with multicast address.
* [Bug 638] STREAMS_TLI is deprecated - remove it.
* [Bug 635] Fix tOptions definition.
* [Bug 628] Fallback to ntp discipline not working for large offsets.
* [Bug 622] Dynamic interface tracking for ntpd.
* [Bug 603] Don't link with libelf if it's not needed.
* [Bug 523] ntpd service under Windows does't shut down properly.
* [Bug 500] sntp should always be built.
* [Bug 479] Fix the -P option.
* [Bug 421] Support the bc637PCI-U card.
* [Bug 342] Deprecate broken TRAK refclock driver.
* [Bug 340] Deprecate broken MSF EES refclock driver.
* [Bug 153] Don't do DNS lookups on address masks.
* [Bug 143] Fix interrupted system call on HP-UX.
* [Bug 42] Distribution tarballs should be signed.
* Support separate PPS devices for PARSE refclocks.
* [Bug 637, 51?] Dynamic interface scanning can now be done.
* Options processing now uses GNU AutoGen.

---
(4.2.2p4) Released by Harlan Stenn <stenn@ntp.org>

* [Bug 710] compat getnameinfo() has off-by-one error
* [Bug 690] Buffer overflow in Windows when doing DNS Lookups

---
(4.2.2p3) Released by Harlan Stenn <stenn@ntp.org>

* Make the ChangeLog file cleaner and easier to read
* [Bug 601] ntpq's decodeint uses an extra level of indirection
* [Bug 657] Different OSes need different sized args for IP_MULTICAST_LOOP
* release engineering/build changes
* Documentation fixes
* Get sntp working under AIX-5

---
(4.2.2p2) (broken)

* Get sntp working under AIX-5

---
(4.2.2p1)

* [Bug 661] Use environment variable to specify the base path to openssl.
* Resolve an ambiguity in the copyright notice
* Added some new documentation files
* URL cleanup in the documentation
* [Bug 657]: IP_MULTICAST_LOOP uses a u_char value/size
* quiet gcc4 complaints
* more Coverity fixes
* [Bug 614] manage file descriptors better
* [Bug 632] update kernel PPS offsets when PPS offset is re-configured
* [Bug 637] Ignore UP in*addr_any interfaces
* [Bug 633] Avoid writing files in srcdir
* release engineering/build changes

---
(4.2.2)

* SNTP
* Many bugfixes
* Implements the current "goal state" of NTPv4
* Autokey improvements
* Much better IPv6 support
* [Bug 360] ntpd loses handles with LAN connection disabled.
* [Bug 239] Fix intermittent autokey failure with multicast clients.
* Rewrite of the multicast code
* New version numbering scheme

---
(4.2.0)

* More stuff than I have time to document
* IPv6 support
* Bugfixes
* call-gap filtering
* wwv and chu refclock improvements
* OpenSSL integration

---
(4.1.2)

* clock state machine bugfix
* Lose the source port check on incoming packets
* (x)ntpdc compatibility patch
* Virtual IP improvements
* ntp_loopfilter fixes and improvements
* ntpdc improvements
* GOES refclock fix
* JJY driver
* Jupiter refclock fixes
* Neoclock4X refclock fixes
* AIX 5 port
* bsdi port fixes
* Cray unicos port upgrade
* HP MPE/iX port
* Win/NT port upgrade
* Dynix PTX port fixes
* Document conversion from CVS to BK
* readline support for ntpq

---
(4.1.0)

* CERT problem fixed (99k23)

* Huff-n-Puff filter
* Preparation for OpenSSL support
* Resolver changes/improvements are not backward compatible with mode 7
  requests (which are implementation-specific anyway)
* leap second stuff
* manycast should work now
* ntp-genkeys does new good things.
* scripts/ntp-close
* PPS cleanup and improvements
* readline support for ntpdc
* Crypto/authentication rewrite
* WINNT builds with MD5 by default
* WINNT no longer requires Perl for building with Visual C++ 6.0
* algorithmic improvements, bugfixes
* Solaris dosynctodr info update
* html/pic/* is *lots* smaller
* New/updated drivers: Forum Graphic GPS, WWV/H, Heath GC-100 II, HOPF
  serial and PCI, ONCORE, ulink331
* Rewrite of the audio drivers

---
(4.0.99)

* Driver updates: CHU, DCF, GPS/VME, Oncore, PCF, Ulink, WWVB, burst
  If you use the ONCORE driver with a HARDPPS kernel module,
  you *must* have a properly specified:
	pps <filename> [assert/clear] [hardpps]
  line in the /etc/ntp.conf file.
* PARSE cleanup
* PPS cleanup
* ntpd, ntpq, ntpdate cleanup and fixes
* NT port improvements
* AIX, BSDI, DEC OSF, FreeBSD, NetBSD, Reliant, SCO, Solaris port improvements

---
(4.0.98)

* Solaris kernel FLL bug is fixed in 106541-07
* Bug/lint cleanup
* PPS cleanup
* ReliantUNIX patches
* NetInfo support
* Ultralink driver
* Trimble OEM Ace-II support
* DCF77 power choices
* Oncore improvements

---
(4.0.97)

* NT patches
* AIX,SunOS,IRIX portability
* NeXT portability
* ntptimeset utility added
* cygwin portability patches

---
(4.0.96)

* -lnsl, -lsocket, -lgen configuration patches
* Y2K patches from AT&T
* Linux portability cruft

---
(4.0.95)

* NT port cleanup/replacement
* a few portability fixes
* VARITEXT Parse clock added

---
(4.0.94)

* PPS updates (including ntp.config options)
* Lose the old DES stuff in favor of the (optional) RSAREF stuff
* html cleanup/updates
* numerous drivers cleaned up
* numerous portability patches and code cleanup

---
(4.0.93)

* Oncore refclock needs PPS or one of two ioctls.
* Don't make ntptime under Linux.  It doesn't compile for too many folks.
* Autokey cleanup
* ReliantUnix patches
* html cleanup
* tickadj cleanup
* PARSE cleanup
* IRIX -n32 cleanup
* byte order cleanup
* ntptrace improvements and patches
* ntpdc improvements and patches
* PPS cleanup
* mx4200 cleanup
* New clock state machine
* SCO cleanup
* Skip alias interfaces

---
(4.0.92)

* chronolog and dumbclock refclocks
* SCO updates
* Cleanup/bugfixes
* Y2K patches
* Updated palisade driver
* Plug memory leak
* wharton kernel clock
* Oncore clock upgrades
* NMEA clock improvements
* PPS improvements
* AIX portability patches

---
(4.0.91)

* New ONCORE driver
* New MX4200 driver
* Palisade improvements
* config file bugfixes and problem reporting
* autoconf upgrade and cleanup
* HP-UX, IRIX lint cleanup
* AIX portability patches
* NT cleanup

---
(4.0.90)

* Nanoseconds
* New palisade driver
* New Oncore driver

---
(4.0.73)

* README.hackers added
* PARSE driver is working again
* Solaris 2.6 has nasty kernel bugs.  DO NOT enable pll!
* DES is out of the distribution.

---
(4.0.72)

* K&R C compiling should work again.
* IRIG patches.
* MX4200 driver patches.
* Jupiter driver added.
* Palisade driver added.  Needs work (ANSI, ntoh/hton, sizeof double, ???)<|MERGE_RESOLUTION|>--- conflicted
+++ resolved
@@ -1,11 +1,8 @@
-<<<<<<< HEAD
 * [Bug 1302] OpenSSL under Windows needs applink support.
 * [Bug 1337] fix incorrect args to setsockopt(fd, IP_MULTICAST_IF,...).
+* [Bug 1339] Fix Windows-only ntp_strerror() infinite recursion.
 * Construct ntpd keyword scanner finite state machine at compile time
   rather than at runtime, shrink entries from 40+ to 8 bytes.
-=======
-* [Bug 1339] Fix Windows-only ntp_strerror() infinite recursion.
->>>>>>> 65e267c3
 (4.2.5p231-RC) 2009/10/10 Released by Harlan Stenn <stenn@ntp.org>
 * [Bug 1335] Broadcast client degraded by wildcard default change.
 (4.2.5p230-RC) 2009/10/09 Released by Harlan Stenn <stenn@ntp.org>
