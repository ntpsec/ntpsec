--- conflicted
+++ resolved
@@ -1,8 +1,6 @@
-<<<<<<< HEAD
+* Upgrade to autogen-5.17.3pre4 and libopts-38.0.13.
+* [Bug 2357] sntp/libopts/usage.c on NetBSD needs -lintl.
 (4.2.7p357) 2013/02/22 Released by Harlan Stenn <stenn@ntp.org>
-=======
-* Upgrade to autogen-5.17.3pre4 and libopts-38.0.13.
->>>>>>> 1361d74f
 * Upgrade to autogen-5.17.2pre and libopts-38.0.13.
 (4.2.7p356) 2013/02/19 Released by Harlan Stenn <stenn@ntp.org>
 * Added loc/debian.
