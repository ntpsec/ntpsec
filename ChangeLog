--- conflicted
+++ resolved
@@ -1,11 +1,8 @@
-<<<<<<< HEAD
+* [Bug 1214] 'proto: precision = ...' should be at INFO, not NOTICE.
 * [Bug 2202] ntpq.html: there is no "acv" billboard.
+* [Bug 2246] Clear sys_leap when voting says to disarm the leap.
 * [Bug 2306] keep pps hack for Win32 even if user-mode/loopback
   PPS API is activated on a serial line.
-=======
-* [Bug 1214] 'proto: precision = ...' should be at INFO, not NOTICE.
-* [Bug 2246] Clear sys_leap when voting says to disarm the leap.
->>>>>>> f879f477
 (4.2.7p324) 2012/11/19 Released by Harlan Stenn <stenn@ntp.org>
 * Reinstate doc fix to authentic.html from Mike T.
 * [Bug 1223] cleanup for rlimit changes.
