--- conflicted
+++ resolved
@@ -1,11 +1,7 @@
-<<<<<<< HEAD
 * [Bug 863] unable to stop ntpd on Windows as the handle reference for events
             changed
-* Use emalloc() instead of malloc() in refclock_datum.c (Calypso).
-=======
 * [Bug 858] recent leapfile changes broke non-OpenSSL builds.
 * Use emalloc() instead of malloc() in refclock_datum.c (Calysto).
->>>>>>> cdad742f
 * Start using 'design by contract' assertions.
 * [Bug 767] Fast sync to refclocks wanted.
 * Allow null driftfile.
