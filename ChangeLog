--- conflicted
+++ resolved
@@ -1,8 +1,5 @@
-<<<<<<< HEAD
 * Upgrade to autogen-5.17 and libopts-37.0.12.
-=======
 (4.2.7p340) 2012/12/29 Released by Harlan Stenn <stenn@ntp.org>
->>>>>>> c0f836e4
 * mdoc2texi fixes: trailing punctuation.
 (4.2.7p339) 2012/12/26 Released by Harlan Stenn <stenn@ntp.org>
 * mdoc2texi fixes: parseQuote, closing of list item tables.
