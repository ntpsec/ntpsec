--- conflicted
+++ resolved
@@ -1,11 +1,8 @@
-<<<<<<< HEAD
 * Fix nits in the ntpq man page.
-* autogen-5.18.4pre9
-=======
+* autogen-5.18.4pre12
 (4.2.7p456) 2014/08/07 Released by Harlan Stenn <stenn@ntp.org>
 * CID 739722: Change the way the extention and MAC fields are processed.
 (4.2.7p455) 2014/08/03 Released by Harlan Stenn <stenn@ntp.org>
->>>>>>> e35bf48f
 * [Bug 2565] ntpd sometimes logs unexpected getifaddrs() errors.
 * CID 739722: Clean up the definition of the exten field of struct pkt.
 (4.2.7p454) 2014/07/30 Released by Harlan Stenn <stenn@ntp.org>
