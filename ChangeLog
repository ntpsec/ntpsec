<<<<<<< HEAD
* Update libisc code using bind-9.6.1-P1.tar.gz, rearrange our copy to
  mirror the upstream layout (lib/isc/...), and merge in NTP-local
  modifications to libisc.  There is a new procedure to ease future
  libisc merges using a separate "upstream" bk repo.  That will enable
  normal bk pull automerge to handle carrying forward any local changes
  and should enable us to take updated libisc snapshots more often.
=======
* [Bug 1316] segfault if refclock_nmea can't open file.
>>>>>>> 77c8fb16
* [Bug 1317] Distribute cvo.sh.
(4.2.5p220) 2009/09/25 Released by Harlan Stenn <stenn@ntp.org>
* Rearrange libisc code to match the upstream layout in BIND.  This is
  step one of two, changing the layout but keeping our existing libisc.
(4.2.5p219) 2009/09/24 Released by Harlan Stenn <stenn@ntp.org>
* [Bug 1315] "interface ignore 0.0.0.0" is ignored.
* add implicit "nic ignore all" rule before any rules from ntp.conf, so
  "nic listen eth0" alone means the same as "-I eth0".
* add wildcard match class for interface/nic rules.
* fix mistaken carryover of prefixlen from one rule to the next.
* Ensure IPv6 localhost address ::1 is included in libisc's Windows IPv6
  address enumeration, allowing ntpq and ntpdc's hardcoding to 127.0.0.1 
  on Windows to end.
(4.2.5p218) 2009/09/21 Released by Harlan Stenn <stenn@ntp.org>
* [Bug 1314] saveconfig emits -4 and -6 on when not given.
* correct parsing and processing of setvar directive.
* highlight location of ntpq :config syntax errors with ^.
* clarify (former) NO_ARG, SINGLE_ARG, MULTIPLE_ARG renaming to
  FOLLBY_TOKEN, FOLLBY_STRING, FOLLBY_STRINGS_TO_EOC.
* parser, saveconfig cleanup to store T_ identifiers in syntax tree.
(4.2.5p217) 2009/09/20 Released by Harlan Stenn <stenn@ntp.org>
* [Bug 1300] reject remote configuration of dangerous items.
(4.2.5p216) 2009/09/19 Released by Harlan Stenn <stenn@ntp.org>
* [Bug 1312] ntpq/ntpdc MD5 passwords truncated to 8 chars on Suns.
* CID 10 missing free(up); in refclock_palisade.c error return, again.
* CID 83 added assertion to demonstrate config_nic_rules() does not
  call strchr(NULL, '/').
(4.2.5p215) 2009/09/18 Released by Harlan Stenn <stenn@ntp.org>
* [Bug 1292] Workaround last VC6 unsigned __int64 kink.
(4.2.5p214) 2009/09/17 Released by Harlan Stenn <stenn@ntp.org>
* [Bug 1303] remove top-level "autokey" directive.
* use "nic listen 192.168.0.0/16" instead of
  "nic listen 192.168.0.0 prefixlen 16".
(4.2.5p213) 2009/09/16 Released by Harlan Stenn <stenn@ntp.org>
* [Bug 1310] fix Thunderbolt mode in refclock_palisade.c
(4.2.5p212) 2009/09/15 Released by Harlan Stenn <stenn@ntp.org>
* [Bug 983] add interface [listen | ignore | drop] ... directive.
* [Bug 1243] MD5auth_setkey zero-fills key from first zero octet.
* [Bug 1295] leftover fix, do not crash on exit in free_config_trap()
  when "trap 1.2.3.4" is used without any further options.
* [Bug 1311] 4.2.5p211 doesn't build in no-debug mode.
* document interface (alias nic) and unpeer.
* Correct syntax error line & column numbers.
* CID 79: kod_init_kod_db() fails to fclose(db_s) in two error paths.
* CID 80: attempt to quiet Coverity false positive re: leaking "reason"
  in main().
* Documentation updates from Dave Mills.
* CID 81: savedconfig leaked in save_config().
* Make the code agree with the spec and the book (Dave Mills).
(4.2.5p211) 2009/09/14 Released by Harlan Stenn <stenn@ntp.org>
* [Bug 663] respect ntpq -c and -p order on command line.
* [Bug 1292] more VC6 unsigned __int64 workarounds.
* [Bug 1296] Added Support for Trimble Acutime Gold.
(4.2.5p210) 2009/09/06 Released by Harlan Stenn <stenn@ntp.org>
* [Bug 1294] Use OPENSSL_INC and OPENSSL_LIB macros for Windows
  and remove unnecessary reference to applink.c for Windows
* [Bug 1295] trap directive options are not optional.
* [Bug 1297] yylex() must always set yylval before returning.
(4.2.5p209) 2009/09/01 Released by Harlan Stenn <stenn@ntp.org>
* [Bug 1290] Fix to use GETTIMEOFDAY macro
* [Bug 1289] Update project files for VC6, VS2003, VS2005, VS 2008
(4.2.5p208) 2009/08/30 Released by Harlan Stenn <stenn@ntp.org>
* [Bug 1293] make configuration dumper ready for release, specifically:
* rename ntpq dumpcfg command to "saveconfig".
* require authentication for saveconfig.
* "restrict ... nomodify" prevents saveconfig and :config.
* "saveconfig ." shorthand to save to startup configuration file.
* support strftime() substitution in saveconfig arg to timestamp
  the output filename, for example "saveconfig %Y%m%d-%H%M%S.conf".
* display saveconfig response message from ntpd in ntpq.
* save output filename in "savedconfig" variable, fetched with ntpq -c
  "rv 0 savedconfig".
* document saveconfig in html/ntpq.html.
* add ./configure --disable-saveconfig to build a smaller ntpd.
* log saveconfig failures and successes to syslog.
(4.2.5p207) 2009/08/29 Released by Harlan Stenn <stenn@ntp.org>
* [Bug 1292] Minor Windows source tweaks for VC6-era SDK headers.
(4.2.5p206) 2009/08/26 Released by Harlan Stenn <stenn@ntp.org>
* accopt.html typo fixes from Dave Mills.
* [Bug 1283] default to remembering KoD in sntp.
* clean up numerous sntp/kod_management.c bugs.
* use all addresses resolved from each DNS name in sntp.
(4.2.5p205) 2009/08/18 Released by Harlan Stenn <stenn@ntp.org>
* accopt.html typo fixes from Dave Mills.
* [Bug 1285] Log ntpq :config/config-from-file events.
* [Bug 1286] dumpcfg omits statsdir, mangles filegen.
(4.2.5p204) 2009/08/17 Released by Harlan Stenn <stenn@ntp.org>
* [Bug 1284] infinite loop in ntpd dumping more than one trustedkey
(4.2.5p203) 2009/08/16 Released by Harlan Stenn <stenn@ntp.org>
* Add ntpq -c dumpcfg, Google Summer of Code project of Max Kuehn
(4.2.5p202) 2009/08/14 Released by Harlan Stenn <stenn@ntp.org>
* install the binary and man page for sntp.
(4.2.5p201) 2009/08/13 Released by Harlan Stenn <stenn@ntp.org>
* sntp: out with the old, in with the new.
(4.2.5p200) 2009/08/12 Released by Harlan Stenn <stenn@ntp.org>
* [Bug 1281] Build ntpd on Windows without big SDK download, burn,
  and install by checking in essentially unchanging messages.mc build
  products to avoid requiring mc.exe, which is not included with VC++
  2008 EE.
(4.2.5p199) 2009/08/09 Released by Harlan Stenn <stenn@ntp.org>
* [Bug 1279] Cleanup for warnings from Veracode static analysis.
(4.2.5p198) 2009/08/03 Released by Harlan Stenn <stenn@ntp.org>
* Upgrade to autogen-5.9.9-pre5.
(4.2.5p197) 2009/07/30 Released by Harlan Stenn <stenn@ntp.org>
* The build script now has . at the end of PATH for config.guess.
(4.2.5p196) 2009/07/29 Released by Harlan Stenn <stenn@ntp.org>
* [Bug 1272] gsoc_sntp IPv6 build problems under HP-UX 10.
* [Bug 1273] CID 10: Palisade leaks unit struct in error path.
* [Bug 1274] CID 67: ensure resolve_hosts() output count and pointers
  are consistent.
* [Bug 1275] CID 45: CID 46: old sntp uses uninitialized guesses[0],
  precs[0].
* [Bug 1276] CID 52: crypto_xmit() may call crypto_alice[23]()
  with NULL peer.
(4.2.5p195) 2009/07/27 Released by Harlan Stenn <stenn@ntp.org>
* cvo.sh: Add support for CentOS, Fedora, Slackware, SuSE, and QNX.
(4.2.5p194) 2009/07/26 Released by Harlan Stenn <stenn@ntp.org>
* Documentation updates from Dave Mills.
* Use scripts/cvo.sh in the build script to get better subdir names.
(4.2.5p193) 2009/07/25 Released by Harlan Stenn <stenn@ntp.org>
* [Bug 1261] CID 34: simulate_server() rbuf.msg_flags uninitialized.
* [Bug 1262] CID 35: xpkt.mac uninitialized in simulate_server().
* [Bug 1263] CID 37: CID 38: CID 40: CID 43: multiple refclocks 
  uninitialized tm_zone (arc, chronolog, dumbclock, pcf).
* [Bug 1264] CID 64: gsoc_sntp on_wire() frees wrong ptr receiving KoD.
* [Bug 1265] CID 65: CID 66: gsoc_sntp on_wire() leaks x_pkt, r_pkt.
* [Bug 1266] CID 39: datum_pts_start() uninitialized arg.c_ospeed.
* [Bug 1267] CID 44: old sntp handle_saving() writes stack garbage to
  file when clearing.
* [Bug 1268] CID 63: resolve_hosts() leaks error message buffer.
* [Bug 1269] CID 74: use assertion to ensure move_fd() does not return
  negative descriptors.
* [Bug 1270] CID 70: gsoc_sntp recv_bcst_data mdevadr.ipv6mr_interface
  uninitialized.
(4.2.5p192) 2009/07/24 Released by Harlan Stenn <stenn@ntp.org>
* [Bug 965] CID 42: ss_family uninitialized.
* [Bug 1250] CID 53: kod_init_kod_db() overruns kod_db malloc'd buffer.
* [Bug 1251] CID 68: search_entry() mishandles dst argument.
* [Bug 1252] CID 32: Quiet Coverity warning with assertion.
* [Bug 1253] CID 50: gsoc_sntp/crypto.c auth_init() always returns a 
  list with one entry.
* [Bug 1254] CID 56: tv_to_str() leaks a struct tm each call.
* [Bug 1255] CID 55: pkt_output() leaks a copy of each packet.
* [Bug 1256] CID 51: Coverity doesn't recognize our assertion macros as
  terminal.
* [Bug 1257] CID 57: gsoc_sntp auth_init() fails to fclose(keyfile).
* [Bug 1258] CID 54: gsoc_sntp resolve_hosts() needs simplification.
* [Bug 1259] CID 59: gsoc_sntp recv_bcast_data() fails to free(rdata)
  on error paths.
* [Bug 1260] CID 60: gsoc_sntp recvpkt() fails to free(rdata).
* Updated to AutoGen-5.9.9pre2.
(4.2.5p191) 2009/07/21 Released by Harlan Stenn <stenn@ntp.org>
* Updated to AutoGen-5.9.9pre1.
(4.2.5p190) 2009/07/20 Released by Harlan Stenn <stenn@ntp.org>
* Updated to AutoGen-5.9.8.
* [Bug 1248] RES_MSSNTP typo in ntp_proto.c.
* [Bug 1246] use a common template for singly-linked lists, convert most
  doubly-linked lists to singly-linked.
* Log warning about signd blocking when restrict mssntp used.
(4.2.5p189) 2009/07/16 Released by Harlan Stenn <stenn@ntp.org>
* Documentation cleanup from Dave Mills.
(4.2.5p188) 2009/07/15 Released by Harlan Stenn <stenn@ntp.org>
* [Bug 1245] Broken xmt time sent in fast_xmit() of 4.2.5p187.
(4.2.5p187) 2009/07/11 Released by Harlan Stenn <stenn@ntp.org>
* [Bug 1042] multicast listeners IPv4+6 ignore new interfaces.
* [Bug 1237] Windows serial code treat CR and LF both as line
  terminators.
* [Bug 1238] use fudge time2 for serial timecode offset in NMEA driver.
* [Bug 1242] Remove --enable-wintime, symmetric workaround is now
  always enabled.
* [Bug 1244] NTP_INSIST(fd != maxactivefd) failure in intres child
* Added restrict keyword "mssntp" for Samba4 DC operation, by Dave Mills.
(4.2.5p186) 2009/07/08 Released by Harlan Stenn <stenn@ntp.org>
* ntp_proto.c cleanup from Dave Mills.
(4.2.5p185) 2009/07/01 Released by Harlan Stenn <stenn@ntp.org>
* Documentation updates from Dave Mills.
* [Bug 1234] convert NMEA driver to use common PPSAPI code.
* timepps-Solaris.h pps_handle_t changed from pointer to scalar
* Spectracom refclock added to Windows port of ntpd
* [Bug 1236] Declaration order fixed.
* Bracket private ONCORE debug statements with #if 0 rather than #ifdef
  DEBUG
* Delete ONCORE debug statement that is now handled elsewhere.
(4.2.5p184) 2009/06/24 Released by Harlan Stenn <stenn@ntp.org>
* [Bug 1233] atom refclock fudge time1 sign flipped in 4.2.5p164.
(4.2.5p183) 2009/06/23 Released by Harlan Stenn <stenn@ntp.org>
* [Bug 1196] setsockopt(SO_EXCLUSIVEADDRUSE) can fail on Windows 2000
  and earlier with WSAINVAL, do not log a complaint in that case.
* [Bug 1210] ONCORE driver terminates ntpd without logging a reason.
* [Bug 1218] Correct comment in refclock_oncore on /etc/ntp.oncore*
  configuration file search order.
* Change ONCORE driver to log using msyslog as well as to any
  clockstats file.
* [Bug 1231] ntpsnmpd build fails after sockaddr union changes.
(4.2.5p182) 2009/06/18 Released by Harlan Stenn <stenn@ntp.org>
* Add missing header dependencies to the ntpdc layout verification.
* prefer.html updates from Dave Mills.
* [Bug 1205] Add ntpd --usepcc and --pccfreq options on Windows
* [Bug 1215] unpeer by association ID
* [Bug 1225] Broadcast address miscalculated on Windows 4.2.5p180
* [Bug 1229] autokey segfaults in cert_install().
* Use a union for structs sockaddr, sockaddr_storage, sockaddr_in, and
  sockaddr_in6 to remove casts and enable type checking.  Collapse
  some previously separate IPv4/IPv6 paths into a single codepath.
(4.2.5p181) 2009/06/06 Released by Harlan Stenn <stenn@ntp.org>
* [Bug 1206] Required compiler changes for Windows
* [Bug 1084] PPSAPI for ntpd on Windows with DLL backends
* [Bug 1204] Unix-style refclock device paths on Windows
* [Bug 1205] partial fix, disable RDTSC use by default on Windows
* [Bug 1208] decodenetnum() buffer overrun on [ with no ]
* [Bug 1211] keysdir free()d twice #ifdef DEBUG
* Enable ONCORE, ARCRON refclocks on Windows (untested)
(4.2.5p180) 2009/05/29 Released by Harlan Stenn <stenn@ntp.org>
* [Bug 1200] Enable IPv6 in Windows port
* Lose FLAG_FIXPOLL, from Dave Mills.
(4.2.5p179) 2009/05/23 Released by Harlan Stenn <stenn@ntp.org>
* [Bug 1041] xmt -> aorg timestamp cleanup from Dave Mills,
  reported by Dave Hart.
* [Bug 1193] Compile error: conflicting types for emalloc.
* [Bug 1196] VC6 winsock2.h does not define SO_EXCLUSIVEADDRUSE.
* Leap/expire cleanup from Dave Mills.
(4.2.5p178) 2009/05/21 Released by Harlan Stenn <stenn@ntp.org>
* Provide erealloc() and estrdup(), a la emalloc().
* Improve ntp.conf's parser error messages.
* [Bug 320] "restrict default ignore" does not affect IPv6.
* [Bug 1192] "restrict -6 ..." reports a syntax error.
(4.2.5p177) 2009/05/18 Released by Harlan Stenn <stenn@ntp.org>
* Include (4.2.4p7)
* [Bug 1174] nmea_shutdown assumes that nmea has a unit assigned
* [Bug 1190] NMEA refclock fudge flag4 1 obscures position in timecode
* Update NMEA refclock documentation in html/drivers/driver20.html
(4.2.5p176) 2009/05/13 Released by Harlan Stenn <stenn@ntp.org>
* [Bug 1154] mDNS registration should be done later, repeatedly and only
  if asked for. (second try for fix)
(4.2.5p175) 2009/05/12 Released by Harlan Stenn <stenn@ntp.org>
* Include (4.2.4p7-RC7)
* [Bug 1180] ntpd won't start with more than ~1000 interfaces
* [Bug 1182] Documentation typos and missing bits.
* [Bug 1183] COM port support should extend past COM3
* [Bug 1184] ntpd is deaf when restricted to second IP on the same net
* Clean up configure.ac NTP_CACHEVERSION interface, display cache
  version when clearing.  Fixes a regression.
(4.2.5p174) 2009/05/09 Released by Harlan Stenn <stenn@ntp.org>
* Stale leapsecond file fixes from Dave Mills.
(4.2.5p173) 2009/05/08 Released by Harlan Stenn <stenn@ntp.org>
* Include (4.2.4p7-RC6)
(4.2.5p172) 2009/05/06 Released by Harlan Stenn <stenn@ntp.org>
* [Bug 1175] Instability in PLL daemon mode.
* [Bug 1176] refclock_parse.c does not compile without PPSAPI.
(4.2.5p171) 2009/05/04 Released by Harlan Stenn <stenn@ntp.org>
* Autokey documentation cleanup from Dave Mills.
* [Bug 1171] line editing libs found without headers (Solaris 11)
* [Bug 1173] NMEA refclock fails with Solaris PPSAPI
* Fix problem linking msntp on Solaris when sntp subdir is configured
  before parent caused by different gethostent library search order.
* Do not clear config.cache when it is  empty.
(4.2.5p170) 2009/05/02 Released by Harlan Stenn <stenn@ntp.org>
* [Bug 1152] adjust PARSE to new refclock_pps logic
* Include (4.2.4p7-RC5)
* loopfilter FLL/PLL crossover cleanup from Dave Mills.
* Documentation updates from Dave Mills.
* ntp-keygen cleanup from Dave Mills.
* crypto API cleanup from Dave Mills.
* Add NTP_CACHEVERSION mechanism to ignore incompatible config.cache
* Enable gcc -Wstrict-overflow for gsoc_sntp as well
(4.2.5p169) 2009/04/30 Released by Harlan Stenn <stenn@ntp.org>
* [Bug 1171] Note that we never look for -lreadline by default.
* [Bug 1090] Fix bogus leap seconds in refclock_hpgps.
(4.2.5p168) 2009/04/29 Released by Harlan Stenn <stenn@ntp.org>
* Include (4.2.4p7-RC4)
* [Bug 1169] quiet compiler warnings
* Re-enable gcc -Wstrict-prototypes when not building with OpenSSL
* Enable gcc -Wstrict-overflow
* ntpq/ntpdc emit newline after accepting password on Windows
* Updates from Dave Mills:
* ntp-keygen.c: Updates.
* Fix the error return and syslog function ID in refclock_{param,ppsapi}.
* Make sure syspoll is within the peer's minpoll/maxpoll bounds.
* ntp_crypto.c: Use sign_siglen, not len. sign key filename cleanup.
* Bump NTP_MAXEXTEN from 1024 to 2048, update values for some field lengths.
* m4/ntp_lineeditlibs.m4: fix warnings from newer Autoconf
* [Bug 1166] Remove truncation of position (blanking) code in refclock_nmea.c
(4.2.5p167) 2009/04/26 Released by Harlan Stenn <stenn@ntp.org>
* Crypto cleanup from Dave Mills.
(4.2.5p166) 2009/04/25 Released by Harlan Stenn <stenn@ntp.org>
* [Bug 1165] Clean up small memory leaks in the  config file parser
* Correct logconfig keyword declaration to MULTIPLE_ARG
* Enable filename and line number leak reporting on Windows when built
  DEBUG for all the typical C runtime allocators such as calloc,
  malloc, and strdup.  Previously only emalloc calls were covered.
* Add DEBUG-only code to free dynamically allocated memory that would
  otherwise remain allocated at ntpd exit, to allow less forgivable
  leaks to stand out in leaks reported after exit.
* Ensure termination of strings in ports/winnt/libisc/isc_strerror.c
  and quiet compiler warnings.
* [Bug 1057] ntpdc unconfig failure
* [Bug 1161] unpeer AKA unconfig command for ntpq :config
* PPS and crypto cleanup in ntp_proto.c from Dave Mills.
(4.2.5p165) 2009/04/23 Released by Harlan Stenn <stenn@ntp.org>
* WWVB refclock cleanup from Dave Mills.
* Code cleanup: requested_key -> request_key.
* [Bug 833] ignore whitespace at end of remote configuration lines
* [Bug 1033] ntpdc/ntpq crash prompting for keyid on Windows
* [Bug 1028] Support for W32Time authentication via Samba.
* quiet ntp_parser.c malloc redeclaration warning
* Mitigation and PPS/PPSAPI cleanup from Dave Mills.
* Documentation updates from Dave Mills.
* timepps-Solaris.h patches from Dave Hart.
(4.2.5p164) 2009/04/22 Released by Harlan Stenn <stenn@ntp.org>
* Include (4.2.4p7-RC3)
* PPS/PPSAPI cleanup from Dave Mills.
* Documentation updates from Dave Mills.
* [Bug 1125] C runtime per-thread initialization on Windows
* [Bug 1152] temporarily disable refclock_parse, refclock_true until
  maintainers can repair build break from pps_sample()
* [Bug 1153] refclock_nmea should not mix UTC with GPS time
* [Bug 1159] ntpq overlap diagnostic message test buggy
(4.2.5p163) 2009/04/10 Released by Harlan Stenn <stenn@ntp.org>
(4.2.5p162) 2009/04/09 Released by Harlan Stenn <stenn@ntp.org>
* Documentation updates from Dave Mills.
* Mitigation and PPS cleanup from Dave Mills.
* Include (4.2.4p7-RC2)
* [Bug 216] New interpolation scheme for Windows eliminates 1ms jitter
* remove a bunch of #ifdef SYS_WINNT from portable code
* 64-bit time_t cleanup for building on newer Windows compilers
* Only set CMOS clock during ntpd exit on Windows if the computer is
  shutting down or restarting.
* [Bug 1148] NMEA reference clock improvements
* remove deleted gsoc_sntp/utilities.o from repository so that .o build
  products can be cleaned up without corrupting the repository.
(4.2.5p161) 2009/03/31 Released by Harlan Stenn <stenn@ntp.org>
* Documentation updates from Dave Mills.
(4.2.5p160) 2009/03/30 Released by Harlan Stenn <stenn@ntp.org>
* [Bug 1141] refclock_report missing braces cause spurious "peer event:
  clock clk_unspec" log entries
* Include (4.2.4p7-RC1)
(4.2.5p159) 2009/03/28 Released by Harlan Stenn <stenn@ntp.org>
* "bias" changes from Dave Mills.
(4.2.5p158) 2009/01/30 Released by Harlan Stenn <stenn@ntp.org>
* Fix [CID 72], a typo introduced at the latest fix to prettydate.c.
(4.2.5p157) 2009/01/26 Released by Harlan Stenn <stenn@ntp.org>
* Cleanup/fixes for ntp_proto.c and ntp_crypto.c from Dave Mills.
(4.2.5p156) 2009/01/19 Released by Harlan Stenn <stenn@ntp.org>
* [Bug 1118] Fixed sign extension for 32 bit time_t in caljulian() and prettydate().
  Fixed some compiler warnings about missing prototypes.
  Fixed some other simple compiler warnings.
* [Bug 1119] [CID 52] Avoid a possible null-dereference in ntp_crypto.c.
* [Bug 1120] [CID 51] INSIST that peer is non-null before we dereference it.
* [Bug 1121] [CID 47] double fclose() in ntp-keygen.c.
(4.2.5p155) 2009/01/18 Released by Harlan Stenn <stenn@ntp.org>
* Documentation updates from Dave Mills.
* CHU frequency updates.
* Design assertion fixes for ntp_crypto.c from Dave Mills.
(4.2.5p154) 2009/01/13 Released by Harlan Stenn <stenn@ntp.org>
* [Bug 992] support interface event change on Linux from
  Miroslav Lichvar.
(4.2.5p153) 2009/01/09 Released by Harlan Stenn <stenn@ntp.org>
* Renamed gsoc_sntp/:fetch-stubs to gsoc_sntp/fetch-stubs to avoid
  file name problems under Windows.
  Removed German umlaut from log msg for 4.2.5p142.
(4.2.5p152) 2009/01/08 Released by Harlan Stenn <stenn@ntp.org>
* Include (4.2.4p6) 2009/01/08 Released by Harlan Stenn <stenn@ntp.org>
(4.2.5p151) 2008/12/23 Released by Harlan Stenn <stenn@ntp.org>
* Stats file logging cleanup from Dave Mills.
(4.2.5p150) 2008/12/15 Released by Harlan Stenn <stenn@ntp.org>
* [Bug 1099] Fixed wrong behaviour in sntp's crypto.c.
* [Bug 1103] Fix 64-bit issues in the new calendar code.
(4.2.5p149) 2008/12/05 Released by Harlan Stenn <stenn@ntp.org>
* Fixed mismatches in data types and OID definitions in ntpSnmpSubAgent.c
* added a premliminary MIB file to ntpsnmpd (ntpv4-mib.mib)
(4.2.5p148) 2008/12/04 Released by Harlan Stenn <stenn@ntp.org>
* [Bug 1070] Fix use of ntpq_parsestring() in ntpsnmpd.
(4.2.5p147) 2008/11/27 Released by Harlan Stenn <stenn@ntp.org>
* Update gsoc_sntp's GCC warning code.
(4.2.5p146) 2008/11/26 Released by Harlan Stenn <stenn@ntp.org>
* Update Solaris CFLAGS for gsoc_sntp.
(4.2.5p145) 2008/11/20 Released by Harlan Stenn <stenn@ntp.org>
* Deal with time.h for sntp under linux.
* Provide rpl_malloc() for sntp for systems that need it.
* Handle ss_len and socklen type for sntp.
* Fixes to the sntp configure.ac script.
* Provide INET6_ADDRSTRLEN if it is missing.
* [Bug 1095] overflow in caljulian.c.
(4.2.5p144) 2008/11/19 Released by Harlan Stenn <stenn@ntp.org>
* Use int32, not int32_t.
* Avoid the sched*() functions under OSF - link problems.
(4.2.5p143) 2008/11/17 Released by Harlan Stenn <stenn@ntp.org>
* sntp cleanup and fixes.
(4.2.5p142) 2008/11/16 Released by Harlan Stenn <stenn@ntp.org>
* Imported GSoC SNTP code from Johannes Maximilian Kuehn.
(4.2.5p141) 2008/11/13 Released by Harlan Stenn <stenn@ntp.org>
* New caltontp.c and calyearstart.c from Juergen Perlinger.
(4.2.5p140) 2008/11/12 Released by Harlan Stenn <stenn@ntp.org>
* Cleanup lint from the ntp_scanner files.
* [Bug 1011] gmtime() returns NULL on windows where it would not under Unix.
* Updated caljulian.c and prettydate.c from Juergen Perlinger.
(4.2.5p139) 2008/11/11 Released by Harlan Stenn <stenn@ntp.org>
* Typo fix to driver20.html.
(4.2.5p138) 2008/11/10 Released by Harlan Stenn <stenn@ntp.org>
* [Bug 474] --disable-ipv6 is broken.
* IPv6 interfaces were being looked for twice.
* SHM driver grabs more samples, add clockstats
* decode.html and driver20.html updates from Dave Mills.
(4.2.5p137) 2008/11/01 Released by Harlan Stenn <stenn@ntp.org>
* [Bug 1069] #undef netsnmp's PACKAGE_* macros.
* [Bug 1068] Older versions of netsnmp do not have netsnmp_daemonize().
(4.2.5p136) 2008/10/27 Released by Harlan Stenn <stenn@ntp.org>
* [Bug 1078] statsdir configuration parsing is broken.
(4.2.5p135) 2008/09/23 Released by Harlan Stenn <stenn@ntp.org>
* [Bug 1072] clock_update should not allow updates older than sys_epoch.
(4.2.5p134) 2008/09/17 Released by Harlan Stenn <stenn@ntp.org>
* Clean up build process for ntpsnmpd.
(4.2.5p133) 2008/09/16 Released by Harlan Stenn <stenn@ntp.org>
* Add options processing to ntpsnmpd.
* [Bug 1062] Check net-snmp headers before deciding to build ntpsnmpd.
* Clean up the libntpq.a build.
* Regenerate ntp_parser.[ch] from ntp_parser.y
(4.2.5p132) 2008/09/15 Released by Harlan Stenn <stenn@ntp.org>
* [Bug 1067] Multicast DNS service registration must come after the fork
  on Solaris.
* [Bug 1066] Error messages should log as errors.
(4.2.5p131) 2008/09/14 Released by Harlan Stenn <stenn@ntp.org>
* [Bug 1065] Re-enable support for the timingstats file.
(4.2.5p130) 2008/09/13 Released by Harlan Stenn <stenn@ntp.org>
* [Bug 1064] Implement --with-net-snmp-config=progname
* [Bug 1063] ntpSnmpSubagentObject.h is missing from the distribution.
(4.2.5p129) 2008/09/11 Released by Harlan Stenn <stenn@ntp.org>
* Quiet some libntpq-related warnings.
(4.2.5p128) 2008/09/08 Released by Harlan Stenn <stenn@ntp.org>
* Import Heiko Gerstung's GSoC2008 NTP MIB daemon.
(4.2.5p127) 2008/09/01 Released by Harlan Stenn <stenn@ntp.org>
* Regenerate ntpd/ntp_parser.c
(4.2.5p126) 2008/08/31 Released by Harlan Stenn <stenn@ntp.org>
* Stop libtool-1.5 from looking for C++ or Fortran.
* [BUG 610] Documentation update for NMEA reference clock driver.
* [Bug 828] Fix IPv4/IPv6 address parsing.
* Changes from Dave Mills:
  Documentation updates.
  Fix a corner case where a frequency update was reported but not set.
  When LEAP_NOTINSYNC->LEAP_NOWARNING, call crypto_update() if we have
  crypto_flags.
(4.2.5p125) 2008/08/18 Released by Harlan Stenn <stenn@ntp.org>
* [Bug 1052] Add linuxPPS support to ONCORE driver.
(4.2.5p124) 2008/08/17 Released by Harlan Stenn <stenn@ntp.org>
* Documentation updates from Dave Mills.
* Include (4.2.4p5) 2008/08/17 Released by Harlan Stenn <stenn@ntp.org>
* [Bug 861] leap info was not being transmitted.
* [Bug 1046] refnumtoa.c is using the wrong header file.
* [Bug 1047] enable/disable options processing fix.
* header file cleanup.
* [Bug 1037] buffer in subroutine was 1 byte short.
* configure.ac: cleanup, add option for wintime, and lay the groundwork
  for the changes needed for bug 1028.
* Fixes from Dave Mills: 'bias' and 'interleave' work.  Separate
  phase and frequency discipline (for long poll intervals).  Update
  TAI function to match current leapsecond processing.
* Documentation updates from Dave Mills.
* [Bug 1037] Use all 16 of the MD5 passwords generated by ntp-keygen.
* Fixed the incorrect edge parameter being passed to time_pps_kcbind in
  NMEA refclock driver.
* [Bug 399] NMEA refclock driver does not honor time1 offset if flag3 set.
* [Bug 985] Modifications to NMEA reference clock driver to support Accord
  GPS Clock.
* poll time updates from Dave Mills.
* local refclock documentation updates from Dave Mills.
* [Bug 1022] Fix compilation problems with yesterday's commit.
* Updates and cleanup from Dave Mills:
  I've now spent eleven months of a sabbatical year - 7 days a week, 6-10
  hours most days - working on NTP. I have carefully reviewed every major
  algorithm, examined its original design and evolution from that design.
  I've trimmed off dead code and briar patches and did zillions of tests
  contrived to expose evil vulnerabilities. The development article is in
  rather good shape and should be ready for prime time.

  1. The protostats statistics files have been very useful in exposing
  little twitches and turns when something hiccups, like a broken PPS
  signal. Most of what used to be syslog messages are now repackaged as
  protostats messages with optional syslog as well. These can also be sent
  as traps which might be handy to tiggle a beeper or celltext. These, the
  sysstats files and cryptostats files reveal the ambient health of a busy
  server, monitor traffic and error counts and spot crypto attacks.

  2. Close inspection of the clock discipline behavior at long poll
  intervals (36 h) showed it not doing as well as it should. I redesigned
  the FLL loop to improve nominal accuracy from  several tens of
  milliseconds to something less than ten milliseconds.

  3. Autokey (again). The enhanced error checking was becoming a major
  pain. I found a way to toss out gobs of ugly fat code and replace the
  function with a much simpler and more comprehensive scheme. It resists
  bait-and-switch attacks and quickly detect cases when the protocol is
  not correctly synchronized.

  4. The interface code for the kernel PPS signal was not in sync with the
  kernel code itself. Some error checks were duplicated and some
  ineffective. I found none of the PPS-capable drivers, including the atom
  driver, do anything when the prefer peer fails; the kernel PPS signal
  remains in control. The atom driver now disables the kernel PPS when the
  prefer peer comes bum. This is important when the prefer peer is not a
  reference clock but a remote NTP server.

  5. The flake restrict bit turned out to be really interesting,
  especially with symmtric modes and of those especially those using
  Autokey. Small changes in the recovery procedures when packets are lost
  now avoid almost all scenarios which previously required protocol resets.

  6. I've always been a little uncomfortable when using the clock filter
  with long poll intervals because the samples become less and less
  correlated as the sample age exceeds the Allan intercept. Various
  schemes have been used over the years to cope with this fact. The latest
  one and the one that works the best is to use a modified sort metric
  where the delay is used when the age of the sample is less than the
  intercept and the sum of delay and dispersion above that. The net result
  is that, at small poll intervals the algorithm operates as a minimum
  filter, while at larger poll intervals it morphs to FIFO. Left
  unmodified, a sample could be used when twelve days old. This along with
  the FLL modifications has made a dramatic improvement at large poll
  intervals.

- [Backward Incompatible] The 'state' variable is no longer reported or
  available via ntpq output.  The following system status bit names
  have been changed:
  - sync_alarm -> leap_alarm
  - sync_atomic -> sync_pps
  - sync_lf_clock -> sync_lf_radio
  - sync_hf_clock -> sync_hf_radio
  - sync_uhf_clock -> sync_uhf_radio
  - sync_local_proto -> sync_local
  - sync_udp/time -> sync_other
  Other names have been changed as well.  See the change history for
  libntp/statestr.c for more details.
  Other backward-incompatible changes in ntpq include:
  - assID -> associd
  - rootdispersion -> rootdisp
  - pkt_head -> pkt_neader
  See the change history for other details.

* Updates and cleanup from Dave Mills.
* [Bug 995] Remove spurious ; from ntp-keygen.c.
* More cleanup and changes from Dave Mills.
* [Bug 980] Direct help to stdout.

---
(4.2.4p7) 2009/05/18 Released by Harlan Stenn <stenn@ntp.org>

* [Sec 1151] Remote exploit if autokey is enabled - CVE-2009-1252.
* [Bug 1187] Update the copyright date.
* [Bug 1191] ntpd fails on Win2000 - "Address already in use" after fix
  for [Sec 1149].

---
(4.2.4p7-RC7) 2009/05/12 Released by Harlan Stenn <stenn@ntp.org>

* ntp.isc.org -> ntp.org cleanup.
* [Bug 1178] Use prior FORCE_DNSRETRY behavior as needed at runtime,
  add configure --enable-ignore-dns-errors to be even more stubborn

---
(4.2.4p7-RC6) 2009/05/08 Released by Harlan Stenn <stenn@ntp.org>

* [Bug 784] Make --enable-linuxcaps the default when available
* [Bug 1179] error messages for -u/--user and -i lacking droproot
* Updated JJY reference clock driver from Takao Abe
* [Bug 1071] Log a message and exit before trying to use FD_SET with a
  descriptor larger than FD_SETSIZE, which will corrupt memory
* On corruption of the iface list head in add_interface, log and exit

---
(4.2.4p7-RC5) 2009/05/02 Released by Harlan Stenn <stenn@ntp.org>

* [Bug 1172] 4.2.4p7-RC{3,4} fail to build on linux.
* flock-build script unportable 'set -m' use removed

---
(4.2.4p7-RC4) 2009/04/29 Released by Harlan Stenn <stenn@ntp.org>

* [Bug 1167] use gcc -Winit-self only if it is understood

---
(4.2.4p7-RC3) 2009/04/22 Released by Harlan Stenn <stenn@ntp.org>

* [Bug 787] Bug fixes for 64-bit time_t on Windows
* [Bug 813] Conditional naming of Event
* [Bug 1147] System errors should be logged to msyslog()
* [Bug 1155] Fix compile problem on Windows with VS2005
* [Bug 1156] lock_thread_to_processor() should be declared in header
* [Bug 1157] quiet OpenSSL warnings, clean up configure.ac
* [Bug 1158] support for aix6.1
* [Bug 1160] MacOS X is like BSD regarding F_SETOWN

---
(4.2.4p7-RC2) 2009/04/09 Released by Harlan Stenn <stenn@ntp.org>

* [Sec 1144] limited buffer overflow in ntpq.  CVE-2009-0159
* [Sec 1149] use SO_EXCLUSIVEADDRUSE on Windows

---
(4.2.4p7-RC1) 2009/03/30 Released by Harlan Stenn <stenn@ntp.org>

* [Bug 1131] UDP sockets should not use SIGPOLL on Solaris.
* build system email address cleanup
* [Bug 774] parsesolaris.c does not compile under the new Solaris
* [Bug 873] Windows serial refclock proper TTY line discipline emulation
* [Bug 1014] Enable building with VC9 (in Visual Studio 2008,
  Visual C++ 2008, or SDK)
* [Bug 1117] Deferred interface binding under Windows works only correctly
  if FORCE_DNSRETRY is defined
* [BUG 1124] Lock QueryPerformanceCounter() client threads to same CPU
* DPRINTF macro made safer, always evaluates to a statement and will not
  misassociate an else which follows the macro.

---
(4.2.4p6) 2009/01/08 Released by Harlan Stenn <stenn@ntp.org>

* [Bug 1113] Fixed build errors with recent versions of openSSL. 
* [Sec 1111] Fix incorrect check of EVP_VerifyFinal()'s return value.
* Update the copyright year.

---
(4.2.4p5) 2008/08/17 Released by Harlan Stenn <stenn@ntp.org>

* [BUG 1051] Month off by one in leap second message written to clockstats
  file fixed.
* [Bug 450] Windows only: Under original Windows NT we must not discard the
  wildcard socket to workaround a bug in NT's getsockname().
* [Bug 1038] Built-in getpass() function also prompts for password if
  not built with DEBUG.
* [Bug 841] Obsolete the "dynamic" keyword and make deferred binding
  to local interfaces the default.
  Emit a warning if that keyword is used for configuration.
* [Bug 959] Refclock on Windows not properly releasing recvbuffs.
* [Bug 993] Fix memory leak when fetching system messages.
* much cleanup, fixes, and changes from Dave Mills.
* ntp_control.c: LEAPTAB is a filestamp, not an unsigned.  From Dave Mills.
* ntp_config.c: ntp_minpoll fixes from Dave Mills.
* ntp-keygen updates from Dave Mills.
* refresh epoch, throttle, and leap cleanup from Dave Mills.
* Documentation cleanup from Dave Mills.
* [Bug 918] Only use a native md5.h if MD5Init() is available.
* [Bug 979] Provide ntptimeval if it is not otherwise present.
* [Bug 634] Re-instantiate syslog() and logfiles after the daemon fork.
* [Bug 952] Use md5 code with a friendlier license.
* [Bug 977] Fix mismatching #ifdefs for builds without IPv6.
* [Bug 830] Fix the checking order of the interface options.
* Clean up the logfile/syslog setup.
* [Bug 970] Lose obsolete -g flag to ntp-keygen.
* The -e flag to ntp-keygen can write GQ keys now, too.
* ntp_proto.c: sys_survivors and hpoll cleanup from Dave Mills.
* ntp_loopfilter.c: sys_poll cleanup from Dave Mills.
* refclock_wwv.c: maximum-likelihood digit and DSYNC fixes from Dave Mills.
* [Bug 967] preemptable associations are lost forever on a step.
* ntp_config.c: [CID 48] missing "else" clause.
* [Bug 833] ntpq config keyword is quote-mark unfriendly.
* Rename the ntpq "config" keyword to ":config".
* Dave Mills shifted some orphan processing.
* Fix typos in the [Bug 963] patch.
* bootstrap: squawk if genver fails.  Use -f with cp in case Dave does a chown.
* Remove obsolete simulator command-line options.
* ntp_request.c: [CID 36] zero sin_zero.
* [Bug 963] get_systime() is too noisy.
* [Bug 960] spurious syslog:crypto_setup:spurious crypto command
* [Bug 964] Change *-*-linux* to *-*-*linux* to allow for uclinux.
* Changes from Dave Mills:
  - ntp_util.c: cleanup.
  - ntp_timer.c: watch the non-burst packet rate.
  - ntp_request.c: cleanup.
  - ntp_restrict.c: RES_LIMITED cleanup.
  - ntp_proto.c: RES_LIMITED, rate bucktes, counters, overall cleanup.
  - ntp_peer.c: disallow peer_unconfig().
  - ntp_monitor.c: RES_LIMITED cleanup.
  - ntp_loopfilter.c: poll interval cleanup.
  - ntp_crypto.c: volley -> retry.  Cleanup TAI leap message.
  - ntp_config: average and minimum are ^2 values.
  - ntpdc: unknownversion is really "declined", not "bad version".
  - Packet retry cleanup.
* [Bug 961] refclock_tpro.c:tpro_poll() calls refclock_receive() twice.
* [Bug 957] Windows only: Let command line parameters from the Windows SCM GUI
  override the standard parameters from the ImagePath registry key.
* Added HAVE_INT32_T to the Windows config.h to avoid duplicate definitions.
* Work around a VPATH difference in FreeBSD's 'make' command.
* Update bugreport URL.
* Update -I documentation.
* [Bug 713] Fix bug reporting information.
* A bug in the application of the negative-sawtooth for 12 channel receivers. 
* The removal of unneeded startup code used for the original LinuxPPS, it now
  conforms to the PPSAPI and does not need special code.  
* ntp-keygen.c: Coverity fixes [CID 33,47].
* Volley cleanup from Dave Mills.
* Fuzz cleanup from Dave Mills.
* [Bug 861] Leap second cleanups from Dave Mills.
* ntpsim.c: add missing protypes and fix [CID 34], a nit.
* Upgraded bison at UDel.
* Update br-flock and flock-build machine lists.
* [Bug 752] QoS: add parse/config handling code. 
* Fix the #include order in tickadj.c for picky machines.
* [Bug 752] QoS: On some systems, netinet/ip.h needs netinet/ip_systm.h.
* [Bug 752] Update the QoS tagging (code only - configuration to follow).
* Orphan mode and other protocol cleanup from Dave Mills.
* Documentation cleanup from Dave Mills.
* [Bug 940] ntp-keygen uses -v.  Disallow it as a shortcut for --version.
* more cleanup to ntp_lineeditlibs.m4.
* Documentation updates from Dave Mills.
* -ledit cleanup for ntpdc and ntpq.
* Association and other cleanup from Dave Mills.
* NTP_UNREACH changes from Dave Mills.
* Fix the readline history test.
* [Bug 931] Require -lreadline to be asked for explicitly.
* [Bug 764] When looking for -lreadline support, also try using -lncurses.
* [Bug 909] Fix int32_t errors for ntohl().
* [Bug 376/214] Enhancements to support multiple if names and IP addresses.
* [Bug 929] int32_t is undefined on Windows.  Casting wrong.
* [Bug 928] readlink missing braces.
* [Bug 788] Update macros to support VS 2005.
* ntpd/ntp_timer.c: add missing sys_tai parameter for debug printf
* [Bug 917] config parse leaves files open
* [Bug 912] detect conflicting enable/disable configuration on interfaces
  sharing an IP address
* [Bug 771] compare scopeid if available for IPv6 addresses
* Lose obsolete crypto subcommands (Dave Mills).
* WWV is an HF source, not an LF source (Dave Mills).
* [Bug 899] Only show -i/--jaildir -u/--user options if we HAVE_DROPROOT.
* [Bug 916] 'cryptosw' is undefined if built without OpenSSL.
* [Bug 891] 'restrict' config file keyword does not work (partial fix).
* [Bug 890] the crypto command seems to be required now.
* [Bug 915] ntpd cores during processing of x509 certificates.
* Crypto lint cleanup from Dave Mills.
* [Bug 897] Check RAND_status() - we may not need a .rnd file.
* Crypto cleanup from Dave Mills.
* [Bug 911] Fix error message in cmd_args.c.
* [Bug 895] Log assertion failures via syslog(), not stderr.
* Documentation updates from Dave Mills.
* Crypto cleanup from Dave Mills.
* [Bug 905] ntp_crypto.c fails to compile without -DDEBUG.
* Avoid double peer stats logging.
* ntp-keygen cleanup from Dave Mills.
* libopts needs to be built after ElectricFence.
* [Bug 894] Initialize keysdir before calling crypto_setup().
* Calysto cleanup for ntpq.
* ntp-keygen -i takes an arg.
* Cleanup and fixes from Dave Mills.
* [Bug 887] Fix error in ntp_types.h (for sizeof int != 4).
* Bug 880 bug fixes for Windows build
* Improve Calysto support.
* The "revoke" parameter is a crypto command.
* The driftfile wander threshold is a real number.
* [Bug 850] Fix the wander threshold parameter on the driftfile command.
* ntp_io.c: Dead code cleanup - Coverity View 19.
* Leap file related cleanup from Dave Mills.
* ntp_peer.c: Set peer->srcadr before (not after) calling set_peerdstadr().
* Initialize offset in leap_file() - Coverity View 17.
* Use the correct stratum on KISS codes.
* Fuzz bits cleanup.
* Show more digits in some debug printf's.
* Use drift_file_sw internally to control writing the drift file.
* Implement the wander_threshold option for the driftfile config keyword.
* reformat ntp_control.c; do not use c++ // comments.
* [Bug 629] Undo bug #629 fixes as they cause more problems than were  being
  solved
* Changes from Dave Mills: in/out-bound data rates, leapsecond cleanup,
  driftfile write cleanup, packet buffer length checks, documentation updates.
* More assertion checks and malloc()->emalloc(), courtesy of Calysto.
* [Bug 864] Place ntpd service in maintenance mode if using SMF on Solaris
* [Bug 862] includefile nesting; preserve phonelist on reconfig.
* [Bug 604] ntpd regularly dies on linux/alpha.
* more leap second infrastructure fixes from Dave Mills.
* [Bug 858] recent leapfile changes broke non-OpenSSL builds.
* Use emalloc() instead of malloc() in refclock_datum.c (Calysto).
* Start using 'design by contract' assertions.
* [Bug 767] Fast sync to refclocks wanted.
* Allow null driftfile.
* Use YYERROR_VERBOSE for the new parser, and fix related BUILT_SOURCES.
* [Bug 629] changes to ensure broadcast works including on wildcard addresses
* [Bug 853] get_node() must return a pointer to maximally-aligned memory.
* Initial leap file fixes from Dave Mills.
* [Bug 858] Recent leapfile changes broke without OPENSSL.
* Use a char for DIR_SEP, not a string.
* [Bug 850] driftfile parsing changes.
* driftfile maintenance changes from Dave Mills.  Use clock_phi instead of
  stats_write_tolerance.
* [Bug 828] refid string not being parsed correctly.
* [Bug 846] Correct includefile parsing.
* [Bug 827] New parsing code does not handle "fudge" correctly.
* Enable debugging capability in the config parser.
* [Bug 839] Crypto password not read from ntp.conf.
* Have autogen produce writable output files.
* [Bug 825] Correct logconfig -/+ keyword processing.
* [Bug 828] Correct parsing of " delimited strings.
* Cleanup FILE * usage after fclose() in ntp_filegen.c.
* [Bug 843] Windows Completion port code was incorrectly merged from -stable.
* [Bug 840] do fudge configuration AFTER peers (thus refclocks) have been
  configured.
* [Bug 824] Added new parser modules to the Windows project file.
* [Bug 832] Add libisc/log.c headers to the distribution.
* [Bug 808] Only write the drift file if we are in state 4.
* Initial import of libisc/log.c and friends.
* [Bug 826] Fix redefinition of PI.
* [Bug 825] ntp_scanner.c needs to #include <config.h> .
* [Bug 824] New parser code has some build problems with the SIM code.
* [Bug 817] Use longnames for setting ntp variables on the command-line;
  Allowing '-v' with and without an arg to disambiguate usage is error-prone.
* [Bug 822] set progname once, early.
* [Bug 819] remove erroneous #if 0 in Windows completion port code.
* The new config code missed an #ifdef for building without refclocks.
* Distribute some files needed by the new config parsing code.
* [Bug 819] Timeout for WaitForMultipleObjects was 500ms instead of INFINITE
* Use autogen 5.9.1.
* Fix clktest command-line arg processing.'
* Audio documentation updates from Dave Mills.
* New config file parsing code, from Sachin Kamboj.
* fuzz bit cleanup from Dave Mills.
* replay cleanup from Dave Mills.
* [Bug 542] Tolerate missing directory separator at EO statsdir.
* [Bug 812] ntpd should drop supplementary groups.
* [Bug 815] Fix warning compiling 4.2.5p22 under Windows with VC6.
* [Bug 740] Fix kernel/daemon startup drift anomaly.
* refclock_wwv.c fixes from Dave Mills.
* [Bug 810] Fix ntp-keygen documentation.
* [Bug 787] Bug fixes for 64-bit time_t on Windows.
* [Bug 796] Clean up duplicate #defines in ntp_control.c.
* [Bug 569] Use the correct precision for the Leitch CSD-5300.
* [Bug 795] Moved declaration of variable to top of function.
* [Bug 798] ntpq [p typo crashes ntpq/ntpdc.
* [Bug 786] Fix refclock_bancomm.c on Solaris.
* [Bug 774] parsesolaris.c does not compile under the new Solaris.
* [Bug 782] Remove P() macros from Windows files.
* [Bug 778] ntpd fails to lock with drift=+500 when started with drift=-500.
* [Bug 592] Trimble Thunderbolt GPS support.
* IRIG, CHU, WWV, WWVB refclock improvements from Dave Mills.
* [Bug 757] Lose ULONG_CONST().
* [Bug 756] Require ANSI C (function prototypes).
* codec (audio) and ICOM changes from Dave Mills.

---

* [Bug 450] Windows only: Under original Windows NT we must not discard the
  wildcard socket to workaround a bug in NT's getsockname().
* [Bug 1038] Built-in getpass() function also prompts for password if
  not built with DEBUG.
* [Bug 841] Obsolete the "dynamic" keyword and make deferred binding
  to local interfaces the default.
  Emit a warning if that keyword is used for configuration.
* [Bug 959] Refclock on Windows not properly releasing recvbuffs.
* [Bug 993] Fix memory leak when fetching system messages.
* [Bug 987] Wake up the resolver thread/process when a new interface has
  become available.
* Correctly apply negative-sawtooth for oncore 12 channel receiver.
* Startup code for original LinuxPPS removed.  LinuxPPS now conforms to
  the PPSAPI.
* [Bug 1000] allow implicit receive buffer allocation for Windows.
  fixes startup for windows systems with many interfaces.
  reduces dropped packets on network bursts.
  additionally fix timer() starvation during high load.
* [Bug 990] drop minimum time restriction for interface update interval.
* [Bug 977] Fix mismatching #ifdefs for builds without IPv6.
* Update the copyright year.
* Build system cleanup (make autogen-generated files writable).
* [Bug 957] Windows only: Let command line parameters from the Windows SCM GUI
  override the standard parameters from the ImagePath registry key.
* Fixes for ntpdate:
* [Bug 532] nptdate timeout is too long if several servers are supplied.
* [Bug 698] timeBeginPeriod is called without timeEndPeriod in some NTP tools.
* [Bug 857] ntpdate debug mode adjusts system clock when it shouldn't.
* [Bug 908] ntpdate crashes sometimes.
* [Bug 982] ntpdate(and ntptimeset) buffer overrun if HAVE_POLL_H isn't set
  (dup of 908).
* [Bug 997] ntpdate buffer too small and unsafe.
* ntpdate.c: Under Windows check whether NTP port in use under same conditions
  as under other OSs.
* ntpdate.c: Fixed some typos and indents (tabs/spaces).

(4.2.4p4) Released by Harlan Stenn <stenn@ntp.org>

* [Bug 902] Fix problems with the -6 flag.
* Updated include/copyright.def (owner and year).
* [Bug 878] Avoid ntpdc use of refid value as unterminated string.
* [Bug 881] Corrected display of pll offset on 64bit systems.
* [Bug 886] Corrected sign handling on 64bit in ntpdc loopinfo command.
* [Bug 889] avoid malloc() interrupted by SIGIO risk
* ntpd/refclock_parse.c: cleanup shutdown while the file descriptor is still
  open.
* [Bug 885] use emalloc() to get a message at the end of the memory
  unsigned types cannot be less than 0
  default_ai_family is a short
  lose trailing , from enum list
  clarify ntp_restrict.c for easier automated analysis
* [Bug 884] don't access recv buffers after having them passed to the free
  list.
* [Bug 882] allow loopback interfaces to share addresses with other
  interfaces.

---
(4.2.4p3) Released by Harlan Stenn <stenn@ntp.org>

* [Bug 863] unable to stop ntpd on Windows as the handle reference for events
  changed

---
(4.2.4p2) Released by Harlan Stenn <stenn@ntp.org>

* [Bug 854] Broadcast address was not correctly set for interface addresses
* [Bug 829] reduce syslog noise, while there fix Enabled/Disable logging
  to reflect the actual configuration.
* [Bug 795] Moved declaration of variable to top of function.
* [Bug 789] Fix multicast client crypto authentication and make sure arriving
  multicast packets do not disturb the autokey dance.
* [Bug 785] improve handling of multicast interfaces
  (multicast routers still need to run a multicast routing software/daemon)
* ntpd/refclock_parse.c: cleanup shutdown while the file descriptor is still
  open.
* [Bug 885] use emalloc() to get a message at the end of the memory
  unsigned types cannot be less than 0
  default_ai_family is a short
  lose trailing , from enum list
* [Bug 884] don't access recv buffers after having them passed to the free list.
* [Bug 882] allow loopback interfaces to share addresses with other interfaces.
* [Bug 527] Don't write from source address length to wrong location
* Upgraded autogen and libopts.
* [Bug 811] ntpd should not read a .ntprc file.

---
(4.2.4p1) (skipped)

---
(4.2.4p0) Released by Harlan Stenn <stenn@ntp.org>

* [Bug 793] Update Hans Lambermont's email address in ntpsweep.
* [Bug 776] Remove unimplemented "rate" flag from ntpdate.
* [Bug 586] Avoid lookups if AI_NUMERICHOST is set.
* [Bug 770] Fix numeric parameters to ntp-keygen (Alain Guibert).
* [Bug 768] Fix io_setbclient() error message.
* [Bug 765] Use net_bind_service capability on linux.
* [Bug 760] The background resolver must be aware of the 'dynamic' keyword.
* [Bug 753] make union timestamp anonymous (Philip Prindeville).
* confopt.html: move description for "dynamic" keyword into the right section.
* pick the right type for the recv*() length argument.

---
(4.2.4) Released by Harlan Stenn <stenn@ntp.org>

* monopt.html fixes from Dave Mills.
* [Bug 452] Do not report kernel PLL/FLL flips.
* [Bug 746] Expert mouseCLOCK USB v2.0 support added.'
* driver8.html updates.
* [Bug 747] Drop <NOBR> tags from ntpdc.html.
* sntp now uses the returned precision to control decimal places.
* sntp -u will use an unprivileged port for its queries.
* [Bug 741] "burst" doesn't work with !unfit peers.
* [Bug 735] Fix a make/gmake VPATH issue on Solaris.
* [Bug 739] ntpd -x should not take an argument.
* [Bug 737] Some systems need help providing struct iovec.
* [Bug 717] Fix libopts compile problem.
* [Bug 728] parse documentation fixes.
* [Bug 734] setsockopt(..., IP_MULTICAST_IF, ...) fails on 64-bit platforms.
* [Bug 732] C-DEX JST2000 patch from Hideo Kuramatsu.
* [Bug 721] check for __ss_family and __ss_len separately.
* [Bug 666] ntpq opeers displays jitter rather than dispersion.
* [Bug 718] Use the recommended type for the saddrlen arg to getsockname().
* [Bug 715] Fix a multicast issue under Linux.
* [Bug 690] Fix a Windows DNS lookup buffer overflow.
* [Bug 670] Resolved a Windows issue with the dynamic interface rescan code.
* K&R C support is being deprecated.
* [Bug 714] ntpq -p should conflict with -i, not -c.
* WWV refclock improvements from Dave Mills.
* [Bug 708] Use thread affinity only for the clock interpolation thread.
* [Bug 706] ntpd can be running several times in parallel.
* [Bug 704] Documentation typos.
* [Bug 701] coverity: NULL dereference in ntp_peer.c
* [Bug 695] libopts does not protect against macro collisions.
* [Bug 693] __adjtimex is independent of ntp_{adj,get}time.
* [Bug 692] sys_limitrejected was not being incremented.
* [Bug 691] restrictions() assumption not always valid.
* [Bug 689] Deprecate HEATH GC-1001 II; the driver never worked.
* [Bug 688] Fix documentation typos.
* [Bug 686] Handle leap seconds better under Windows.
* [Bug 685] Use the Windows multimedia timer.
* [Bug 684] Only allow debug options if debugging is enabled.
* [Bug 683] Use the right version string.
* [Bug 680] Fix the generated version string on Windows.
* [Bug 678] Use the correct size for control messages.
* [Bug 677] Do not check uint_t in configure.ac.
* [Bug 676] Use the right value for msg_namelen.
* [Bug 675] Make sure ntpd builds without debugging.
* [Bug 672] Fix cross-platform structure padding/size differences.
* [Bug 660] New TIMESTAMP code fails tp build on Solaris Express.
* [Bug 659] libopts does not build under Windows.
* [Bug 658] HP-UX with cc needs -Wp,-H8166 in CFLAGS.
* [Bug 656] ntpdate doesn't work with multicast address.
* [Bug 638] STREAMS_TLI is deprecated - remove it.
* [Bug 635] Fix tOptions definition.
* [Bug 628] Fallback to ntp discipline not working for large offsets.
* [Bug 622] Dynamic interface tracking for ntpd.
* [Bug 603] Don't link with libelf if it's not needed.
* [Bug 523] ntpd service under Windows does't shut down properly.
* [Bug 500] sntp should always be built.
* [Bug 479] Fix the -P option.
* [Bug 421] Support the bc637PCI-U card.
* [Bug 342] Deprecate broken TRAK refclock driver.
* [Bug 340] Deprecate broken MSF EES refclock driver.
* [Bug 153] Don't do DNS lookups on address masks.
* [Bug 143] Fix interrupted system call on HP-UX.
* [Bug 42] Distribution tarballs should be signed.
* Support separate PPS devices for PARSE refclocks.
* [Bug 637, 51?] Dynamic interface scanning can now be done.
* Options processing now uses GNU AutoGen.

---
(4.2.2p4) Released by Harlan Stenn <stenn@ntp.org>

* [Bug 710] compat getnameinfo() has off-by-one error
* [Bug 690] Buffer overflow in Windows when doing DNS Lookups

---
(4.2.2p3) Released by Harlan Stenn <stenn@ntp.org>

* Make the ChangeLog file cleaner and easier to read
* [Bug 601] ntpq's decodeint uses an extra level of indirection
* [Bug 657] Different OSes need different sized args for IP_MULTICAST_LOOP
* release engineering/build changes
* Documentation fixes
* Get sntp working under AIX-5

---
(4.2.2p2) (broken)

* Get sntp working under AIX-5

---
(4.2.2p1)

* [Bug 661] Use environment variable to specify the base path to openssl.
* Resolve an ambiguity in the copyright notice
* Added some new documentation files
* URL cleanup in the documentation
* [Bug 657]: IP_MULTICAST_LOOP uses a u_char value/size
* quiet gcc4 complaints
* more Coverity fixes
* [Bug 614] manage file descriptors better
* [Bug 632] update kernel PPS offsets when PPS offset is re-configured
* [Bug 637] Ignore UP in*addr_any interfaces
* [Bug 633] Avoid writing files in srcdir
* release engineering/build changes

---
(4.2.2)

* SNTP
* Many bugfixes
* Implements the current "goal state" of NTPv4
* Autokey improvements
* Much better IPv6 support
* [Bug 360] ntpd loses handles with LAN connection disabled.
* [Bug 239] Fix intermittent autokey failure with multicast clients.
* Rewrite of the multicast code
* New version numbering scheme

---
(4.2.0)

* More stuff than I have time to document
* IPv6 support
* Bugfixes
* call-gap filtering
* wwv and chu refclock improvements
* OpenSSL integration

---
(4.1.2)

* clock state machine bugfix
* Lose the source port check on incoming packets
* (x)ntpdc compatibility patch
* Virtual IP improvements
* ntp_loopfilter fixes and improvements
* ntpdc improvements
* GOES refclock fix
* JJY driver
* Jupiter refclock fixes
* Neoclock4X refclock fixes
* AIX 5 port
* bsdi port fixes
* Cray unicos port upgrade
* HP MPE/iX port
* Win/NT port upgrade
* Dynix PTX port fixes
* Document conversion from CVS to BK
* readline support for ntpq

---
(4.1.0)

* CERT problem fixed (99k23)

* Huff-n-Puff filter
* Preparation for OpenSSL support
* Resolver changes/improvements are not backward compatible with mode 7
  requests (which are implementation-specific anyway)
* leap second stuff
* manycast should work now
* ntp-genkeys does new good things.
* scripts/ntp-close
* PPS cleanup and improvements
* readline support for ntpdc
* Crypto/authentication rewrite
* WINNT builds with MD5 by default
* WINNT no longer requires Perl for building with Visual C++ 6.0
* algorithmic improvements, bugfixes
* Solaris dosynctodr info update
* html/pic/* is *lots* smaller
* New/updated drivers: Forum Graphic GPS, WWV/H, Heath GC-100 II, HOPF
  serial and PCI, ONCORE, ulink331
* Rewrite of the audio drivers

---
(4.0.99)

* Driver updates: CHU, DCF, GPS/VME, Oncore, PCF, Ulink, WWVB, burst
  If you use the ONCORE driver with a HARDPPS kernel module,
  you *must* have a properly specified:
	pps <filename> [assert/clear] [hardpps]
  line in the /etc/ntp.conf file.
* PARSE cleanup
* PPS cleanup
* ntpd, ntpq, ntpdate cleanup and fixes
* NT port improvements
* AIX, BSDI, DEC OSF, FreeBSD, NetBSD, Reliant, SCO, Solaris port improvements

---
(4.0.98)

* Solaris kernel FLL bug is fixed in 106541-07
* Bug/lint cleanup
* PPS cleanup
* ReliantUNIX patches
* NetInfo support
* Ultralink driver
* Trimble OEM Ace-II support
* DCF77 power choices
* Oncore improvements

---
(4.0.97)

* NT patches
* AIX,SunOS,IRIX portability
* NeXT portability
* ntptimeset utility added
* cygwin portability patches

---
(4.0.96)

* -lnsl, -lsocket, -lgen configuration patches
* Y2K patches from AT&T
* Linux portability cruft

---
(4.0.95)

* NT port cleanup/replacement
* a few portability fixes
* VARITEXT Parse clock added

---
(4.0.94)

* PPS updates (including ntp.config options)
* Lose the old DES stuff in favor of the (optional) RSAREF stuff
* html cleanup/updates
* numerous drivers cleaned up
* numerous portability patches and code cleanup

---
(4.0.93)

* Oncore refclock needs PPS or one of two ioctls.
* Don't make ntptime under Linux.  It doesn't compile for too many folks.
* Autokey cleanup
* ReliantUnix patches
* html cleanup
* tickadj cleanup
* PARSE cleanup
* IRIX -n32 cleanup
* byte order cleanup
* ntptrace improvements and patches
* ntpdc improvements and patches
* PPS cleanup
* mx4200 cleanup
* New clock state machine
* SCO cleanup
* Skip alias interfaces

---
(4.0.92)

* chronolog and dumbclock refclocks
* SCO updates
* Cleanup/bugfixes
* Y2K patches
* Updated palisade driver
* Plug memory leak
* wharton kernel clock
* Oncore clock upgrades
* NMEA clock improvements
* PPS improvements
* AIX portability patches

---
(4.0.91)

* New ONCORE driver
* New MX4200 driver
* Palisade improvements
* config file bugfixes and problem reporting
* autoconf upgrade and cleanup
* HP-UX, IRIX lint cleanup
* AIX portability patches
* NT cleanup

---
(4.0.90)

* Nanoseconds
* New palisade driver
* New Oncore driver

---
(4.0.73)

* README.hackers added
* PARSE driver is working again
* Solaris 2.6 has nasty kernel bugs.  DO NOT enable pll!
* DES is out of the distribution.

---
(4.0.72)

* K&R C compiling should work again.
* IRIG patches.
* MX4200 driver patches.
* Jupiter driver added.
* Palisade driver added.  Needs work (ANSI, ntoh/hton, sizeof double, ???)<|MERGE_RESOLUTION|>--- conflicted
+++ resolved
@@ -1,13 +1,10 @@
-<<<<<<< HEAD
 * Update libisc code using bind-9.6.1-P1.tar.gz, rearrange our copy to
   mirror the upstream layout (lib/isc/...), and merge in NTP-local
   modifications to libisc.  There is a new procedure to ease future
   libisc merges using a separate "upstream" bk repo.  That will enable
   normal bk pull automerge to handle carrying forward any local changes
   and should enable us to take updated libisc snapshots more often.
-=======
 * [Bug 1316] segfault if refclock_nmea can't open file.
->>>>>>> 77c8fb16
 * [Bug 1317] Distribute cvo.sh.
 (4.2.5p220) 2009/09/25 Released by Harlan Stenn <stenn@ntp.org>
 * Rearrange libisc code to match the upstream layout in BIND.  This is
