--- conflicted
+++ resolved
@@ -1,6 +1,4 @@
-<<<<<<< HEAD
 * [Bug 1028] Support for W32Time authentication via Samba.
-=======
 * Mitigation and PPS/PPSAPI cleanup from Dave Mills.
 * Documentation updates from Dave Mills.
 * timepps-Solaris.h patches from Dave Hart.
@@ -12,7 +10,6 @@
   maintainers can repair build break from pps_sample()
 * [Bug 1153] refclock_nmea should not mix UTC with GPS time
 * [Bug 1159] ntpq overlap diagnostic message test buggy
->>>>>>> 7610c9de
 (4.2.5p163) 2009/04/10 Released by Harlan Stenn <stenn@ntp.org>
 (4.2.5p162) 2009/04/09 Released by Harlan Stenn <stenn@ntp.org>
 * Documentation updates from Dave Mills.
