--- conflicted
+++ resolved
@@ -1,14 +1,11 @@
-<<<<<<< HEAD
 * [Bug 1042] multicast listeners IPv4+6 ignore new interfaces.
 * [Bug 1237] Windows serial code treat CR and LF both as line
   terminators.
 * [Bug 1238] use fudge time2 for serial timecode offset in NMEA driver.
-* [Bug 1244] NTP_INSIST(fd != maxactivefd) failure in intres child
-=======
-* Added restrict keyword "mssntp" for Samba4 DC operation, by Dave Mills.
 * [Bug 1242] Remove --enable-wintime, symmetric workaround is now
   always enabled.
->>>>>>> b13cf6e2
+* [Bug 1244] NTP_INSIST(fd != maxactivefd) failure in intres child
+* Added restrict keyword "mssntp" for Samba4 DC operation, by Dave Mills.
 (4.2.5p186) 2009/07/08 Released by Harlan Stenn <stenn@ntp.org>
 * ntp_proto.c cleanup from Dave Mills.
 (4.2.5p185) 2009/07/01 Released by Harlan Stenn <stenn@ntp.org>
