--- conflicted
+++ resolved
@@ -1,11 +1,8 @@
-<<<<<<< HEAD
 * [Bug 2473] revisited: NTPD exits after clock is stepped backwards
   Avoid possible unsigned underrun for startup condition when testing
   for clock backstep.
-=======
 * [Bug 2481] ntpd aborts when both user and group are specified with -u.
 * [Bug 2482] Add droproot ahd jail support for Solaris.
->>>>>>> e5048deb
 (4.2.7p388) 2013/09/19 Released by Harlan Stenn <stenn@ntp.org>
 * [Bug 2473] NTPD exits after clock is stepped backwards externally
 (4.2.7p387) 2013/09/16 Released by Harlan Stenn <stenn@ntp.org>
