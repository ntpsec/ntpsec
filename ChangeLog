(4.2.7p95) 2010/12/17 Released by Harlan Stenn <stenn@ntp.org>
* [Bug 1753] 4.2.7p94 faults on startup in newpeer(), strdup(NULL).
* [Bug 1754] from 4.2.6p3-RC12: --version output should be more verbose.
* [Bug 1757] from 4.2.6p3-RC12: oncore snprintf("%m") doesn't expand %m.
* from 4.2.6p3-RC12: Suppress ntp-keygen OpenSSL version display for
  --help, --version, display both build and runtime OpenSSL versions
  when they differ.
* from 4.2.6p3-RC12: Upgrade to libopts 33.5.8 from AutoGen 5.11.6pre3.
* Documentation updates from Dave Mills.
(4.2.7p94) 2010/12/15 Released by Harlan Stenn <stenn@ntp.org>
* [Bug 1751] from 4.2.6p3-RC12: Support for Atari FreeMiNT OS.
* Documentation updates from Dave Mills.
(4.2.7p93) 2010/12/13 Released by Harlan Stenn <stenn@ntp.org>
* [Bug 1510] from 4.2.6p3-RC12: Add modes 20/21 for driver 8 to support
  RAWDCF @ 75 baud.
* [Bug 1741] from 4.2.6p3-RC12: Enable multicast reception on each
  address (Windows).
* from 4.2.6p3-RC12: Other manycastclient repairs:
  Separate handling of scope ID embedded in many in6_addr from ifindex
  used for IPv6 multicasting ioctls.
  Add INT_PRIVACY endpt bit flag for IPv6 RFC 4941 privacy addresses.
  Enable outbound multicast from only one address per interface in the
  same subnet, and in that case prefer embedded MAC address modified
  EUI-64 IPv6 addresses first, then static, and last RFC 4941 privacy
  addresses.
  Use setsockopt(IP[V6]_MULTICAST_IF) before each send to multicast to
  select the local source address, using the correct socket is not
  enough.
* "server ... ident <groupname>" changes from Dave Mills.
* Documentation updates from Dave Mills.
(4.2.7p92) 2010/12/08 Released by Harlan Stenn <stenn@ntp.org>
* [Bug 1743] from 4.2.6p3-RC12: Display timezone offset when showing
  time for sntp in the local timezone.
(4.2.7p91) 2010/12/07 Released by Harlan Stenn <stenn@ntp.org>
* [Bug 1732] ntpd ties up CPU on disconnected USB device.
* [Bug 1742] form 4.2.6p3-RC12: Fix a typo in an error message in the
  "build" script.
(4.2.7p90) 2010/12/06 Released by Harlan Stenn <stenn@ntp.org>
* [Bug 1738] Windows ntpd has wrong net adapter name.
* [Bug 1740] ntpdc -c reslist packet count wrongly treated as signed.
(4.2.7p89) 2010/12/04 Released by Harlan Stenn <stenn@ntp.org>
* [Bug 1736] tos int, bool options broken in 4.2.7p66.
* from 4.2.6p3-RC12: Clean up the SNTP documentation.
(4.2.7p88) 2010/12/02 Released by Harlan Stenn <stenn@ntp.org>
* [Bug 1735] 'clocktime()' aborts ntpd on bogus input
(4.2.7p87) 2010/12/01 Released by Harlan Stenn <stenn@ntp.org>
* from 4.2.6p3-RC12: Clean up m4 quoting in configure.ac, *.m4 files,
  resolving intermittent AC_LANG_PROGRAM possibly undefined errors.
(4.2.7p86) 2010/11/29 Released by Harlan Stenn <stenn@ntp.org>
* Documentation updates from Dave Mills.
(4.2.7p85) 2010/11/24 Released by Harlan Stenn <stenn@ntp.org>
* Documentation updates from Dave Mills.
(4.2.7p84) 2010/11/22 Released by Harlan Stenn <stenn@ntp.org>
* [Bug 1618] Unreachable code in jjy_start().
* [Bug 1725] from 4.2.6p3-RC11: ntpd sends multicast from only one
  address.
* from 4.2.6p3-RC11: Upgrade libopts to 33.3.8.
* from 4.2.6p3-RC11: Bump minimum Automake version to 1.11, required for
  AM_COND_IF use in LIBOPTS_CHECK.
* An almost complete rebuild of the initial loopfilter configuration
  process, including the code that determines the interval between
  frequency file updates, from Dave Mills.
* Documentation updates from Dave Mills.
* Add ntp-keygen -l/--lifetime to control certificate expiry.
* JJY driver improvements for Tristate JJY01/02, including changes
  to its clockstats format.
* Add "nonvolatile" ntp.conf directive to control how often the
  driftfile is written.
(4.2.7p83) 2010/11/17 Released by Harlan Stenn <stenn@ntp.org>
* [Bug 1727] ntp-keygen PLEN, ILEN undeclared --without-crypto.
* Remove top-level libopts, use sntp/libopts.
* from 4.2.6p3-RC11: Remove log_msg() and debug_msg() from sntp in favor
  of msyslog().
* Documentation updates from Dave Mills.
(4.2.7p82) 2010/11/16 Released by Harlan Stenn <stenn@ntp.org>
* [Bug 1728] from 4.2.6p3-RC11: In ntp_openssl.m4, don't add
  -I/usr/include or -L/usr/lib to CPPFLAGS or LDFLAGS.
(4.2.7p81) 2010/11/14 Released by Harlan Stenn <stenn@ntp.org>
* [Bug 1681] from 4.2.6p3-RC10: More sntp logging cleanup.
* [Bug 1683] from 4.2.6p3-RC10: Non-localhost on loopback exempted from
  nic rules.
* [Bug 1719] Cleanup for ntp-keygen and fix -V crash, from Dave Mills.
(4.2.7p80) 2010/11/10 Released by Harlan Stenn <stenn@ntp.org>
* [Bug 1574] from 4.2.6p3-RC9: sntp doesn't set tv_usec correctly.
* [Bug 1681] from 4.2.6p3-RC9: sntp logging cleanup.
* [Bug 1683] from 4.2.6p3-RC9: Interface binding does not seem to work
  as intended.
* [Bug 1708] make check fails with googletest 1.4.0.
* [Bug 1709] from 4.2.6p3-RC9: ntpdate ignores replies with equal
  receive and transmit timestamps.
* [Bug 1715] sntp utilitiesTest.IPv6Address failed.
* [Bug 1718] Improve gtest checks in configure.ac.
(4.2.7p79) 2010/11/07 Released by Harlan Stenn <stenn@ntp.org>
* Correct frequency estimate with no drift file, from David Mills.
(4.2.7p78) 2010/11/04 Released by Harlan Stenn <stenn@ntp.org>
* [Bug 1697] filegen implementation should be improved.
* Refactor calendar functions in terms of new common code.
* Documentation updates from Dave Mills.
(4.2.7p77) 2010/11/03 Released by Harlan Stenn <stenn@ntp.org>
* [Bug 1692] packageinfo.sh needs to be "sourced" using ./ .
* [Bug 1695] ntpdate takes longer than necessary.
(4.2.7p76) 2010/11/02 Released by Harlan Stenn <stenn@ntp.org>
* [Bug 1690] Unit tests fails to build on some systems.
* [Bug 1691] Use first NMEA sentence each second.
* Put the sntp tests under sntp/ .
* ... and only build/run them if we have gtest.
* Documentation updates from Dave Mills.
(4.2.7p75) 2010/10/30 Released by Harlan Stenn <stenn@ntp.org>
* Documentation updates from Dave Mills.
* Include Linus Karlsson's GSoC 2010 testing code.
(4.2.7p74) 2010/10/29 Released by Harlan Stenn <stenn@ntp.org>
* [Bug 1685] from 4.2.6p3-RC8: NMEA driver mode byte confusion.
* from 4.2.6p3-RC8: First cut at using scripts/checkChangeLog.
* Documentation updates from Dave Mills.
(4.2.7p73) 2010/10/27 Released by Harlan Stenn <stenn@ntp.org>
* [Bug 1680] Fix alignment of clock_select() arrays.
* refinements to new startup behavior from David Mills.
* For the bootstrap script, touch .html files last.
* Add 'make check' test case that would have caught [Bug 1678].
(4.2.7p72) 2010/10/26 Released by Harlan Stenn <stenn@ntp.org>
* [Bug 1679] Fix test for -lsocket.
* Clean up missing ;; entries in configure.ac.
(4.2.7p71) 2010/10/25 Released by Harlan Stenn <stenn@ntp.org>
* [Bug 1676] from 4.2.6p3-RC7: NMEA: $GPGLL did not work after fix
  for Bug 1571.
* [Bug 1678] "restrict source" treated as "restrict default".
* from 4.2.6p3-RC7: Added scripts/checkChangeLog.
(4.2.7p70) 2010/10/24 Released by Harlan Stenn <stenn@ntp.org>
* [Bug 1571] from 4.2.6p3-RC6: NMEA does not relate data to PPS edge.
* [Bug 1572] from 4.2.p63-RC6: NMEA time adjustment for GPZDG buggy.
* [Bug 1675] from 4.2.6p3-RC6: Prohibit includefile remote config.
* Enable generating ntpd/ntp_keyword.h after keyword-gen.c changes on
  Windows as well as POSIX platforms.
* Fix from Dave Mills for a rare singularity in clock_combine().
(4.2.7p69) 2010/10/23 Released by Harlan Stenn <stenn@ntp.org>
* [Bug 1671] Automatic delay calibration is sometimes inaccurate.
(4.2.7p68) 2010/10/22 Released by Harlan Stenn <stenn@ntp.org>
* [Bug 1669] from 4.2.6p3-RC5: NTP fails to compile on IBM AIX 5.3.
* [Bug 1670] Fix peer->bias and broadcastdelay.
* Documentation updates from Dave Mills.
* Documentation EOL cleanup.
(4.2.7p67) 2010/10/21 Released by Harlan Stenn <stenn@ntp.org>
* [Bug 1649] from 4.2.6p3-RC5: Require NMEA checksum if $GPRMC or
  previously seen.
(4.2.7p66) 2010/10/19 Released by Harlan Stenn <stenn@ntp.org>
* [Bug 1277] Provide and use O(1) FIFOs, esp. in the config tree code.
* Remove unused 'bias' configuration keyword.
(4.2.7p65) 2010/10/16 Released by Harlan Stenn <stenn@ntp.org>
* [Bug 1584] from 4.2.6p3-RC4: wrong SNMP type for precision,
  resolution.
* Remove 'calldelay' and 'sign' remnants from parser, ntp_config.c.
(4.2.7p64) 2010/10/15 Released by Harlan Stenn <stenn@ntp.org>
* [Bug 1584] from 4.2.6p3-RC3: ntpsnmpd OID must be mib-2.197.
* [Bug 1659] from 4.2.6p3-RC4: Need CLOCK_TRUETIME not CLOCK_TRUE.
* [Bug 1663] ntpdsim should not open net sockets.
* [Bug 1665] from 4.2.6p3-RC4: is_anycast() u_int32_t should be u_int32.
* from 4.2.6p3: ntpsnmpd, libntpq warning cleanup.
* Remove 'calldelay' and 'sign' keywords (Dave Mills).
* Documentation updates from Dave Mills.
(4.2.7p63) 2010/10/13 Released by Harlan Stenn <stenn@ntp.org>
* [Bug 1080] from 4.2.6p3-RC3: ntpd on ipv6 routers very chatty.
* Documentation nit cleanup.
* Documentation updates from Dave Mills.
(4.2.7p62) 2010/10/12 Released by Harlan Stenn <stenn@ntp.org>
* [Bug 750] from 4.2.6p3-RC3: Non-existing device causes coredump with 
  RIPE-NCC driver.
* [Bug 1567] from 4.2.6p3-RC3: Support Arbiter 1093C Satellite Clock on
  Windows.
* [Bug 1581] from 4.2.6p3-RC3: printf format string mismatch leftover.
* [Bug 1659] from 4.2.6p3-RC3: Support Truetime Satellite Clocks on
  Windows. 
* [Bug 1660] from 4.2.6p3-RC3: On some systems, test is in /usr/bin, not
  /bin. 
* [Bug 1661] from 4.2.6p3-RC3: Re-indent refclock_ripencc.c.
* Lose peer_count from ntp_peer.c and ntp_proto.c (Dave Mills).
* Documentation updates from Dave Mills.
(4.2.7p61) 2010/10/06 Released by Harlan Stenn <stenn@ntp.org>
* Documentation and code cleanup from Dave Mills. No more NTP_MAXASSOC.
(4.2.7p60) 2010/10/04 Released by Harlan Stenn <stenn@ntp.org>
* Documentation updates from Dave Mills.
(4.2.7p59) 2010/10/02 Released by Harlan Stenn <stenn@ntp.org>
* Documentation updates from Dave Mills.
* Variable name cleanup from Dave Mills.
* [Bug 1657] darwin needs res_9_init, not res_init.
(4.2.7p58) 2010/09/30 Released by Harlan Stenn <stenn@ntp.org>
* Clock select bugfix from Dave Mills.
* [Bug 1554] peer may stay selected as system peer after becoming
  unreachable.
* [Bug 1644] from 4.2.6p3-RC3: cvo.sh should use lsb_release to identify
  linux distros.
* [Bug 1646] ntpd crashes with relative path to logfile.
(4.2.7p57) 2010/09/27 Released by Harlan Stenn <stenn@ntp.org>
* Documentation updates from Dave Mills.
(4.2.7p56) 2010/09/25 Released by Harlan Stenn <stenn@ntp.org>
* Clock combining algorithm improvements from Dave Mills.
* Documentation updates from Dave Mills.
* [Bug 1642] ntpdsim can't find simulate block in config file.
* [Bug 1643] from 4.2.6p3-RC3: Range-check the decoding of the RIPE-NCC
  status codes.
(4.2.7p55) 2010/09/22 Released by Harlan Stenn <stenn@ntp.org>
* Documentation updates from Dave Mills.
* [Bug 1636] from 4.2.6p3-RC2: segfault after denied remote config.
(4.2.7p54) 2010/09/21 Released by Harlan Stenn <stenn@ntp.org>
* More Initial convergence improvements from Dave Mills.
* Documentation updates from Dave Mills.
* [Bug 1635] from 4.2.6p3-RC2: "filegen ... enable" is not default.
(4.2.7p53) 2010/09/20 Released by Harlan Stenn <stenn@ntp.org>
* Documentation updates from Dave Mills.
* More Initial convergence improvements from Dave Mills.
(4.2.7p52) 2010/09/19 Released by Harlan Stenn <stenn@ntp.org>
* Initial convergence improvements from Dave Mills.
(4.2.7p51) 2010/09/18 Released by Harlan Stenn <stenn@ntp.org>
* [Bug 1344] from 4.2.6p3-RC1: ntpd on Windows exits without logging
  cause.
* [Bug 1629] 4.2.7p50 configure.ac changes invalidate config.cache.
* [Bug 1630] 4.2.7p50 cannot bootstrap on Autoconf 2.61.
(4.2.7p50) 2010/09/16 Released by Harlan Stenn <stenn@ntp.org>
* Cleanup NTP_LIB_M.
* [Bug 1628] Clean up -lxnet/-lsocket usage for (open)solaris.
(4.2.7p49) 2010/09/13 Released by Harlan Stenn <stenn@ntp.org>
* Documentation updates from Dave Mills.
(4.2.7p48) 2010/09/12 Released by Harlan Stenn <stenn@ntp.org>
* Documentation updates from Dave Mills.
(4.2.7p47) 2010/09/11 Released by Harlan Stenn <stenn@ntp.org>
* Documentation updates from Dave Mills.
* [Bug 1588] finish configure --disable-autokey implementation.
* [Bug 1616] refclock_acts.c: if (pp->leap == 2) is always false.
* [Bug 1620] [Backward Incompatible] "discard minimum" value should be in
  seconds, not log2 seconds.
(4.2.7p46) 2010/09/10 Released by Harlan Stenn <stenn@ntp.org>
* Use AC_SEARCH_LIBS instead of AC_CHECK_LIB for NTP_LIB_M.
(4.2.7p45) 2010/09/05 Released by Harlan Stenn <stenn@ntp.org>
* [Bug 1578] Consistently use -lm when needed.
(4.2.7p44) 2010/08/27 Released by Harlan Stenn <stenn@ntp.org>
* [Bug 1573] from 4.2.6p3-beta1: Miscalculation of offset in sntp.
(4.2.7p43) 2010/08/26 Released by Harlan Stenn <stenn@ntp.org>
* [Bug 1602] Refactor some of the sntp/ directory to facililtate testing.
(4.2.7p42) 2010/08/18 Released by Harlan Stenn <stenn@ntp.org>
* [Bug 1593] ntpd abort in free() with logconfig syntax error.
* [Bug 1595] from 4.2.6p3-beta1: empty last line in key file causes
  duplicate key to be added
* [Bug 1597] from 4.2.6p3-beta1: packet processing ignores RATE KoD packets,
  Because of a bug in string comparison.
(4.2.7p41) 2010/07/28 Released by Harlan Stenn <stenn@ntp.org>
* [Bug 1581] from 4.2.6p3-beta1: ntp_intres.c size_t printf format
  string mismatch.
* [Bug 1586] ntpd 4.2.7p40 doesn't write to syslog after fork on QNX.
* Avoid race with parallel builds using same source directory in
  scripts/genver by using build directory for temporary files.
* orphanwait documentation updates.
(4.2.7p40) 2010/07/12 Released by Harlan Stenn <stenn@ntp.org>
* [Bug 1395] ease ntpdate elimination with ntpd -w/--wait-sync
* [Bug 1396] allow servers on ntpd command line like ntpdate
(4.2.7p39) 2010/07/09 Released by Harlan Stenn <stenn@ntp.org>
* Fix typo in driver28.html.
* [Bug 1581] from 4.2.6p2: size_t printf format string mismatches, IRIG
  string buffers undersized.  Mostly backported from earlier ntp-dev
  fixes by Juergen Perlinger.
(4.2.7p38) 2010/06/20 Released by Harlan Stenn <stenn@ntp.org>
* [Bug 1570] backported to 4.2.6p2-RC7.
* [Bug 1575] from 4.2.6p2-RC7: use 'snprintf' with LIB_BUFLENGTH in
  inttoa.c, tvtoa.c and utvtoa.c
* [Bug 1576] backported to 4.2.6p2-RC7.
* Typo fix in a comment in ntp_proto.c.
(4.2.7p37) 2010/06/19 Released by Harlan Stenn <stenn@ntp.org>
* [Bug 1576] sys/sysctl.h depends on sys/param.h on OpenBSD.
(4.2.7p36) 2010/06/15 Released by Harlan Stenn <stenn@ntp.org>
* [Bug 1560] Initial support for orphanwait, from Dave Mills.
* clock_filter()/reachability fixes from Dave Mills.
(4.2.7p35) 2010/06/12 Released by Harlan Stenn <stenn@ntp.org>
* Rewrite of multiprecision macros in 'ntp_fp.h' from J. Perlinger
  <perlinger@ntp.org>
* [Bug 715] from 4.2.6p2-RC6: libisc Linux IPv6 interface iteration
  drops multicast flags.
(4.2.7p34) 2010/06/05 Released by Harlan Stenn <stenn@ntp.org>
* [Bug 1570] serial clock drivers get outdated input from kernel tty
  line buffer after startup
(4.2.7p33) 2010/06/04 Released by Harlan Stenn <stenn@ntp.org>
* [Bug 1561] from 4.2.6p2-RC5: ntpq, ntpdc "passwd" prompts for MD5
  password w/SHA1.
* [Bug 1565] from 4.2.6p2-RC5: sntp/crypto.c compile fails on MacOS over
  vsnprintf().
* from 4.2.6p2-RC5: Windows port: do not exit in
  ntp_timestamp_from_counter() without first logging the reason.
(4.2.7p32) 2010/05/19 Released by Harlan Stenn <stenn@ntp.org>
* Copyright file cleanup from Dave Mills.
* [Bug 1555] from 4.2.6p2-RC4: sntp illegal C (mixed code and
  declarations).
* [Bug 1558] pool prototype associations have 0.0.0.0 for remote addr.
* configure.ac: add --disable-autokey, #define AUTOKEY to enable future
  support for building without Autokey, but with OpenSSL for its digest
  algorithms (hash functions).  Code must be modified to use #ifdef
  AUTOKEY instead of #ifdef OPENSSL where appropriate to complete this.
* include/ntp_crypto.h: make assumption AUTOKEY implies OPENSSL explicit.
(4.2.7p31) 2010/05/11 Released by Harlan Stenn <stenn@ntp.org>
* [Bug 1325] from 4.2.6p2-RC3: unreachable code sntp recv_bcst_data().
* [Bug 1459] from 4.2.6p2-RC3: sntp MD5 authentication does not work
  with ntpd.
* [Bug 1552] from 4.2.6p2-RC3: update and complete broadcast and crypto
  features in sntp.
* [Bug 1553] from 4.2.6p2-RC3: sntp/configure.ac OpenSSL support.
* from 4.2.6p2-RC3: Escape unprintable characters in a refid in ntpq -p
  billboard.
* from 4.2.6p2-RC3: Simplify hash client code by providing OpenSSL
  EVP_*() API when built without OpenSSL.  (already in 4.2.7)
* from 4.2.6p2-RC3: Do not depend on ASCII in sntp.
(4.2.7p30) 2010/05/06 Released by Harlan Stenn <stenn@ntp.org>
* [Bug 1526] ntpd DNS pipe read EINTR with no network at startup.
* Update the ChangeLog entries when merging items from -stable.
(4.2.7p29) 2010/05/04 Released by Harlan Stenn <stenn@ntp.org>
* [Bug 1542] ntpd mrulist response may have incorrect last.older.
* [Bug 1543] ntpq mrulist must refresh nonce when retrying.
* [Bug 1544] ntpq mrulist sscanf timestamp format mismatch on 64-bit.
* Windows compiling hints/winnt.html update from G. Sunil Tej.
(4.2.7p28) 2010/05/03 Released by Harlan Stenn <stenn@ntp.org>
* [Bug 1512] from 4.2.6p2-RC3: ntpsnmpd should connect to net-snmpd
  via a unix-domain socket by default.
  Provide a command-line 'socket name' option.
* [Bug 1538] from 4.2.6p2-RC3: update refclock_nmea.c's call to
  getprotobyname().
* [Bug 1541] from 4.2.6p2-RC3: Fix wrong keyword for "maxclock".
(4.2.7p27) 2010/04/27 Released by Harlan Stenn <stenn@ntp.org>
(4.2.7p26) 2010/04/24 Released by Harlan Stenn <stenn@ntp.org>
* [Bug 1465] from 4.2.6p2-RC2: Make sure time from TS2100 is not
  invalid (backport from -dev).
* [Bug 1528] from 4.2.6p2-RC2: Fix EDITLINE_LIBS link order for ntpq
  and ntpdc.
* [Bug 1531] Require nonce with mrulist requests.
* [Bug 1532] Remove ntpd support for ntpdc's monlist in favor of ntpq's
  mrulist.
* [Bug 1534] from 4.2.6p2-RC2: conflicts with VC++ 2010 errno.h.
* [Bug 1535] from 4.2.6p2-RC2: "restrict -4 default" and "restrict
  -6 default" ignored.
(4.2.7p25) 2010/04/20 Released by Harlan Stenn <stenn@ntp.org>
* [Bug 1528] from 4.2.6p2-RC2: Remove --with-arlib from br-flock.
* [Bug 1503] [Bug 1504] [Bug 1518] [Bug 1522] from 4.2.6p2-RC2:
  all of which were fixed in 4.2.7 previously. 
(4.2.7p24) 2010/04/13 Released by Harlan Stenn <stenn@ntp.org>
* [Bug 1390] Control PPS on the Oncore M12.
* [Bug 1518] Windows ntpd should lock to one processor more
  conservatively.
* [Bug 1520] '%u' formats for size_t gives warnings with 64-bit builds.
* [Bug 1522] Enable range syntax "trustedkey (301 ... 399)".
* Documentation updates for 4.2.7p22 changes and additions, updating
  ntpdc.html, ntpq.html, accopt.html, confopt.html, manyopt.html,
  miscopt.html, and miscopt.txt.
* accopt.html: non-ntpport doc changes from Dave Mills.
* Modify full MRU list preemption when full to match "discard monitor"
  documentation, by removing exception for count == 1.
(4.2.7p23) 2010/04/04 Released by Harlan Stenn <stenn@ntp.org>
* [Bug 1516] unpeer by IP address fails, DNS name works.
* [Bug 1517] ntpq and ntpdc should verify reverse DNS before use.
  ntpq and ntpdc now use the following format for showing purported
  DNS names from IP address "reverse" DNS lookups when the DNS name
  does not exist or does not include the original IP address among
  the results: "192.168.1.2 (fake.dns.local)".
(4.2.7p22) 2010/04/02 Released by Harlan Stenn <stenn@ntp.org>
* [Bug 1432] Don't set inheritable flag for linux capabilities.
* [Bug 1465] Make sure time from TS2100 is not invalid.
* [Bug 1483] AI_NUMERICSERV undefined in 4.2.7p20.
* [Bug 1497] fudge is broken by getnetnum() change.
* [Bug 1503] Auto-enabling of monitor for "restrict ... limited" wrong.
* [Bug 1504] ntpdate tickles ntpd "discard minimum 1" rate limit if
  "restrict ... limited" is used.
* ntpdate: stop querying source after KoD packet response, log it.
* ntpdate: rate limit each server to 2s between packets.
* From J. N. Perlinger: avoid pointer wraparound warnings in dolfptoa(),
  printf format mismatches with 64-bit size_t.
* Broadcast client (ephemeral) associations should be demobilized only
  if they are not heard from for 10 consecutive polls, regardless of
  surviving the clock selection.  Fix from David Mills.
* Add "ntpq -c ifstats" similar to "ntpdc -c ifstats".
* Add "ntpq -c sysstats" similar to "ntpdc -c sysstats".
* Add "ntpq -c monstats" to show monlist knobs and stats.
* Add "ntpq -c mrulist" similar to "ntpdc -c monlist" but not
  limited to 600 rows, and with filtering and sorting options:
  ntpq -c "mrulist mincount=2 laddr=192.168.1.2 sort=-avgint"
  ntpq -c "mrulist sort=addr"
  ntpq -c "mrulist mincount=2 sort=count"
  ntpq -c "mrulist sort=-lstint"
* Modify internal representation of MRU list to use l_fp fixed-point
  NTP timestamps instead of seconds since startup.  This increases the
  resolution and substantially improves accuracy of sorts involving
  timestamps, at the cost of flushing all MRU entries when the clock is
  stepped, to ensure the timestamps can be compared with the current
  get_systime() results.
* Add ntp.conf "mru" directive to configure MRU parameters, such as
  "mru mindepth 600 maxage 64 maxdepth 5000 maxmem 1024" or
  "mru initalloc 0 initmem 16 incalloc 99 incmem 4".  Several pairs are
  equivalent with one in units of MRU entries and its twin in units of
  kilobytes of memory, so the last one used in ntp.conf controls:
  maxdepth/maxmem, initalloc/initmem, incalloc/incmem.  With the above
  values, ntpd will preallocate 16kB worth of MRU entries, allocating
  4kB worth each time more are needed, with a hard limit of 1MB of MRU
  entries.  Until there are more than 600 entries none would be reused.
  Then only entries for addresses last seen 64 seconds or longer ago are
  reused.
* Limit "ntpdc -c monlist" response in ntpd to 600 entries, the previous
  overall limit on the MRU list depth which was driven by the monlist
  implementation limit of one request with a single multipacket
  response.
* New "pool" directive implementation modeled on manycastclient.
* Do not abort on non-ASCII characters in ntp.conf, ignore them.
* ntpq: increase response reassembly limit from 24 to 32 packets, add
  discussion in comment regarding results with even larger MAXFRAGS.
* ntpq: handle "passwd MYPASSWORD" (without prompting) as with ntpdc.
* ntpdc: do not examine argument to "passwd" if not supplied.
* configure: remove check for pointer type used with qsort(), we
  require ANSI C which mandates void *.
* Reset sys_kodsent to 0 in proto_clr_stats().
* Add sptoa()/sockporttoa() similar to stoa()/socktoa() adding :port.
* Use memcpy() instead of memmove() when buffers can not overlap.
* Remove sockaddr_storage from our sockaddr_u union of sockaddr,
  sockaddr_in, and sockaddr_in6, shaving about 100 bytes from its size
  and substantially decreasing MRU entry memory consumption.
* Extend ntpq readvar (alias rv) to allow fetching up to three named
  variables in one operation:  ntpq -c "rv 0 version offset frequency".
* ntpq: use srchost variable to show .POOL. prototype associations'
  hostname instead of address 0.0.0.0.
* "restrict source ..." configures override restrictions for time
  sources, allows tight default restrictions to be used with the pool
  directive (where server addresses are not known in advance).
* Ignore "preempt" modifier on manycastclient and pool prototype
  associations.  The resulting associations are preemptible, but the
  prototype must not be.
* Maintain and use linked list of associations (struct peer) in ntpd,
  avoiding walking 128 hash table entries to iterate over peers.
* Remove more workarounds unneeded since we require ISO C90 AKA ANSI C:
  - remove fallback implementations for memmove(), memset, strstr().
  - do not test for atexit() or memcpy().
* Collapse a bunch of code duplication in ntpd/ntp_restrict.c added with
  support for IPv6.
* Correct some corner case failures in automatically enabling the MRU
  list if any "restrict ... limited" is in effect, and in disabling MRU
  maintenance. (ntp_monitor.c, ntp_restrict.c)
* Reverse the internal sort order of the address restriction lists, but
  preserve the same behavior.  This allows removal of special-case code
  related to the default restrictions and more straightforward lookups
  of restrictions for a given address (now, stop on first match).
* Move ntp_restrict.c MRU doubly-linked list maintenance code into
  ntp_lists.h macros, allowing more duplicated source excision.
* Repair ntpdate.c to no longer test HAVE_TIMER_SETTIME.
* Do not reference peer_node/unpeer_node after freeing when built with
  --disable-saveconfig and using DNS.
(4.2.7p21) 2010/03/31 Released by Harlan Stenn <stenn@ntp.org>
* [Bug 1514] from 4.2.6p1-RC6: Typo in ntp_proto.c: fabs(foo < .4)
  should be fabs(foo) < .4.
* [Bug 1464] from 4.2.6p1-RC6: synchronization source wrong for
  refclocks ARCRON_MSF (27) and SHM (28).
* From 4.2.6p1-RC6: Correct Windows port's refclock_open() to
  return 0 on failure not -1.
* From 4.2.6p1-RC6: Correct CHU, dumbclock, and WWVB drivers to
  check for 0 returned from refclock_open() on failure.
* From 4.2.6p1-RC6: Correct "SIMUL=4 ./flock-build -1" to
  prioritize -1/--one.
* [Bug 1306] constant conditionals in audio_gain().
(4.2.7p20) 2010/02/13 Released by Harlan Stenn <stenn@ntp.org>
* [Bug 1483] hostname in ntp.conf "restrict" parameter rejected.
* Use all addresses for each restrict by hostname.
* Use async DNS to resolve trap directive hostnames.
(4.2.7p19) 2010/02/09 Released by Harlan Stenn <stenn@ntp.org>
* [Bug 1338] Update the association type codes in ntpq.html.
* [Bug 1478] from 4.2.6p1-RC5: linking fails: EVP_MD_pkey_type.
* [Bug 1479] from 4.2.6p1-RC5: not finding readline headers.
* [Bug 1484] from 4.2.6p1-RC5: ushort is not defined in QNX6.
(4.2.7p18) 2010/02/07 Released by Harlan Stenn <stenn@ntp.org>
* [Bug 1480] from 4.2.6p1-RC5: snprintf() cleanup caused 
  unterminated refclock IDs.
* Stop using getaddrinfo() to convert numeric address strings to on-wire
  addresses in favor of is_ip_address() alone.
(4.2.7p17) 2010/02/05 Released by Harlan Stenn <stenn@ntp.org>
* [Bug 1477] from 4.2.6p1-RC5: First non-gmake make in clone
  w/VPATH can't make COPYRIGHT.
* Attempts to cure CID 108 CID 118 CID 119 TAINTED_SCALAR warnings.
* Broaden ylwrap workaround VPATH_HACK to all non-GNU make.
(4.2.7p16) 2010/02/04 Released by Harlan Stenn <stenn@ntp.org>
* [Bug 1474] from 4.2.6p1-RC4: ntp_keygen LCRYPTO after libntp.a.
* Include 4.2.6p1-RC4: Remove arlib.
(4.2.7p15) 2010/02/03 Released by Harlan Stenn <stenn@ntp.org>
* [Bug 1455] from 4.2.6p1: ntpd does not try /etc/ntp.audio.
* Include 4.2.6p1: Convert many sprintf() calls to snprintf(), also
  strcpy(), strcat().
* Include 4.2.6p1: Fix widely cut-n-pasted bug in refclock shutdown
  after failed start.
* Include 4.2.6p1: Remove some dead code checking for emalloc()
  returning NULL.
(4.2.7p14) 2010/02/02 Released by Harlan Stenn <stenn@ntp.org>
* [Bug 1338] ntpq displays incorrect association type codes.
* [Bug 1469] u_int32, int32 changes broke HP-UX 10.20 build.
* [Bug 1470] from 4.2.6p1: "make distdir" compiles keyword-gen.
* [Bug 1471] CID 120 CID 121 CID 122 is_ip_address() uninit family.
* [Bug 1472] CID 116 CID 117 minor warnings in new DNS code.
* [Bug 1473] from 4.2.6p1: "make distcheck" version.m4 error.
(4.2.7p13) 2010/01/31 Released by Harlan Stenn <stenn@ntp.org>
* [Bug 1467] from 4.2.6p1: Fix bogus rebuild of sntp/sntp.html.
(4.2.7p12) 2010/01/30 Released by Harlan Stenn <stenn@ntp.org>
* [Bug 1468] 'make install' broken for root on default NFS mount.
(4.2.7p11) 2010/01/28 Released by Harlan Stenn <stenn@ntp.org>
* [Bug 47] Debugging and logging do not work after a fork.
* [Bug 1010] getaddrinfo() could block and thus should not be called by
  the main thread/process.
* New async DNS resolver in ntpd allows nonblocking queries anytime,
  instead of only once at startup.
(4.2.7p10) 2010/01/24 Released by Harlan Stenn <stenn@ntp.org>
* [Bug 1140] from 4.2.6p1-RC5: Clean up debug.html, decode.html,
  and ntpq.html.
* Include 4.2.6p1-RC3: Use TZ=UTC instead of TZ= when calling date in
  scripts/mkver.in .
* [Bug 1448] from 4.2.6p1-RC3: Some macros not correctly conditionally
  or absolutely defined on Windows.
* [Bug 1449] from 4.2.6p1-RC3: ntpsim.h in ntp_config.c should be used
  conditionally.
* [Bug 1450] from 4.2.6p1-RC3: Option to exclude warnings not
  unconditionally defined on Windows.
(4.2.7p9) 2010/01/13 Released by Harlan Stenn <stenn@ntp.org>
(4.2.7p8) 2010/01/12 Released by Harlan Stenn <stenn@ntp.org>
* [Bug 702] ntpd service logic should use libopts to examine cmdline.
* [Bug 1451] from 4.2.6p1-RC3: sntp leaks KoD entry updating.
* [Bug 1453] from 4.2.6p1-RC3: Use $CC in config.cache filename.
(4.2.7p7) 2009/12/30 Released by Harlan Stenn <stenn@ntp.org>
* [Bug 620] ntpdc getresponse() esize != *rsize s/b size != *rsize.
* [Bug 1446] 4.2.7p6 requires autogen, missing ntpd.1, *.texi, *.menu.
(4.2.7p6) 2009/12/28 Released by Harlan Stenn <stenn@ntp.org>
* [Bug 1443] Remove unnecessary dependencies on ntp_io.h
* [Bug 1442] Move Windows functions into libntp files
* [Bug 1127] from 4.2.6p1-RC3: Check the return of X590_verify().
* [Bug 1439] from 4.2.6p1-RC3: .texi gen after binary is linked.
* [Bug 1440] from 4.2.6p1-RC3: Update configure.ac to support kfreebsd.
* [Bug 1445] from 4.2.6p1-RC3: IRIX does not have -lcap or support
  linux capabilities.
(4.2.7p5) 2009/12/25 Released by Harlan Stenn <stenn@ntp.org>
* Include 4.2.6p1-RC2
(4.2.7p4) 2009/12/24 Released by Harlan Stenn <stenn@ntp.org>
* [Bug 1429] ntpd -4 option does not reliably force IPv4 resolution.
* [Bug 1431] System headers must come before ntp headers in ntp_intres.c .
(4.2.7p3) 2009/12/22 Released by Harlan Stenn <stenn@ntp.org>
* [Bug 1426] scripts/VersionName needs . on the search path.
* [Bug 1427] quote missing in ./build - shows up on NetBSD.
* [Bug 1428] Use AC_HEADER_RESOLV to fix breaks from resolv.h
(4.2.7p2) 2009/12/20 Released by Harlan Stenn <stenn@ntp.org>
* [Bug 1419] ntpdate, ntpdc, sntp, ntpd ignore configure --bindir.
* [Bug 1421] add util/tg2, a clone of tg that works on Linux, NetBSD, and
  FreeBSD
(4.2.7p1) 2009/12/15 Released by Harlan Stenn <stenn@ntp.org>
* [Bug 1348] ntpd Windows port should wait for sendto() completion.
* [Bug 1413] test OpenSSL headers regarding -Wno-strict-prototypes.
* [Bug 1418] building ntpd/ntpdc/ntpq statically with ssl fails.
(4.2.7p0) 2009/12/13 Released by Harlan Stenn <stenn@ntp.org>
* [Bug 1412] m4/os_cflags.m4 caches results that depend on $CC.
* [Bug 1414] Enable "make distcheck" success with BSD make.
(4.2.7) 2009/12/09 Released by Harlan Stenn <stenn@ntp.org>
* [Bug 1407] configure.ac: recent GNU Make -v does not include "version".
---

* [Bug 1510] Add modes 20/21 for driver 8 to support RAWDCF @ 75 baud.
* [Bug 1618] Unreachable code in jjy_start(). (backport from ntp-dev)
* [Bug 1719] ntp-keygen -V crash. (backport)
* [Bug 1740] ntpdc treats many counters as signed. (backport)
* [Bug 1741] Enable multicast reception on each address (Windows).
* [Bug 1742] Fix a typo in an error message in the "build" script.
* [Bug 1743] Display timezone offset when showing time for sntp in the
  local timezone.
* [Bug 1751] Support for Atari FreeMiNT OS.
* [Bug 1754] --version output should be more verbose.
<<<<<<< HEAD
* [Bug 1757] oncore snprintf("%m") doesn't expand %m.
=======
* [Bug 1758] setsockopt IPV6_MULTICAST_IF with wrong ifindex.
>>>>>>> 29cba2d4
* Upgrade to libopts 33.5.8 from AutoGen 5.11.6pre3.
* Suppress ntp-keygen OpenSSL version display for --help, --version,
  display both build and runtime OpenSSL versions when they differ.
* Clean up m4 quoting in configure.ac, *.m4 files, resolving
  intermittent AC_LANG_PROGRAM possibly undefined errors.
* Clean up the SNTP documentation.
* Other manycastclient repairs:
  Separate handling of scope ID embedded in many in6_addr from ifindex
  used for IPv6 multicasting ioctls.
  Add INT_PRIVACY endpt bit flag for IPv6 RFC 4941 privacy addresses.
  Enable outbound multicast from only one address per interface in the
  same subnet, and in that case prefer embedded MAC address modified
  EUI-64 IPv6 addresses first, then static, and last RFC 4941 privacy
  addresses.
  Use setsockopt(IP[V6]_MULTICAST_IF) before each send to multicast to
  select the local source address, using the correct socket is not
  enough.

---
(4.2.6p3-RC11) 2010/11/28 Released by Harlan Stenn <stenn@ntp.org>

* [Bug 1725] ntpd sends multicast from only one address.
* [Bug 1728] In ntp_openssl.m4, don't add -I/usr/include or -L/usr/lib
  to CPPFLAGS or LDFLAGS.
* [Bug 1733] IRIX doesn't have 'head' (affects scripts/checkChangeLog).
* Remove log_msg() and debug_msg() from sntp in favor of msyslog().
* Use a single copy of libopts/, in sntp/.
* Upgrade libopts to 33.3.8.
* Bump minimum Automake version to 1.11, required for AM_COND_IF
  use in LIBOPTS_CHECK.
* Improvements to the 'build' script.

---
(4.2.6p3-RC10) 2010/11/14 Released by Harlan Stenn <stenn@ntp.org>

* [Bug 1681] More sntp logging cleanup.
* [Bug 1683] Non-localhost on loopback exempted from nic rules.

---
(4.2.6p3-RC9) 2010/11/10 Released by Harlan Stenn <stenn@ntp.org>

* [Bug 1574] sntp:set_time doesn't set tv_usec correctly.
* [Bug 1681] sntp logging cleanup.
* [Bug 1683] Interface binding does not seem to work as intended.
* [Bug 1691] Use first NMEA sentence each second.
* [Bug 1692] packageinfo.sh needs to be "sourced" using ./ .
* [Bug 1709] ntpdate ignores replies with equal receive and transmit
  timestamps.
* Backport sntp from -dev

---
(4.2.6p3-RC8) 2010/10/29 Released by Harlan Stenn <stenn@ntp.org>

* [Bug 1685] NMEA driver mode byte confusion.
* First cut at using scripts/checkChangeLog.

---
(4.2.6p3-RC7) 2010/10/25 Released by Harlan Stenn <stenn@ntp.org>

* [Bug 1676] NMEA: $GPGLL did not work after fix for Bug 1571.
* Added scripts/checkChangeLog.

---
(4.2.6p3-RC6) 2010/10/24 Released by Harlan Stenn <stenn@ntp.org>

* [Bug 1571] NMEA does not relate data to PPS edge.
* [Bug 1572] NMEA time adjustment for GPZDG buggy.
* [Bug 1675] Prohibit includefile remote config.

---
(4.2.6p3-RC5) 2010/10/22 Released by Harlan Stenn <stenn@ntp.org>

* [Bug 1649] Require NMEA checksum if $GPRMC or previously seen.
* [Bug 1669] NTP 4.2.6p2 fails to compile on IBM AIX 5.3.

---
(4.2.6p3-RC4) 2010/10/16 Released by Harlan Stenn <stenn@ntp.org>

* [Bug 1584] wrong SNMP type for precision, resolution.
* [Bug 1659] Need CLOCK_TRUETIME not CLOCK_TRUE.
* [Bug 1665] is_anycast() u_int32_t should be u_int32.
* ntpsnmpd, libntpq warning cleanup.

---
(4.2.6p3-RC3) 2010/10/14 Released by Harlan Stenn <stenn@ntp.org>

* [Bug 750] Non-existing device causes coredump with RIPE-NCC driver.
* [Bug 1080] ntpd on ipv6 routers very chatty.
* [Bug 1567] Support Arbiter 1093C Satellite Clock on Windows.
* [Bug 1581] printf format string mismatch leftover.
* [Bug 1584] ntpsnmpd OID must be mib-2.197.
* [Bug 1643] Range-check the decoding of the RIPE-NCC status codes.
* [Bug 1644] cvo.sh should use lsb_release to identify linux distros.
* [Bug 1659] Support Truetime Satellite Clocks on Windows.
* [Bug 1660] On some systems, test is in /usr/bin, not /bin.
* [Bug 1661] Re-indent refclock_ripencc.c.

---
(4.2.6p3-RC2) 2010/09/25 Released by Harlan Stenn <stenn@ntp.org>

* [Bug 1635] "filegen ... enable" is not default.
* [Bug 1636] yyparse() segfault after denied filegen remote config.

---
(4.2.6p3-RC1) 2010/09/18 Released by Harlan Stenn <stenn@ntp.org>

* [Bug 1344] ntpd on Windows exits without logging cause.

---
(4.2.6p3-beta1) 2010/09/11 Released by Harlan Stenn <stenn@ntp.org>

* [Bug 1573] Miscalculation of offset in sntp.
* [Bug 1595] empty last line in key file causes duplicate key to be added
* [Bug 1597] packet processing ignores RATE KoD packets, because of
  a bug in string comparison.
* [Bug 1581] ntp_intres.c size_t printf format string mismatch.

---
(4.2.6p2) 2010/07/09 Released by Harlan Stenn <stenn@ntp.org>

* [Bug 1581] size_t printf format string mismatches, IRIG string buffers
  undersized.  Mostly backported from earlier ntp-dev fixes by Juergen
  Perlinger.

---
(4.2.6p2-RC7) 2010/06/19 Released by Harlan Stenn <stenn@ntp.org>

* [Bug 1570] serial clock drivers get outdated input from kernel tty
  line buffer after startup
* [Bug 1575] use 'snprintf' with LIB_BUFLENGTH in inttoa.c, tvtoa.c and
  utvtoa.c
* [Bug 1576] sys/sysctl.h depends on sys/param.h on OpenBSD.

---
(4.2.6p2-RC6) 2010/06/12 Released by Harlan Stenn <stenn@ntp.org>

* [Bug 715] libisc Linux IPv6 interface iteration drops multicast flags.

---
(4.2.6p2-RC5) 2010/06/03 Released by Harlan Stenn <stenn@ntp.org>

* [Bug 1561] ntpq, ntpdc "passwd" prompts for MD5 password w/SHA1.
* [Bug 1565] sntp/crypto.c compile fails on MacOS over vsnprintf().
* Windows port: do not exit in ntp_timestamp_from_counter() without
  first logging the reason.
* Support "passwd blah" syntax in ntpq.

---
(4.2.6p2-RC4) 2010/05/19 Released by Harlan Stenn <stenn@ntp.org>

* [Bug 1555] 4.2.6p2-RC3 sntp illegal C (mixed code and declarations).

---
(4.2.6p2-RC3) 2010/05/11 Released by Harlan Stenn <stenn@ntp.org>

* [Bug 1325] unreachable code in sntp recv_bcst_data().
* [Bug 1459] sntp MD5 authentication does not work with ntpd.
* [Bug 1512] ntpsnmpd should connect to net-snmpd via a unix-domain
  socket by default.  Provide a command-line 'socket name' option.
* [Bug 1538] update refclock_nmea.c's call to getprotobyname().
* [Bug 1541] Fix wrong keyword for "maxclock".
* [Bug 1552] update and complete broadcast and crypto features in sntp.
* [Bug 1553] sntp/configure.ac OpenSSL support.
* Escape unprintable characters in a refid in ntpq -p billboard.
* Simplify hash client code by providing OpenSSL EVP_*() API when built
  without OpenSSL.  (from ntp-dev)
* Do not depend on ASCII values for ('A' - '0'), ('a' - '0') in sntp.
* Windows compiling hints/winnt.html update from G. Sunil Tej.

---
(4.2.6p2-RC2) 2010/04/27 Released by Harlan Stenn <stenn@ntp.org>

* [Bug 1465] Make sure time from TS2100 is not invalid (backport from
  ntp-dev).
* [Bug 1528] Fix EDITLINE_LIBS link order for ntpq and ntpdc.
* [Bug 1534] win32/include/isc/net.h conflicts with VC++ 2010 errno.h.
* [Bug 1535] "restrict -4 default" and "restrict -6 default" ignored.
* Remove --with-arlib from br-flock.

---
(4.2.6p2-RC1) 2010/04/18 Released by Harlan Stenn <stenn@ntp.org>

* [Bug 1503] Auto-enabling of monitor for "restrict ... limited" wrong.
* [Bug 1504] ntpdate tickles ntpd "discard minimum 1" rate limit if
  "restrict ... limited" is used.
* [Bug 1518] Windows ntpd should lock to one processor more
  conservatively.
* [Bug 1522] Enable range syntax "trustedkey (301 ... 399)".
* Update html/authopt.html controlkey, requestkey, and trustedkey docs.

---
(4.2.6p1) 2010/04/09 Released by Harlan Stenn <stenn@ntp.org>
(4.2.6p1-RC6) 2010/03/31 Released by Harlan Stenn <stenn@ntp.org>

* [Bug 1514] Typo in ntp_proto.c: fabs(foo < .4) should be fabs(foo) < .4.
* [Bug 1464] synchronization source wrong for refclocks ARCRON_MSF (27)
  and SHM (28).
* Correct Windows port's refclock_open() to return 0 on failure not -1.
* Correct CHU, dumbclock, and WWVB drivers to check for 0 returned from
  refclock_open() on failure.
* Correct "SIMUL=4 ./flock-build -1" to prioritize -1/--one.

---
(4.2.6p1-RC5) 2010/02/09 Released by Harlan Stenn <stenn@ntp.org>

* [Bug 1140] Clean up debug.html, decode.html, and ntpq.html.
* [Bug 1438] Remove dead code from sntp/networking.c.
* [Bug 1477] 1st non-gmake make in clone w/VPATH can't make COPYRIGHT.
* [Bug 1478] linking fails with undefined reference EVP_MD_pkey_type.
* [Bug 1479] Compilation fails because of not finding readline headers.
* [Bug 1480] snprintf() cleanup caused unterminated refclock IDs.
* [Bug 1484] ushort is not defined in QNX6.

---
(4.2.6p1-RC4) 2010/02/04 Released by Harlan Stenn <stenn@ntp.org>

* [Bug 1455] ntpd does not try /etc/ntp.audio as documented.
* [Bug 1467] Fix bogus rebuild of sntp/sntp.html
* [Bug 1470] "make distdir" in $srcdir builds keyword-gen, libntp.a.
* [Bug 1473] "make distcheck" before build can't make sntp/version.m4.
* [Bug 1474] ntp_keygen needs LCRYPTO after libntp.a.
* Convert many sprintf() calls to snprintf(), also strcpy(), strcat().
* Fix widely cut-n-pasted bug in refclock shutdown after failed start.
* Remove some dead code checking for emalloc() returning NULL.
* Remove arlib.

---
(4.2.6p1-RC3) 2010/01/24 Released by Harlan Stenn <stenn@ntp.org>

* Use TZ=UTC instead of TZ= when calling date in scripts/mkver.in .
* [Bug 1448] Some macros not correctly conditionally or absolutely defined
  on Windows.
* [Bug 1449] ntpsim.h in ntp_config.c should be used conditionally.
* [Bug 1450] Option to exclude warnings not unconditionally defined on Windows.
* [Bug 1127] Properly check the return of X590_verify() - missed one.
* [Bug 1439] .texi generation must wait until after binary is linked.
* [Bug 1440] Update configure.ac to support kfreebsd.
* [Bug 1445] IRIX does not have -lcap or support linux capabilities.
* [Bug 1451] CID 115: sntp leaks KoD entry when updating existing.
* [Bug 1453] Use $CC in config.cache filename in ./build script.

---
(4.2.6p1-RC2) 2009/12/25 Released by Harlan Stenn <stenn@ntp.org>

* [Bug 1411] Fix status messages in refclock_oncore.c.
* [Bug 1416] MAXDNAME undefined on Solaris 2.6.
* [Bug 1419] ntpdate, ntpdc, sntp, ntpd ignore configure --bindir.
* [Bug 1424] Fix check for rtattr (rtnetlink.h).
* [Bug 1425] unpeer by association ID sets up for duplicate free().
* [Bug 1426] scripts/VersionName needs . on the search path.
* [Bug 1427] quote missing in ./build - shows up on NetBSD.
* [Bug 1428] Use AC_HEADER_RESOLV to fix breaks from resolv.h
* [Bug 1429] ntpd -4 option does not reliably force IPv4 resolution.
* [Bug 1431] System headers must come before ntp headers in ntp_intres.c .
* [Bug 1434] HP-UX 11 ip_mreq undeclared, _HPUX_SOURCE helps some.
* [Bug 1435] sntp: Test for -lresolv using the same tests as in ntp.

---
(4.2.6p1-RC1) 2009/12/20 Released by Harlan Stenn <stenn@ntp.org>

* [Bug 1409] Put refclock_neoclock4x.c under the NTP COPYRIGHT notice.
  This should allow debian and other distros to add this refclock driver
  in further distro releases.
  Detect R2 hardware releases.
* [Bug 1412] m4/os_cflags.m4 caches results that depend on $CC.
* [Bug 1413] test OpenSSL headers regarding -Wno-strict-prototypes.
* [Bug 1414] Enable "make distcheck" success with BSD make.
* [Bug 1415] Fix Mac OS X link problem.
* [Bug 1418] building ntpd/ntpdc/ntpq statically with ssl fails.
* Build infrastructure updates to enable beta releases of ntp-stable.

---
(4.2.6) 2009/12/09 Released by Harlan Stenn <stenn@ntp.org>
* [Sec 1331] from4.2.4p8: DoS with mode 7 packets - CVE-2009-3563.
* [Bug 508] Fixed leap second handling for Windows.
(4.2.5p250-RC) 2009/11/30 Released by Harlan Stenn <stenn@ntp.org>
* sntp documentation updates.
* [Bug 761] internal resolver does not seem to honor -4/-6 qualifiers
* [Bug 1386] Deferred DNS doesn't work on NetBSD
* [Bug 1391] avoid invoking autogen twice for .c and .h files.
* [Bug 1397] shmget() refclock_shm failing because of file mode.
* Pass no_needed to ntp_intres as first part of fixing [Bug 975].
* Add ./configure --enable-force-defer-DNS to help debugging.
(4.2.5p249-RC) 2009/11/28 Released by Harlan Stenn <stenn@ntp.org>
* [Bug 1400] An empty KOD DB file causes sntp to coredump.
* sntp: documentation cleanup.
* sntp: clean up some error messages.
* sntp: Use the precision to control how many offset digits are shown.
* sntp: Show root dispersion.
* Cleanup from the automake/autoconf upgrades.
(4.2.5p248-RC) 2009/11/26 Released by Harlan Stenn <stenn@ntp.org>
* Prepare for the generation of sntp.html.
* Documentation changes from Dave Mills.
* [Bug 1387] Storage leak in ntp_intres (minor).
* [Bug 1389] buffer overflow in refclock_oncore.c
* [Bug 1391] .texi usage text from installed, not built binaries.
* [Bug 1392] intres retries duplicate assocations endlessly.
* Correct *-opts.h dependency so default 'get' action isn't used.
(4.2.5p247-RC) 2009/11/20 Released by Harlan Stenn <stenn@ntp.org>
* [Bug 1142] nodebug builds shed no light on -d, -D option failure.
* [Bug 1179] point out the problem with -i/--jaildir and -u/--user when
  they are disabled by configure.
* [Bug 1308] support systems that lack fork().
* [Bug 1343] sntp doesn't link on Solaris 7, needs -lresolv.
(4.2.5p246-RC) 2009/11/17 Released by Harlan Stenn <stenn@ntp.org>
* Upgrade to autogen-5.10
* [Bug 1378] Unnecessary resetting of peers during interface update.
* [Bug 1382] p245 configure --disable-dependency-tracking won't build.
* [Bug 1384] ntpq :config core dumped with a blank password.
(4.2.5p245-RC) 2009/11/14 Released by Harlan Stenn <stenn@ntp.org>
* Cleanup from Dave Mills.
* [Bug 1343] sntp illegal C does not compile on Solaris 7.
* [Bug 1381] Version .deps generated include file dependencies to allow
  known dependency-breaking changes to force .deps to be cleaned,
  triggered by changing the contents of deps-ver and/or sntp/deps-ver.
(4.2.5p244-RC) 2009/11/12 Released by Harlan Stenn <stenn@ntp.org>
* keygen.html updates from Dave Mills.
* [Bug 1003] ntpdc unconfig command doesn't prompt for keyid.
* [Bug 1376] Enable authenticated ntpq and ntpdc using newly-available
  digest types.
* ntp-keygen, Autokey OpenSSL build vs. run version mismatch is now a
  non-fatal warning.
(4.2.5p243-RC) 2009/11/11 Released by Harlan Stenn <stenn@ntp.org>
* [Bug 1226] Fix deferred DNS lookups.
* new crypto signature cleanup.
(4.2.5p242-RC) 2009/11/10 Released by Harlan Stenn <stenn@ntp.org>
* [Bug 1363] CID 92 clarify fallthrough case in clk_trimtsip.c
* [Bug 1366] ioctl(TIOCSCTTY, 0) fails on NetBSD *[0-2].* > 3.99.7.
* [Bug 1368] typos in libntp --without-crypto case
* [Bug 1371] deferred DNS lookup failing with INFO_ERR_AUTH.
* CID 87 dead code in ntpq.c atoascii().
* Fix authenticated ntpdc, broken in p240.
* Stub out isc/mem.h, shaving 47k from a MIPS ntpd binary.
* Shrink keyword scanner FSM entries from 64 to 32 bits apiece.
* Documention updates from Dave Mills.
* authkeys.c cleanup from Dave Mills.
(4.2.5p241-RC) 2009/11/07 Released by Harlan Stenn <stenn@ntp.org>
* html/authopt.html update from Dave Mills.
* Remove unused file from sntp/Makefile.am's distribution list.
* new crypto signature cleanup.
(4.2.5p240-RC) 2009/11/05 Released by Harlan Stenn <stenn@ntp.org>
* [Bug 1364] clock_gettime() not detected, need -lrt on Debian 5.0.3.
* Provide all of OpenSSL's signature methods for ntp.keys (FIPS 140-2).
(4.2.5p239-RC) 2009/10/30 Released by Harlan Stenn <stenn@ntp.org>
* [Bug 1357] bogus assert from refclock_shm.
* [Bug 1359] Debug message cleanup.
* CID 101: more pointer/array cleanup.
* [Bug 1356] core dump from refclock_nmea when can't open /dev/gpsU.
* [Bug 1358] AIX 4.3 sntp/networking.c IPV6_JOIN_GROUP undeclared.
* CID 101: pointer/array cleanup.
(4.2.5p238-RC) 2009/10/27 Released by Harlan Stenn <stenn@ntp.org>
* Changes from Dave Mills.
* driver4.html updates from Dave Mills.
* [Bug 1252] PPSAPI cleanup on ntpd/refclock_wwvb.c.
* [Bug 1354] libtool error building after bootstrap with Autoconf 2.64.
* Allow NTP_VPATH_HACK configure test to handle newer gmake versions.
* CIDs 94-99 make it more clearly impossible for sock_hash() to return
  a negative number.
* CID 105, 106 ensure ntpdc arrays are not overrun even if callers
  misbehave.
* CID 113 use va_end() in refclock_true.c true_debug().
* Get rid of configure tests for __ss_family and __ss_len when the more
  common ss_family and ss_len are present.
(4.2.5p237-RC) 2009/10/26 Released by Harlan Stenn <stenn@ntp.org>
* [Bug 610] NMEA support for using PPSAPI on a different device.
* [Bug 1238] use only fudge time2 to offset NMEA serial timestamp.
* [Bug 1355] ntp-dev won't compile on OpenBSD 4.6.
(4.2.5p236-RC) 2009/10/22 Released by Harlan Stenn <stenn@ntp.org>
* Cleanup from Dave Mills.
* [Bug 1343] ntpd/ntp_io.c close_fd() does not compile on Solaris 7.
* [Bug 1353] ntpq "rv 0 settimeofday" always shows UNKNOWN on unix.
* Do not attempt to execute built binaries from ntpd/Makefile when
  cross-compiling (keyword-gen and ntpd --saveconfigquit).
* sntp/main.c: Remove duplicate global adr_buf[] (also defined in
  networking.c) which Piotr Grudzinski identified breaking his build.
* Correct in6addr_any test in configure.ac to attempt link too.
(4.2.5p235-RC) 2009/10/18 Released by Harlan Stenn <stenn@ntp.org>
* [Bug 1343] lib/isc build breaks on systems without IPv6 headers.
(4.2.5p234-RC) 2009/10/16 Released by Harlan Stenn <stenn@ntp.org>
* [Bug 1339] redux, use unmodified lib/isc/win32/strerror.c and
  move #define strerror... to a header not used by lib/isc code.
* [Bug 1345] illegal 'grep' option prevents compilation.
* [Bug 1346] keyword scanner broken where char defaults to unsigned.
* [Bug 1347] ntpd/complete.conf missing multicastclient test case.
(4.2.5p233-RC) 2009/10/15 Released by Harlan Stenn <stenn@ntp.org>
* [Bug 1337] cast setsockopt() v4 address pointer to void *.
* [Bug 1342] ignore|drop one IPv6 address on an interface blocks all
  addresses on that interface.
* Documentation cleanup and updates.
(4.2.5p232-RC) 2009/10/14 Released by Harlan Stenn <stenn@ntp.org>
* [Bug 1302] OpenSSL under Windows needs applink support.
* [Bug 1337] fix incorrect args to setsockopt(fd, IP_MULTICAST_IF,...).
* [Bug 1339] Fix Windows-only ntp_strerror() infinite recursion.
* [Bug 1341] NMEA driver requires working PPSAPI #ifdef HAVE_PPSAPI.
* Construct ntpd keyword scanner finite state machine at compile time
  rather than at runtime, shrink entries from 40+ to 8 bytes.
* Update documentation for ntpq --old-rv, saveconfig, saveconfigdir,
  ntpd -I -L and -M, and interface/nic rules. (From Dave Hart)
* [Bug 1337] fix incorrect args to setsockopt(fd, IP_MULTICAST_IF,...)
(4.2.5p231-RC) 2009/10/10 Released by Harlan Stenn <stenn@ntp.org>
* [Bug 1335] Broadcast client degraded by wildcard default change.
(4.2.5p230-RC) 2009/10/09 Released by Harlan Stenn <stenn@ntp.org>
* Start the 4.2.6 Release Candidate cycle.
* Broadcast and transit phase cleanup from Dave Mills.
(4.2.5p229) 2009/10/07 Released by Harlan Stenn <stenn@ntp.org>
* [Bug 1334] ntpsnmpd undefined reference to `ntpqOptions'.
* Change ntpsnmpd/Makefile.am include file order to fix FreeBSD build.
(4.2.5p228) 2009/10/06 Released by Harlan Stenn <stenn@ntp.org>
* Reclaim syntax tree memory after application in ntpd built with
  configure --disable-saveconfig.
* [Bug 1135] ntpq uses sizeof(u_long) where sizeof(u_int32) is meant.
* [Bug 1333] ntpd --interface precedence over --novirtualips lost.
(4.2.5p227) 2009/10/05 Released by Harlan Stenn <stenn@ntp.org>
* [Bug 1135] :config fails with "Server disallowed request"
* [Bug 1330] disallow interface/nic rules when --novirtualips or
  --interface are used.
* [Bug 1332] ntpq -c 'rv 0 variablename' returns extra stuff.
* Add test of ntpd --saveconfigquit fidelity using new complete.conf.
* Documentation updates from Dave Hart/Dave Mills.
(4.2.5p226) 2009/10/04 Released by Harlan Stenn <stenn@ntp.org>
* [Bug 1318] Allow multiple -g options on ntpd command line.
* [Bug 1327] ntpq, ntpdc, ntp-keygen -d & -D should work with configure
  --disable-debugging.
* Add ntpd --saveconfigquit <filename> option for future build-time
  testing of saveconfig fidelity.
* Clockhop and autokey cleanup from Dave Mills.
* Documentation updates from Dave Mills.
(4.2.5p225) 2009/09/30 Released by Harlan Stenn <stenn@ntp.org>
* authopt documentation changes from Dave Mills/Dave Hart.
* [Bug 1324] support bracketed IPv6 numeric addresses for restrict.
(4.2.5p224) 2009/09/29 Released by Harlan Stenn <stenn@ntp.org>
* Clockhop and documentation fixes from Dave Mills.
* Remove "tos maxhop" ntp.conf knob.
(4.2.5p223) 2009/09/28 Released by Harlan Stenn <stenn@ntp.org>
* [Bug 1321] build doesn't work if . isn't on $PATH.
* [Bug 1323] Implement "revoke #" to match documentation, deprecate
  "crypto revoke #".
(4.2.5p222) 2009/09/27 Released by Harlan Stenn <stenn@ntp.org>
* Update libisc code using bind-9.6.1-P1.tar.gz, rearrange our copy to
  mirror the upstream layout (lib/isc/...), and merge in NTP-local
  modifications to libisc.  There is a new procedure to ease future
  libisc merges using a separate "upstream" bk repo.  That will enable
  normal bk pull automerge to handle carrying forward any local changes
  and should enable us to take updated libisc snapshots more often.
* Updated build and flock-build scripts.  flock-build --one is a way
  to perform a flock-build compatible solitary build, handy for a repo
  clone's first build on a machine with autoconf, automake, etc.
* Compiling ntp_parser.y using BSD make correctly places ntp_parser.h
  in the top-level ntpd directory instead of A.*/ntpd.
* bootstrap script updated to remove potentially stale .deps dirs.
* Remove unneeded Makefile.am files from the lib/isc/include tree.
(4.2.5p221) 2009/09/26 Released by Harlan Stenn <stenn@ntp.org>
* [Bug 1316] segfault if refclock_nmea can't open file.
* [Bug 1317] Distribute cvo.sh.
(4.2.5p220) 2009/09/25 Released by Harlan Stenn <stenn@ntp.org>
* Rearrange libisc code to match the upstream layout in BIND.  This is
  step one of two, changing the layout but keeping our existing libisc.
(4.2.5p219) 2009/09/24 Released by Harlan Stenn <stenn@ntp.org>
* [Bug 1315] "interface ignore 0.0.0.0" is ignored.
* add implicit "nic ignore all" rule before any rules from ntp.conf, so
  "nic listen eth0" alone means the same as "-I eth0".
* add wildcard match class for interface/nic rules.
* fix mistaken carryover of prefixlen from one rule to the next.
* Ensure IPv6 localhost address ::1 is included in libisc's Windows IPv6
  address enumeration, allowing ntpq and ntpdc's hardcoding to 127.0.0.1 
  on Windows to end.
(4.2.5p218) 2009/09/21 Released by Harlan Stenn <stenn@ntp.org>
* [Bug 1314] saveconfig emits -4 and -6 on when not given.
* correct parsing and processing of setvar directive.
* highlight location of ntpq :config syntax errors with ^.
* clarify (former) NO_ARG, SINGLE_ARG, MULTIPLE_ARG renaming to
  FOLLBY_TOKEN, FOLLBY_STRING, FOLLBY_STRINGS_TO_EOC.
* parser, saveconfig cleanup to store T_ identifiers in syntax tree.
(4.2.5p217) 2009/09/20 Released by Harlan Stenn <stenn@ntp.org>
* [Bug 1300] reject remote configuration of dangerous items.
(4.2.5p216) 2009/09/19 Released by Harlan Stenn <stenn@ntp.org>
* [Bug 1312] ntpq/ntpdc MD5 passwords truncated to 8 chars on Suns.
* CID 10 missing free(up); in refclock_palisade.c error return, again.
* CID 83 added assertion to demonstrate config_nic_rules() does not
  call strchr(NULL, '/').
(4.2.5p215) 2009/09/18 Released by Harlan Stenn <stenn@ntp.org>
* [Bug 1292] Workaround last VC6 unsigned __int64 kink.
(4.2.5p214) 2009/09/17 Released by Harlan Stenn <stenn@ntp.org>
* [Bug 1303] remove top-level "autokey" directive.
* use "nic listen 192.168.0.0/16" instead of
  "nic listen 192.168.0.0 prefixlen 16".
(4.2.5p213) 2009/09/16 Released by Harlan Stenn <stenn@ntp.org>
* [Bug 1310] fix Thunderbolt mode in refclock_palisade.c
(4.2.5p212) 2009/09/15 Released by Harlan Stenn <stenn@ntp.org>
* [Bug 983] add interface [listen | ignore | drop] ... directive.
* [Bug 1243] MD5auth_setkey zero-fills key from first zero octet.
* [Bug 1295] leftover fix, do not crash on exit in free_config_trap()
  when "trap 1.2.3.4" is used without any further options.
* [Bug 1311] 4.2.5p211 doesn't build in no-debug mode.
* document interface (alias nic) and unpeer.
* Correct syntax error line & column numbers.
* CID 79: kod_init_kod_db() fails to fclose(db_s) in two error paths.
* CID 80: attempt to quiet Coverity false positive re: leaking "reason"
  in main().
* Documentation updates from Dave Mills.
* CID 81: savedconfig leaked in save_config().
* Make the code agree with the spec and the book (Dave Mills).
(4.2.5p211) 2009/09/14 Released by Harlan Stenn <stenn@ntp.org>
* [Bug 663] respect ntpq -c and -p order on command line.
* [Bug 1292] more VC6 unsigned __int64 workarounds.
* [Bug 1296] Added Support for Trimble Acutime Gold.
(4.2.5p210) 2009/09/06 Released by Harlan Stenn <stenn@ntp.org>
* [Bug 1294] Use OPENSSL_INC and OPENSSL_LIB macros for Windows
  and remove unnecessary reference to applink.c for Windows
* [Bug 1295] trap directive options are not optional.
* [Bug 1297] yylex() must always set yylval before returning.
(4.2.5p209) 2009/09/01 Released by Harlan Stenn <stenn@ntp.org>
* [Bug 1290] Fix to use GETTIMEOFDAY macro
* [Bug 1289] Update project files for VC6, VS2003, VS2005, VS 2008
(4.2.5p208) 2009/08/30 Released by Harlan Stenn <stenn@ntp.org>
* [Bug 1293] make configuration dumper ready for release, specifically:
* rename ntpq dumpcfg command to "saveconfig".
* require authentication for saveconfig.
* "restrict ... nomodify" prevents saveconfig and :config.
* "saveconfig ." shorthand to save to startup configuration file.
* support strftime() substitution in saveconfig arg to timestamp
  the output filename, for example "saveconfig %Y%m%d-%H%M%S.conf".
* display saveconfig response message from ntpd in ntpq.
* save output filename in "savedconfig" variable, fetched with ntpq -c
  "rv 0 savedconfig".
* document saveconfig in html/ntpq.html.
* add ./configure --disable-saveconfig to build a smaller ntpd.
* log saveconfig failures and successes to syslog.
(4.2.5p207) 2009/08/29 Released by Harlan Stenn <stenn@ntp.org>
* [Bug 1292] Minor Windows source tweaks for VC6-era SDK headers.
(4.2.5p206) 2009/08/26 Released by Harlan Stenn <stenn@ntp.org>
* accopt.html typo fixes from Dave Mills.
* [Bug 1283] default to remembering KoD in sntp.
* clean up numerous sntp/kod_management.c bugs.
* use all addresses resolved from each DNS name in sntp.
(4.2.5p205) 2009/08/18 Released by Harlan Stenn <stenn@ntp.org>
* accopt.html typo fixes from Dave Mills.
* [Bug 1285] Log ntpq :config/config-from-file events.
* [Bug 1286] dumpcfg omits statsdir, mangles filegen.
(4.2.5p204) 2009/08/17 Released by Harlan Stenn <stenn@ntp.org>
* [Bug 1284] infinite loop in ntpd dumping more than one trustedkey
(4.2.5p203) 2009/08/16 Released by Harlan Stenn <stenn@ntp.org>
* Add ntpq -c dumpcfg, Google Summer of Code project of Max Kuehn
(4.2.5p202) 2009/08/14 Released by Harlan Stenn <stenn@ntp.org>
* install the binary and man page for sntp.
(4.2.5p201) 2009/08/13 Released by Harlan Stenn <stenn@ntp.org>
* sntp: out with the old, in with the new.
(4.2.5p200) 2009/08/12 Released by Harlan Stenn <stenn@ntp.org>
* [Bug 1281] Build ntpd on Windows without big SDK download, burn,
  and install by checking in essentially unchanging messages.mc build
  products to avoid requiring mc.exe, which is not included with VC++
  2008 EE.
(4.2.5p199) 2009/08/09 Released by Harlan Stenn <stenn@ntp.org>
* [Bug 1279] Cleanup for warnings from Veracode static analysis.
(4.2.5p198) 2009/08/03 Released by Harlan Stenn <stenn@ntp.org>
* Upgrade to autogen-5.9.9-pre5.
(4.2.5p197) 2009/07/30 Released by Harlan Stenn <stenn@ntp.org>
* The build script now has . at the end of PATH for config.guess.
(4.2.5p196) 2009/07/29 Released by Harlan Stenn <stenn@ntp.org>
* [Bug 1272] gsoc_sntp IPv6 build problems under HP-UX 10.
* [Bug 1273] CID 10: Palisade leaks unit struct in error path.
* [Bug 1274] CID 67: ensure resolve_hosts() output count and pointers
  are consistent.
* [Bug 1275] CID 45: CID 46: old sntp uses uninitialized guesses[0],
  precs[0].
* [Bug 1276] CID 52: crypto_xmit() may call crypto_alice[23]()
  with NULL peer.
(4.2.5p195) 2009/07/27 Released by Harlan Stenn <stenn@ntp.org>
* cvo.sh: Add support for CentOS, Fedora, Slackware, SuSE, and QNX.
(4.2.5p194) 2009/07/26 Released by Harlan Stenn <stenn@ntp.org>
* Documentation updates from Dave Mills.
* Use scripts/cvo.sh in the build script to get better subdir names.
(4.2.5p193) 2009/07/25 Released by Harlan Stenn <stenn@ntp.org>
* [Bug 1261] CID 34: simulate_server() rbuf.msg_flags uninitialized.
* [Bug 1262] CID 35: xpkt.mac uninitialized in simulate_server().
* [Bug 1263] CID 37: CID 38: CID 40: CID 43: multiple refclocks 
  uninitialized tm_zone (arc, chronolog, dumbclock, pcf).
* [Bug 1264] CID 64: gsoc_sntp on_wire() frees wrong ptr receiving KoD.
* [Bug 1265] CID 65: CID 66: gsoc_sntp on_wire() leaks x_pkt, r_pkt.
* [Bug 1266] CID 39: datum_pts_start() uninitialized arg.c_ospeed.
* [Bug 1267] CID 44: old sntp handle_saving() writes stack garbage to
  file when clearing.
* [Bug 1268] CID 63: resolve_hosts() leaks error message buffer.
* [Bug 1269] CID 74: use assertion to ensure move_fd() does not return
  negative descriptors.
* [Bug 1270] CID 70: gsoc_sntp recv_bcst_data mdevadr.ipv6mr_interface
  uninitialized.
(4.2.5p192) 2009/07/24 Released by Harlan Stenn <stenn@ntp.org>
* [Bug 965] CID 42: ss_family uninitialized.
* [Bug 1250] CID 53: kod_init_kod_db() overruns kod_db malloc'd buffer.
* [Bug 1251] CID 68: search_entry() mishandles dst argument.
* [Bug 1252] CID 32: Quiet Coverity warning with assertion.
* [Bug 1253] CID 50: gsoc_sntp/crypto.c auth_init() always returns a 
  list with one entry.
* [Bug 1254] CID 56: tv_to_str() leaks a struct tm each call.
* [Bug 1255] CID 55: pkt_output() leaks a copy of each packet.
* [Bug 1256] CID 51: Coverity doesn't recognize our assertion macros as
  terminal.
* [Bug 1257] CID 57: gsoc_sntp auth_init() fails to fclose(keyfile).
* [Bug 1258] CID 54: gsoc_sntp resolve_hosts() needs simplification.
* [Bug 1259] CID 59: gsoc_sntp recv_bcast_data() fails to free(rdata)
  on error paths.
* [Bug 1260] CID 60: gsoc_sntp recvpkt() fails to free(rdata).
* Updated to AutoGen-5.9.9pre2.
(4.2.5p191) 2009/07/21 Released by Harlan Stenn <stenn@ntp.org>
* Updated to AutoGen-5.9.9pre1.
(4.2.5p190) 2009/07/20 Released by Harlan Stenn <stenn@ntp.org>
* Updated to AutoGen-5.9.8.
* [Bug 1248] RES_MSSNTP typo in ntp_proto.c.
* [Bug 1246] use a common template for singly-linked lists, convert most
  doubly-linked lists to singly-linked.
* Log warning about signd blocking when restrict mssntp used.
(4.2.5p189) 2009/07/16 Released by Harlan Stenn <stenn@ntp.org>
* Documentation cleanup from Dave Mills.
(4.2.5p188) 2009/07/15 Released by Harlan Stenn <stenn@ntp.org>
* [Bug 1245] Broken xmt time sent in fast_xmit() of 4.2.5p187.
(4.2.5p187) 2009/07/11 Released by Harlan Stenn <stenn@ntp.org>
* [Bug 1042] multicast listeners IPv4+6 ignore new interfaces.
* [Bug 1237] Windows serial code treat CR and LF both as line
  terminators.
* [Bug 1238] use fudge time2 for serial timecode offset in NMEA driver.
* [Bug 1242] Remove --enable-wintime, symmetric workaround is now
  always enabled.
* [Bug 1244] NTP_INSIST(fd != maxactivefd) failure in intres child
* Added restrict keyword "mssntp" for Samba4 DC operation, by Dave Mills.
(4.2.5p186) 2009/07/08 Released by Harlan Stenn <stenn@ntp.org>
* ntp_proto.c cleanup from Dave Mills.
(4.2.5p185) 2009/07/01 Released by Harlan Stenn <stenn@ntp.org>
* Documentation updates from Dave Mills.
* [Bug 1234] convert NMEA driver to use common PPSAPI code.
* timepps-Solaris.h pps_handle_t changed from pointer to scalar
* Spectracom refclock added to Windows port of ntpd
* [Bug 1236] Declaration order fixed.
* Bracket private ONCORE debug statements with #if 0 rather than #ifdef
  DEBUG
* Delete ONCORE debug statement that is now handled elsewhere.
(4.2.5p184) 2009/06/24 Released by Harlan Stenn <stenn@ntp.org>
* [Bug 1233] atom refclock fudge time1 sign flipped in 4.2.5p164.
(4.2.5p183) 2009/06/23 Released by Harlan Stenn <stenn@ntp.org>
* [Bug 1196] setsockopt(SO_EXCLUSIVEADDRUSE) can fail on Windows 2000
  and earlier with WSAINVAL, do not log a complaint in that case.
* [Bug 1210] ONCORE driver terminates ntpd without logging a reason.
* [Bug 1218] Correct comment in refclock_oncore on /etc/ntp.oncore*
  configuration file search order.
* Change ONCORE driver to log using msyslog as well as to any
  clockstats file.
* [Bug 1231] ntpsnmpd build fails after sockaddr union changes.
(4.2.5p182) 2009/06/18 Released by Harlan Stenn <stenn@ntp.org>
* Add missing header dependencies to the ntpdc layout verification.
* prefer.html updates from Dave Mills.
* [Bug 1205] Add ntpd --usepcc and --pccfreq options on Windows
* [Bug 1215] unpeer by association ID
* [Bug 1225] Broadcast address miscalculated on Windows 4.2.5p180
* [Bug 1229] autokey segfaults in cert_install().
* Use a union for structs sockaddr, sockaddr_storage, sockaddr_in, and
  sockaddr_in6 to remove casts and enable type checking.  Collapse
  some previously separate IPv4/IPv6 paths into a single codepath.
(4.2.5p181) 2009/06/06 Released by Harlan Stenn <stenn@ntp.org>
* [Bug 1206] Required compiler changes for Windows
* [Bug 1084] PPSAPI for ntpd on Windows with DLL backends
* [Bug 1204] Unix-style refclock device paths on Windows
* [Bug 1205] partial fix, disable RDTSC use by default on Windows
* [Bug 1208] decodenetnum() buffer overrun on [ with no ]
* [Bug 1211] keysdir free()d twice #ifdef DEBUG
* Enable ONCORE, ARCRON refclocks on Windows (untested)
(4.2.5p180) 2009/05/29 Released by Harlan Stenn <stenn@ntp.org>
* [Bug 1200] Enable IPv6 in Windows port
* Lose FLAG_FIXPOLL, from Dave Mills.
(4.2.5p179) 2009/05/23 Released by Harlan Stenn <stenn@ntp.org>
* [Bug 1041] xmt -> aorg timestamp cleanup from Dave Mills,
  reported by Dave Hart.
* [Bug 1193] Compile error: conflicting types for emalloc.
* [Bug 1196] VC6 winsock2.h does not define SO_EXCLUSIVEADDRUSE.
* Leap/expire cleanup from Dave Mills.
(4.2.5p178) 2009/05/21 Released by Harlan Stenn <stenn@ntp.org>
* Provide erealloc() and estrdup(), a la emalloc().
* Improve ntp.conf's parser error messages.
* [Bug 320] "restrict default ignore" does not affect IPv6.
* [Bug 1192] "restrict -6 ..." reports a syntax error.
(4.2.5p177) 2009/05/18 Released by Harlan Stenn <stenn@ntp.org>
* Include 4.2.4p7
* [Bug 1174] nmea_shutdown assumes that nmea has a unit assigned
* [Bug 1190] NMEA refclock fudge flag4 1 obscures position in timecode
* Update NMEA refclock documentation in html/drivers/driver20.html
(4.2.5p176) 2009/05/13 Released by Harlan Stenn <stenn@ntp.org>
* [Bug 1154] mDNS registration should be done later, repeatedly and only
  if asked for. (second try for fix)
(4.2.5p175) 2009/05/12 Released by Harlan Stenn <stenn@ntp.org>
* Include 4.2.4p7-RC7
* [Bug 1180] ntpd won't start with more than ~1000 interfaces
* [Bug 1182] Documentation typos and missing bits.
* [Bug 1183] COM port support should extend past COM3
* [Bug 1184] ntpd is deaf when restricted to second IP on the same net
* Clean up configure.ac NTP_CACHEVERSION interface, display cache
  version when clearing.  Fixes a regression.
(4.2.5p174) 2009/05/09 Released by Harlan Stenn <stenn@ntp.org>
* Stale leapsecond file fixes from Dave Mills.
(4.2.5p173) 2009/05/08 Released by Harlan Stenn <stenn@ntp.org>
* Include 4.2.4p7-RC6
(4.2.5p172) 2009/05/06 Released by Harlan Stenn <stenn@ntp.org>
* [Bug 1175] Instability in PLL daemon mode.
* [Bug 1176] refclock_parse.c does not compile without PPSAPI.
(4.2.5p171) 2009/05/04 Released by Harlan Stenn <stenn@ntp.org>
* Autokey documentation cleanup from Dave Mills.
* [Bug 1171] line editing libs found without headers (Solaris 11)
* [Bug 1173] NMEA refclock fails with Solaris PPSAPI
* Fix problem linking msntp on Solaris when sntp subdir is configured
  before parent caused by different gethostent library search order.
* Do not clear config.cache when it is  empty.
(4.2.5p170) 2009/05/02 Released by Harlan Stenn <stenn@ntp.org>
* [Bug 1152] adjust PARSE to new refclock_pps logic
* Include 4.2.4p7-RC5
* loopfilter FLL/PLL crossover cleanup from Dave Mills.
* Documentation updates from Dave Mills.
* ntp-keygen cleanup from Dave Mills.
* crypto API cleanup from Dave Mills.
* Add NTP_CACHEVERSION mechanism to ignore incompatible config.cache
* Enable gcc -Wstrict-overflow for gsoc_sntp as well
(4.2.5p169) 2009/04/30 Released by Harlan Stenn <stenn@ntp.org>
* [Bug 1171] Note that we never look for -lreadline by default.
* [Bug 1090] Fix bogus leap seconds in refclock_hpgps.
(4.2.5p168) 2009/04/29 Released by Harlan Stenn <stenn@ntp.org>
* Include 4.2.4p7-RC4
* [Bug 1169] quiet compiler warnings
* Re-enable gcc -Wstrict-prototypes when not building with OpenSSL
* Enable gcc -Wstrict-overflow
* ntpq/ntpdc emit newline after accepting password on Windows
* Updates from Dave Mills:
* ntp-keygen.c: Updates.
* Fix the error return and syslog function ID in refclock_{param,ppsapi}.
* Make sure syspoll is within the peer's minpoll/maxpoll bounds.
* ntp_crypto.c: Use sign_siglen, not len. sign key filename cleanup.
* Bump NTP_MAXEXTEN from 1024 to 2048, update values for some field lengths.
* m4/ntp_lineeditlibs.m4: fix warnings from newer Autoconf
* [Bug 1166] Remove truncation of position (blanking) code in refclock_nmea.c
(4.2.5p167) 2009/04/26 Released by Harlan Stenn <stenn@ntp.org>
* Crypto cleanup from Dave Mills.
(4.2.5p166) 2009/04/25 Released by Harlan Stenn <stenn@ntp.org>
* [Bug 1165] Clean up small memory leaks in the  config file parser
* Correct logconfig keyword declaration to MULTIPLE_ARG
* Enable filename and line number leak reporting on Windows when built
  DEBUG for all the typical C runtime allocators such as calloc,
  malloc, and strdup.  Previously only emalloc calls were covered.
* Add DEBUG-only code to free dynamically allocated memory that would
  otherwise remain allocated at ntpd exit, to allow less forgivable
  leaks to stand out in leaks reported after exit.
* Ensure termination of strings in ports/winnt/libisc/isc_strerror.c
  and quiet compiler warnings.
* [Bug 1057] ntpdc unconfig failure
* [Bug 1161] unpeer AKA unconfig command for ntpq :config
* PPS and crypto cleanup in ntp_proto.c from Dave Mills.
(4.2.5p165) 2009/04/23 Released by Harlan Stenn <stenn@ntp.org>
* WWVB refclock cleanup from Dave Mills.
* Code cleanup: requested_key -> request_key.
* [Bug 833] ignore whitespace at end of remote configuration lines
* [Bug 1033] ntpdc/ntpq crash prompting for keyid on Windows
* [Bug 1028] Support for W32Time authentication via Samba.
* quiet ntp_parser.c malloc redeclaration warning
* Mitigation and PPS/PPSAPI cleanup from Dave Mills.
* Documentation updates from Dave Mills.
* timepps-Solaris.h patches from Dave Hart.
(4.2.5p164) 2009/04/22 Released by Harlan Stenn <stenn@ntp.org>
* Include 4.2.4p7-RC3
* PPS/PPSAPI cleanup from Dave Mills.
* Documentation updates from Dave Mills.
* [Bug 1125] C runtime per-thread initialization on Windows
* [Bug 1152] temporarily disable refclock_parse, refclock_true until
  maintainers can repair build break from pps_sample()
* [Bug 1153] refclock_nmea should not mix UTC with GPS time
* [Bug 1159] ntpq overlap diagnostic message test buggy
(4.2.5p163) 2009/04/10 Released by Harlan Stenn <stenn@ntp.org>
(4.2.5p162) 2009/04/09 Released by Harlan Stenn <stenn@ntp.org>
* Documentation updates from Dave Mills.
* Mitigation and PPS cleanup from Dave Mills.
* Include 4.2.4p7-RC2
* [Bug 216] New interpolation scheme for Windows eliminates 1ms jitter
* remove a bunch of #ifdef SYS_WINNT from portable code
* 64-bit time_t cleanup for building on newer Windows compilers
* Only set CMOS clock during ntpd exit on Windows if the computer is
  shutting down or restarting.
* [Bug 1148] NMEA reference clock improvements
* remove deleted gsoc_sntp/utilities.o from repository so that .o build
  products can be cleaned up without corrupting the repository.
(4.2.5p161) 2009/03/31 Released by Harlan Stenn <stenn@ntp.org>
* Documentation updates from Dave Mills.
(4.2.5p160) 2009/03/30 Released by Harlan Stenn <stenn@ntp.org>
* [Bug 1141] refclock_report missing braces cause spurious "peer event:
  clock clk_unspec" log entries
* Include 4.2.4p7-RC1
(4.2.5p159) 2009/03/28 Released by Harlan Stenn <stenn@ntp.org>
* "bias" changes from Dave Mills.
(4.2.5p158) 2009/01/30 Released by Harlan Stenn <stenn@ntp.org>
* Fix [CID 72], a typo introduced at the latest fix to prettydate.c.
(4.2.5p157) 2009/01/26 Released by Harlan Stenn <stenn@ntp.org>
* Cleanup/fixes for ntp_proto.c and ntp_crypto.c from Dave Mills.
(4.2.5p156) 2009/01/19 Released by Harlan Stenn <stenn@ntp.org>
* [Bug 1118] Fixed sign extension for 32 bit time_t in caljulian() and prettydate().
  Fixed some compiler warnings about missing prototypes.
  Fixed some other simple compiler warnings.
* [Bug 1119] [CID 52] Avoid a possible null-dereference in ntp_crypto.c.
* [Bug 1120] [CID 51] INSIST that peer is non-null before we dereference it.
* [Bug 1121] [CID 47] double fclose() in ntp-keygen.c.
(4.2.5p155) 2009/01/18 Released by Harlan Stenn <stenn@ntp.org>
* Documentation updates from Dave Mills.
* CHU frequency updates.
* Design assertion fixes for ntp_crypto.c from Dave Mills.
(4.2.5p154) 2009/01/13 Released by Harlan Stenn <stenn@ntp.org>
* [Bug 992] support interface event change on Linux from
  Miroslav Lichvar.
(4.2.5p153) 2009/01/09 Released by Harlan Stenn <stenn@ntp.org>
* Renamed gsoc_sntp/:fetch-stubs to gsoc_sntp/fetch-stubs to avoid
  file name problems under Windows.
  Removed German umlaut from log msg for 4.2.5p142.
(4.2.5p152) 2009/01/08 Released by Harlan Stenn <stenn@ntp.org>
* Include 4.2.4p6: 2009/01/08 Released by Harlan Stenn <stenn@ntp.org>
(4.2.5p151) 2008/12/23 Released by Harlan Stenn <stenn@ntp.org>
* Stats file logging cleanup from Dave Mills.
(4.2.5p150) 2008/12/15 Released by Harlan Stenn <stenn@ntp.org>
* [Bug 1099] Fixed wrong behaviour in sntp's crypto.c.
* [Bug 1103] Fix 64-bit issues in the new calendar code.
(4.2.5p149) 2008/12/05 Released by Harlan Stenn <stenn@ntp.org>
* Fixed mismatches in data types and OID definitions in ntpSnmpSubAgent.c
* added a premliminary MIB file to ntpsnmpd (ntpv4-mib.mib)
(4.2.5p148) 2008/12/04 Released by Harlan Stenn <stenn@ntp.org>
* [Bug 1070] Fix use of ntpq_parsestring() in ntpsnmpd.
(4.2.5p147) 2008/11/27 Released by Harlan Stenn <stenn@ntp.org>
* Update gsoc_sntp's GCC warning code.
(4.2.5p146) 2008/11/26 Released by Harlan Stenn <stenn@ntp.org>
* Update Solaris CFLAGS for gsoc_sntp.
(4.2.5p145) 2008/11/20 Released by Harlan Stenn <stenn@ntp.org>
* Deal with time.h for sntp under linux.
* Provide rpl_malloc() for sntp for systems that need it.
* Handle ss_len and socklen type for sntp.
* Fixes to the sntp configure.ac script.
* Provide INET6_ADDRSTRLEN if it is missing.
* [Bug 1095] overflow in caljulian.c.
(4.2.5p144) 2008/11/19 Released by Harlan Stenn <stenn@ntp.org>
* Use int32, not int32_t.
* Avoid the sched*() functions under OSF - link problems.
(4.2.5p143) 2008/11/17 Released by Harlan Stenn <stenn@ntp.org>
* sntp cleanup and fixes.
(4.2.5p142) 2008/11/16 Released by Harlan Stenn <stenn@ntp.org>
* Imported GSoC SNTP code from Johannes Maximilian Kuehn.
(4.2.5p141) 2008/11/13 Released by Harlan Stenn <stenn@ntp.org>
* New caltontp.c and calyearstart.c from Juergen Perlinger.
(4.2.5p140) 2008/11/12 Released by Harlan Stenn <stenn@ntp.org>
* Cleanup lint from the ntp_scanner files.
* [Bug 1011] gmtime() returns NULL on windows where it would not under Unix.
* Updated caljulian.c and prettydate.c from Juergen Perlinger.
(4.2.5p139) 2008/11/11 Released by Harlan Stenn <stenn@ntp.org>
* Typo fix to driver20.html.
(4.2.5p138) 2008/11/10 Released by Harlan Stenn <stenn@ntp.org>
* [Bug 474] --disable-ipv6 is broken.
* IPv6 interfaces were being looked for twice.
* SHM driver grabs more samples, add clockstats
* decode.html and driver20.html updates from Dave Mills.
(4.2.5p137) 2008/11/01 Released by Harlan Stenn <stenn@ntp.org>
* [Bug 1069] #undef netsnmp's PACKAGE_* macros.
* [Bug 1068] Older versions of netsnmp do not have netsnmp_daemonize().
(4.2.5p136) 2008/10/27 Released by Harlan Stenn <stenn@ntp.org>
* [Bug 1078] statsdir configuration parsing is broken.
(4.2.5p135) 2008/09/23 Released by Harlan Stenn <stenn@ntp.org>
* [Bug 1072] clock_update should not allow updates older than sys_epoch.
(4.2.5p134) 2008/09/17 Released by Harlan Stenn <stenn@ntp.org>
* Clean up build process for ntpsnmpd.
(4.2.5p133) 2008/09/16 Released by Harlan Stenn <stenn@ntp.org>
* Add options processing to ntpsnmpd.
* [Bug 1062] Check net-snmp headers before deciding to build ntpsnmpd.
* Clean up the libntpq.a build.
* Regenerate ntp_parser.[ch] from ntp_parser.y
(4.2.5p132) 2008/09/15 Released by Harlan Stenn <stenn@ntp.org>
* [Bug 1067] Multicast DNS service registration must come after the fork
  on Solaris.
* [Bug 1066] Error messages should log as errors.
(4.2.5p131) 2008/09/14 Released by Harlan Stenn <stenn@ntp.org>
* [Bug 1065] Re-enable support for the timingstats file.
(4.2.5p130) 2008/09/13 Released by Harlan Stenn <stenn@ntp.org>
* [Bug 1064] Implement --with-net-snmp-config=progname
* [Bug 1063] ntpSnmpSubagentObject.h is missing from the distribution.
(4.2.5p129) 2008/09/11 Released by Harlan Stenn <stenn@ntp.org>
* Quiet some libntpq-related warnings.
(4.2.5p128) 2008/09/08 Released by Harlan Stenn <stenn@ntp.org>
* Import Heiko Gerstung's GSoC2008 NTP MIB daemon.
(4.2.5p127) 2008/09/01 Released by Harlan Stenn <stenn@ntp.org>
* Regenerate ntpd/ntp_parser.c
(4.2.5p126) 2008/08/31 Released by Harlan Stenn <stenn@ntp.org>
* Stop libtool-1.5 from looking for C++ or Fortran.
* [BUG 610] Documentation update for NMEA reference clock driver.
* [Bug 828] Fix IPv4/IPv6 address parsing.
* Changes from Dave Mills:
  Documentation updates.
  Fix a corner case where a frequency update was reported but not set.
  When LEAP_NOTINSYNC->LEAP_NOWARNING, call crypto_update() if we have
  crypto_flags.
(4.2.5p125) 2008/08/18 Released by Harlan Stenn <stenn@ntp.org>
* [Bug 1052] Add linuxPPS support to ONCORE driver.
(4.2.5p124) 2008/08/17 Released by Harlan Stenn <stenn@ntp.org>
* Documentation updates from Dave Mills.
* Include 4.2.4p5: 2008/08/17 Released by Harlan Stenn <stenn@ntp.org>
* [Bug 861] leap info was not being transmitted.
* [Bug 1046] refnumtoa.c is using the wrong header file.
* [Bug 1047] enable/disable options processing fix.
* header file cleanup.
* [Bug 1037] buffer in subroutine was 1 byte short.
* configure.ac: cleanup, add option for wintime, and lay the groundwork
  for the changes needed for bug 1028.
* Fixes from Dave Mills: 'bias' and 'interleave' work.  Separate
  phase and frequency discipline (for long poll intervals).  Update
  TAI function to match current leapsecond processing.
* Documentation updates from Dave Mills.
* [Bug 1037] Use all 16 of the MD5 passwords generated by ntp-keygen.
* Fixed the incorrect edge parameter being passed to time_pps_kcbind in
  NMEA refclock driver.
* [Bug 399] NMEA refclock driver does not honor time1 offset if flag3 set.
* [Bug 985] Modifications to NMEA reference clock driver to support Accord
  GPS Clock.
* poll time updates from Dave Mills.
* local refclock documentation updates from Dave Mills.
* [Bug 1022] Fix compilation problems with yesterday's commit.
* Updates and cleanup from Dave Mills:
  I've now spent eleven months of a sabbatical year - 7 days a week, 6-10
  hours most days - working on NTP. I have carefully reviewed every major
  algorithm, examined its original design and evolution from that design.
  I've trimmed off dead code and briar patches and did zillions of tests
  contrived to expose evil vulnerabilities. The development article is in
  rather good shape and should be ready for prime time.

  1. The protostats statistics files have been very useful in exposing
  little twitches and turns when something hiccups, like a broken PPS
  signal. Most of what used to be syslog messages are now repackaged as
  protostats messages with optional syslog as well. These can also be sent
  as traps which might be handy to tiggle a beeper or celltext. These, the
  sysstats files and cryptostats files reveal the ambient health of a busy
  server, monitor traffic and error counts and spot crypto attacks.

  2. Close inspection of the clock discipline behavior at long poll
  intervals (36 h) showed it not doing as well as it should. I redesigned
  the FLL loop to improve nominal accuracy from  several tens of
  milliseconds to something less than ten milliseconds.

  3. Autokey (again). The enhanced error checking was becoming a major
  pain. I found a way to toss out gobs of ugly fat code and replace the
  function with a much simpler and more comprehensive scheme. It resists
  bait-and-switch attacks and quickly detect cases when the protocol is
  not correctly synchronized.

  4. The interface code for the kernel PPS signal was not in sync with the
  kernel code itself. Some error checks were duplicated and some
  ineffective. I found none of the PPS-capable drivers, including the atom
  driver, do anything when the prefer peer fails; the kernel PPS signal
  remains in control. The atom driver now disables the kernel PPS when the
  prefer peer comes bum. This is important when the prefer peer is not a
  reference clock but a remote NTP server.

  5. The flake restrict bit turned out to be really interesting,
  especially with symmtric modes and of those especially those using
  Autokey. Small changes in the recovery procedures when packets are lost
  now avoid almost all scenarios which previously required protocol resets.

  6. I've always been a little uncomfortable when using the clock filter
  with long poll intervals because the samples become less and less
  correlated as the sample age exceeds the Allan intercept. Various
  schemes have been used over the years to cope with this fact. The latest
  one and the one that works the best is to use a modified sort metric
  where the delay is used when the age of the sample is less than the
  intercept and the sum of delay and dispersion above that. The net result
  is that, at small poll intervals the algorithm operates as a minimum
  filter, while at larger poll intervals it morphs to FIFO. Left
  unmodified, a sample could be used when twelve days old. This along with
  the FLL modifications has made a dramatic improvement at large poll
  intervals.

- [Backward Incompatible] The 'state' variable is no longer reported or
  available via ntpq output.  The following system status bit names
  have been changed:
  - sync_alarm -> leap_alarm
  - sync_atomic -> sync_pps
  - sync_lf_clock -> sync_lf_radio
  - sync_hf_clock -> sync_hf_radio
  - sync_uhf_clock -> sync_uhf_radio
  - sync_local_proto -> sync_local
  - sync_udp/time -> sync_other
  Other names have been changed as well.  See the change history for
  libntp/statestr.c for more details.
  Other backward-incompatible changes in ntpq include:
  - assID -> associd
  - rootdispersion -> rootdisp
  - pkt_head -> pkt_neader
  See the change history for other details.

* Updates and cleanup from Dave Mills.
* [Bug 995] Remove spurious ; from ntp-keygen.c.
* More cleanup and changes from Dave Mills.
* [Bug 980] Direct help to stdout.
---
(4.2.4p8) 2009/12/08 Released by Harlan Stenn <stenn@ntp.org>

* [Sec 1331] DoS with mode 7 packets - CVE-2009-3563.

---
(4.2.4p7) 2009/05/18 Released by Harlan Stenn <stenn@ntp.org>

* [Sec 1151] Remote exploit if autokey is enabled - CVE-2009-1252.
* [Bug 1187] Update the copyright date.
* [Bug 1191] ntpd fails on Win2000 - "Address already in use" after fix
  for [Sec 1149].

---
(4.2.4p7-RC7) 2009/05/12 Released by Harlan Stenn <stenn@ntp.org>

* ntp.isc.org -> ntp.org cleanup.
* [Bug 1178] Use prior FORCE_DNSRETRY behavior as needed at runtime,
  add configure --enable-ignore-dns-errors to be even more stubborn

---
(4.2.4p7-RC6) 2009/05/08 Released by Harlan Stenn <stenn@ntp.org>

* [Bug 784] Make --enable-linuxcaps the default when available
* [Bug 1179] error messages for -u/--user and -i lacking droproot
* Updated JJY reference clock driver from Takao Abe
* [Bug 1071] Log a message and exit before trying to use FD_SET with a
  descriptor larger than FD_SETSIZE, which will corrupt memory
* On corruption of the iface list head in add_interface, log and exit

---
(4.2.4p7-RC5) 2009/05/02 Released by Harlan Stenn <stenn@ntp.org>

* [Bug 1172] 4.2.4p7-RC{3,4} fail to build on linux.
* flock-build script unportable 'set -m' use removed

---
(4.2.4p7-RC4) 2009/04/29 Released by Harlan Stenn <stenn@ntp.org>

* [Bug 1167] use gcc -Winit-self only if it is understood

---
(4.2.4p7-RC3) 2009/04/22 Released by Harlan Stenn <stenn@ntp.org>

* [Bug 787] Bug fixes for 64-bit time_t on Windows
* [Bug 813] Conditional naming of Event
* [Bug 1147] System errors should be logged to msyslog()
* [Bug 1155] Fix compile problem on Windows with VS2005
* [Bug 1156] lock_thread_to_processor() should be declared in header
* [Bug 1157] quiet OpenSSL warnings, clean up configure.ac
* [Bug 1158] support for aix6.1
* [Bug 1160] MacOS X is like BSD regarding F_SETOWN

---
(4.2.4p7-RC2) 2009/04/09 Released by Harlan Stenn <stenn@ntp.org>

* [Sec 1144] limited buffer overflow in ntpq.  CVE-2009-0159
* [Sec 1149] use SO_EXCLUSIVEADDRUSE on Windows

---
(4.2.4p7-RC1) 2009/03/30 Released by Harlan Stenn <stenn@ntp.org>

* [Bug 1131] UDP sockets should not use SIGPOLL on Solaris.
* build system email address cleanup
* [Bug 774] parsesolaris.c does not compile under the new Solaris
* [Bug 873] Windows serial refclock proper TTY line discipline emulation
* [Bug 1014] Enable building with VC9 (in Visual Studio 2008,
  Visual C++ 2008, or SDK)
* [Bug 1117] Deferred interface binding under Windows works only correctly
  if FORCE_DNSRETRY is defined
* [BUG 1124] Lock QueryPerformanceCounter() client threads to same CPU
* DPRINTF macro made safer, always evaluates to a statement and will not
  misassociate an else which follows the macro.

---
(4.2.4p6) 2009/01/08 Released by Harlan Stenn <stenn@ntp.org>

* [Bug 1113] Fixed build errors with recent versions of openSSL. 
* [Sec 1111] Fix incorrect check of EVP_VerifyFinal()'s return value.
* Update the copyright year.

---
(4.2.4p5) 2008/08/17 Released by Harlan Stenn <stenn@ntp.org>

* [BUG 1051] Month off by one in leap second message written to clockstats
  file fixed.
* [Bug 450] Windows only: Under original Windows NT we must not discard the
  wildcard socket to workaround a bug in NT's getsockname().
* [Bug 1038] Built-in getpass() function also prompts for password if
  not built with DEBUG.
* [Bug 841] Obsolete the "dynamic" keyword and make deferred binding
  to local interfaces the default.
  Emit a warning if that keyword is used for configuration.
* [Bug 959] Refclock on Windows not properly releasing recvbuffs.
* [Bug 993] Fix memory leak when fetching system messages.
* much cleanup, fixes, and changes from Dave Mills.
* ntp_control.c: LEAPTAB is a filestamp, not an unsigned.  From Dave Mills.
* ntp_config.c: ntp_minpoll fixes from Dave Mills.
* ntp-keygen updates from Dave Mills.
* refresh epoch, throttle, and leap cleanup from Dave Mills.
* Documentation cleanup from Dave Mills.
* [Bug 918] Only use a native md5.h if MD5Init() is available.
* [Bug 979] Provide ntptimeval if it is not otherwise present.
* [Bug 634] Re-instantiate syslog() and logfiles after the daemon fork.
* [Bug 952] Use md5 code with a friendlier license.
* [Bug 977] Fix mismatching #ifdefs for builds without IPv6.
* [Bug 830] Fix the checking order of the interface options.
* Clean up the logfile/syslog setup.
* [Bug 970] Lose obsolete -g flag to ntp-keygen.
* The -e flag to ntp-keygen can write GQ keys now, too.
* ntp_proto.c: sys_survivors and hpoll cleanup from Dave Mills.
* ntp_loopfilter.c: sys_poll cleanup from Dave Mills.
* refclock_wwv.c: maximum-likelihood digit and DSYNC fixes from Dave Mills.
* [Bug 967] preemptable associations are lost forever on a step.
* ntp_config.c: [CID 48] missing "else" clause.
* [Bug 833] ntpq config keyword is quote-mark unfriendly.
* Rename the ntpq "config" keyword to ":config".
* Dave Mills shifted some orphan processing.
* Fix typos in the [Bug 963] patch.
* bootstrap: squawk if genver fails.  Use -f with cp in case Dave does a chown.
* Remove obsolete simulator command-line options.
* ntp_request.c: [CID 36] zero sin_zero.
* [Bug 963] get_systime() is too noisy.
* [Bug 960] spurious syslog:crypto_setup:spurious crypto command
* [Bug 964] Change *-*-linux* to *-*-*linux* to allow for uclinux.
* Changes from Dave Mills:
  - ntp_util.c: cleanup.
  - ntp_timer.c: watch the non-burst packet rate.
  - ntp_request.c: cleanup.
  - ntp_restrict.c: RES_LIMITED cleanup.
  - ntp_proto.c: RES_LIMITED, rate bucktes, counters, overall cleanup.
  - ntp_peer.c: disallow peer_unconfig().
  - ntp_monitor.c: RES_LIMITED cleanup.
  - ntp_loopfilter.c: poll interval cleanup.
  - ntp_crypto.c: volley -> retry.  Cleanup TAI leap message.
  - ntp_config: average and minimum are ^2 values.
  - ntpdc: unknownversion is really "declined", not "bad version".
  - Packet retry cleanup.
* [Bug 961] refclock_tpro.c:tpro_poll() calls refclock_receive() twice.
* [Bug 957] Windows only: Let command line parameters from the Windows SCM GUI
  override the standard parameters from the ImagePath registry key.
* Added HAVE_INT32_T to the Windows config.h to avoid duplicate definitions.
* Work around a VPATH difference in FreeBSD's 'make' command.
* Update bugreport URL.
* Update -I documentation.
* [Bug 713] Fix bug reporting information.
* A bug in the application of the negative-sawtooth for 12 channel receivers. 
* The removal of unneeded startup code used for the original LinuxPPS, it now
  conforms to the PPSAPI and does not need special code.  
* ntp-keygen.c: Coverity fixes [CID 33,47].
* Volley cleanup from Dave Mills.
* Fuzz cleanup from Dave Mills.
* [Bug 861] Leap second cleanups from Dave Mills.
* ntpsim.c: add missing protypes and fix [CID 34], a nit.
* Upgraded bison at UDel.
* Update br-flock and flock-build machine lists.
* [Bug 752] QoS: add parse/config handling code. 
* Fix the #include order in tickadj.c for picky machines.
* [Bug 752] QoS: On some systems, netinet/ip.h needs netinet/ip_systm.h.
* [Bug 752] Update the QoS tagging (code only - configuration to follow).
* Orphan mode and other protocol cleanup from Dave Mills.
* Documentation cleanup from Dave Mills.
* [Bug 940] ntp-keygen uses -v.  Disallow it as a shortcut for --version.
* more cleanup to ntp_lineeditlibs.m4.
* Documentation updates from Dave Mills.
* -ledit cleanup for ntpdc and ntpq.
* Association and other cleanup from Dave Mills.
* NTP_UNREACH changes from Dave Mills.
* Fix the readline history test.
* [Bug 931] Require -lreadline to be asked for explicitly.
* [Bug 764] When looking for -lreadline support, also try using -lncurses.
* [Bug 909] Fix int32_t errors for ntohl().
* [Bug 376/214] Enhancements to support multiple if names and IP addresses.
* [Bug 929] int32_t is undefined on Windows.  Casting wrong.
* [Bug 928] readlink missing braces.
* [Bug 788] Update macros to support VS 2005.
* ntpd/ntp_timer.c: add missing sys_tai parameter for debug printf
* [Bug 917] config parse leaves files open
* [Bug 912] detect conflicting enable/disable configuration on interfaces
  sharing an IP address
* [Bug 771] compare scopeid if available for IPv6 addresses
* Lose obsolete crypto subcommands (Dave Mills).
* WWV is an HF source, not an LF source (Dave Mills).
* [Bug 899] Only show -i/--jaildir -u/--user options if we HAVE_DROPROOT.
* [Bug 916] 'cryptosw' is undefined if built without OpenSSL.
* [Bug 891] 'restrict' config file keyword does not work (partial fix).
* [Bug 890] the crypto command seems to be required now.
* [Bug 915] ntpd cores during processing of x509 certificates.
* Crypto lint cleanup from Dave Mills.
* [Bug 897] Check RAND_status() - we may not need a .rnd file.
* Crypto cleanup from Dave Mills.
* [Bug 911] Fix error message in cmd_args.c.
* [Bug 895] Log assertion failures via syslog(), not stderr.
* Documentation updates from Dave Mills.
* Crypto cleanup from Dave Mills.
* [Bug 905] ntp_crypto.c fails to compile without -DDEBUG.
* Avoid double peer stats logging.
* ntp-keygen cleanup from Dave Mills.
* libopts needs to be built after ElectricFence.
* [Bug 894] Initialize keysdir before calling crypto_setup().
* Calysto cleanup for ntpq.
* ntp-keygen -i takes an arg.
* Cleanup and fixes from Dave Mills.
* [Bug 887] Fix error in ntp_types.h (for sizeof int != 4).
* Bug 880 bug fixes for Windows build
* Improve Calysto support.
* The "revoke" parameter is a crypto command.
* The driftfile wander threshold is a real number.
* [Bug 850] Fix the wander threshold parameter on the driftfile command.
* ntp_io.c: Dead code cleanup - Coverity View 19.
* Leap file related cleanup from Dave Mills.
* ntp_peer.c: Set peer->srcadr before (not after) calling set_peerdstadr().
* Initialize offset in leap_file() - Coverity View 17.
* Use the correct stratum on KISS codes.
* Fuzz bits cleanup.
* Show more digits in some debug printf's.
* Use drift_file_sw internally to control writing the drift file.
* Implement the wander_threshold option for the driftfile config keyword.
* reformat ntp_control.c; do not use c++ // comments.
* [Bug 629] Undo bug #629 fixes as they cause more problems than were  being
  solved
* Changes from Dave Mills: in/out-bound data rates, leapsecond cleanup,
  driftfile write cleanup, packet buffer length checks, documentation updates.
* More assertion checks and malloc()->emalloc(), courtesy of Calysto.
* [Bug 864] Place ntpd service in maintenance mode if using SMF on Solaris
* [Bug 862] includefile nesting; preserve phonelist on reconfig.
* [Bug 604] ntpd regularly dies on linux/alpha.
* more leap second infrastructure fixes from Dave Mills.
* [Bug 858] recent leapfile changes broke non-OpenSSL builds.
* Use emalloc() instead of malloc() in refclock_datum.c (Calysto).
* Start using 'design by contract' assertions.
* [Bug 767] Fast sync to refclocks wanted.
* Allow null driftfile.
* Use YYERROR_VERBOSE for the new parser, and fix related BUILT_SOURCES.
* [Bug 629] changes to ensure broadcast works including on wildcard addresses
* [Bug 853] get_node() must return a pointer to maximally-aligned memory.
* Initial leap file fixes from Dave Mills.
* [Bug 858] Recent leapfile changes broke without OPENSSL.
* Use a char for DIR_SEP, not a string.
* [Bug 850] driftfile parsing changes.
* driftfile maintenance changes from Dave Mills.  Use clock_phi instead of
  stats_write_tolerance.
* [Bug 828] refid string not being parsed correctly.
* [Bug 846] Correct includefile parsing.
* [Bug 827] New parsing code does not handle "fudge" correctly.
* Enable debugging capability in the config parser.
* [Bug 839] Crypto password not read from ntp.conf.
* Have autogen produce writable output files.
* [Bug 825] Correct logconfig -/+ keyword processing.
* [Bug 828] Correct parsing of " delimited strings.
* Cleanup FILE * usage after fclose() in ntp_filegen.c.
* [Bug 843] Windows Completion port code was incorrectly merged from -stable.
* [Bug 840] do fudge configuration AFTER peers (thus refclocks) have been
  configured.
* [Bug 824] Added new parser modules to the Windows project file.
* [Bug 832] Add libisc/log.c headers to the distribution.
* [Bug 808] Only write the drift file if we are in state 4.
* Initial import of libisc/log.c and friends.
* [Bug 826] Fix redefinition of PI.
* [Bug 825] ntp_scanner.c needs to #include <config.h> .
* [Bug 824] New parser code has some build problems with the SIM code.
* [Bug 817] Use longnames for setting ntp variables on the command-line;
  Allowing '-v' with and without an arg to disambiguate usage is error-prone.
* [Bug 822] set progname once, early.
* [Bug 819] remove erroneous #if 0 in Windows completion port code.
* The new config code missed an #ifdef for building without refclocks.
* Distribute some files needed by the new config parsing code.
* [Bug 819] Timeout for WaitForMultipleObjects was 500ms instead of INFINITE
* Use autogen 5.9.1.
* Fix clktest command-line arg processing.'
* Audio documentation updates from Dave Mills.
* New config file parsing code, from Sachin Kamboj.
* fuzz bit cleanup from Dave Mills.
* replay cleanup from Dave Mills.
* [Bug 542] Tolerate missing directory separator at EO statsdir.
* [Bug 812] ntpd should drop supplementary groups.
* [Bug 815] Fix warning compiling 4.2.5p22 under Windows with VC6.
* [Bug 740] Fix kernel/daemon startup drift anomaly.
* refclock_wwv.c fixes from Dave Mills.
* [Bug 810] Fix ntp-keygen documentation.
* [Bug 787] Bug fixes for 64-bit time_t on Windows.
* [Bug 796] Clean up duplicate #defines in ntp_control.c.
* [Bug 569] Use the correct precision for the Leitch CSD-5300.
* [Bug 795] Moved declaration of variable to top of function.
* [Bug 798] ntpq [p typo crashes ntpq/ntpdc.
* [Bug 786] Fix refclock_bancomm.c on Solaris.
* [Bug 774] parsesolaris.c does not compile under the new Solaris.
* [Bug 782] Remove P() macros from Windows files.
* [Bug 778] ntpd fails to lock with drift=+500 when started with drift=-500.
* [Bug 592] Trimble Thunderbolt GPS support.
* IRIG, CHU, WWV, WWVB refclock improvements from Dave Mills.
* [Bug 757] Lose ULONG_CONST().
* [Bug 756] Require ANSI C (function prototypes).
* codec (audio) and ICOM changes from Dave Mills.

---

* [Bug 450] Windows only: Under original Windows NT we must not discard the
  wildcard socket to workaround a bug in NT's getsockname().
* [Bug 1038] Built-in getpass() function also prompts for password if
  not built with DEBUG.
* [Bug 841] Obsolete the "dynamic" keyword and make deferred binding
  to local interfaces the default.
  Emit a warning if that keyword is used for configuration.
* [Bug 959] Refclock on Windows not properly releasing recvbuffs.
* [Bug 993] Fix memory leak when fetching system messages.
* [Bug 987] Wake up the resolver thread/process when a new interface has
  become available.
* Correctly apply negative-sawtooth for oncore 12 channel receiver.
* Startup code for original LinuxPPS removed.  LinuxPPS now conforms to
  the PPSAPI.
* [Bug 1000] allow implicit receive buffer allocation for Windows.
  fixes startup for windows systems with many interfaces.
  reduces dropped packets on network bursts.
  additionally fix timer() starvation during high load.
* [Bug 990] drop minimum time restriction for interface update interval.
* [Bug 977] Fix mismatching #ifdefs for builds without IPv6.
* Update the copyright year.
* Build system cleanup (make autogen-generated files writable).
* [Bug 957] Windows only: Let command line parameters from the Windows SCM GUI
  override the standard parameters from the ImagePath registry key.
* Fixes for ntpdate:
* [Bug 532] nptdate timeout is too long if several servers are supplied.
* [Bug 698] timeBeginPeriod is called without timeEndPeriod in some NTP tools.
* [Bug 857] ntpdate debug mode adjusts system clock when it shouldn't.
* [Bug 908] ntpdate crashes sometimes.
* [Bug 982] ntpdate(and ntptimeset) buffer overrun if HAVE_POLL_H isn't set
  (dup of 908).
* [Bug 997] ntpdate buffer too small and unsafe.
* ntpdate.c: Under Windows check whether NTP port in use under same conditions
  as under other OSs.
* ntpdate.c: Fixed some typos and indents (tabs/spaces).

(4.2.4p4) Released by Harlan Stenn <stenn@ntp.org>

* [Bug 902] Fix problems with the -6 flag.
* Updated include/copyright.def (owner and year).
* [Bug 878] Avoid ntpdc use of refid value as unterminated string.
* [Bug 881] Corrected display of pll offset on 64bit systems.
* [Bug 886] Corrected sign handling on 64bit in ntpdc loopinfo command.
* [Bug 889] avoid malloc() interrupted by SIGIO risk
* ntpd/refclock_parse.c: cleanup shutdown while the file descriptor is still
  open.
* [Bug 885] use emalloc() to get a message at the end of the memory
  unsigned types cannot be less than 0
  default_ai_family is a short
  lose trailing , from enum list
  clarify ntp_restrict.c for easier automated analysis
* [Bug 884] don't access recv buffers after having them passed to the free
  list.
* [Bug 882] allow loopback interfaces to share addresses with other
  interfaces.

---
(4.2.4p3) Released by Harlan Stenn <stenn@ntp.org>

* [Bug 863] unable to stop ntpd on Windows as the handle reference for events
  changed

---
(4.2.4p2) Released by Harlan Stenn <stenn@ntp.org>

* [Bug 854] Broadcast address was not correctly set for interface addresses
* [Bug 829] reduce syslog noise, while there fix Enabled/Disable logging
  to reflect the actual configuration.
* [Bug 795] Moved declaration of variable to top of function.
* [Bug 789] Fix multicast client crypto authentication and make sure arriving
  multicast packets do not disturb the autokey dance.
* [Bug 785] improve handling of multicast interfaces
  (multicast routers still need to run a multicast routing software/daemon)
* ntpd/refclock_parse.c: cleanup shutdown while the file descriptor is still
  open.
* [Bug 885] use emalloc() to get a message at the end of the memory
  unsigned types cannot be less than 0
  default_ai_family is a short
  lose trailing , from enum list
* [Bug 884] don't access recv buffers after having them passed to the free list.
* [Bug 882] allow loopback interfaces to share addresses with other interfaces.
* [Bug 527] Don't write from source address length to wrong location
* Upgraded autogen and libopts.
* [Bug 811] ntpd should not read a .ntprc file.

---
(4.2.4p1) (skipped)

---
(4.2.4p0) Released by Harlan Stenn <stenn@ntp.org>

* [Bug 793] Update Hans Lambermont's email address in ntpsweep.
* [Bug 776] Remove unimplemented "rate" flag from ntpdate.
* [Bug 586] Avoid lookups if AI_NUMERICHOST is set.
* [Bug 770] Fix numeric parameters to ntp-keygen (Alain Guibert).
* [Bug 768] Fix io_setbclient() error message.
* [Bug 765] Use net_bind_service capability on linux.
* [Bug 760] The background resolver must be aware of the 'dynamic' keyword.
* [Bug 753] make union timestamp anonymous (Philip Prindeville).
* confopt.html: move description for "dynamic" keyword into the right section.
* pick the right type for the recv*() length argument.

---
(4.2.4) Released by Harlan Stenn <stenn@ntp.org>

* monopt.html fixes from Dave Mills.
* [Bug 452] Do not report kernel PLL/FLL flips.
* [Bug 746] Expert mouseCLOCK USB v2.0 support added.'
* driver8.html updates.
* [Bug 747] Drop <NOBR> tags from ntpdc.html.
* sntp now uses the returned precision to control decimal places.
* sntp -u will use an unprivileged port for its queries.
* [Bug 741] "burst" doesn't work with !unfit peers.
* [Bug 735] Fix a make/gmake VPATH issue on Solaris.
* [Bug 739] ntpd -x should not take an argument.
* [Bug 737] Some systems need help providing struct iovec.
* [Bug 717] Fix libopts compile problem.
* [Bug 728] parse documentation fixes.
* [Bug 734] setsockopt(..., IP_MULTICAST_IF, ...) fails on 64-bit platforms.
* [Bug 732] C-DEX JST2000 patch from Hideo Kuramatsu.
* [Bug 721] check for __ss_family and __ss_len separately.
* [Bug 666] ntpq opeers displays jitter rather than dispersion.
* [Bug 718] Use the recommended type for the saddrlen arg to getsockname().
* [Bug 715] Fix a multicast issue under Linux.
* [Bug 690] Fix a Windows DNS lookup buffer overflow.
* [Bug 670] Resolved a Windows issue with the dynamic interface rescan code.
* K&R C support is being deprecated.
* [Bug 714] ntpq -p should conflict with -i, not -c.
* WWV refclock improvements from Dave Mills.
* [Bug 708] Use thread affinity only for the clock interpolation thread.
* [Bug 706] ntpd can be running several times in parallel.
* [Bug 704] Documentation typos.
* [Bug 701] coverity: NULL dereference in ntp_peer.c
* [Bug 695] libopts does not protect against macro collisions.
* [Bug 693] __adjtimex is independent of ntp_{adj,get}time.
* [Bug 692] sys_limitrejected was not being incremented.
* [Bug 691] restrictions() assumption not always valid.
* [Bug 689] Deprecate HEATH GC-1001 II; the driver never worked.
* [Bug 688] Fix documentation typos.
* [Bug 686] Handle leap seconds better under Windows.
* [Bug 685] Use the Windows multimedia timer.
* [Bug 684] Only allow debug options if debugging is enabled.
* [Bug 683] Use the right version string.
* [Bug 680] Fix the generated version string on Windows.
* [Bug 678] Use the correct size for control messages.
* [Bug 677] Do not check uint_t in configure.ac.
* [Bug 676] Use the right value for msg_namelen.
* [Bug 675] Make sure ntpd builds without debugging.
* [Bug 672] Fix cross-platform structure padding/size differences.
* [Bug 660] New TIMESTAMP code fails tp build on Solaris Express.
* [Bug 659] libopts does not build under Windows.
* [Bug 658] HP-UX with cc needs -Wp,-H8166 in CFLAGS.
* [Bug 656] ntpdate doesn't work with multicast address.
* [Bug 638] STREAMS_TLI is deprecated - remove it.
* [Bug 635] Fix tOptions definition.
* [Bug 628] Fallback to ntp discipline not working for large offsets.
* [Bug 622] Dynamic interface tracking for ntpd.
* [Bug 603] Don't link with libelf if it's not needed.
* [Bug 523] ntpd service under Windows does't shut down properly.
* [Bug 500] sntp should always be built.
* [Bug 479] Fix the -P option.
* [Bug 421] Support the bc637PCI-U card.
* [Bug 342] Deprecate broken TRAK refclock driver.
* [Bug 340] Deprecate broken MSF EES refclock driver.
* [Bug 153] Don't do DNS lookups on address masks.
* [Bug 143] Fix interrupted system call on HP-UX.
* [Bug 42] Distribution tarballs should be signed.
* Support separate PPS devices for PARSE refclocks.
* [Bug 637, 51?] Dynamic interface scanning can now be done.
* Options processing now uses GNU AutoGen.

---
(4.2.2p4) Released by Harlan Stenn <stenn@ntp.org>

* [Bug 710] compat getnameinfo() has off-by-one error
* [Bug 690] Buffer overflow in Windows when doing DNS Lookups

---
(4.2.2p3) Released by Harlan Stenn <stenn@ntp.org>

* Make the ChangeLog file cleaner and easier to read
* [Bug 601] ntpq's decodeint uses an extra level of indirection
* [Bug 657] Different OSes need different sized args for IP_MULTICAST_LOOP
* release engineering/build changes
* Documentation fixes
* Get sntp working under AIX-5

---
(4.2.2p2) (broken)

* Get sntp working under AIX-5

---
(4.2.2p1)

* [Bug 661] Use environment variable to specify the base path to openssl.
* Resolve an ambiguity in the copyright notice
* Added some new documentation files
* URL cleanup in the documentation
* [Bug 657]: IP_MULTICAST_LOOP uses a u_char value/size
* quiet gcc4 complaints
* more Coverity fixes
* [Bug 614] manage file descriptors better
* [Bug 632] update kernel PPS offsets when PPS offset is re-configured
* [Bug 637] Ignore UP in*addr_any interfaces
* [Bug 633] Avoid writing files in srcdir
* release engineering/build changes

---
(4.2.2)

* SNTP
* Many bugfixes
* Implements the current "goal state" of NTPv4
* Autokey improvements
* Much better IPv6 support
* [Bug 360] ntpd loses handles with LAN connection disabled.
* [Bug 239] Fix intermittent autokey failure with multicast clients.
* Rewrite of the multicast code
* New version numbering scheme

---
(4.2.0)

* More stuff than I have time to document
* IPv6 support
* Bugfixes
* call-gap filtering
* wwv and chu refclock improvements
* OpenSSL integration

---
(4.1.2)

* clock state machine bugfix
* Lose the source port check on incoming packets
* (x)ntpdc compatibility patch
* Virtual IP improvements
* ntp_loopfilter fixes and improvements
* ntpdc improvements
* GOES refclock fix
* JJY driver
* Jupiter refclock fixes
* Neoclock4X refclock fixes
* AIX 5 port
* bsdi port fixes
* Cray unicos port upgrade
* HP MPE/iX port
* Win/NT port upgrade
* Dynix PTX port fixes
* Document conversion from CVS to BK
* readline support for ntpq

---
(4.1.0)

* CERT problem fixed (99k23)

* Huff-n-Puff filter
* Preparation for OpenSSL support
* Resolver changes/improvements are not backward compatible with mode 7
  requests (which are implementation-specific anyway)
* leap second stuff
* manycast should work now
* ntp-genkeys does new good things.
* scripts/ntp-close
* PPS cleanup and improvements
* readline support for ntpdc
* Crypto/authentication rewrite
* WINNT builds with MD5 by default
* WINNT no longer requires Perl for building with Visual C++ 6.0
* algorithmic improvements, bugfixes
* Solaris dosynctodr info update
* html/pic/* is *lots* smaller
* New/updated drivers: Forum Graphic GPS, WWV/H, Heath GC-100 II, HOPF
  serial and PCI, ONCORE, ulink331
* Rewrite of the audio drivers

---
(4.0.99)

* Driver updates: CHU, DCF, GPS/VME, Oncore, PCF, Ulink, WWVB, burst
  If you use the ONCORE driver with a HARDPPS kernel module,
  you *must* have a properly specified:
	pps <filename> [assert/clear] [hardpps]
  line in the /etc/ntp.conf file.
* PARSE cleanup
* PPS cleanup
* ntpd, ntpq, ntpdate cleanup and fixes
* NT port improvements
* AIX, BSDI, DEC OSF, FreeBSD, NetBSD, Reliant, SCO, Solaris port improvements

---
(4.0.98)

* Solaris kernel FLL bug is fixed in 106541-07
* Bug/lint cleanup
* PPS cleanup
* ReliantUNIX patches
* NetInfo support
* Ultralink driver
* Trimble OEM Ace-II support
* DCF77 power choices
* Oncore improvements

---
(4.0.97)

* NT patches
* AIX,SunOS,IRIX portability
* NeXT portability
* ntptimeset utility added
* cygwin portability patches

---
(4.0.96)

* -lnsl, -lsocket, -lgen configuration patches
* Y2K patches from AT&T
* Linux portability cruft

---
(4.0.95)

* NT port cleanup/replacement
* a few portability fixes
* VARITEXT Parse clock added

---
(4.0.94)

* PPS updates (including ntp.config options)
* Lose the old DES stuff in favor of the (optional) RSAREF stuff
* html cleanup/updates
* numerous drivers cleaned up
* numerous portability patches and code cleanup

---
(4.0.93)

* Oncore refclock needs PPS or one of two ioctls.
* Don't make ntptime under Linux.  It doesn't compile for too many folks.
* Autokey cleanup
* ReliantUnix patches
* html cleanup
* tickadj cleanup
* PARSE cleanup
* IRIX -n32 cleanup
* byte order cleanup
* ntptrace improvements and patches
* ntpdc improvements and patches
* PPS cleanup
* mx4200 cleanup
* New clock state machine
* SCO cleanup
* Skip alias interfaces

---
(4.0.92)

* chronolog and dumbclock refclocks
* SCO updates
* Cleanup/bugfixes
* Y2K patches
* Updated palisade driver
* Plug memory leak
* wharton kernel clock
* Oncore clock upgrades
* NMEA clock improvements
* PPS improvements
* AIX portability patches

---
(4.0.91)

* New ONCORE driver
* New MX4200 driver
* Palisade improvements
* config file bugfixes and problem reporting
* autoconf upgrade and cleanup
* HP-UX, IRIX lint cleanup
* AIX portability patches
* NT cleanup

---
(4.0.90)

* Nanoseconds
* New palisade driver
* New Oncore driver

---
(4.0.73)

* README.hackers added
* PARSE driver is working again
* Solaris 2.6 has nasty kernel bugs.  DO NOT enable pll!
* DES is out of the distribution.

---
(4.0.72)

* K&R C compiling should work again.
* IRIG patches.
* MX4200 driver patches.
* Jupiter driver added.
* Palisade driver added.  Needs work (ANSI, ntoh/hton, sizeof double, ???)<|MERGE_RESOLUTION|>--- conflicted
+++ resolved
@@ -1,3 +1,5 @@
+* [Bug 1758] from 4.2.6p3-RC12: setsockopt IPV6_MULTICAST_IF with wrong
+  ifindex.
 (4.2.7p95) 2010/12/17 Released by Harlan Stenn <stenn@ntp.org>
 * [Bug 1753] 4.2.7p94 faults on startup in newpeer(), strdup(NULL).
 * [Bug 1754] from 4.2.6p3-RC12: --version output should be more verbose.
@@ -562,11 +564,7 @@
   local timezone.
 * [Bug 1751] Support for Atari FreeMiNT OS.
 * [Bug 1754] --version output should be more verbose.
-<<<<<<< HEAD
-* [Bug 1757] oncore snprintf("%m") doesn't expand %m.
-=======
 * [Bug 1758] setsockopt IPV6_MULTICAST_IF with wrong ifindex.
->>>>>>> 29cba2d4
 * Upgrade to libopts 33.5.8 from AutoGen 5.11.6pre3.
 * Suppress ntp-keygen OpenSSL version display for --help, --version,
   display both build and runtime OpenSSL versions when they differ.
