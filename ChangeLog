--- conflicted
+++ resolved
@@ -1,10 +1,7 @@
-<<<<<<< HEAD
+* [Bug 2752] Update for mkver.bat for Windows from David Taylor.
+  Account for release numbering scheme for 4.3.x and later.
 Below are from 4.2.8p2:
 * [Bug 2774] Unreasonably verbose printout - leap pending/warning
-=======
-* [Bug 2752] Update for mkver.bat for Windows from David Taylor.
-  Account for release numbering scheme for 4.3.x and later.
->>>>>>> 47f3f47e
 (4.3.7) 2015/03/07 Released by Harlan Stenn <stenn@ntp.org>
 * [Bug 2784] Fix for 2782 uses clock_gettime() instead of time().
 (4.3.6) 2015/03/06 Released by Harlan Stenn <stenn@ntp.org>
