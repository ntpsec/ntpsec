<<<<<<< HEAD
* [Bug 1154] mDNS registration should be done later, repeatedly and only
  if asked for.
=======
* [Bug 833] ignore whitespace at end of remote configuration lines
* [Bug 1033] ntpdc/ntpq crash prompting for keyid on Windows
>>>>>>> 6f39e109
* [Bug 1028] Support for W32Time authentication via Samba.
* quiet ntp_parser.c malloc redeclaration warning
* Mitigation and PPS/PPSAPI cleanup from Dave Mills.
* Documentation updates from Dave Mills.
* timepps-Solaris.h patches from Dave Hart.
(4.2.5p164) 2009/04/22 Released by Harlan Stenn <stenn@ntp.org>
* Include (4.2.4p7-RC3)
* PPS/PPSAPI cleanup from Dave Mills.
* Documentation updates from Dave Mills.
* [Bug 1125] C runtime per-thread initialization on Windows
* [Bug 1152] temporarily disable refclock_parse, refclock_true until
  maintainers can repair build break from pps_sample()
* [Bug 1153] refclock_nmea should not mix UTC with GPS time
* [Bug 1159] ntpq overlap diagnostic message test buggy
(4.2.5p163) 2009/04/10 Released by Harlan Stenn <stenn@ntp.org>
(4.2.5p162) 2009/04/09 Released by Harlan Stenn <stenn@ntp.org>
* Documentation updates from Dave Mills.
* Mitigation and PPS cleanup from Dave Mills.
* Include (4.2.4p7-RC2)
* [Bug 216] New interpolation scheme for Windows eliminates 1ms jitter
* remove a bunch of #ifdef SYS_WINNT from portable code
* 64-bit time_t cleanup for building on newer Windows compilers
* Only set CMOS clock during ntpd exit on Windows if the computer is
  shutting down or restarting.
* [Bug 1148] NMEA reference clock improvements
* remove deleted gsoc_sntp/utilities.o from repository so that .o build
  products can be cleaned up without corrupting the repository.
(4.2.5p161) 2009/03/31 Released by Harlan Stenn <stenn@ntp.org>
* Documentation updates from Dave Mills.
(4.2.5p160) 2009/03/30 Released by Harlan Stenn <stenn@ntp.org>
* [Bug 1141] refclock_report missing braces cause spurious "peer event:
  clock clk_unspec" log entries
* Include (4.2.4p7-RC1)
(4.2.5p159) 2009/03/28 Released by Harlan Stenn <stenn@ntp.org>
* "bias" changes from Dave Mills.
(4.2.5p158) 2009/01/30 Released by Harlan Stenn <stenn@ntp.org>
* Fix [CID 72], a typo introduced at the latest fix to prettydate.c.
(4.2.5p157) 2009/01/26 Released by Harlan Stenn <stenn@ntp.org>
* Cleanup/fixes for ntp_proto.c and ntp_crypto.c from Dave Mills.
(4.2.5p156) 2009/01/19 Released by Harlan Stenn <stenn@ntp.org>
* [Bug 1118] Fixed sign extension for 32 bit time_t in caljulian() and prettydate().
  Fixed some compiler warnings about missing prototypes.
  Fixed some other simple compiler warnings.
* [Bug 1119] [CID 52] Avoid a possible null-dereference in ntp_crypto.c.
* [Bug 1120] [CID 51] INSIST that peer is non-null before we dereference it.
* [Bug 1121] [CID 47] double fclose() in ntp-keygen.c.
(4.2.5p155) 2009/01/18 Released by Harlan Stenn <stenn@ntp.org>
* Documentation updates from Dave Mills.
* CHU frequency updates.
* Design assertion fixes for ntp_crypto.c from Dave Mills.
(4.2.5p154) 2009/01/13 Released by Harlan Stenn <stenn@ntp.org>
* [Bug 992] support interface event change on Linux from
  Miroslav Lichvar.
(4.2.5p153) 2009/01/09 Released by Harlan Stenn <stenn@ntp.org>
* Renamed gsoc_sntp/:fetch-stubs to gsoc_sntp/fetch-stubs to avoid
  file name problems under Windows.
  Removed German umlaut from log msg for 4.2.5p142.
(4.2.5p152) 2009/01/08 Released by Harlan Stenn <stenn@ntp.org>
* Include (4.2.4p6) 2009/01/08 Released by Harlan Stenn <stenn@ntp.org>
(4.2.5p151) 2008/12/23 Released by Harlan Stenn <stenn@ntp.org>
* Stats file logging cleanup from Dave Mills.
(4.2.5p150) 2008/12/15 Released by Harlan Stenn <stenn@ntp.org>
* [Bug 1099] Fixed wrong behaviour in sntp's crypto.c.
* [Bug 1103] Fix 64-bit issues in the new calendar code.
(4.2.5p149) 2008/12/05 Released by Harlan Stenn <stenn@ntp.org>
* Fixed mismatches in data types and OID definitions in ntpSnmpSubAgent.c
* added a premliminary MIB file to ntpsnmpd (ntpv4-mib.mib)
(4.2.5p148) 2008/12/04 Released by Harlan Stenn <stenn@ntp.org>
* [Bug 1070] Fix use of ntpq_parsestring() in ntpsnmpd.
(4.2.5p147) 2008/11/27 Released by Harlan Stenn <stenn@ntp.org>
* Update gsoc_sntp's GCC warning code.
(4.2.5p146) 2008/11/26 Released by Harlan Stenn <stenn@ntp.org>
* Update Solaris CFLAGS for gsoc_sntp.
(4.2.5p145) 2008/11/20 Released by Harlan Stenn <stenn@ntp.org>
* Deal with time.h for sntp under linux.
* Provide rpl_malloc() for sntp for systems that need it.
* Handle ss_len and socklen type for sntp.
* Fixes to the sntp configure.ac script.
* Provide INET6_ADDRSTRLEN if it is missing.
* [Bug 1095] overflow in caljulian.c.
(4.2.5p144) 2008/11/19 Released by Harlan Stenn <stenn@ntp.org>
* Use int32, not int32_t.
* Avoid the sched*() functions under OSF - link problems.
(4.2.5p143) 2008/11/17 Released by Harlan Stenn <stenn@ntp.org>
* sntp cleanup and fixes.
(4.2.5p142) 2008/11/16 Released by Harlan Stenn <stenn@ntp.org>
* Imported GSoC SNTP code from Johannes Maximilian Kuehn.
(4.2.5p141) 2008/11/13 Released by Harlan Stenn <stenn@ntp.org>
* New caltontp.c and calyearstart.c from Juergen Perlinger.
(4.2.5p140) 2008/11/12 Released by Harlan Stenn <stenn@ntp.org>
* Cleanup lint from the ntp_scanner files.
* [Bug 1011] gmtime() returns NULL on windows where it would not under Unix.
* Updated caljulian.c and prettydate.c from Juergen Perlinger.
(4.2.5p139) 2008/11/11 Released by Harlan Stenn <stenn@ntp.org>
* Typo fix to driver20.html.
(4.2.5p138) 2008/11/10 Released by Harlan Stenn <stenn@ntp.org>
* [Bug 474] --disable-ipv6 is broken.
* IPv6 interfaces were being looked for twice.
* SHM driver grabs more samples, add clockstats
* decode.html and driver20.html updates from Dave Mills.
(4.2.5p137) 2008/11/01 Released by Harlan Stenn <stenn@ntp.org>
* [Bug 1069] #undef netsnmp's PACKAGE_* macros.
* [Bug 1068] Older versions of netsnmp do not have netsnmp_daemonize().
(4.2.5p136) 2008/10/27 Released by Harlan Stenn <stenn@ntp.org>
* [Bug 1078] statsdir configuration parsing is broken.
(4.2.5p135) 2008/09/23 Released by Harlan Stenn <stenn@ntp.org>
* [Bug 1072] clock_update should not allow updates older than sys_epoch.
(4.2.5p134) 2008/09/17 Released by Harlan Stenn <stenn@ntp.org>
* Clean up build process for ntpsnmpd.
(4.2.5p133) 2008/09/16 Released by Harlan Stenn <stenn@ntp.org>
* Add options processing to ntpsnmpd.
* [Bug 1062] Check net-snmp headers before deciding to build ntpsnmpd.
* Clean up the libntpq.a build.
* Regenerate ntp_parser.[ch] from ntp_parser.y
(4.2.5p132) 2008/09/15 Released by Harlan Stenn <stenn@ntp.org>
* [Bug 1067] Multicast DNS service registration must come after the fork
  on Solaris.
* [Bug 1066] Error messages should log as errors.
(4.2.5p131) 2008/09/14 Released by Harlan Stenn <stenn@ntp.org>
* [Bug 1065] Re-enable support for the timingstats file.
(4.2.5p130) 2008/09/13 Released by Harlan Stenn <stenn@ntp.org>
* [Bug 1064] Implement --with-net-snmp-config=progname
* [Bug 1063] ntpSnmpSubagentObject.h is missing from the distribution.
(4.2.5p129) 2008/09/11 Released by Harlan Stenn <stenn@ntp.org>
* Quiet some libntpq-related warnings.
(4.2.5p128) 2008/09/08 Released by Harlan Stenn <stenn@ntp.org>
* Import Heiko Gerstung's GSoC2008 NTP MIB daemon.
(4.2.5p127) 2008/09/01 Released by Harlan Stenn <stenn@ntp.org>
* Regenerate ntpd/ntp_parser.c
(4.2.5p126) 2008/08/31 Released by Harlan Stenn <stenn@ntp.org>
* Stop libtool-1.5 from looking for C++ or Fortran.
* [BUG 610] Documentation update for NMEA reference clock driver.
* [Bug 828] Fix IPv4/IPv6 address parsing.
* Changes from Dave Mills:
  Documentation updates.
  Fix a corner case where a frequency update was reported but not set.
  When LEAP_NOTINSYNC->LEAP_NOWARNING, call crypto_update() if we have
  crypto_flags.
(4.2.5p125) 2008/08/18 Released by Harlan Stenn <stenn@ntp.org>
* [Bug 1052] Add linuxPPS support to ONCORE driver.
(4.2.5p124) 2008/08/17 Released by Harlan Stenn <stenn@ntp.org>
* Documentation updates from Dave Mills.
* Include (4.2.4p5) 2008/08/17 Released by Harlan Stenn <stenn@ntp.org>
* [Bug 861] leap info was not being transmitted.
* [Bug 1046] refnumtoa.c is using the wrong header file.
* [Bug 1047] enable/disable options processing fix.
* header file cleanup.
* [Bug 1037] buffer in subroutine was 1 byte short.
* configure.ac: cleanup, add option for wintime, and lay the groundwork
  for the changes needed for bug 1028.
* Fixes from Dave Mills: 'bias' and 'interleave' work.  Separate
  phase and frequency discipline (for long poll intervals).  Update
  TAI function to match current leapsecond processing.
* Documentation updates from Dave Mills.
* [Bug 1037] Use all 16 of the MD5 passwords generated by ntp-keygen.
* Fixed the incorrect edge parameter being passed to time_pps_kcbind in
  NMEA refclock driver.
* [Bug 399] NMEA refclock driver does not honor time1 offset if flag3 set.
* [Bug 985] Modifications to NMEA reference clock driver to support Accord
  GPS Clock.
* poll time updates from Dave Mills.
* local refclock documentation updates from Dave Mills.
* [Bug 1022] Fix compilation problems with yesterday's commit.
* Updates and cleanup from Dave Mills:
  I've now spent eleven months of a sabbatical year - 7 days a week, 6-10
  hours most days - working on NTP. I have carefully reviewed every major
  algorithm, examined its original design and evolution from that design.
  I've trimmed off dead code and briar patches and did zillions of tests
  contrived to expose evil vulnerabilities. The development article is in
  rather good shape and should be ready for prime time.

  1. The protostats statistics files have been very useful in exposing
  little twitches and turns when something hiccups, like a broken PPS
  signal. Most of what used to be syslog messages are now repackaged as
  protostats messages with optional syslog as well. These can also be sent
  as traps which might be handy to tiggle a beeper or celltext. These, the
  sysstats files and cryptostats files reveal the ambient health of a busy
  server, monitor traffic and error counts and spot crypto attacks.

  2. Close inspection of the clock discipline behavior at long poll
  intervals (36 h) showed it not doing as well as it should. I redesigned
  the FLL loop to improve nominal accuracy from  several tens of
  milliseconds to something less than ten milliseconds.

  3. Autokey (again). The enhanced error checking was becoming a major
  pain. I found a way to toss out gobs of ugly fat code and replace the
  function with a much simpler and more comprehensive scheme. It resists
  bait-and-switch attacks and quickly detect cases when the protocol is
  not correctly synchronized.

  4. The interface code for the kernel PPS signal was not in sync with the
  kernel code itself. Some error checks were duplicated and some
  ineffective. I found none of the PPS-capable drivers, including the atom
  driver, do anything when the prefer peer fails; the kernel PPS signal
  remains in control. The atom driver now disables the kernel PPS when the
  prefer peer comes bum. This is important when the prefer peer is not a
  reference clock but a remote NTP server.

  5. The flake restrict bit turned out to be really interesting,
  especially with symmtric modes and of those especially those using
  Autokey. Small changes in the recovery procedures when packets are lost
  now avoid almost all scenarios which previously required protocol resets.

  6. I've always been a little uncomfortable when using the clock filter
  with long poll intervals because the samples become less and less
  correlated as the sample age exceeds the Allan intercept. Various
  schemes have been used over the years to cope with this fact. The latest
  one and the one that works the best is to use a modified sort metric
  where the delay is used when the age of the sample is less than the
  intercept and the sum of delay and dispersion above that. The net result
  is that, at small poll intervals the algorithm operates as a minimum
  filter, while at larger poll intervals it morphs to FIFO. Left
  unmodified, a sample could be used when twelve days old. This along with
  the FLL modifications has made a dramatic improvement at large poll
  intervals.

- [Backward Incompatible] The 'state' variable is no longer reported or
  available via ntpq output.  The following system status bit names
  have been changed:
  - sync_alarm -> leap_alarm
  - sync_atomic -> sync_pps
  - sync_lf_clock -> sync_lf_radio
  - sync_hf_clock -> sync_hf_radio
  - sync_uhf_clock -> sync_uhf_radio
  - sync_local_proto -> sync_local
  - sync_udp/time -> sync_other
  Other names have been changed as well.  See the change history for
  libntp/statestr.c for more details.
  Other backward-incompatible changes in ntpq include:
  - assID -> associd
  - rootdispersion -> rootdisp
  - pkt_head -> pkt_neader
  See the change history for other details.

* Updates and cleanup from Dave Mills.
* [Bug 995] Remove spurious ; from ntp-keygen.c.
* More cleanup and changes from Dave Mills.
* [Bug 980] Direct help to stdout.

---
(4.2.4p7-RC3) 2009/04/22 Released by Harlan Stenn <stenn@ntp.org>

* [Bug 787] Bug fixes for 64-bit time_t on Windows
* [Bug 813] Conditional naming of Event
* [Bug 1147] System errors should be logged to msyslog()
* [Bug 1155] Fix compile problem on Windows with VS2005
* [Bug 1156] lock_thread_to_processor() should be declared in header
* [Bug 1157] quiet OpenSSL warnings, clean up configure.ac
* [Bug 1158] support for aix6.1
* [Bug 1160] MacOS X is like BSD regarding F_SETOWN

---
(4.2.4p7-RC2) 2009/04/09 Released by Harlan Stenn <stenn@ntp.org>

* [Sec 1144] limited buffer overflow in ntpq.  CVE-2009-0159
* [Sec 1149] use SO_EXCLUSIVEADDRUSE on Windows

---
(4.2.4p7-RC1) 2009/03/30 Released by Harlan Stenn <stenn@ntp.org>

* [Bug 1131] UDP sockets should not use SIGPOLL on Solaris.
* build system email address cleanup
* [Bug 774] parsesolaris.c does not compile under the new Solaris
* [Bug 873] Windows serial refclock proper TTY line discipline emulation
* [Bug 1014] Enable building with VC9 (in Visual Studio 2008,
  Visual C++ 2008, or SDK)
* [Bug 1117] Deferred interface binding under Windows works only correctly
  if FORCE_DNSRETRY is defined
* [BUG 1124] Lock QueryPerformanceCounter() client threads to same CPU
* DPRINTF macro made safer, always evaluates to a statement and will not
  misassociate an else which follows the macro.

---
(4.2.4p6) 2009/01/08 Released by Harlan Stenn <stenn@ntp.org>

* [Bug 1113] Fixed build errors with recent versions of openSSL. 
* [Sec 1111] Fix incorrect check of EVP_VerifyFinal()'s return value.
* Update the copyright year.

---
(4.2.4p5) 2008/08/17 Released by Harlan Stenn <stenn@ntp.org>

* [BUG 1051] Month off by one in leap second message written to clockstats
  file fixed.
* [Bug 450] Windows only: Under original Windows NT we must not discard the
  wildcard socket to workaround a bug in NT's getsockname().
* [Bug 1038] Built-in getpass() function also prompts for password if
  not built with DEBUG.
* [Bug 841] Obsolete the "dynamic" keyword and make deferred binding
  to local interfaces the default.
  Emit a warning if that keyword is used for configuration.
* [Bug 959] Refclock on Windows not properly releasing recvbuffs.
* [Bug 993] Fix memory leak when fetching system messages.
* much cleanup, fixes, and changes from Dave Mills.
* ntp_control.c: LEAPTAB is a filestamp, not an unsigned.  From Dave Mills.
* ntp_config.c: ntp_minpoll fixes from Dave Mills.
* ntp-keygen updates from Dave Mills.
* refresh epoch, throttle, and leap cleanup from Dave Mills.
* Documentation cleanup from Dave Mills.
* [Bug 918] Only use a native md5.h if MD5Init() is available.
* [Bug 979] Provide ntptimeval if it is not otherwise present.
* [Bug 634] Re-instantiate syslog() and logfiles after the daemon fork.
* [Bug 952] Use md5 code with a friendlier license.
* [Bug 977] Fix mismatching #ifdefs for builds without IPv6.
* [Bug 830] Fix the checking order of the interface options.
* Clean up the logfile/syslog setup.
* [Bug 970] Lose obsolete -g flag to ntp-keygen.
* The -e flag to ntp-keygen can write GQ keys now, too.
* ntp_proto.c: sys_survivors and hpoll cleanup from Dave Mills.
* ntp_loopfilter.c: sys_poll cleanup from Dave Mills.
* refclock_wwv.c: maximum-likelihood digit and DSYNC fixes from Dave Mills.
* [Bug 967] preemptable associations are lost forever on a step.
* ntp_config.c: [CID 48] missing "else" clause.
* [Bug 833] ntpq config keyword is quote-mark unfriendly.
* Rename the ntpq "config" keyword to ":config".
* Dave Mills shifted some orphan processing.
* Fix typos in the [Bug 963] patch.
* bootstrap: squawk if genver fails.  Use -f with cp in case Dave does a chown.
* Remove obsolete simulator command-line options.
* ntp_request.c: [CID 36] zero sin_zero.
* [Bug 963] get_systime() is too noisy.
* [Bug 960] spurious syslog:crypto_setup:spurious crypto command
* [Bug 964] Change *-*-linux* to *-*-*linux* to allow for uclinux.
* Changes from Dave Mills:
  - ntp_util.c: cleanup.
  - ntp_timer.c: watch the non-burst packet rate.
  - ntp_request.c: cleanup.
  - ntp_restrict.c: RES_LIMITED cleanup.
  - ntp_proto.c: RES_LIMITED, rate bucktes, counters, overall cleanup.
  - ntp_peer.c: disallow peer_unconfig().
  - ntp_monitor.c: RES_LIMITED cleanup.
  - ntp_loopfilter.c: poll interval cleanup.
  - ntp_crypto.c: volley -> retry.  Cleanup TAI leap message.
  - ntp_config: average and minimum are ^2 values.
  - ntpdc: unknownversion is really "declined", not "bad version".
  - Packet retry cleanup.
* [Bug 961] refclock_tpro.c:tpro_poll() calls refclock_receive() twice.
* [Bug 957] Windows only: Let command line parameters from the Windows SCM GUI
  override the standard parameters from the ImagePath registry key.
* Added HAVE_INT32_T to the Windows config.h to avoid duplicate definitions.
* Work around a VPATH difference in FreeBSD's 'make' command.
* Update bugreport URL.
* Update -I documentation.
* [Bug 713] Fix bug reporting information.
* A bug in the application of the negative-sawtooth for 12 channel receivers. 
* The removal of unneeded startup code used for the original LinuxPPS, it now
  conforms to the PPSAPI and does not need special code.  
* ntp-keygen.c: Coverity fixes [CID 33,47].
* Volley cleanup from Dave Mills.
* Fuzz cleanup from Dave Mills.
* [Bug 861] Leap second cleanups from Dave Mills.
* ntpsim.c: add missing protypes and fix [CID 34], a nit.
* Upgraded bison at UDel.
* Update br-flock and flock-build machine lists.
* [Bug 752] QoS: add parse/config handling code. 
* Fix the #include order in tickadj.c for picky machines.
* [Bug 752] QoS: On some systems, netinet/ip.h needs netinet/ip_systm.h.
* [Bug 752] Update the QoS tagging (code only - configuration to follow).
* Orphan mode and other protocol cleanup from Dave Mills.
* Documentation cleanup from Dave Mills.
* [Bug 940] ntp-keygen uses -v.  Disallow it as a shortcut for --version.
* more cleanup to ntp_lineeditlibs.m4.
* Documentation updates from Dave Mills.
* -ledit cleanup for ntpdc and ntpq.
* Association and other cleanup from Dave Mills.
* NTP_UNREACH changes from Dave Mills.
* Fix the readline history test.
* [Bug 931] Require -lreadline to be asked for explicitly.
* [Bug 764] When looking for -lreadline support, also try using -lncurses.
* [Bug 909] Fix int32_t errors for ntohl().
* [Bug 376/214] Enhancements to support multiple if names and IP addresses.
* [Bug 929] int32_t is undefined on Windows.  Casting wrong.
* [Bug 928] readlink missing braces.
* [Bug 788] Update macros to support VS 2005.
* ntpd/ntp_timer.c: add missing sys_tai parameter for debug printf
* [Bug 917] config parse leaves files open
* [Bug 912] detect conflicting enable/disable configuration on interfaces
  sharing an IP address
* [Bug 771] compare scopeid if available for IPv6 addresses
* Lose obsolete crypto subcommands (Dave Mills).
* WWV is an HF source, not an LF source (Dave Mills).
* [Bug 899] Only show -i/--jaildir -u/--user options if we HAVE_DROPROOT.
* [Bug 916] 'cryptosw' is undefined if built without OpenSSL.
* [Bug 891] 'restrict' config file keyword does not work (partial fix).
* [Bug 890] the crypto command seems to be required now.
* [Bug 915] ntpd cores during processing of x509 certificates.
* Crypto lint cleanup from Dave Mills.
* [Bug 897] Check RAND_status() - we may not need a .rnd file.
* Crypto cleanup from Dave Mills.
* [Bug 911] Fix error message in cmd_args.c.
* [Bug 895] Log assertion failures via syslog(), not stderr.
* Documentation updates from Dave Mills.
* Crypto cleanup from Dave Mills.
* [Bug 905] ntp_crypto.c fails to compile without -DDEBUG.
* Avoid double peer stats logging.
* ntp-keygen cleanup from Dave Mills.
* libopts needs to be built after ElectricFence.
* [Bug 894] Initialize keysdir before calling crypto_setup().
* Calysto cleanup for ntpq.
* ntp-keygen -i takes an arg.
* Cleanup and fixes from Dave Mills.
* [Bug 887] Fix error in ntp_types.h (for sizeof int != 4).
* Bug 880 bug fixes for Windows build
* Improve Calysto support.
* The "revoke" parameter is a crypto command.
* The driftfile wander threshold is a real number.
* [Bug 850] Fix the wander threshold parameter on the driftfile command.
* ntp_io.c: Dead code cleanup - Coverity View 19.
* Leap file related cleanup from Dave Mills.
* ntp_peer.c: Set peer->srcadr before (not after) calling set_peerdstadr().
* Initialize offset in leap_file() - Coverity View 17.
* Use the correct stratum on KISS codes.
* Fuzz bits cleanup.
* Show more digits in some debug printf's.
* Use drift_file_sw internally to control writing the drift file.
* Implement the wander_threshold option for the driftfile config keyword.
* reformat ntp_control.c; do not use c++ // comments.
* [Bug 629] Undo bug #629 fixes as they cause more problems than were  being
  solved
* Changes from Dave Mills: in/out-bound data rates, leapsecond cleanup,
  driftfile write cleanup, packet buffer length checks, documentation updates.
* More assertion checks and malloc()->emalloc(), courtesy of Calysto.
* [Bug 864] Place ntpd service in maintenance mode if using SMF on Solaris
* [Bug 862] includefile nesting; preserve phonelist on reconfig.
* [Bug 604] ntpd regularly dies on linux/alpha.
* more leap second infrastructure fixes from Dave Mills.
* [Bug 858] recent leapfile changes broke non-OpenSSL builds.
* Use emalloc() instead of malloc() in refclock_datum.c (Calysto).
* Start using 'design by contract' assertions.
* [Bug 767] Fast sync to refclocks wanted.
* Allow null driftfile.
* Use YYERROR_VERBOSE for the new parser, and fix related BUILT_SOURCES.
* [Bug 629] changes to ensure broadcast works including on wildcard addresses
* [Bug 853] get_node() must return a pointer to maximally-aligned memory.
* Initial leap file fixes from Dave Mills.
* [Bug 858] Recent leapfile changes broke without OPENSSL.
* Use a char for DIR_SEP, not a string.
* [Bug 850] driftfile parsing changes.
* driftfile maintenance changes from Dave Mills.  Use clock_phi instead of
  stats_write_tolerance.
* [Bug 828] refid string not being parsed correctly.
* [Bug 846] Correct includefile parsing.
* [Bug 827] New parsing code does not handle "fudge" correctly.
* Enable debugging capability in the config parser.
* [Bug 839] Crypto password not read from ntp.conf.
* Have autogen produce writable output files.
* [Bug 825] Correct logconfig -/+ keyword processing.
* [Bug 828] Correct parsing of " delimited strings.
* Cleanup FILE * usage after fclose() in ntp_filegen.c.
* [Bug 843] Windows Completion port code was incorrectly merged from -stable.
* [Bug 840] do fudge configuration AFTER peers (thus refclocks) have been
  configured.
* [Bug 824] Added new parser modules to the Windows project file.
* [Bug 832] Add libisc/log.c headers to the distribution.
* [Bug 808] Only write the drift file if we are in state 4.
* Initial import of libisc/log.c and friends.
* [Bug 826] Fix redefinition of PI.
* [Bug 825] ntp_scanner.c needs to #include <config.h> .
* [Bug 824] New parser code has some build problems with the SIM code.
* [Bug 817] Use longnames for setting ntp variables on the command-line;
  Allowing '-v' with and without an arg to disambiguate usage is error-prone.
* [Bug 822] set progname once, early.
* [Bug 819] remove erroneous #if 0 in Windows completion port code.
* The new config code missed an #ifdef for building without refclocks.
* Distribute some files needed by the new config parsing code.
* [Bug 819] Timeout for WaitForMultipleObjects was 500ms instead of INFINITE
* Use autogen 5.9.1.
* Fix clktest command-line arg processing.'
* Audio documentation updates from Dave Mills.
* New config file parsing code, from Sachin Kamboj.
* fuzz bit cleanup from Dave Mills.
* replay cleanup from Dave Mills.
* [Bug 542] Tolerate missing directory separator at EO statsdir.
* [Bug 812] ntpd should drop supplementary groups.
* [Bug 815] Fix warning compiling 4.2.5p22 under Windows with VC6.
* [Bug 740] Fix kernel/daemon startup drift anomaly.
* refclock_wwv.c fixes from Dave Mills.
* [Bug 810] Fix ntp-keygen documentation.
* [Bug 787] Bug fixes for 64-bit time_t on Windows.
* [Bug 796] Clean up duplicate #defines in ntp_control.c.
* [Bug 569] Use the correct precision for the Leitch CSD-5300.
* [Bug 795] Moved declaration of variable to top of function.
* [Bug 798] ntpq [p typo crashes ntpq/ntpdc.
* [Bug 786] Fix refclock_bancomm.c on Solaris.
* [Bug 774] parsesolaris.c does not compile under the new Solaris.
* [Bug 782] Remove P() macros from Windows files.
* [Bug 778] ntpd fails to lock with drift=+500 when started with drift=-500.
* [Bug 592] Trimble Thunderbolt GPS support.
* IRIG, CHU, WWV, WWVB refclock improvements from Dave Mills.
* [Bug 757] Lose ULONG_CONST().
* [Bug 756] Require ANSI C (function prototypes).
* codec (audio) and ICOM changes from Dave Mills.

---

* [Bug 450] Windows only: Under original Windows NT we must not discard the
  wildcard socket to workaround a bug in NT's getsockname().
* [Bug 1038] Built-in getpass() function also prompts for password if
  not built with DEBUG.
* [Bug 841] Obsolete the "dynamic" keyword and make deferred binding
  to local interfaces the default.
  Emit a warning if that keyword is used for configuration.
* [Bug 959] Refclock on Windows not properly releasing recvbuffs.
* [Bug 993] Fix memory leak when fetching system messages.
* [Bug 987] Wake up the resolver thread/process when a new interface has
  become available.
* Correctly apply negative-sawtooth for oncore 12 channel receiver.
* Startup code for original LinuxPPS removed.  LinuxPPS now conforms to
  the PPSAPI.
* [Bug 1000] allow implicit receive buffer allocation for Windows.
  fixes startup for windows systems with many interfaces.
  reduces dropped packets on network bursts.
  additionally fix timer() starvation during high load.
* [Bug 990] drop minimum time restriction for interface update interval.
* [Bug 977] Fix mismatching #ifdefs for builds without IPv6.
* Update the copyright year.
* Build system cleanup (make autogen-generated files writable).
* [Bug 957] Windows only: Let command line parameters from the Windows SCM GUI
  override the standard parameters from the ImagePath registry key.
* Fixes for ntpdate:
* [Bug 532] nptdate timeout is too long if several servers are supplied.
* [Bug 698] timeBeginPeriod is called without timeEndPeriod in some NTP tools.
* [Bug 857] ntpdate debug mode adjusts system clock when it shouldn't.
* [Bug 908] ntpdate crashes sometimes.
* [Bug 982] ntpdate(and ntptimeset) buffer overrun if HAVE_POLL_H isn't set
  (dup of 908).
* [Bug 997] ntpdate buffer too small and unsafe.
* ntpdate.c: Under Windows check whether NTP port in use under same conditions
  as under other OSs.
* ntpdate.c: Fixed some typos and indents (tabs/spaces).

(4.2.4p4) Released by Harlan Stenn <stenn@ntp.org>

* [Bug 902] Fix problems with the -6 flag.
* Updated include/copyright.def (owner and year).
* [Bug 878] Avoid ntpdc use of refid value as unterminated string.
* [Bug 881] Corrected display of pll offset on 64bit systems.
* [Bug 886] Corrected sign handling on 64bit in ntpdc loopinfo command.
* [Bug 889] avoid malloc() interrupted by SIGIO risk
* ntpd/refclock_parse.c: cleanup shutdown while the file descriptor is still
  open.
* [Bug 885] use emalloc() to get a message at the end of the memory
  unsigned types cannot be less than 0
  default_ai_family is a short
  lose trailing , from enum list
  clarify ntp_restrict.c for easier automated analysis
* [Bug 884] don't access recv buffers after having them passed to the free
  list.
* [Bug 882] allow loopback interfaces to share addresses with other
  interfaces.

---
(4.2.4p3) Released by Harlan Stenn <stenn@ntp.org>

* [Bug 863] unable to stop ntpd on Windows as the handle reference for events
  changed

---
(4.2.4p2) Released by Harlan Stenn <stenn@ntp.org>

* [Bug 854] Broadcast address was not correctly set for interface addresses
* [Bug 829] reduce syslog noise, while there fix Enabled/Disable logging
  to reflect the actual configuration.
* [Bug 795] Moved declaration of variable to top of function.
* [Bug 789] Fix multicast client crypto authentication and make sure arriving
  multicast packets do not disturb the autokey dance.
* [Bug 785] improve handling of multicast interfaces
  (multicast routers still need to run a multicast routing software/daemon)
* ntpd/refclock_parse.c: cleanup shutdown while the file descriptor is still
  open.
* [Bug 885] use emalloc() to get a message at the end of the memory
  unsigned types cannot be less than 0
  default_ai_family is a short
  lose trailing , from enum list
* [Bug 884] don't access recv buffers after having them passed to the free list.
* [Bug 882] allow loopback interfaces to share addresses with other interfaces.
* [Bug 527] Don't write from source address length to wrong location
* Upgraded autogen and libopts.
* [Bug 811] ntpd should not read a .ntprc file.

---
(4.2.4p1) (skipped)

---
(4.2.4p0) Released by Harlan Stenn <stenn@ntp.org>

* [Bug 793] Update Hans Lambermont's email address in ntpsweep.
* [Bug 776] Remove unimplemented "rate" flag from ntpdate.
* [Bug 586] Avoid lookups if AI_NUMERICHOST is set.
* [Bug 770] Fix numeric parameters to ntp-keygen (Alain Guibert).
* [Bug 768] Fix io_setbclient() error message.
* [Bug 765] Use net_bind_service capability on linux.
* [Bug 760] The background resolver must be aware of the 'dynamic' keyword.
* [Bug 753] make union timestamp anonymous (Philip Prindeville).
* confopt.html: move description for "dynamic" keyword into the right section.
* pick the right type for the recv*() length argument.

---
(4.2.4) Released by Harlan Stenn <stenn@ntp.org>

* monopt.html fixes from Dave Mills.
* [Bug 452] Do not report kernel PLL/FLL flips.
* [Bug 746] Expert mouseCLOCK USB v2.0 support added.'
* driver8.html updates.
* [Bug 747] Drop <NOBR> tags from ntpdc.html.
* sntp now uses the returned precision to control decimal places.
* sntp -u will use an unprivileged port for its queries.
* [Bug 741] "burst" doesn't work with !unfit peers.
* [Bug 735] Fix a make/gmake VPATH issue on Solaris.
* [Bug 739] ntpd -x should not take an argument.
* [Bug 737] Some systems need help providing struct iovec.
* [Bug 717] Fix libopts compile problem.
* [Bug 728] parse documentation fixes.
* [Bug 734] setsockopt(..., IP_MULTICAST_IF, ...) fails on 64-bit platforms.
* [Bug 732] C-DEX JST2000 patch from Hideo Kuramatsu.
* [Bug 721] check for __ss_family and __ss_len separately.
* [Bug 666] ntpq opeers displays jitter rather than dispersion.
* [Bug 718] Use the recommended type for the saddrlen arg to getsockname().
* [Bug 715] Fix a multicast issue under Linux.
* [Bug 690] Fix a Windows DNS lookup buffer overflow.
* [Bug 670] Resolved a Windows issue with the dynamic interface rescan code.
* K&R C support is being deprecated.
* [Bug 714] ntpq -p should conflict with -i, not -c.
* WWV refclock improvements from Dave Mills.
* [Bug 708] Use thread affinity only for the clock interpolation thread.
* [Bug 706] ntpd can be running several times in parallel.
* [Bug 704] Documentation typos.
* [Bug 701] coverity: NULL dereference in ntp_peer.c
* [Bug 695] libopts does not protect against macro collisions.
* [Bug 693] __adjtimex is independent of ntp_{adj,get}time.
* [Bug 692] sys_limitrejected was not being incremented.
* [Bug 691] restrictions() assumption not always valid.
* [Bug 689] Deprecate HEATH GC-1001 II; the driver never worked.
* [Bug 688] Fix documentation typos.
* [Bug 686] Handle leap seconds better under Windows.
* [Bug 685] Use the Windows multimedia timer.
* [Bug 684] Only allow debug options if debugging is enabled.
* [Bug 683] Use the right version string.
* [Bug 680] Fix the generated version string on Windows.
* [Bug 678] Use the correct size for control messages.
* [Bug 677] Do not check uint_t in configure.ac.
* [Bug 676] Use the right value for msg_namelen.
* [Bug 675] Make sure ntpd builds without debugging.
* [Bug 672] Fix cross-platform structure padding/size differences.
* [Bug 660] New TIMESTAMP code fails tp build on Solaris Express.
* [Bug 659] libopts does not build under Windows.
* [Bug 658] HP-UX with cc needs -Wp,-H8166 in CFLAGS.
* [Bug 656] ntpdate doesn't work with multicast address.
* [Bug 638] STREAMS_TLI is deprecated - remove it.
* [Bug 635] Fix tOptions definition.
* [Bug 628] Fallback to ntp discipline not working for large offsets.
* [Bug 622] Dynamic interface tracking for ntpd.
* [Bug 603] Don't link with libelf if it's not needed.
* [Bug 523] ntpd service under Windows does't shut down properly.
* [Bug 500] sntp should always be built.
* [Bug 479] Fix the -P option.
* [Bug 421] Support the bc637PCI-U card.
* [Bug 342] Deprecate broken TRAK refclock driver.
* [Bug 340] Deprecate broken MSF EES refclock driver.
* [Bug 153] Don't do DNS lookups on address masks.
* [Bug 143] Fix interrupted system call on HP-UX.
* [Bug 42] Distribution tarballs should be signed.
* Support separate PPS devices for PARSE refclocks.
* [Bug 637, 51?] Dynamic interface scanning can now be done.
* Options processing now uses GNU AutoGen.

---
(4.2.2p4) Released by Harlan Stenn <stenn@ntp.org>

* [Bug 710] compat getnameinfo() has off-by-one error
* [Bug 690] Buffer overflow in Windows when doing DNS Lookups

---
(4.2.2p3) Released by Harlan Stenn <stenn@ntp.org>

* Make the ChangeLog file cleaner and easier to read
* [Bug 601] ntpq's decodeint uses an extra level of indirection
* [Bug 657] Different OSes need different sized args for IP_MULTICAST_LOOP
* release engineering/build changes
* Documentation fixes
* Get sntp working under AIX-5

---
(4.2.2p2) (broken)

* Get sntp working under AIX-5

---
(4.2.2p1)

* [Bug 661] Use environment variable to specify the base path to openssl.
* Resolve an ambiguity in the copyright notice
* Added some new documentation files
* URL cleanup in the documentation
* [Bug 657]: IP_MULTICAST_LOOP uses a u_char value/size
* quiet gcc4 complaints
* more Coverity fixes
* [Bug 614] manage file descriptors better
* [Bug 632] update kernel PPS offsets when PPS offset is re-configured
* [Bug 637] Ignore UP in*addr_any interfaces
* [Bug 633] Avoid writing files in srcdir
* release engineering/build changes

---
(4.2.2)

* SNTP
* Many bugfixes
* Implements the current "goal state" of NTPv4
* Autokey improvements
* Much better IPv6 support
* [Bug 360] ntpd loses handles with LAN connection disabled.
* [Bug 239] Fix intermittent autokey failure with multicast clients.
* Rewrite of the multicast code
* New version numbering scheme

---
(4.2.0)

* More stuff than I have time to document
* IPv6 support
* Bugfixes
* call-gap filtering
* wwv and chu refclock improvements
* OpenSSL integration

---
(4.1.2)

* clock state machine bugfix
* Lose the source port check on incoming packets
* (x)ntpdc compatibility patch
* Virtual IP improvements
* ntp_loopfilter fixes and improvements
* ntpdc improvements
* GOES refclock fix
* JJY driver
* Jupiter refclock fixes
* Neoclock4X refclock fixes
* AIX 5 port
* bsdi port fixes
* Cray unicos port upgrade
* HP MPE/iX port
* Win/NT port upgrade
* Dynix PTX port fixes
* Document conversion from CVS to BK
* readline support for ntpq

---
(4.1.0)

* CERT problem fixed (99k23)

* Huff-n-Puff filter
* Preparation for OpenSSL support
* Resolver changes/improvements are not backward compatible with mode 7
  requests (which are implementation-specific anyway)
* leap second stuff
* manycast should work now
* ntp-genkeys does new good things.
* scripts/ntp-close
* PPS cleanup and improvements
* readline support for ntpdc
* Crypto/authentication rewrite
* WINNT builds with MD5 by default
* WINNT no longer requires Perl for building with Visual C++ 6.0
* algorithmic improvements, bugfixes
* Solaris dosynctodr info update
* html/pic/* is *lots* smaller
* New/updated drivers: Forum Graphic GPS, WWV/H, Heath GC-100 II, HOPF
  serial and PCI, ONCORE, ulink331
* Rewrite of the audio drivers

---
(4.0.99)

* Driver updates: CHU, DCF, GPS/VME, Oncore, PCF, Ulink, WWVB, burst
  If you use the ONCORE driver with a HARDPPS kernel module,
  you *must* have a properly specified:
	pps <filename> [assert/clear] [hardpps]
  line in the /etc/ntp.conf file.
* PARSE cleanup
* PPS cleanup
* ntpd, ntpq, ntpdate cleanup and fixes
* NT port improvements
* AIX, BSDI, DEC OSF, FreeBSD, NetBSD, Reliant, SCO, Solaris port improvements

---
(4.0.98)

* Solaris kernel FLL bug is fixed in 106541-07
* Bug/lint cleanup
* PPS cleanup
* ReliantUNIX patches
* NetInfo support
* Ultralink driver
* Trimble OEM Ace-II support
* DCF77 power choices
* Oncore improvements

---
(4.0.97)

* NT patches
* AIX,SunOS,IRIX portability
* NeXT portability
* ntptimeset utility added
* cygwin portability patches

---
(4.0.96)

* -lnsl, -lsocket, -lgen configuration patches
* Y2K patches from AT&T
* Linux portability cruft

---
(4.0.95)

* NT port cleanup/replacement
* a few portability fixes
* VARITEXT Parse clock added

---
(4.0.94)

* PPS updates (including ntp.config options)
* Lose the old DES stuff in favor of the (optional) RSAREF stuff
* html cleanup/updates
* numerous drivers cleaned up
* numerous portability patches and code cleanup

---
(4.0.93)

* Oncore refclock needs PPS or one of two ioctls.
* Don't make ntptime under Linux.  It doesn't compile for too many folks.
* Autokey cleanup
* ReliantUnix patches
* html cleanup
* tickadj cleanup
* PARSE cleanup
* IRIX -n32 cleanup
* byte order cleanup
* ntptrace improvements and patches
* ntpdc improvements and patches
* PPS cleanup
* mx4200 cleanup
* New clock state machine
* SCO cleanup
* Skip alias interfaces

---
(4.0.92)

* chronolog and dumbclock refclocks
* SCO updates
* Cleanup/bugfixes
* Y2K patches
* Updated palisade driver
* Plug memory leak
* wharton kernel clock
* Oncore clock upgrades
* NMEA clock improvements
* PPS improvements
* AIX portability patches

---
(4.0.91)

* New ONCORE driver
* New MX4200 driver
* Palisade improvements
* config file bugfixes and problem reporting
* autoconf upgrade and cleanup
* HP-UX, IRIX lint cleanup
* AIX portability patches
* NT cleanup

---
(4.0.90)

* Nanoseconds
* New palisade driver
* New Oncore driver

---
(4.0.73)

* README.hackers added
* PARSE driver is working again
* Solaris 2.6 has nasty kernel bugs.  DO NOT enable pll!
* DES is out of the distribution.

---
(4.0.72)

* K&R C compiling should work again.
* IRIG patches.
* MX4200 driver patches.
* Jupiter driver added.
* Palisade driver added.  Needs work (ANSI, ntoh/hton, sizeof double, ???)<|MERGE_RESOLUTION|>--- conflicted
+++ resolved
@@ -1,10 +1,7 @@
-<<<<<<< HEAD
+* [Bug 833] ignore whitespace at end of remote configuration lines
+* [Bug 1033] ntpdc/ntpq crash prompting for keyid on Windows
 * [Bug 1154] mDNS registration should be done later, repeatedly and only
   if asked for.
-=======
-* [Bug 833] ignore whitespace at end of remote configuration lines
-* [Bug 1033] ntpdc/ntpq crash prompting for keyid on Windows
->>>>>>> 6f39e109
 * [Bug 1028] Support for W32Time authentication via Samba.
 * quiet ntp_parser.c malloc redeclaration warning
 * Mitigation and PPS/PPSAPI cleanup from Dave Mills.
