<<<<<<< HEAD
* Upgrade to autogen-5.16 and libopts-36.4.11.
* Upgrade to autogen-5.15.
=======
* [Bug 2227] Enable mrulist access control via "restrict ... nomrulist".
* Conditionalize msyslog messages about rejected mode 6 requests due to
  nomodify and nomrulist restrictions under "logconfig +sysinfo".
* Increment sys_restricted in a few rejection paths due to nomodify
  restrictions where previosuly overlooked.
(4.2.7p284) 2012/06/16 Released by Harlan Stenn <stenn@ntp.org>
* [Bug 2225] libevent configure hangs.
* Update bundled libevent to git master, post libevent 2.1.1-alpha.
(4.2.7p283) 2012/06/16 Released by Harlan Stenn <stenn@ntp.org>
* In sntp/m4/ntp_openssl.m4, Support multiple package names for the
  crypto library.  Add legacy support for -Wl,-rpath.
(4.2.7p282) 2012/06/15 Released by Harlan Stenn <stenn@ntp.org>
* tickadj may need to be linked with PTHREAD_LIBS.
(4.2.7p281) 2012/06/14 Released by Harlan Stenn <stenn@ntp.org>
* U_INT32_MAX cleanup in include/ntp_types.h .
* When linking, ntp_keygen and tickadj need $(LIBM).
(4.2.7p280) 2012/06/13 Released by Harlan Stenn <stenn@ntp.org>
* [Bug 2224] Use-after-free in routing socket code after dropping root.
(4.2.7p279) 2012/06/10 Released by Harlan Stenn <stenn@ntp.org>
* [Bug 2211] findbcastinter(): possibly undefined variable iface used.
* [Bug 2220] Incorrect check for maximum association id in ntpq.
>>>>>>> 1b7ad04f
(4.2.7p278) 2012/06/03 Released by Harlan Stenn <stenn@ntp.org>
* [Bug 2204] Build with --enable-getifaddrs=glibc fails.
* [Bug 2178] refclock_tsyncpci.c reach register fails to shift.
* [Bug 2191] dcfd -Y y2kcheck on CentOS 6.2 x86_64 breaks make check.
(4.2.7p277) 2012/05/25 Released by Harlan Stenn <stenn@ntp.org>
* [Bug 2193] Building timestruct tests with Clang 3.1 fails.
(4.2.7p276) 2012/05/15 Released by Harlan Stenn <stenn@ntp.org>
* [Bug 2179] Remove sntp/header.h.
(4.2.7p275) 2012/04/28 Released by Harlan Stenn <stenn@ntp.org>
* [Bug 1744] Remove obsolete ntpdate/ntptime* items.
(4.2.7p274) 2012/04/25 Released by Harlan Stenn <stenn@ntp.org>
* [Bug 2174] ntpd rejects source UDP ports less than 123 as bogus.
(4.2.7p273) 2012/04/19 Released by Harlan Stenn <stenn@ntp.org>
* [Bug 2141] handle_sigio() calls get_systime(), which must be
  reentrant when SIGIO is used.  Sanity checks relative to the prior
  get_systime() are disabled in ntpd on systems with signaled I/O, but
  active in sntp and ntpdate.
* Correct authnumfreekeys accounting broken in 4.2.7p262.
(4.2.7p272) 2012/04/14 Released by Harlan Stenn <stenn@ntp.org>
* LCRYPTO is gone - replace with VER_SUFFIX.
* Change the link order for ntpsntpd.
* Remove extra 'nlist' check from configure.ac.
(4.2.7p271) 2012/04/11 Released by Harlan Stenn <stenn@ntp.org>
* [Bug 1122] openssl detection via pkg-config fails when no additional
  -Idir flags are needed.
* Avoid overwriting user variable LDFLAGS with OpenSSL flags, instead
  they are added to LDFLAGS_NTP.
(4.2.7p270) 2012/03/26 Released by Harlan Stenn <stenn@ntp.org>
* Update driver45.html page.
(4.2.7p269) 2012/03/25 Released by Harlan Stenn <stenn@ntp.org>
* Clean up configure.ac.
* Cleanup configure.ac's TSYNC PCI section.
(4.2.7p268) 2012/03/24 Released by Harlan Stenn <stenn@ntp.org>
* Update driver45.html page.
(4.2.7p267) 2012/03/23 Released by Harlan Stenn <stenn@ntp.org>
* Initial cut at a basic driver45.html page.
(4.2.7p266) 2012/03/21 Released by Harlan Stenn <stenn@ntp.org>
* Add refclock_tsyncpci.c (driver 45) supporting Spectracom TSYNC timing
  boards.
(4.2.7p265) 2012/03/20 Released by Harlan Stenn <stenn@ntp.org>
* Treat zero counter as indication of precise system time in Windows
  PPSAPI helper function pps_ntp_timestamp_from_counter(), enabling
  PPSAPI providers to use the Windows 8 precise clock directly.
(4.2.7p264) 2012/03/14 Released by Harlan Stenn <stenn@ntp.org>
* [Bug 2160] Note if leapseconds file is past its prime.
* Use GetSystemTimePreciseAsFileTime() on Windows 8.
(4.2.7p263) 2012/03/13 Released by Harlan Stenn <stenn@ntp.org>
* [Bug 2156] clock instability with LOCAL driver, from Miroslav Lichvar.
* [Bug 2159] Windows ntpd using leapfile erroneous leap second 20120401.
(4.2.7p262) 2012/02/29 Released by Harlan Stenn <stenn@ntp.org>
* Improve ntpd scalability for servers with many trusted keys.
(4.2.7p261) 2012/02/27 Released by Harlan Stenn <stenn@ntp.org>
* [Bug 2048] add the clock variable timecode to SHM refclock.
(4.2.7p260) 2012/02/24 Released by Harlan Stenn <stenn@ntp.org>
* Fix the check-scm-rev invocation in several Makefile.am's.
(4.2.7p259) 2012/02/22 Released by Harlan Stenn <stenn@ntp.org>
* [Bug 2148] ntpd 4.2.7p258 segfault with 0x0100000 bit in NMEA mode.
* refclock_nmea.c merge cleanup thanks to Juergen Perlinger.
(4.2.7p258) 2012/02/21 Released by Harlan Stenn <stenn@ntp.org>
* [Bug 2140] Rework of Windows I/O completion port handling to avoid
  garbling serial input in UNIX line discipline emulation.
* [Bug 2143] NMEA driver: discard data if quality indication not good,
  add statistic counters (mode bit enabled) to clockstats file.
(4.2.7p257) 2012/02/17 Released by Harlan Stenn <stenn@ntp.org>
* [Bug 2135] defer calls to 'io_input' to main thread under Windows.
(4.2.7p256) 2012/02/08 Released by Harlan Stenn <stenn@ntp.org>
* [Bug 2131] Set the system variable settimeofday only after clock step.
* [Bug 2134] --enable-C99-snprintf does not force rpl_snprintf use.
(4.2.7p255) 2012/01/29 Released by Harlan Stenn <stenn@ntp.org>
* [Bug 603] Only link with nlist()-related libraries when needed:
  More cleanup.
(4.2.7p254) 2012/01/29 Released by Harlan Stenn <stenn@ntp.org>
* [Bug 603] Only link with nlist()-related libraries when needed.
(4.2.7p253) 2012/01/26 Released by Harlan Stenn <stenn@ntp.org>
* [Bug 2126] Compile error on Windows with libopts from Autogen 5.14.
* Update one of the license URLs.
(4.2.7p252) 2012/01/25 Released by Harlan Stenn <stenn@ntp.org>
* Upgrade to autogen-5.14 (and libopts-36.1.11).
(4.2.7p251) 2012/01/17 Released by Harlan Stenn <stenn@ntp.org>
* [Bug 2115] ntptrace should accept both rootdispersion and rootdisp.
(4.2.7p250) 2012/01/15 Released by Harlan Stenn <stenn@ntp.org>
* [Bug 2113] Warn about ignored extra args in ntpq.
* Update the copyright year.
(4.2.7p249) 2012/01/10 Released by Harlan Stenn <stenn@ntp.org>
* [Bug 2111] Remove minpoll delay before iburst for pool and
  manycastclient.
* Move refclock-specific scheduled timer code under #ifdef REFCLOCK
  and move "action" and "nextaction" data for same from struct peer to
  struct refclockproc.  These provide a way to schedule a callback some
  seconds in the future.
(4.2.7p248) 2012/01/08 Released by Harlan Stenn <stenn@ntp.org>
* [Bug 2109] "make clean check" is broken with gtest available.
* [Bug 2110] systime.c typo breaks build on microsecond clocks.
(4.2.7p247) 2012/01/07 Released by Harlan Stenn <stenn@ntp.org>
* Fix build break triggered by updating deps-ver and libntp/systime.c at
  the same time by explicitly depending systime_s.c on systime.c.
(4.2.7p246) 2012/01/06 Released by Harlan Stenn <stenn@ntp.org>
* [Bug 2104] ntpdc fault with oversize -c command.
* [Bug 2106] Fix warnings when using -Wformat-security.
* Refactor timespecops.h and timevalops.h into inline functions.
(4.2.7p245) 2011/12/31 Released by Harlan Stenn <stenn@ntp.org>
* [Bug 2100] conversion problem with timespec/timeval <--> l_fp fixed;
  added tests to expose the bug.
(4.2.7p244) 2011/12/25 Released by Harlan Stenn <stenn@ntp.org>
* Updates from 4.2.6p5.
(4.2.7p243) 2011/12/23 Released by Harlan Stenn <stenn@ntp.org>
* [Bug 2095] ntptrace now needs 'rv' instead of 'pstat', reported
  by Michael Tatarinov.
(4.2.7p242) 2011/12/21 Released by Harlan Stenn <stenn@ntp.org>
* Include missing html/icons/sitemap.png, reported by Michael Tatarinov.
* Documentation updates from Dave Mills.
(4.2.7p241) 2011/12/18 Released by Harlan Stenn <stenn@ntp.org>
* [Bug 2015] Overriding sys_tick should recalculate sys_precision.
* [Bug 2037] Fuzzed non-interpolated clock may decrease.
* [Bug 2068] "tos ceiling" default and cap changed to 15.
* Floor peer delay using system precision, as with jitter, reflecting
  inability to measure shorter intervals.
(4.2.7p240) 2011/12/15 Released by Harlan Stenn <stenn@ntp.org>
* [Bug 2092] clock_select() selection jitter miscalculated.
* [Bug 2093] Reintroduce smaller stratum factor to system peer metric.
(4.2.7p239) 2011/12/11 Released by Harlan Stenn <stenn@ntp.org>
* Documentation updates from Dave Mills.
(4.2.7p238) 2011/12/09 Released by Harlan Stenn <stenn@ntp.org>
* [Bug 2082] from 4.2.6p5-RC3: 3-char refid sent by ntpd 4.2.6p5-RC2
  ends with extra dot.
* [Bug 2085] from 4.2.6p5-RC3: clock_update() sys_rootdisp calculation
  omits root delay.
* [Bug 2086] from 4.2.6p5-RC3: get_systime() should not offset by
  sys_residual.
* [Bug 2087] from 4.2.6p5-RC3: sys_jitter calculation overweights
  sys.peer jitter.
* from 4.2.6p5-RC3: Ensure NULL peer->dstadr is not accessed in orphan
  parent selection.
(4.2.7p237) 2011/12/01 Released by Harlan Stenn <stenn@ntp.org>
* [Bug 2050] from 4.2.6p5-RC2: Orphan mode stratum counting to infinity.
* [Bug 2059] from 4.2.6p5-RC2: optional billboard column "server" does
  not honor -n.
* [Bug 2066] from 4.2.6p5-RC2: ntpq lopeers ipv6 "local" column overrun.
* [Bug 2068] from 4.2.6p5-RC2: ntpd sends nonprintable stratum 16 refid
  to ntpq.
* [Bug 2069] from 4.2.6p5-RC2: broadcastclient, multicastclient spin up
  duplicate ephemeral associations without broadcastdelay.
* [Bug 2072] from 4.2.6p5-RC2: Orphan parent selection metric needs
  ntohl().
* [Bug 2073] Correct ntpq billboard's MODE_PASSIVE t from 'u' to 'S'.
* from 4.2.6p5-RC2: Exclude not-yet-determined sys_refid from use in
  loopback TEST12 (from Dave Mills).
* from 4.2.6p5-RC2: Never send KoD rate limiting response to MODE_SERVER.
* Floor calculation of sys_rootdisp at sys_mindisp in clock_update (from
  Dave Mills).
* Restore 4.2.6 clock_combine() weighting to ntp-dev, reverting to pre-
  4.2.7p70 method while also avoiding divide-by-zero (from Dave Mills).
* Round l_fp traffic interval when converting to integer in rate limit
  and KoD calculation.
(4.2.7p236) 2011/11/16 Released by Harlan Stenn <stenn@ntp.org>
* Documentation updates from Dave Mills.
(4.2.7p235) 2011/11/16 Released by Harlan Stenn <stenn@ntp.org>
* [Bug 2052] Autokey CRYPTO_ASSOC host@group vallen needs checking.
(4.2.7p234) 2011/11/07 Released by Harlan Stenn <stenn@ntp.org>
* Clean up -libm entries regarding libntp.a
(4.2.7p233) 2011/11/06 Released by Harlan Stenn <stenn@ntp.org>
* Documentation updates from Dave Mills.
(4.2.7p232) 2011/11/05 Released by Harlan Stenn <stenn@ntp.org>
* Update the NEWS file so we note the default disable of mode 7 requests.
* Clean up some bitrotted code in libntp/socket.c.
(4.2.7p231) 2011/11/03 Released by Harlan Stenn <stenn@ntp.org>
* [Bug 1940] ignore auth key if hex decoding fails.
* Add ntpq reslist command to query access restrictions, similar to
  ntpdc's reslist.
(4.2.7p230) 2011/11/01 Released by Harlan Stenn <stenn@ntp.org>
* Disable mode 7 (ntpdc) query processing in ntpd by default.  ntpq is
  believed to provide all functionality ntpdc did, and uses a less-
  fragile protocol that's safer and easier to maintain.  If you do find
  some management via ntpdc is needed, you can use "enable mode7" in the
  ntpd configuration.
* Directly limit the number of datagrams in a mrulist response, rather
  than limiting the number of entries returned to indirectly limit the
  datagram count.
* Documentation updates from Dave Mills.
(4.2.7p229) 2011/10/26 Released by Harlan Stenn <stenn@ntp.org>
* [Bug 1995] fix wrong use of ZERO() macro in 'ntp_calendar.c'
(4.2.7p228) 2011/10/23 Released by Harlan Stenn <stenn@ntp.org>
* [Bug 1995] add compile time stamp based era unfolding for
  'step_systime()' and necessary support to 'ntp-calendar.c'.
(4.2.7p227) 2011/10/22 Released by Harlan Stenn <stenn@ntp.org>
* [Bug 2036] gcc 2.95.3 preprocessor can't nest #ifdef in macro args.
* A number of compiler warnings eliminated.
(4.2.7p226) 2011/10/21 Released by Harlan Stenn <stenn@ntp.org>
* [Bug 2035] ntpq -c mrulist sleeps 1 sec between queries, not 5 msec.
* Documentation updates from Dave Mills.
(4.2.7p225) 2011/10/15 Released by Harlan Stenn <stenn@ntp.org>
* Documentation updates from Dave Mills.
(4.2.7p224) 2011/10/14 Released by Harlan Stenn <stenn@ntp.org>
* ntpq mrulist shows intermediate counts every five seconds while
  retrieving list, and allows Ctrl-C interruption of the retrieval,
  showing the incomplete list as retrieved.  Reduce delay between
  successive mrulist retrieval queries from 30 to 5 msec.  Do not
  give up mrulist retrieval when a single query times out.
(4.2.7p223) 2011/10/12 Released by Harlan Stenn <stenn@ntp.org>
* Documentation updates from Dave Mills.
(4.2.7p222) 2011/10/11 Released by Harlan Stenn <stenn@ntp.org>
* [Bug 2029] "make check" clutters syslog.
* Log signal description along with number on ntpd exit.
(4.2.7p221) 2011/10/10 Released by Harlan Stenn <stenn@ntp.org>
* [Bug 2025] Switching between daemon and kernel loops can doubly-
  correct drift
* [Bug 2028] ntpd -n (nofork) redirects logging to stderr.
* Documentation updates from Dave Mills.
(4.2.7p220) 2011/10/05 Released by Harlan Stenn <stenn@ntp.org>
* [Bug 1945] mbg_gps166.h use of _TM_DEFINED conflicts with MS VC.
* [Bug 1946] parse_start uses open; does not work on Windows.
* [Bug 1947] Porting parse-based Wharton refclock driver to Windows.
* [Bug 2024] Remove unused system event code EVNT_CLKHOP.
(4.2.7p219) 2011/10/04 Released by Harlan Stenn <stenn@ntp.org>
* Documentation updates from Dave Mills.
(4.2.7p218) 2011/10/03 Released by Harlan Stenn <stenn@ntp.org>
* [Bug 2019] Allow selection of cipher for private key files.
* Documentation updates from Dave Mills.
* ntp-keygen private key cipher default now triple-key triple DES CBC.
* ntp-keygen -M is intended to ignore all other defaults and
  options, so do not attempt to open existing Autokey host certificate
  before generating symmetric keys and terminating.
* Restore IFF, MV, and GQ identity parameter filename convention to
  ntpkey_<scheme>par_<group/host> in ntpd, matching ntp-keygen.
* Change some error logging to syslog to ignore logconfig mask, such
  as reporting PPSAPI failure in NMEA and WWVB refclocks.
* ntp-keygen on Windows XP and later systems will now create links
  expected by ntpd.  They are hardlinks on Windows, soft on POSIX.
* Conditionalize NMEA serial open message under clockevent.
* Send all peer variables to trappers in report_event().
(4.2.7p217) 2011/09/29 Released by Harlan Stenn <stenn@ntp.org>
* [Bug 2020] ntp-keygen -s no longer sets host in cert file name.
* [Backward Incompatible] ntp-keygen -i option long name changed from
  misleading --issuer-name to --ident.
(4.2.7p216) 2011/09/27 Released by Harlan Stenn <stenn@ntp.org>
* sntp documentation tag cleanup.
* mdoc2man improvements.
(4.2.7p215) 2011/09/24 Released by Harlan Stenn <stenn@ntp.org>
* Use patched mdoc2man script, from Eric Feng.
* Sync with ntp-4.2.6p4 (a no-op).
(4.2.7p214) 2011/09/20 Released by Harlan Stenn <stenn@ntp.org>
* [Bug 1981] Initial offset convergence applies frequency correction 2x
  with kernel discipline.
* [Bug 2008] Initial offset convergence degraded with 500 PPM adjtime().
* [Bug 2009] EVNT_NSET adj_systime() mishandled by Windows ntpd.
(4.2.7p213) 2011/09/08 Released by Harlan Stenn <stenn@ntp.org>
* [Bug 1999] NMEA does not send PMOTG messages any more.
(4.2.7p212) 2011/09/07 Released by Harlan Stenn <stenn@ntp.org>
* [Bug 2003] from 4.2.6p4-RC3: ntpq_read_assoc_peervars() broken.
(4.2.7p211) 2011/09/01 Released by Harlan Stenn <stenn@ntp.org>
* Update libevent to git head (2.1 branch) as of 2.0.14-stable.
(4.2.7p210) 2011/08/31 Released by Harlan Stenn <stenn@ntp.org>
* Require -D4 or higher for ntpd SIGALRM debug trace from [Bug 2000].
(4.2.7p209) 2011/08/27 Released by Harlan Stenn <stenn@ntp.org>
* [Bug 2000] ntpd worker threads must block signals expected in main
  thread.
* [Bug 2001] add ntpq -c timerstats like ntpdc -c timerstats.
* [Bug 2001] from 4.2.6p4-RC3: ntpdc timerstats reports overruns as
  handled.
* Update sntp tests to track the change of root dispersion to
  synchronization distance.
(4.2.7p208) 2011/08/24 Released by Harlan Stenn <stenn@ntp.org>
* Fix the CLOCK_MONOTONIC TRACE() message.
(4.2.7p207) 2011/08/22 Released by Harlan Stenn <stenn@ntp.org>
* Restore the original CLOCK_MONOTONIC output format in sntp.
* Cleanups for ntp-wait-opts.def and ntp.keys.def .
(4.2.7p206) 2011/08/20 Released by Harlan Stenn <stenn@ntp.org>
* [Bug 1993] ntpd Windows port adj_systime() broken in 4.2.7p203.
* sntp documentation and behavior improvements suggested by
  Steven Sommars.
* Have sntp report synchronization distance instead of root dispersion.
* Clean up ntp-wait-opts.def .
(4.2.7p205) 2011/08/19 Released by Harlan Stenn <stenn@ntp.org>
* [Bug 1992] util/tg2 doesn't compile, needs libntp.
(4.2.7p204) 2011/08/16 Released by Harlan Stenn <stenn@ntp.org>
* Added support for Garmin's $PGRMF sentence to NMEA driver
* [Bug 1988] Better sntp send failed error message needed.
* [Bug 1989] sntp manual page sometimes refers to SNTP as a program.
* [Bug 1990] sntp output should include stratum.
(4.2.7p203) 2011/08/13 Released by Harlan Stenn <stenn@ntp.org>
* [Bug 1986] Require Visual C++ 2005 or later compilers in Windows port.
* Actually use long long for (u_)int64 by correcting spelling of
  SIZEOF_LONG_LONG in ntp_types.h.
* Force .exe minimum Windows version to 0x0400 to allow NT4 in
  vs2005/*.vcproj files.
* Fix make distcheck with --enable-libevent-regress problem with
  unwritable $srcdir.
* Correct init_logging()'s def_syslogmask type to u_int32 following
  change of ntp_syslogmask from u_long to u_int32 in p202.
(4.2.7p202) 2011/08/09 Released by Harlan Stenn <stenn@ntp.org>
* [Bug 1983] --without-sntp build breaks in sntp subdir.
* [Bug 1984] from 4.2.6p4-RC3: ntp/libisc fails to compile on OS X 10.7.
* [Bug 1985] from 4.2.6p4-RC3: "logconfig =allall" rejected.
(4.2.7p201) 2011/08/05 Released by Harlan Stenn <stenn@ntp.org>
* sntp: change -h/--headspace to -g/--gap, and change the default gap
  from 10 to 50ms
* [Backward Incompatible] from 4.2.6p4: sntp: -l/--filelog ->
  -l/--logfile, to be consistent with ntpd.
* Documentation updates from Dave Mills.
* From 4.2.6p4: libopts/file.c fix from Bruce Korb (arg-type=file).
(4.2.7p200) 2011/08/04 Released by Harlan Stenn <stenn@ntp.org>
* Sync with 4.2.6p4-RC2.
(4.2.7p199) 2011/07/29 Released by Harlan Stenn <stenn@ntp.org>
* Documentation updates from Dave Mills.
(4.2.7p198) 2011/07/28 Released by Harlan Stenn <stenn@ntp.org>
* remove old binsubdir stuff from SNTP, as NTP_LOCINFO does that now.
(4.2.7p197) 2011/07/28 Released by Harlan Stenn <stenn@ntp.org>
* [Bug 1975] from 4.2.6p4-RC2: libntp/mktime.c won't work with 64-bit
  time_t
* [Bug 1976] genLocInfo writes to srcdir break 'make distcheck'.
* [Bug 1977] Fix flag/description mismatches in ntp-keygen-opts.def.
* Do not force "legacy" when --with-locfile is not given, genLocInfo
  will find the correct default for the system.
* Fix warnings in ntp_request.c ([Bug 1973] oversight) and sntp/main.c
  (CID 159, apparent overrun due to union, actually correct).
* Update sntp/loc/solaris to conform to stock locations.
(4.2.7p196) 2011/07/27 Released by Harlan Stenn <stenn@ntp.org>
* DEFAULT INSTALLATION DIRECTORY CHANGES ON SOME OSes: to get the old
  behavior, pass --with-locfile=legacy to 'configure'
* [Bug 1972] from 4.2.6p4-RC2: checking for struct rtattr fails.
* [Bug 1973] Widen reference clock mode from 8 to 32 bits.
* Removed sntp/m4/ntp_bindir.m4 - no longer needed.
* Move loc/ to sntp/loc/ .
* Move scripts/cvo.sh to sntp/scripts/cvo.sh .
* Move scripts/genLocInfo to sntp/scripts/genLocInfo .
* Give NTP_LOCINFO an optional path-to argument.
* Remove hacks to get NTP_LOCINFO-related data to sntp/ .
* Move sntp/include/mansec2subst.sed to sntp/scripts/mansec2subst.sed .
* If no "more specific" loc file is found for redhat* or fedora*,
  look for a loc/redhat file.
* If no "more specific" loc file is found and uname says this is Linux,
  look for a loc/linux file.
* Improve the help text: --with-locfile=XXX .
* work around solaris /bin/sh issues for genLocInfo.
(4.2.7p195) 2011/07/25 Released by Harlan Stenn <stenn@ntp.org>
* Added loc/redhat.
(4.2.7p194) 2011/07/25 Released by Harlan Stenn <stenn@ntp.org>
* [Bug 1608] from 4.2.6p4-RC2: Parse Refclock driver should honor
  trusttime.
* Add support for installing programs and scripts to libexec.
* Added loc/solaris.
(4.2.7p193) 2011/07/24 Released by Harlan Stenn <stenn@ntp.org>
* [Bug 1970] from 4.2.6p4-RC2: UNLINK_EXPR_SLIST() causes crash if list
  is empty.
* Update libevent to 2.1 HEAD as of merge of 2.0.13-stable-dev.
* Match addr_eqprefix() sizeof and memcpy destination to make it clear
  to static analysis that there is no buffer overrun (CID 402).
(4.2.7p192) 2011/07/18 Released by Harlan Stenn <stenn@ntp.org>
* [Bug 1966] Broken FILES section for ntp.keys.def.
(4.2.7p191) 2011/07/17 Released by Harlan Stenn <stenn@ntp.org>
* [Bug 1948] Update man page section layout.
* [Bug 1963] add reset command for ntpq :config, similar to ntpdc's.
* [Bug 1964] --without-sntp should not build sntp.
(4.2.7p190) 2011/07/13 Released by Harlan Stenn <stenn@ntp.org>
* [Bug 1961] from 4.2.6p4: html2man update: distribute ntp-wait.html.
* Require autogen-5.12.
(4.2.7p189) 2011/07/11 Released by Harlan Stenn <stenn@ntp.org>
* [Bug 1134] from 4.2.6p4-RC1: ntpd fails binding to tentative IPv6
  addresses.
* [Bug 1790] from 4.2.6p4-RC1: Update config.guess and config.sub to
  detect AIX6.
(4.2.7p188) 2011/06/28 Released by Harlan Stenn <stenn@ntp.org>
* [Bug 1958] genLocInfo must export PATH.
* ntp-wait: some versions of ntpd spell "associd" differently.
(4.2.7p187) 2011/06/24 Released by Harlan Stenn <stenn@ntp.org>
* [Bug 1954] Fix typos in [s]bin_PROGRAMS in ntpd/Makefile.am.
* Implement --with-locfile=filename configure argument.  If filename is
  empty we'll look under loc/ for a good fit.  If the filename contains
  a / character, it will be treated as a "normal" pathname.  Otherwise,
  that explicit file will be searched for under loc/ .
(4.2.7p186) 2011/06/23 Released by Harlan Stenn <stenn@ntp.org>
* [Bug 1950] Control installation of event_rpcgen.py.
* Update .point-changed-filelist for the new man pages.
* Update the building of OS-specific programs.
* Finish conversion to genLocInfo.
* validate MANTAGFMT in genLocInfo.
* Documentation update from Dave Mills.
(4.2.7p185) 2011/06/21 Released by Harlan Stenn <stenn@ntp.org>
* ntp_locs.m4: handle the case where . is not in the PATH.
* More genLocInfo cleanup.
(4.2.7p184) 2011/06/20 Released by Harlan Stenn <stenn@ntp.org>
* Added ntp_locs.m4.
* genLocInfo improvements.
* Add the man page tag "flavor" to the loc.* files.
* Add/distribute genLocInfo.
(4.2.7p183) 2011/06/19 Released by Harlan Stenn <stenn@ntp.org>
* Update the autogen include list for scripts/Makefile.am.
* Added loc.freebsd (and distribute it).
* Added loc.legacy (and distribute it).
(4.2.7p182) 2011/06/15 Released by Harlan Stenn <stenn@ntp.org>
* [Bug 1304] Update sntp.html to reflect new implementation.
* Update .point-changed-filelist .
* ntpdc documentation fixes.
* Update ntp-wait autogen docs.
* Update the ntpd autogen docs.
* Update the ntpsnmpd autogen docs.
* Use autogen to produce ntp-keygen docs.
* Add "license name" to ntp.lic for autogen-5.11.10.
* Prepare for ntp.keys.5.
(4.2.7p181) 2011/06/07 Released by Harlan Stenn <stenn@ntp.org>
* [Bug 1938] addr_eqprefix() doesn't clear enough storage.
(4.2.7p180) 2011/06/06 Released by Harlan Stenn <stenn@ntp.org>
* Upgrade to libevent-2.0.12.
* More sntp.1 cleanups.
* Produce ntpq.1 with the new autogen macros.
* Remove the deprecated "detail" stanza from ntpdc-opts.def.
(4.2.7p179) 2011/06/03 Released by Harlan Stenn <stenn@ntp.org>
* Update cmd-doc.tlib to autogen-5.11.10pre5.
* Upgrade local autoopts templates to 5.11.10pre5.
(4.2.7p178) 2011/06/02 Released by Harlan Stenn <stenn@ntp.org>
* Update the std_def_list to include the ntp.lic file.
* Distribute the ntp.lic file.
* Add http://ntp.org/license to the ntp.lic file.
(4.2.7p177) 2011/06/01 Released by Harlan Stenn <stenn@ntp.org>
* Use the latest autogen's new copyright template code.
* Clean up the ntp.lic file.
(4.2.7p176) 2011/05/31 Released by Harlan Stenn <stenn@ntp.org>
* sntp documentation cleanup.
* autogen documentation template cleanup.
(4.2.7p175) 2011/05/30 Released by Harlan Stenn <stenn@ntp.org>
* [Bug 1936] Correctly set IPV6_MULTICAST_LOOP.
* cmd-doc.tlib cleanup from Bruce Korb.
* sntp documentation cleanup.
(4.2.7p174) 2011/05/28 Released by Harlan Stenn <stenn@ntp.org>
* ntpdc documentation cleanup.
* sntp documentation cleanup.
* Don't build libevent with openssl support.  Right now, libevent
  doesn't use pkg-config to find openssl's installation location.
(4.2.7p173) 2011/05/25 Released by Harlan Stenn <stenn@ntp.org>
* Typo in emalloc.c hides file and line number from emalloc() error msg.
* parsesolaris.c compile fails on SPARC Solaris with conflicting printf.
* ntp_util.c compile fails on AIX and OSF with conflicting statsdir.
(4.2.7p172) 2011/05/24 Released by Harlan Stenn <stenn@ntp.org>
* Remove hardcoded 1/960 s. fudge for <CR> transmission time at 9600 8n1
  from WWVB/Spectracom driver introduced in 4.2.7p169.
(4.2.7p171) 2011/05/23 Released by Harlan Stenn <stenn@ntp.org>
* Eliminate warnings about shadowing global "basename" on Linux.
* Use filegen_config() consistently when changing filegen options.
* mprintf() should go to stdout, not stderr.  DPRINTF() uses mprintf().
* Repair a few simulator problems (more remain).
* Documentation updates from Dave Mills.
(4.2.7p170) 2011/05/19 Released by Harlan Stenn <stenn@ntp.org>
* [Bug 1932] libevent/util_internal.h builtin_expect compile error with
  gcc 2.95.
* Use 64-bit scalars in LFPTOD() and DTOLFP() on more platforms by
  conditionalizing on HAVE_U_INT64 rather than UINT64_MAX.
(4.2.7p169) 2011/05/18 Released by Harlan Stenn <stenn@ntp.org>
* [Bug 1933] WWVB/Spectracom driver timestamps LFs, not CRs.
(4.2.7p168) 2011/05/16 Released by Harlan Stenn <stenn@ntp.org>
* Convert receive buffer queue from doubly-linked list to FIFO.
(4.2.7p167) 2011/05/14 Released by Harlan Stenn <stenn@ntp.org>
* [Bug 1927] io_closeclock() should purge pending recvbufs.
* [Bug 1931] cv always includes fudgetime1, never fudgetime2.
* Use acts_close() in acts_shutdown() to avoid leaving a stale lockfile
  if unpeered via runtime configuration while the modem is open.
* Correct acts_close() test of pp->io.fd to see if it is open.
* 4.2.7p164 documentation updates re: 'tos orphanwait' expanded scope.
(4.2.7p166) 2011/05/13 Released by Harlan Stenn <stenn@ntp.org>
* If we have local overrides for autogen template files, use them.
* Convert more of the sntp-opt.def documentation from man to mdoc.
(4.2.7p165) 2011/05/11 Released by Harlan Stenn <stenn@ntp.org>
* Convert snmp docs to mdoc format, which requires autogen 5.11.9.
* from 4.2.6p4-RC1: Require autogen 5.11.9.
(4.2.7p164) 2011/05/11 Released by Harlan Stenn <stenn@ntp.org>
* [Bug 988] Local clock eats up -g option, so ntpd stops with large
  initial time offset.
* [Bug 1921] LOCAL, ACTS drivers with "prefer" excluded from initial
  candidate list.
* [Bug 1922] "tos orphanwait" applied incorrectly at startup.
* [Bug 1923] orphan parent favored over LOCAL, ACTS drivers.
* [Bug 1924] Billboard tally codes sometimes do not match operation,
  variables.
* Change "pool DNS" messages from msyslog to debug trace output.
* Remove unused FLAG_SYSPEER from peer->status.
* Respect "tos orphanwait" at startup.  Previously there was an
  unconditional 300 s. startup orphanwait, though other values were
  respected for subsequent orphan wait periods after no_sys_peer events.
* Apply "tos orphanwait" (def. 300 seconds) to LOCAL and ACTS reference
  clock drivers, in addition to orphan parent operation.  LOCAL and ACTS
  are not selectable during the orphanwait delay at startup and after
  each no_sys_peer event.  This prevents a particular form of clock-
  hopping, such as using LOCAL briefly at startup before remote peers
  are selectable.  This fixes the issue reported in [Bug 988].
* Documentation updates from Dave Mills.
(4.2.7p163) 2011/05/08 Released by Harlan Stenn <stenn@ntp.org>
* [Bug 1911] missing curly brace in libntp/ntp_rfc2553.c
(4.2.7p162) 2011/05/03 Released by Harlan Stenn <stenn@ntp.org>
* [Bug 1910] Support the Tristate Ltd. TS-GPSclock-01.
(4.2.7p161) 2011/05/02 Released by Harlan Stenn <stenn@ntp.org>
* [Bug 1904] 4.2.7p160 Windows build broken (POSIX_SHELL).
* [Bug 1906] 4.2.7p160 - libtool: compile: cannot determine name of
  library object in ./libevent
* Share a single sntp/libevent/build-aux directory between all three
  configure scripts.
* Add missing --enable-local-libevent help to top-level configure.
(4.2.7p160) 2011/05/01 Released by Harlan Stenn <stenn@ntp.org>
* from 4.2.6p4-RC1: Upgrade to libopts 35.0.10 from AutoGen 5.11.9pre8.
* [Bug 1901] Simulator does not set progname.
(4.2.7p159) 2011/04/28 Released by Harlan Stenn <stenn@ntp.org>
* Fix a couple of unused variable warnings.
* cleanup in timespecops.c / timevalops.c
(4.2.7p158) 2011/04/24 Released by Harlan Stenn <stenn@ntp.org>
* Update libevent --disable-libevent-regress handling to work when
  building libevent using mingw.
(4.2.7p157) 2011/04/21 Released by Harlan Stenn <stenn@ntp.org>
* [Bug 1890] 4.2.7p156 segfault in duplicate freeaddrinfo().
(4.2.7p156) 2011/04/19 Released by Harlan Stenn <stenn@ntp.org>
* [Bug 1851] freeaddrinfo() called after getaddrinfo() fails.
(4.2.7p155) 2011/04/18 Released by Harlan Stenn <stenn@ntp.org>
* Fix leak in refclock_datum.c start failure path.
(4.2.7p154) 2011/04/17 Released by Harlan Stenn <stenn@ntp.org>
* [Bug 1887] DNS fails on 4.2.7p153 using threads.
(4.2.7p153) 2011/04/16 Released by Harlan Stenn <stenn@ntp.org>
* A few more Coverity Scan cleanups.
(4.2.7p152) 2011/04/15 Released by Harlan Stenn <stenn@ntp.org>
* Update embedded libevent to current 2.1 git HEAD.
(4.2.7p151) 2011/04/14 Released by Harlan Stenn <stenn@ntp.org>
* Detect vsnprintf() support for "%m" and disable our "%m" expansion.
* Add --enable-c99-sprintf to configure args for -noopenssl variety of
  flock-build to avoid regressions in (v)snprintf() replacement.
* More msnprintf() unit tests.
* Coverity Scan error checking fixes.
* Log failure to fetch time from HOPF_P hardware.
* Check HOPF_S sscanf() conversion count before converted values.
(4.2.7p150) 2011/04/13 Released by Harlan Stenn <stenn@ntp.org>
* Remove never-used, incomplete ports/winnt/ntpd/refclock_trimbledc.[ch]
* On systems without C99-compliant (v)snprintf(), use C99-snprintf
  replacements (http://www.jhweiss.de/software/snprintf.html)
* Remove remaining sprintf() calls except refclock_ripencc.c (which is
  kept out of --enable-all-clocks as a result), upstream libs which use
  sprintf() only after careful buffer sizing.
(4.2.7p149) 2011/04/11 Released by Harlan Stenn <stenn@ntp.org>
* [Bug 1881] describe the {+,-,s} characters in configure --help output.
(4.2.7p148) 2011/04/09 Released by Harlan Stenn <stenn@ntp.org>
* Use _mkgmtime() as timegm() in the Windows port, rather than
  libntp/mktime.c's timegm().  Fixed [Bug 1875] on Windows using the old
  asn2ntp() code from before 4.2.7p147.
* ntp_crypto.c string buffer safety.
* Remove use of MAXFILENAME in mode 7 (ntpdc) on-wire structs.
* Change ntpd MAXFILENAME from 128 to 256 to match ntp-keygen.
* Buffer safety and sign extension fixes (thanks Coverity Scan).
(4.2.7p147) 2011/04/07 Released by Harlan Stenn <stenn@ntp.org>
* [Bug 1875] 'asn2ntp()' rewritten with 'caltontp()'; 'timegm()'
  substitute likely to crash with 64bit time_t.
(4.2.7p146) 2011/04/05 Released by Harlan Stenn <stenn@ntp.org>
* String buffer safety cleanup, converting to strlcpy() and strlcat().
* Use utmpname() before pututline() so repeated steps do not
  accidentally record into wtmp where utmp was intended.
* Use setutent() before each pututline() including first.
(4.2.7p145) 2011/04/04 Released by Harlan Stenn <stenn@ntp.org>
* [Bug 1840] ntp_lists.h FIFO macros buggy.
(4.2.7p144) 2011/04/03 Released by Harlan Stenn <stenn@ntp.org>
* [Bug 1874] ntpq -c "rv 0 sys_var_list" empty.
(4.2.7p143) 2011/03/31 Released by Harlan Stenn <stenn@ntp.org>
* [Bug 1732] ntpd ties up CPU on disconnected USB refclock.
* [Bug 1861] tickadj build failure using uClibc.
* [Bug 1862] in6addr_any test in configure fooled by arm gcc 4.1.3 -O2.
* Remove kernel line discipline driver code for clk and chu, deprecate
  related LDISC_ flags, and remove associated ntpd code to decode the
  timestamps, remove clktest line discipline test program.
* Remove "signal_no_reset: signal 17 had flags 4000000" logging, as it
  indicates no problem and is interpreted as an error.  Previously some
  bits had been ignored one-by-one, but Linux SA_RESTORER definition is
  unavailable to user headers.
(4.2.7p142) 2011/03/21 Released by Harlan Stenn <stenn@ntp.org>
* [Bug 1844] ntpd 4.2.7p131 NetBSD, --gc-sections links bad executable.
* Fix "make distcheck" break in libevent/sample caused by typo.
(4.2.7p141) 2011/03/20 Released by Harlan Stenn <stenn@ntp.org>
* Add "ntpq -c iostats" similar to "ntpdc -c iostats".
* Compare entire timestamp to reject duplicates in refclock_pps().
(4.2.7p140) 2011/03/17 Released by Harlan Stenn <stenn@ntp.org>
* [Bug 1848] ntpd 4.2.7p139 --disable-thread-support does not compile.
* Add --disable-thread-support to one flock-build variation.
* One more lock-while-init in lib/isc/task.c to quiet lock analysis.
(4.2.7p139) 2011/03/16 Released by Harlan Stenn <stenn@ntp.org>
* [Bug 1848] make check ntpd --saveconfigquit clutters syslog.
(4.2.7p138) 2011/03/08 Released by Harlan Stenn <stenn@ntp.org>
* [Bug 1846] MacOSX: debug symbol not found by propdelay or tickadj.
(4.2.7p137) 2011/03/07 Released by Harlan Stenn <stenn@ntp.org>
* Use TRACE() instead of DPRINTF() for libntp and utilities, which
  use the "debug" variable regardless of #ifdef DEBUG.
* Declare debug in libntp instead of each program.  Expose extern
  declaration to utilities, libntp, and DEBUG ntpd.
* Lock under-construction task, taskmgr objects to satisfy Coverity's
  mostly-correct assumptions about which variables are protected by
  which locks.
(4.2.7p136) 2011/03/02 Released by Harlan Stenn <stenn@ntp.org>
* [Bug 1839] 4.2.7p135 still installs libevent ev*.h headers.
(4.2.7p135) 2011/03/02 Released by Harlan Stenn <stenn@ntp.org>
* libevent: When building on systems with CLOCK_MONOTONIC available,
  separate the internal timeline (possibly counting since system boot)
  from the gettimeofday() timeline in event_base cached timevals.  Adds
  new event_base_tv_cached() to retrieve cached callback round start
  time on the internal timeline, and changes
  event_based_gettimeofday_cached() to always return times using the
  namesake timeline.  This preserves the benefit of using the never-
  stepped monotonic clock for event timeouts while providing clients
  with times consistently using gettimeofday().
* Correct event_base_gettimeofday_cached() workaround code in
  sntp to work with corrected libevent.
* Remove sntp l_fp_output() test now that it uses prettydate().
* [Bug 1839] 4.2.7p131 installs libevent ev*.h headers.
* Ensure CONFIG_SHELL is not empty before relying on it for #! scripts.
(4.2.7p134) 2011/02/24 Released by Harlan Stenn <stenn@ntp.org>
* [Bug 1837] Build fails on Win7 due to regedit requiring privilege.
* Provide fallback definitions for GetAdaptersAddresses() for Windows
  build environments lacking iphlpapi.h.
* Rename file containing 1.xxxx ChangeSet revision from version to
  scm-rev to avoid invoking GNU make implicit rules attempting to
  compile version.c into version.  Problem was with sntp/version.o
  during make distcheck after fix for spurious sntp rebuilds.
* Add INC_ALIGNED_PTR() macro to align pointers like malloc().
(4.2.7p133) 2011/02/23 Released by Harlan Stenn <stenn@ntp.org>
* [Bug 1834] ntpdate 4.2.7p131 aborts with assertion failure.
* Move sntp last in top-level Makefile.am SUBDIRS so that the libevent
  tearoff (if required) and sntp are compiled after the rest.
* Use a single set of Automake options for each package in configure.ac
  AM_INIT, remove Makefile.am AUTOMAKE_OPTIONS= lines.
* Correct spurious sntp rebuilds triggered by a make misperception
  sntp/version was out-of-date relative to phony target FRC.version.
* Do not cache paths to perl, test, or pkg-config, searching the PATH
  at configure time is worth it to pick up tool updates.
(4.2.7p132) 2011/02/22 Released by Harlan Stenn <stenn@ntp.org>
* [Bug 1832] ntpdate doesn't allow timeout > 2s.
* [Bug 1833] The checking sem_timedwait() fails without -pthread.
* ElectricFence was suffering bitrot - remove it.  valgrind works well.
* Enable all relevant automake warnings.
* Correct Solaris 2.1x PTHREAD_ONCE_INIT extra braces test to avoid
  triggering warnings due to excess braces.
* Remove libevent-cfg from sntp/Makefile.am.
* Provide bug report and URL options to Autoconf.
* Avoid relying on remake rules for routine build/flock-build for
  libevent as for the top-level and sntp subproject.
(4.2.7p131) 2011/02/21 Released by Harlan Stenn <stenn@ntp.org>
* [Bug 1087] -v/--normalverbose conflicts with -v/--version in sntp.
* [Bug 1088] sntp should (only) report the time difference without -s/-a.
* older autoconf sometimes dislikes [].
* Move "can't write KoD file" warning from sntp shutdown to startup.
* refclock_acts.c cleanup from Dave Mills.
* Convert sntp to libevent event-driven socket programming.  Instead of
  blocking name resolution and querying one NTP server at a time,
  resolve server names and send NTP queries without blocking.  Add
  sntp command-line options to adjust timing and optionally wait for all
  servers to respond instead of exiting after the first.
* Import libevent 2.0.10-stable plus local patches as a tearoff, used
  only if the target system lacks an installed libevent 2.0.9 or later.
* Move blocking worker and resolver to libntp from ntpd.
* Use threads rather than forked child processes for blocking worker
  when possible.  Override with configure --disable-thread-support.
* Move init_logging(), change_logfile(), and setup_logfile() from ntpd
  to libntp, use them in sntp.
* Test --without-sntp in flock-build script's -no-refclocks variety.
* Avoid invoking config.status twice in a row in build script.
* Move more m4sh tests needed by libntp to shared .m4 files.
* Split up ntp_libntp.m4 into smaller, more specific subsets.
* Enable gcc -Wcast-align, fix many instances of warnings when casting
  a pointer to a more-strictly-aligned underlying type.
(4.2.7p130) 2011/02/12 Released by Harlan Stenn <stenn@ntp.org>
* [Bug 1811] Update the download location in WHERE-TO-START.
(4.2.7p129) 2011/02/09 Released by Harlan Stenn <stenn@ntp.org>
* Add missing "break;" to ntp_control.c ctl_putsys() for caliberrs, used
  by ntpq -c kerninfo introduced in 4.2.7p104.
* Fix leak in ntp_control.c read_mru_list().
(4.2.7p128) 2011/01/30 Released by Harlan Stenn <stenn@ntp.org>
* [Bug 1799] ntpq mrv crash.
* [Bug 1801] ntpq mreadvar requires prior association caching.
(4.2.7p127) 2011/01/28 Released by Harlan Stenn <stenn@ntp.org>
* [Bug 1797] Restore stale timestamp check from the RANGEGATE cleanup.
(4.2.7p126) 2011/01/27 Released by Harlan Stenn <stenn@ntp.org>
* Fix unexposed fencepost error in format_time_fraction().
* Add more unit tests for timeval_tostr() and timespec_tostr().
(4.2.7p125) 2011/01/26 Released by Harlan Stenn <stenn@ntp.org>
* [Bug 1794] ntpq -c rv missing clk_wander information.
* [Bug 1795] ntpq readvar does not display last variable.
(4.2.7p124) 2011/01/25 Released by Harlan Stenn <stenn@ntp.org>
* sntp/Makefile.am needs any passed-in CFLAGS.
(4.2.7p123) 2011/01/24 Released by Harlan Stenn <stenn@ntp.org>
* [Bug 1788] tvtots.c tables inaccurate
(4.2.7p122) 2011/01/22 Released by Harlan Stenn <stenn@ntp.org>
* ACTS refclock cleanup from Dave Mills.
* Avoid shadowing the "group" global variable.
(4.2.7p121) 2011/01/21 Released by Harlan Stenn <stenn@ntp.org>
* [Bug 1786] Remove extra semicolon from ntp_proto.c .
(4.2.7p120) 2011/01/20 Released by Harlan Stenn <stenn@ntp.org>
* Change new timeval and timespec to string routines to use snprintf()
  rather than hand-crafted conversion, avoid signed int overflow there.
* Add configure support for SIZEOF_LONG_LONG to enable portable use of
  snprintf() with time_t.
* Grow ntpd/work_thread.c arrays as needed.
* Add DEBUG_* variants of ntp_assert.h macros which compile away using
  ./configure --disable-debugging.
* Fix tvalops.cpp unit test failures for 32-bit builds.
* Return to a single autoreconf invocation in ./bootstrap script.
* Fix warnings seen on FreeBSD 9.
* crypto group changes from Dave Mills.
* Lose the RANGEGATE check in PPS, from Dave Mills.
* ACTS refclock cleanup from Dave Mills.
* Documentation updates from Dave Mills.
* NMEA driver documentation update from Juergen Perlinger.
(4.2.7p119) 2011/01/18 Released by Harlan Stenn <stenn@ntp.org>
* added timespecops.{c,h} and tievalops.{c.h} to libntp and include
  added tspecops.cpp to tests/libntp
* Correct msyslog.c build break on Solaris 2.9 from #ifdef/#if mixup.
(4.2.7p118) 2011/01/15 Released by Harlan Stenn <stenn@ntp.org>
* Simplify the built-sources stuff in sntp/ .
* Fix check for -lipv6 on HP-UX 11.
(4.2.7p117) 2011/01/13 Released by Harlan Stenn <stenn@ntp.org>
* Add configure --without-sntp option to disable building sntp and
  sntp/tests.  withsntp=no in the environment changes the default.
* Build infrastructure cleanup:
  Move m4 directory to sntp/m4.
  Share a single set of genver output between sntp and the top level.
  Share a single set of autogen included .defs in sntp/include.
  Share a single set of build-aux scripts (e.g. config.guess, missing).
  Add ntp_libntp.m4 and ntp_ipv6.m4 to reduce configure.ac duplication.
  Warn and exit build/flock-build if bootstrap needs to be run.
(4.2.7p116) 2011/01/10 Released by Harlan Stenn <stenn@ntp.org>
* refclock_nmea.c refactoring by Juergen Perlinger.
(4.2.7p115) 2011/01/09 Released by Harlan Stenn <stenn@ntp.org>
* [Bug 1780] Windows ntpd 4.2.7p114 crashes in ioctl().
* [Bug 1781] longlong undefined in sntp handle_pkt() on Debian amd64.
(4.2.7p114) 2011/01/08 Released by Harlan Stenn <stenn@ntp.org>
* Fix for openssl pkg-config detection eval failure.
* Add erealloc_zero(), refactor estrdup(), emalloc(), emalloc_zero() to
  separate tracking callsite file/line from using debug MS C runtime,
  and to reduce code duplication.
(4.2.7p113) 2011/01/07 Released by Harlan Stenn <stenn@ntp.org>
* [Bug 1776] sntp mishandles -t/--timeout and -a/--authentication.
* Default to silent make rules, override with make V=1 or ./configure
  --disable-silent-rules.
* Correct --with-openssl-incdir defaulting with pkg-config.
* Correct ./build on systems without gtest available.
* Begin moving some of the low-level socket stuff to libntp.
(4.2.7p112) 2011/01/06 Released by Harlan Stenn <stenn@ntp.org>
* [Bug 1773] openssl not detected during ./configure.
* [Bug 1774] Segfaults if cryptostats enabled and built without OpenSSL.
* Use make V=0 in build script to increase signal/noise ratio.
(4.2.7p111) 2011/01/05 Released by Harlan Stenn <stenn@ntp.org>
* [Bug 1772] refclock_open() return value check wrong for ACTS.
* Default --with-openssl-libdir and --with-openssl-incdir to the values
  from pkg-config, falling back on our usual search paths if pkg-config
  is not available or does not have openssl.pc on PKG_CONFIG_PATH.
* Change refclock_open() to return -1 on failure like open().
* Update all refclock_open() callers to check for fd <= 0 indicating
  failure, so they work with older and newer refclock_open() and can
  easily backport.
* Initialize refclockproc.rio.fd to -1, harmonize refclock shutdown
  entrypoints to avoid crashing, particularly if refclock_open() fails.
* Enable tickadj-like taming of wildly off-spec Windows clock using
  NTPD_TICKADJ_PPM env. var. specifying baseline slew.
(4.2.7p110) 2011/01/04 Released by Harlan Stenn <stenn@ntp.org>
* [Bug 1771] algorithmic error in 'clocktime()' fixed.
* Unit tests extended for hard-coded system time.
* make V=0 and configure --enable-silent-rules supported.
* setvar modemsetup = ATE0... overrides ACTS driver default.
* Preserve last timecode in ACTS driver (ntpq -ccv).
* Tolerate previous ATE1 state when sending ACTS setup.
* Enable raw tty line discipline in Windows port.
* Allow tty open/close/open to succeed on Windows port.
* Enable ACTS and CHU reference clock drivers on Windows.
(4.2.7p109) 2011/01/02 Released by Harlan Stenn <stenn@ntp.org>
* Remove nearly all strcpy() and most strcat() from NTP distribution.
  One major pocket remains in ntp_crypto.c.  libopts & libisc also have
  (safe) uses of strcpy() and strcat() remaining.
* Documentation updates from Dave Mills.
(4.2.7p108) 2011/01/01 Released by Harlan Stenn <stenn@ntp.org>
* [Bug 1764] Move Palisade modem control logic to configure.ac.
* [Bug 1768] TIOCFLUSH undefined in linux for refclock_acts.
* Autokey multiple identity group improvements from Dave Mills.
* from 4.2.6p3: Update the copyright year.
(4.2.7p107) 2010/12/31 Released by Harlan Stenn <stenn@ntp.org>
* [Bug 1764] Palisade driver doesn't build on Linux.
* [Bug 1766] Oncore clock has offset/high jitter at startup.
* Move ntp_control.h variable IDs to ntp_control.c, remove their use by
  ntpq.  They are implementation details private to ntpd.  [Bug 597] was
  caused by ntpq's reliance on these IDs it need not know about.
* refclock_acts.c updates from Dave Mills.
(4.2.7p106) 2010/12/30 Released by Harlan Stenn <stenn@ntp.org>
* from 4.2.6p3: Update genCommitLog for the bk-5 release.
(4.2.7p105) 2010/12/29 Released by Harlan Stenn <stenn@ntp.org>
(4.2.7p104) 2010/12/28 Released by Harlan Stenn <stenn@ntp.org>
* from 4.2.6p3: Create and use scripts/check--help when generating
  .texi files.
* from 4.2.6p3: Update bk triggers for the bk-5 release.
* Support for multiple Autokey identity groups from Dave Mills.
* Documentation updates from Dave Mills.
* Add ntpq kerninfo, authinfo, and sysinfo commands similar to ntpdc's.
(4.2.7p103) 2010/12/24 Released by Harlan Stenn <stenn@ntp.org>
* Add ntpq pstats command similar to ntpdc's.
* Remove ntpq pstatus command, rv/readvar does the same and more.
* Documentation updates from Dave Mills.
(4.2.7p102) 2010/12/23 Released by Harlan Stenn <stenn@ntp.org>
* Allow ntpq &1 associd use without preceding association-fetching.
* Documentation updates from Dave Mills.
(4.2.7p101) 2010/12/22 Released by Harlan Stenn <stenn@ntp.org>
* from 4.2.6p3-RC12: Upgrade to libopts 34.0.9 from AutoGen 5.11.6pre7.
* from 4.2.6p3-RC12: Relax minimum Automake version to 1.10 with updated
  libopts.m4.
(4.2.7p100) 2010/12/21 Released by Harlan Stenn <stenn@ntp.org>
* [Bug 1743] from 4.2.6p3-RC12: Display timezone offset when showing
  time for sntp in the local timezone (documentation updates).
(4.2.7p99) 2010/12/21 Released by Harlan Stenn <stenn@ntp.org>
* Add unit tests for msnprintf().
(4.2.7p98) 2010/12/20 Released by Harlan Stenn <stenn@ntp.org>
* [Bug 1761] clockstuff/clktest-opts.h omitted from tarball.
* [Bug 1762] from 4.2.6p3-RC12: manycastclient responses interfere.
* Documentation updates from Dave Mills.
(4.2.7p97) 2010/12/19 Released by Harlan Stenn <stenn@ntp.org>
* [Bug 1458] from 4.2.6p3-RC12: Can not compile NTP on FreeBSD 4.7.
* [Bug 1760] from 4.2.6p3-RC12: ntpd Windows interpolation cannot be
  disabled.
* from 4.2.6p3-RC12: Upgrade to libopts 34.0.9 from AutoGen 5.11.6pre5.
* Documentation updates from Dave Mills.
(4.2.7p96) 2010/12/18 Released by Harlan Stenn <stenn@ntp.org>
* [Bug 1758] from 4.2.6p3-RC12: setsockopt IPV6_MULTICAST_IF with wrong
  ifindex.
* Documentation updates from Dave Mills.
(4.2.7p95) 2010/12/17 Released by Harlan Stenn <stenn@ntp.org>
* [Bug 1753] 4.2.7p94 faults on startup in newpeer(), strdup(NULL).
* [Bug 1754] from 4.2.6p3-RC12: --version output should be more verbose.
* [Bug 1757] from 4.2.6p3-RC12: oncore snprintf("%m") doesn't expand %m.
* from 4.2.6p3-RC12: Suppress ntp-keygen OpenSSL version display for
  --help, --version, display both build and runtime OpenSSL versions
  when they differ.
* from 4.2.6p3-RC12: Upgrade to libopts 33.5.8 from AutoGen 5.11.6pre3.
* Documentation updates from Dave Mills.
(4.2.7p94) 2010/12/15 Released by Harlan Stenn <stenn@ntp.org>
* [Bug 1751] from 4.2.6p3-RC12: Support for Atari FreeMiNT OS.
* Documentation updates from Dave Mills.
(4.2.7p93) 2010/12/13 Released by Harlan Stenn <stenn@ntp.org>
* [Bug 1510] from 4.2.6p3-RC12: Add modes 20/21 for driver 8 to support
  RAWDCF @ 75 baud.
* [Bug 1741] from 4.2.6p3-RC12: Enable multicast reception on each
  address (Windows).
* from 4.2.6p3-RC12: Other manycastclient repairs:
  Separate handling of scope ID embedded in many in6_addr from ifindex
  used for IPv6 multicasting ioctls.
  Add INT_PRIVACY endpt bit flag for IPv6 RFC 4941 privacy addresses.
  Enable outbound multicast from only one address per interface in the
  same subnet, and in that case prefer embedded MAC address modified
  EUI-64 IPv6 addresses first, then static, and last RFC 4941 privacy
  addresses.
  Use setsockopt(IP[V6]_MULTICAST_IF) before each send to multicast to
  select the local source address, using the correct socket is not
  enough.
* "server ... ident <groupname>" changes from Dave Mills.
* Documentation updates from Dave Mills.
(4.2.7p92) 2010/12/08 Released by Harlan Stenn <stenn@ntp.org>
* [Bug 1743] from 4.2.6p3-RC12: Display timezone offset when showing
  time for sntp in the local timezone.
(4.2.7p91) 2010/12/07 Released by Harlan Stenn <stenn@ntp.org>
* [Bug 1732] ntpd ties up CPU on disconnected USB device.
* [Bug 1742] form 4.2.6p3-RC12: Fix a typo in an error message in the
  "build" script.
(4.2.7p90) 2010/12/06 Released by Harlan Stenn <stenn@ntp.org>
* [Bug 1738] Windows ntpd has wrong net adapter name.
* [Bug 1740] ntpdc -c reslist packet count wrongly treated as signed.
(4.2.7p89) 2010/12/04 Released by Harlan Stenn <stenn@ntp.org>
* [Bug 1736] tos int, bool options broken in 4.2.7p66.
* from 4.2.6p3-RC12: Clean up the SNTP documentation.
(4.2.7p88) 2010/12/02 Released by Harlan Stenn <stenn@ntp.org>
* [Bug 1735] 'clocktime()' aborts ntpd on bogus input
(4.2.7p87) 2010/12/01 Released by Harlan Stenn <stenn@ntp.org>
* from 4.2.6p3-RC12: Clean up m4 quoting in configure.ac, *.m4 files,
  resolving intermittent AC_LANG_PROGRAM possibly undefined errors.
(4.2.7p86) 2010/11/29 Released by Harlan Stenn <stenn@ntp.org>
* Documentation updates from Dave Mills.
(4.2.7p85) 2010/11/24 Released by Harlan Stenn <stenn@ntp.org>
* Documentation updates from Dave Mills.
(4.2.7p84) 2010/11/22 Released by Harlan Stenn <stenn@ntp.org>
* [Bug 1618] Unreachable code in jjy_start().
* [Bug 1725] from 4.2.6p3-RC11: ntpd sends multicast from only one
  address.
* from 4.2.6p3-RC11: Upgrade libopts to 33.3.8.
* from 4.2.6p3-RC11: Bump minimum Automake version to 1.11, required for
  AM_COND_IF use in LIBOPTS_CHECK.
* An almost complete rebuild of the initial loopfilter configuration
  process, including the code that determines the interval between
  frequency file updates, from Dave Mills.
* Documentation updates from Dave Mills.
* Add ntp-keygen -l/--lifetime to control certificate expiry.
* JJY driver improvements for Tristate JJY01/02, including changes
  to its clockstats format.
* Add "nonvolatile" ntp.conf directive to control how often the
  driftfile is written.
(4.2.7p83) 2010/11/17 Released by Harlan Stenn <stenn@ntp.org>
* [Bug 1727] ntp-keygen PLEN, ILEN undeclared --without-crypto.
* Remove top-level libopts, use sntp/libopts.
* from 4.2.6p3-RC11: Remove log_msg() and debug_msg() from sntp in favor
  of msyslog().
* Documentation updates from Dave Mills.
(4.2.7p82) 2010/11/16 Released by Harlan Stenn <stenn@ntp.org>
* [Bug 1728] from 4.2.6p3-RC11: In ntp_openssl.m4, don't add
  -I/usr/include or -L/usr/lib to CPPFLAGS or LDFLAGS.
(4.2.7p81) 2010/11/14 Released by Harlan Stenn <stenn@ntp.org>
* [Bug 1681] from 4.2.6p3-RC10: More sntp logging cleanup.
* [Bug 1683] from 4.2.6p3-RC10: Non-localhost on loopback exempted from
  nic rules.
* [Bug 1719] Cleanup for ntp-keygen and fix -V crash, from Dave Mills.
(4.2.7p80) 2010/11/10 Released by Harlan Stenn <stenn@ntp.org>
* [Bug 1574] from 4.2.6p3-RC9: sntp doesn't set tv_usec correctly.
* [Bug 1681] from 4.2.6p3-RC9: sntp logging cleanup.
* [Bug 1683] from 4.2.6p3-RC9: Interface binding does not seem to work
  as intended.
* [Bug 1708] make check fails with googletest 1.4.0.
* [Bug 1709] from 4.2.6p3-RC9: ntpdate ignores replies with equal
  receive and transmit timestamps.
* [Bug 1715] sntp utilitiesTest.IPv6Address failed.
* [Bug 1718] Improve gtest checks in configure.ac.
(4.2.7p79) 2010/11/07 Released by Harlan Stenn <stenn@ntp.org>
* Correct frequency estimate with no drift file, from David Mills.
(4.2.7p78) 2010/11/04 Released by Harlan Stenn <stenn@ntp.org>
* [Bug 1697] filegen implementation should be improved.
* Refactor calendar functions in terms of new common code.
* Documentation updates from Dave Mills.
(4.2.7p77) 2010/11/03 Released by Harlan Stenn <stenn@ntp.org>
* [Bug 1692] packageinfo.sh needs to be "sourced" using ./ .
* [Bug 1695] ntpdate takes longer than necessary.
(4.2.7p76) 2010/11/02 Released by Harlan Stenn <stenn@ntp.org>
* [Bug 1690] Unit tests fails to build on some systems.
* [Bug 1691] Use first NMEA sentence each second.
* Put the sntp tests under sntp/ .
* ... and only build/run them if we have gtest.
* Documentation updates from Dave Mills.
(4.2.7p75) 2010/10/30 Released by Harlan Stenn <stenn@ntp.org>
* Documentation updates from Dave Mills.
* Include Linus Karlsson's GSoC 2010 testing code.
(4.2.7p74) 2010/10/29 Released by Harlan Stenn <stenn@ntp.org>
* [Bug 1685] from 4.2.6p3-RC8: NMEA driver mode byte confusion.
* from 4.2.6p3-RC8: First cut at using scripts/checkChangeLog.
* Documentation updates from Dave Mills.
(4.2.7p73) 2010/10/27 Released by Harlan Stenn <stenn@ntp.org>
* [Bug 1680] Fix alignment of clock_select() arrays.
* refinements to new startup behavior from David Mills.
* For the bootstrap script, touch .html files last.
* Add 'make check' test case that would have caught [Bug 1678].
(4.2.7p72) 2010/10/26 Released by Harlan Stenn <stenn@ntp.org>
* [Bug 1679] Fix test for -lsocket.
* Clean up missing ;; entries in configure.ac.
(4.2.7p71) 2010/10/25 Released by Harlan Stenn <stenn@ntp.org>
* [Bug 1676] from 4.2.6p3-RC7: NMEA: $GPGLL did not work after fix
  for Bug 1571.
* [Bug 1678] "restrict source" treated as "restrict default".
* from 4.2.6p3-RC7: Added scripts/checkChangeLog.
(4.2.7p70) 2010/10/24 Released by Harlan Stenn <stenn@ntp.org>
* [Bug 1571] from 4.2.6p3-RC6: NMEA does not relate data to PPS edge.
* [Bug 1572] from 4.2.p63-RC6: NMEA time adjustment for GPZDG buggy.
* [Bug 1675] from 4.2.6p3-RC6: Prohibit includefile remote config.
* Enable generating ntpd/ntp_keyword.h after keyword-gen.c changes on
  Windows as well as POSIX platforms.
* Fix from Dave Mills for a rare singularity in clock_combine().
(4.2.7p69) 2010/10/23 Released by Harlan Stenn <stenn@ntp.org>
* [Bug 1671] Automatic delay calibration is sometimes inaccurate.
(4.2.7p68) 2010/10/22 Released by Harlan Stenn <stenn@ntp.org>
* [Bug 1669] from 4.2.6p3-RC5: NTP fails to compile on IBM AIX 5.3.
* [Bug 1670] Fix peer->bias and broadcastdelay.
* Documentation updates from Dave Mills.
* Documentation EOL cleanup.
(4.2.7p67) 2010/10/21 Released by Harlan Stenn <stenn@ntp.org>
* [Bug 1649] from 4.2.6p3-RC5: Require NMEA checksum if $GPRMC or
  previously seen.
(4.2.7p66) 2010/10/19 Released by Harlan Stenn <stenn@ntp.org>
* [Bug 1277] Provide and use O(1) FIFOs, esp. in the config tree code.
* Remove unused 'bias' configuration keyword.
(4.2.7p65) 2010/10/16 Released by Harlan Stenn <stenn@ntp.org>
* [Bug 1584] from 4.2.6p3-RC4: wrong SNMP type for precision,
  resolution.
* Remove 'calldelay' and 'sign' remnants from parser, ntp_config.c.
(4.2.7p64) 2010/10/15 Released by Harlan Stenn <stenn@ntp.org>
* [Bug 1584] from 4.2.6p3-RC3: ntpsnmpd OID must be mib-2.197.
* [Bug 1659] from 4.2.6p3-RC4: Need CLOCK_TRUETIME not CLOCK_TRUE.
* [Bug 1663] ntpdsim should not open net sockets.
* [Bug 1665] from 4.2.6p3-RC4: is_anycast() u_int32_t should be u_int32.
* from 4.2.6p3: ntpsnmpd, libntpq warning cleanup.
* Remove 'calldelay' and 'sign' keywords (Dave Mills).
* Documentation updates from Dave Mills.
(4.2.7p63) 2010/10/13 Released by Harlan Stenn <stenn@ntp.org>
* [Bug 1080] from 4.2.6p3-RC3: ntpd on ipv6 routers very chatty.
* Documentation nit cleanup.
* Documentation updates from Dave Mills.
(4.2.7p62) 2010/10/12 Released by Harlan Stenn <stenn@ntp.org>
* [Bug 750] from 4.2.6p3-RC3: Non-existing device causes coredump with 
  RIPE-NCC driver.
* [Bug 1567] from 4.2.6p3-RC3: Support Arbiter 1093C Satellite Clock on
  Windows.
* [Bug 1581] from 4.2.6p3-RC3: printf format string mismatch leftover.
* [Bug 1659] from 4.2.6p3-RC3: Support Truetime Satellite Clocks on
  Windows. 
* [Bug 1660] from 4.2.6p3-RC3: On some systems, test is in /usr/bin, not
  /bin. 
* [Bug 1661] from 4.2.6p3-RC3: Re-indent refclock_ripencc.c.
* Lose peer_count from ntp_peer.c and ntp_proto.c (Dave Mills).
* Documentation updates from Dave Mills.
(4.2.7p61) 2010/10/06 Released by Harlan Stenn <stenn@ntp.org>
* Documentation and code cleanup from Dave Mills. No more NTP_MAXASSOC.
(4.2.7p60) 2010/10/04 Released by Harlan Stenn <stenn@ntp.org>
* Documentation updates from Dave Mills.
(4.2.7p59) 2010/10/02 Released by Harlan Stenn <stenn@ntp.org>
* Documentation updates from Dave Mills.
* Variable name cleanup from Dave Mills.
* [Bug 1657] darwin needs res_9_init, not res_init.
(4.2.7p58) 2010/09/30 Released by Harlan Stenn <stenn@ntp.org>
* Clock select bugfix from Dave Mills.
* [Bug 1554] peer may stay selected as system peer after becoming
  unreachable.
* [Bug 1644] from 4.2.6p3-RC3: cvo.sh should use lsb_release to identify
  linux distros.
* [Bug 1646] ntpd crashes with relative path to logfile.
(4.2.7p57) 2010/09/27 Released by Harlan Stenn <stenn@ntp.org>
* Documentation updates from Dave Mills.
(4.2.7p56) 2010/09/25 Released by Harlan Stenn <stenn@ntp.org>
* Clock combining algorithm improvements from Dave Mills.
* Documentation updates from Dave Mills.
* [Bug 1642] ntpdsim can't find simulate block in config file.
* [Bug 1643] from 4.2.6p3-RC3: Range-check the decoding of the RIPE-NCC
  status codes.
(4.2.7p55) 2010/09/22 Released by Harlan Stenn <stenn@ntp.org>
* Documentation updates from Dave Mills.
* [Bug 1636] from 4.2.6p3-RC2: segfault after denied remote config.
(4.2.7p54) 2010/09/21 Released by Harlan Stenn <stenn@ntp.org>
* More Initial convergence improvements from Dave Mills.
* Documentation updates from Dave Mills.
* [Bug 1635] from 4.2.6p3-RC2: "filegen ... enable" is not default.
(4.2.7p53) 2010/09/20 Released by Harlan Stenn <stenn@ntp.org>
* Documentation updates from Dave Mills.
* More Initial convergence improvements from Dave Mills.
(4.2.7p52) 2010/09/19 Released by Harlan Stenn <stenn@ntp.org>
* Initial convergence improvements from Dave Mills.
(4.2.7p51) 2010/09/18 Released by Harlan Stenn <stenn@ntp.org>
* [Bug 1344] from 4.2.6p3-RC1: ntpd on Windows exits without logging
  cause.
* [Bug 1629] 4.2.7p50 configure.ac changes invalidate config.cache.
* [Bug 1630] 4.2.7p50 cannot bootstrap on Autoconf 2.61.
(4.2.7p50) 2010/09/16 Released by Harlan Stenn <stenn@ntp.org>
* Cleanup NTP_LIB_M.
* [Bug 1628] Clean up -lxnet/-lsocket usage for (open)solaris.
(4.2.7p49) 2010/09/13 Released by Harlan Stenn <stenn@ntp.org>
* Documentation updates from Dave Mills.
(4.2.7p48) 2010/09/12 Released by Harlan Stenn <stenn@ntp.org>
* Documentation updates from Dave Mills.
(4.2.7p47) 2010/09/11 Released by Harlan Stenn <stenn@ntp.org>
* Documentation updates from Dave Mills.
* [Bug 1588] finish configure --disable-autokey implementation.
* [Bug 1616] refclock_acts.c: if (pp->leap == 2) is always false.
* [Bug 1620] [Backward Incompatible] "discard minimum" value should be in
  seconds, not log2 seconds.
(4.2.7p46) 2010/09/10 Released by Harlan Stenn <stenn@ntp.org>
* Use AC_SEARCH_LIBS instead of AC_CHECK_LIB for NTP_LIB_M.
(4.2.7p45) 2010/09/05 Released by Harlan Stenn <stenn@ntp.org>
* [Bug 1578] Consistently use -lm when needed.
(4.2.7p44) 2010/08/27 Released by Harlan Stenn <stenn@ntp.org>
* [Bug 1573] from 4.2.6p3-beta1: Miscalculation of offset in sntp.
(4.2.7p43) 2010/08/26 Released by Harlan Stenn <stenn@ntp.org>
* [Bug 1602] Refactor some of the sntp/ directory to facililtate testing.
(4.2.7p42) 2010/08/18 Released by Harlan Stenn <stenn@ntp.org>
* [Bug 1593] ntpd abort in free() with logconfig syntax error.
* [Bug 1595] from 4.2.6p3-beta1: empty last line in key file causes
  duplicate key to be added
* [Bug 1597] from 4.2.6p3-beta1: packet processing ignores RATE KoD packets,
  Because of a bug in string comparison.
(4.2.7p41) 2010/07/28 Released by Harlan Stenn <stenn@ntp.org>
* [Bug 1581] from 4.2.6p3-beta1: ntp_intres.c size_t printf format
  string mismatch.
* [Bug 1586] ntpd 4.2.7p40 doesn't write to syslog after fork on QNX.
* Avoid race with parallel builds using same source directory in
  scripts/genver by using build directory for temporary files.
* orphanwait documentation updates.
(4.2.7p40) 2010/07/12 Released by Harlan Stenn <stenn@ntp.org>
* [Bug 1395] ease ntpdate elimination with ntpd -w/--wait-sync
* [Bug 1396] allow servers on ntpd command line like ntpdate
(4.2.7p39) 2010/07/09 Released by Harlan Stenn <stenn@ntp.org>
* Fix typo in driver28.html.
* [Bug 1581] from 4.2.6p2: size_t printf format string mismatches, IRIG
  string buffers undersized.  Mostly backported from earlier ntp-dev
  fixes by Juergen Perlinger.
(4.2.7p38) 2010/06/20 Released by Harlan Stenn <stenn@ntp.org>
* [Bug 1570] backported to 4.2.6p2-RC7.
* [Bug 1575] from 4.2.6p2-RC7: use 'snprintf' with LIB_BUFLENGTH in
  inttoa.c, tvtoa.c and utvtoa.c
* [Bug 1576] backported to 4.2.6p2-RC7.
* Typo fix in a comment in ntp_proto.c.
(4.2.7p37) 2010/06/19 Released by Harlan Stenn <stenn@ntp.org>
* [Bug 1576] sys/sysctl.h depends on sys/param.h on OpenBSD.
(4.2.7p36) 2010/06/15 Released by Harlan Stenn <stenn@ntp.org>
* [Bug 1560] Initial support for orphanwait, from Dave Mills.
* clock_filter()/reachability fixes from Dave Mills.
(4.2.7p35) 2010/06/12 Released by Harlan Stenn <stenn@ntp.org>
* Rewrite of multiprecision macros in 'ntp_fp.h' from J. Perlinger
  <perlinger@ntp.org>
* [Bug 715] from 4.2.6p2-RC6: libisc Linux IPv6 interface iteration
  drops multicast flags.
(4.2.7p34) 2010/06/05 Released by Harlan Stenn <stenn@ntp.org>
* [Bug 1570] serial clock drivers get outdated input from kernel tty
  line buffer after startup
(4.2.7p33) 2010/06/04 Released by Harlan Stenn <stenn@ntp.org>
* [Bug 1561] from 4.2.6p2-RC5: ntpq, ntpdc "passwd" prompts for MD5
  password w/SHA1.
* [Bug 1565] from 4.2.6p2-RC5: sntp/crypto.c compile fails on MacOS over
  vsnprintf().
* from 4.2.6p2-RC5: Windows port: do not exit in
  ntp_timestamp_from_counter() without first logging the reason.
(4.2.7p32) 2010/05/19 Released by Harlan Stenn <stenn@ntp.org>
* Copyright file cleanup from Dave Mills.
* [Bug 1555] from 4.2.6p2-RC4: sntp illegal C (mixed code and
  declarations).
* [Bug 1558] pool prototype associations have 0.0.0.0 for remote addr.
* configure.ac: add --disable-autokey, #define AUTOKEY to enable future
  support for building without Autokey, but with OpenSSL for its digest
  algorithms (hash functions).  Code must be modified to use #ifdef
  AUTOKEY instead of #ifdef OPENSSL where appropriate to complete this.
* include/ntp_crypto.h: make assumption AUTOKEY implies OPENSSL explicit.
(4.2.7p31) 2010/05/11 Released by Harlan Stenn <stenn@ntp.org>
* [Bug 1325] from 4.2.6p2-RC3: unreachable code sntp recv_bcst_data().
* [Bug 1459] from 4.2.6p2-RC3: sntp MD5 authentication does not work
  with ntpd.
* [Bug 1552] from 4.2.6p2-RC3: update and complete broadcast and crypto
  features in sntp.
* [Bug 1553] from 4.2.6p2-RC3: sntp/configure.ac OpenSSL support.
* from 4.2.6p2-RC3: Escape unprintable characters in a refid in ntpq -p
  billboard.
* from 4.2.6p2-RC3: Simplify hash client code by providing OpenSSL
  EVP_*() API when built without OpenSSL.  (already in 4.2.7)
* from 4.2.6p2-RC3: Do not depend on ASCII in sntp.
(4.2.7p30) 2010/05/06 Released by Harlan Stenn <stenn@ntp.org>
* [Bug 1526] ntpd DNS pipe read EINTR with no network at startup.
* Update the ChangeLog entries when merging items from -stable.
(4.2.7p29) 2010/05/04 Released by Harlan Stenn <stenn@ntp.org>
* [Bug 1542] ntpd mrulist response may have incorrect last.older.
* [Bug 1543] ntpq mrulist must refresh nonce when retrying.
* [Bug 1544] ntpq mrulist sscanf timestamp format mismatch on 64-bit.
* Windows compiling hints/winnt.html update from G. Sunil Tej.
(4.2.7p28) 2010/05/03 Released by Harlan Stenn <stenn@ntp.org>
* [Bug 1512] from 4.2.6p2-RC3: ntpsnmpd should connect to net-snmpd
  via a unix-domain socket by default.
  Provide a command-line 'socket name' option.
* [Bug 1538] from 4.2.6p2-RC3: update refclock_nmea.c's call to
  getprotobyname().
* [Bug 1541] from 4.2.6p2-RC3: Fix wrong keyword for "maxclock".
(4.2.7p27) 2010/04/27 Released by Harlan Stenn <stenn@ntp.org>
(4.2.7p26) 2010/04/24 Released by Harlan Stenn <stenn@ntp.org>
* [Bug 1465] from 4.2.6p2-RC2: Make sure time from TS2100 is not
  invalid (backport from -dev).
* [Bug 1528] from 4.2.6p2-RC2: Fix EDITLINE_LIBS link order for ntpq
  and ntpdc.
* [Bug 1531] Require nonce with mrulist requests.
* [Bug 1532] Remove ntpd support for ntpdc's monlist in favor of ntpq's
  mrulist.
* [Bug 1534] from 4.2.6p2-RC2: conflicts with VC++ 2010 errno.h.
* [Bug 1535] from 4.2.6p2-RC2: "restrict -4 default" and "restrict
  -6 default" ignored.
(4.2.7p25) 2010/04/20 Released by Harlan Stenn <stenn@ntp.org>
* [Bug 1528] from 4.2.6p2-RC2: Remove --with-arlib from br-flock.
* [Bug 1503] [Bug 1504] [Bug 1518] [Bug 1522] from 4.2.6p2-RC2:
  all of which were fixed in 4.2.7 previously. 
(4.2.7p24) 2010/04/13 Released by Harlan Stenn <stenn@ntp.org>
* [Bug 1390] Control PPS on the Oncore M12.
* [Bug 1518] Windows ntpd should lock to one processor more
  conservatively.
* [Bug 1520] '%u' formats for size_t gives warnings with 64-bit builds.
* [Bug 1522] Enable range syntax "trustedkey (301 ... 399)".
* Documentation updates for 4.2.7p22 changes and additions, updating
  ntpdc.html, ntpq.html, accopt.html, confopt.html, manyopt.html,
  miscopt.html, and miscopt.txt.
* accopt.html: non-ntpport doc changes from Dave Mills.
* Modify full MRU list preemption when full to match "discard monitor"
  documentation, by removing exception for count == 1.
(4.2.7p23) 2010/04/04 Released by Harlan Stenn <stenn@ntp.org>
* [Bug 1516] unpeer by IP address fails, DNS name works.
* [Bug 1517] ntpq and ntpdc should verify reverse DNS before use.
  ntpq and ntpdc now use the following format for showing purported
  DNS names from IP address "reverse" DNS lookups when the DNS name
  does not exist or does not include the original IP address among
  the results: "192.168.1.2 (fake.dns.local)".
(4.2.7p22) 2010/04/02 Released by Harlan Stenn <stenn@ntp.org>
* [Bug 1432] Don't set inheritable flag for linux capabilities.
* [Bug 1465] Make sure time from TS2100 is not invalid.
* [Bug 1483] AI_NUMERICSERV undefined in 4.2.7p20.
* [Bug 1497] fudge is broken by getnetnum() change.
* [Bug 1503] Auto-enabling of monitor for "restrict ... limited" wrong.
* [Bug 1504] ntpdate tickles ntpd "discard minimum 1" rate limit if
  "restrict ... limited" is used.
* ntpdate: stop querying source after KoD packet response, log it.
* ntpdate: rate limit each server to 2s between packets.
* From J. N. Perlinger: avoid pointer wraparound warnings in dolfptoa(),
  printf format mismatches with 64-bit size_t.
* Broadcast client (ephemeral) associations should be demobilized only
  if they are not heard from for 10 consecutive polls, regardless of
  surviving the clock selection.  Fix from David Mills.
* Add "ntpq -c ifstats" similar to "ntpdc -c ifstats".
* Add "ntpq -c sysstats" similar to "ntpdc -c sysstats".
* Add "ntpq -c monstats" to show monlist knobs and stats.
* Add "ntpq -c mrulist" similar to "ntpdc -c monlist" but not
  limited to 600 rows, and with filtering and sorting options:
  ntpq -c "mrulist mincount=2 laddr=192.168.1.2 sort=-avgint"
  ntpq -c "mrulist sort=addr"
  ntpq -c "mrulist mincount=2 sort=count"
  ntpq -c "mrulist sort=-lstint"
* Modify internal representation of MRU list to use l_fp fixed-point
  NTP timestamps instead of seconds since startup.  This increases the
  resolution and substantially improves accuracy of sorts involving
  timestamps, at the cost of flushing all MRU entries when the clock is
  stepped, to ensure the timestamps can be compared with the current
  get_systime() results.
* Add ntp.conf "mru" directive to configure MRU parameters, such as
  "mru mindepth 600 maxage 64 maxdepth 5000 maxmem 1024" or
  "mru initalloc 0 initmem 16 incalloc 99 incmem 4".  Several pairs are
  equivalent with one in units of MRU entries and its twin in units of
  kilobytes of memory, so the last one used in ntp.conf controls:
  maxdepth/maxmem, initalloc/initmem, incalloc/incmem.  With the above
  values, ntpd will preallocate 16kB worth of MRU entries, allocating
  4kB worth each time more are needed, with a hard limit of 1MB of MRU
  entries.  Until there are more than 600 entries none would be reused.
  Then only entries for addresses last seen 64 seconds or longer ago are
  reused.
* Limit "ntpdc -c monlist" response in ntpd to 600 entries, the previous
  overall limit on the MRU list depth which was driven by the monlist
  implementation limit of one request with a single multipacket
  response.
* New "pool" directive implementation modeled on manycastclient.
* Do not abort on non-ASCII characters in ntp.conf, ignore them.
* ntpq: increase response reassembly limit from 24 to 32 packets, add
  discussion in comment regarding results with even larger MAXFRAGS.
* ntpq: handle "passwd MYPASSWORD" (without prompting) as with ntpdc.
* ntpdc: do not examine argument to "passwd" if not supplied.
* configure: remove check for pointer type used with qsort(), we
  require ANSI C which mandates void *.
* Reset sys_kodsent to 0 in proto_clr_stats().
* Add sptoa()/sockporttoa() similar to stoa()/socktoa() adding :port.
* Use memcpy() instead of memmove() when buffers can not overlap.
* Remove sockaddr_storage from our sockaddr_u union of sockaddr,
  sockaddr_in, and sockaddr_in6, shaving about 100 bytes from its size
  and substantially decreasing MRU entry memory consumption.
* Extend ntpq readvar (alias rv) to allow fetching up to three named
  variables in one operation:  ntpq -c "rv 0 version offset frequency".
* ntpq: use srchost variable to show .POOL. prototype associations'
  hostname instead of address 0.0.0.0.
* "restrict source ..." configures override restrictions for time
  sources, allows tight default restrictions to be used with the pool
  directive (where server addresses are not known in advance).
* Ignore "preempt" modifier on manycastclient and pool prototype
  associations.  The resulting associations are preemptible, but the
  prototype must not be.
* Maintain and use linked list of associations (struct peer) in ntpd,
  avoiding walking 128 hash table entries to iterate over peers.
* Remove more workarounds unneeded since we require ISO C90 AKA ANSI C:
  - remove fallback implementations for memmove(), memset, strstr().
  - do not test for atexit() or memcpy().
* Collapse a bunch of code duplication in ntpd/ntp_restrict.c added with
  support for IPv6.
* Correct some corner case failures in automatically enabling the MRU
  list if any "restrict ... limited" is in effect, and in disabling MRU
  maintenance. (ntp_monitor.c, ntp_restrict.c)
* Reverse the internal sort order of the address restriction lists, but
  preserve the same behavior.  This allows removal of special-case code
  related to the default restrictions and more straightforward lookups
  of restrictions for a given address (now, stop on first match).
* Move ntp_restrict.c MRU doubly-linked list maintenance code into
  ntp_lists.h macros, allowing more duplicated source excision.
* Repair ntpdate.c to no longer test HAVE_TIMER_SETTIME.
* Do not reference peer_node/unpeer_node after freeing when built with
  --disable-saveconfig and using DNS.
(4.2.7p21) 2010/03/31 Released by Harlan Stenn <stenn@ntp.org>
* [Bug 1514] from 4.2.6p1-RC6: Typo in ntp_proto.c: fabs(foo < .4)
  should be fabs(foo) < .4.
* [Bug 1464] from 4.2.6p1-RC6: synchronization source wrong for
  refclocks ARCRON_MSF (27) and SHM (28).
* From 4.2.6p1-RC6: Correct Windows port's refclock_open() to
  return 0 on failure not -1.
* From 4.2.6p1-RC6: Correct CHU, dumbclock, and WWVB drivers to
  check for 0 returned from refclock_open() on failure.
* From 4.2.6p1-RC6: Correct "SIMUL=4 ./flock-build -1" to
  prioritize -1/--one.
* [Bug 1306] constant conditionals in audio_gain().
(4.2.7p20) 2010/02/13 Released by Harlan Stenn <stenn@ntp.org>
* [Bug 1483] hostname in ntp.conf "restrict" parameter rejected.
* Use all addresses for each restrict by hostname.
* Use async DNS to resolve trap directive hostnames.
(4.2.7p19) 2010/02/09 Released by Harlan Stenn <stenn@ntp.org>
* [Bug 1338] Update the association type codes in ntpq.html.
* [Bug 1478] from 4.2.6p1-RC5: linking fails: EVP_MD_pkey_type.
* [Bug 1479] from 4.2.6p1-RC5: not finding readline headers.
* [Bug 1484] from 4.2.6p1-RC5: ushort is not defined in QNX6.
(4.2.7p18) 2010/02/07 Released by Harlan Stenn <stenn@ntp.org>
* [Bug 1480] from 4.2.6p1-RC5: snprintf() cleanup caused 
  unterminated refclock IDs.
* Stop using getaddrinfo() to convert numeric address strings to on-wire
  addresses in favor of is_ip_address() alone.
(4.2.7p17) 2010/02/05 Released by Harlan Stenn <stenn@ntp.org>
* [Bug 1477] from 4.2.6p1-RC5: First non-gmake make in clone
  w/VPATH can't make COPYRIGHT.
* Attempts to cure CID 108 CID 118 CID 119 TAINTED_SCALAR warnings.
* Broaden ylwrap workaround VPATH_HACK to all non-GNU make.
(4.2.7p16) 2010/02/04 Released by Harlan Stenn <stenn@ntp.org>
* [Bug 1474] from 4.2.6p1-RC4: ntp_keygen LCRYPTO after libntp.a.
* Include 4.2.6p1-RC4: Remove arlib.
(4.2.7p15) 2010/02/03 Released by Harlan Stenn <stenn@ntp.org>
* [Bug 1455] from 4.2.6p1: ntpd does not try /etc/ntp.audio.
* Include 4.2.6p1: Convert many sprintf() calls to snprintf(), also
  strcpy(), strcat().
* Include 4.2.6p1: Fix widely cut-n-pasted bug in refclock shutdown
  after failed start.
* Include 4.2.6p1: Remove some dead code checking for emalloc()
  returning NULL.
(4.2.7p14) 2010/02/02 Released by Harlan Stenn <stenn@ntp.org>
* [Bug 1338] ntpq displays incorrect association type codes.
* [Bug 1469] u_int32, int32 changes broke HP-UX 10.20 build.
* [Bug 1470] from 4.2.6p1: "make distdir" compiles keyword-gen.
* [Bug 1471] CID 120 CID 121 CID 122 is_ip_address() uninit family.
* [Bug 1472] CID 116 CID 117 minor warnings in new DNS code.
* [Bug 1473] from 4.2.6p1: "make distcheck" version.m4 error.
(4.2.7p13) 2010/01/31 Released by Harlan Stenn <stenn@ntp.org>
* [Bug 1467] from 4.2.6p1: Fix bogus rebuild of sntp/sntp.html.
(4.2.7p12) 2010/01/30 Released by Harlan Stenn <stenn@ntp.org>
* [Bug 1468] 'make install' broken for root on default NFS mount.
(4.2.7p11) 2010/01/28 Released by Harlan Stenn <stenn@ntp.org>
* [Bug 47] Debugging and logging do not work after a fork.
* [Bug 1010] getaddrinfo() could block and thus should not be called by
  the main thread/process.
* New async DNS resolver in ntpd allows nonblocking queries anytime,
  instead of only once at startup.
(4.2.7p10) 2010/01/24 Released by Harlan Stenn <stenn@ntp.org>
* [Bug 1140] from 4.2.6p1-RC5: Clean up debug.html, decode.html,
  and ntpq.html.
* Include 4.2.6p1-RC3: Use TZ=UTC instead of TZ= when calling date in
  scripts/mkver.in .
* [Bug 1448] from 4.2.6p1-RC3: Some macros not correctly conditionally
  or absolutely defined on Windows.
* [Bug 1449] from 4.2.6p1-RC3: ntpsim.h in ntp_config.c should be used
  conditionally.
* [Bug 1450] from 4.2.6p1-RC3: Option to exclude warnings not
  unconditionally defined on Windows.
(4.2.7p9) 2010/01/13 Released by Harlan Stenn <stenn@ntp.org>
(4.2.7p8) 2010/01/12 Released by Harlan Stenn <stenn@ntp.org>
* [Bug 702] ntpd service logic should use libopts to examine cmdline.
* [Bug 1451] from 4.2.6p1-RC3: sntp leaks KoD entry updating.
* [Bug 1453] from 4.2.6p1-RC3: Use $CC in config.cache filename.
(4.2.7p7) 2009/12/30 Released by Harlan Stenn <stenn@ntp.org>
* [Bug 620] ntpdc getresponse() esize != *rsize s/b size != *rsize.
* [Bug 1446] 4.2.7p6 requires autogen, missing ntpd.1, *.texi, *.menu.
(4.2.7p6) 2009/12/28 Released by Harlan Stenn <stenn@ntp.org>
* [Bug 1443] Remove unnecessary dependencies on ntp_io.h
* [Bug 1442] Move Windows functions into libntp files
* [Bug 1127] from 4.2.6p1-RC3: Check the return of X590_verify().
* [Bug 1439] from 4.2.6p1-RC3: .texi gen after binary is linked.
* [Bug 1440] from 4.2.6p1-RC3: Update configure.ac to support kfreebsd.
* [Bug 1445] from 4.2.6p1-RC3: IRIX does not have -lcap or support
  linux capabilities.
(4.2.7p5) 2009/12/25 Released by Harlan Stenn <stenn@ntp.org>
* Include 4.2.6p1-RC2
(4.2.7p4) 2009/12/24 Released by Harlan Stenn <stenn@ntp.org>
* [Bug 1429] ntpd -4 option does not reliably force IPv4 resolution.
* [Bug 1431] System headers must come before ntp headers in ntp_intres.c .
(4.2.7p3) 2009/12/22 Released by Harlan Stenn <stenn@ntp.org>
* [Bug 1426] scripts/VersionName needs . on the search path.
* [Bug 1427] quote missing in ./build - shows up on NetBSD.
* [Bug 1428] Use AC_HEADER_RESOLV to fix breaks from resolv.h
(4.2.7p2) 2009/12/20 Released by Harlan Stenn <stenn@ntp.org>
* [Bug 1419] ntpdate, ntpdc, sntp, ntpd ignore configure --bindir.
* [Bug 1421] add util/tg2, a clone of tg that works on Linux, NetBSD, and
  FreeBSD
(4.2.7p1) 2009/12/15 Released by Harlan Stenn <stenn@ntp.org>
* [Bug 1348] ntpd Windows port should wait for sendto() completion.
* [Bug 1413] test OpenSSL headers regarding -Wno-strict-prototypes.
* [Bug 1418] building ntpd/ntpdc/ntpq statically with ssl fails.
(4.2.7p0) 2009/12/13 Released by Harlan Stenn <stenn@ntp.org>
* [Bug 1412] m4/os_cflags.m4 caches results that depend on $CC.
* [Bug 1414] Enable "make distcheck" success with BSD make.
(4.2.7) 2009/12/09 Released by Harlan Stenn <stenn@ntp.org>
* [Bug 1407] configure.ac: recent GNU Make -v does not include "version".
---
(4.2.6p5) 2011/12/24 Released by Harlan Stenn <stenn@ntp.org>

No changes from 4.2.6p5-RC3.

---
(4.2.6p5-RC3) 2011/12/08 Released by Harlan Stenn <stenn@ntp.org>

* [Bug 2082] 3-char refid sent by ntpd 4.2.6p5-RC2 ends with extra dot.
* [Bug 2085] clock_update() sys_rootdisp calculation omits root delay.
* [Bug 2086] get_systime() should not offset by sys_residual.
* [Bug 2087] sys_jitter calculation overweights sys.peer jitter.
* Ensure NULL peer->dstadr is not accessed in orphan parent selection.

---
(4.2.6p5-RC2) 2011/11/30 Released by Harlan Stenn <stenn@ntp.org>

* [Bug 2050] Orphan mode stratum counting to infinity.
* [Bug 2059] optional billboard column "server" does not honor -n.
* [Bug 2066] ntpq lopeers ipv6 "local" column overrun.
* [Bug 2068] ntpd sends nonprintable stratum 16 refid to ntpq.
* [Bug 2069] broadcastclient, multicastclient spin up duplicate
  ephemeral associations without broadcastdelay.
* [Bug 2072] Orphan parent selection metric needs ntohl().
* Exclude not-yet-determined sys_refid from use in loopback TEST12
  (from David Mills).
* Never send KoD rate limiting response to MODE_SERVER response.

---
(4.2.6p5-RC1) 2011/10/18 Released by Harlan Stenn <stenn@ntp.org>

* [Bug 2034] Listening address configuration with prefix misapplied.

---
(4.2.6p4) 2011/09/22 Released by Harlan Stenn <stenn@ntp.org>

* [Bug 1984] ntp/libisc fails to compile on OS X 10.7 (Lion).
* [Bug 1985] "logconfig =allall" rejected.
* [Bug 2001] ntpdc timerstats reports overruns as handled.
* [Bug 2003] libntpq ntpq_read_assoc_peervars() broken.
* [Backward Incompatible] sntp: -l/--filelog -> -l/--logfile, to be
  consistent with ntpd.
* libopts/file.c fix from Bruce Korb (arg-type=file).

---
(4.2.6p4-RC2) 2011/08/04 Released by Harlan Stenn <stenn@ntp.org>

* [Bug 1608] Parse Refclock driver should honor trusttime.
* [Bug 1961] html2man update: distribute ntp-wait.html.
* [Bug 1970] UNLINK_EXPR_SLIST() causes crash if list is empty.
* [Bug 1972] checking for struct rtattr fails.
* [Bug 1975] libntp/mktime.c won't work with 64-bit time_t
* [Bug 1978] [Bug 1134] fix in 4.2.6p4-RC1 doesn't build on older Linux.
* Backport several fixes for Coverity warnings from ntp-dev.
* Backport if_nametoindex() check for hpux.

---
(4.2.6p4-RC1) 2011/07/10 Released by Harlan Stenn <stenn@ntp.org>

* [Bug 1134] ntpd fails binding to tentative IPv6 addresses.
* [Bug 1790] Update config.guess and config.sub to detect AIX6.
* [Bug 1961] html2man needs an update.
* Update the NEWS file.

---
(4.2.6p4-beta2) 2011/05/25 Released by Harlan Stenn <stenn@ntp.org>

* [Bug 1695] ntpdate takes longer than necessary.
* [Bug 1832] ntpdate doesn't allow timeout > 2s.
* [Bug 1933] WWVB/Spectracom driver timestamps LFs, not CRs.
* Backport utility routines from ntp-dev: mprintf(), emalloc_zero().

---
(4.2.6p4-beta1) 2011/05/16 Released by Harlan Stenn <stenn@ntp.org>

* [Bug 1554] peer may stay selected as system peer after becoming
  unreachable.
* [Bug 1921] LOCAL, ACTS drivers with "prefer" excluded from initial
  candidate list.
* [Bug 1923] orphan parent favored over LOCAL, ACTS drivers.
* [Bug 1924] Billboard tally codes sometimes do not match operation,
  variables.
* Enable tickadj-like taming of wildly off-spec Windows clock using
  NTPD_TICKADJ_PPM env. var. specifying baseline slew.
* Upgrade to AutoGen 5.11.9 (and require it).
* Upgrade to libopts 35.0.10 from AutoGen 5.11.9pre8.

---
(4.2.6p3) 2011/01/03 Released by Harlan Stenn <stenn@ntp.org>

* [Bug 1764] Palisade driver doesn't build on Linux
* Create and use scripts/check--help when generating .texi files.
* Update bk triggers for the bk-5 release.
* Update genCommitLog for the bk-5 release.
* Update the copyright year.

---
(4.2.6p3-RC12) 2010/12/25 Released by Harlan Stenn <stenn@ntp.org>

* [Bug 1458] Can not compile NTP on FreeBSD 4.7.
* [Bug 1510] Add modes 20/21 for driver 8 to support RAWDCF @ 75 baud.
* [Bug 1618] Unreachable code in jjy_start(). (backport from ntp-dev)
* [Bug 1719] ntp-keygen -V crash. (backport)
* [Bug 1740] ntpdc treats many counters as signed. (backport)
* [Bug 1741] Enable multicast reception on each address (Windows).
* [Bug 1742] Fix a typo in an error message in the "build" script.
* [Bug 1743] Display timezone offset when showing time for sntp in the
local timezone.
* [Bug 1751] Support for Atari FreeMiNT OS.
* [Bug 1754] --version output should be more verbose.
* [Bug 1757] oncore snprintf("%m") doesn't expand %m.
* [Bug 1758] setsockopt IPV6_MULTICAST_IF with wrong ifindex.
* [Bug 1760] ntpd Windows interpolation cannot be disabled.
* [Bug 1762] manycastclient solicitation responses interfere.
* Upgrade to libopts 34.0.9 from AutoGen 5.11.6pre7.
* Relax minimum Automake version to 1.10 with updated libopts.m4.
* Suppress ntp-keygen OpenSSL version display for --help, --version,
display both build and runtime OpenSSL versions when they differ.
* Clean up m4 quoting in configure.ac, *.m4 files, resolving
  intermittent AC_LANG_PROGRAM possibly undefined errors.
* Clean up the SNTP documentation.
* Other manycastclient repairs:
  Separate handling of scope ID embedded in many in6_addr from ifindex
  used for IPv6 multicasting ioctls.
  Add INT_PRIVACY endpt bit flag for IPv6 RFC 4941 privacy addresses.
  Enable outbound multicast from only one address per interface in the
  same subnet, and in that case prefer embedded MAC address modified
  EUI-64 IPv6 addresses first, then static, and last RFC 4941 privacy
  addresses.
  Use setsockopt(IP[V6]_MULTICAST_IF) before each send to multicast to
  select the local source address, using the correct socket is not
  enough.

---
(4.2.6p3-RC11) 2010/11/28 Released by Harlan Stenn <stenn@ntp.org>

* [Bug 1725] ntpd sends multicast from only one address.
* [Bug 1728] In ntp_openssl.m4, don't add -I/usr/include or -L/usr/lib
  to CPPFLAGS or LDFLAGS.
* [Bug 1733] IRIX doesn't have 'head' (affects scripts/checkChangeLog).
* Remove log_msg() and debug_msg() from sntp in favor of msyslog().
* Use a single copy of libopts/, in sntp/.
* Upgrade libopts to 33.3.8.
* Bump minimum Automake version to 1.11, required for AM_COND_IF
  use in LIBOPTS_CHECK.
* Improvements to the 'build' script.

---
(4.2.6p3-RC10) 2010/11/14 Released by Harlan Stenn <stenn@ntp.org>

* [Bug 1681] More sntp logging cleanup.
* [Bug 1683] Non-localhost on loopback exempted from nic rules.

---
(4.2.6p3-RC9) 2010/11/10 Released by Harlan Stenn <stenn@ntp.org>

* [Bug 1574] sntp:set_time doesn't set tv_usec correctly.
* [Bug 1681] sntp logging cleanup.
* [Bug 1683] Interface binding does not seem to work as intended.
* [Bug 1691] Use first NMEA sentence each second.
* [Bug 1692] packageinfo.sh needs to be "sourced" using ./ .
* [Bug 1709] ntpdate ignores replies with equal receive and transmit
  timestamps.
* Backport sntp from -dev

---
(4.2.6p3-RC8) 2010/10/29 Released by Harlan Stenn <stenn@ntp.org>

* [Bug 1685] NMEA driver mode byte confusion.
* First cut at using scripts/checkChangeLog.

---
(4.2.6p3-RC7) 2010/10/25 Released by Harlan Stenn <stenn@ntp.org>

* [Bug 1676] NMEA: $GPGLL did not work after fix for Bug 1571.
* Added scripts/checkChangeLog.

---
(4.2.6p3-RC6) 2010/10/24 Released by Harlan Stenn <stenn@ntp.org>

* [Bug 1571] NMEA does not relate data to PPS edge.
* [Bug 1572] NMEA time adjustment for GPZDG buggy.
* [Bug 1675] Prohibit includefile remote config.

---
(4.2.6p3-RC5) 2010/10/22 Released by Harlan Stenn <stenn@ntp.org>

* [Bug 1649] Require NMEA checksum if $GPRMC or previously seen.
* [Bug 1669] NTP 4.2.6p2 fails to compile on IBM AIX 5.3.

---
(4.2.6p3-RC4) 2010/10/16 Released by Harlan Stenn <stenn@ntp.org>

* [Bug 1584] wrong SNMP type for precision, resolution.
* [Bug 1659] Need CLOCK_TRUETIME not CLOCK_TRUE.
* [Bug 1665] is_anycast() u_int32_t should be u_int32.
* ntpsnmpd, libntpq warning cleanup.

---
(4.2.6p3-RC3) 2010/10/14 Released by Harlan Stenn <stenn@ntp.org>

* [Bug 750] Non-existing device causes coredump with RIPE-NCC driver.
* [Bug 1080] ntpd on ipv6 routers very chatty.
* [Bug 1567] Support Arbiter 1093C Satellite Clock on Windows.
* [Bug 1581] printf format string mismatch leftover.
* [Bug 1584] ntpsnmpd OID must be mib-2.197.
* [Bug 1643] Range-check the decoding of the RIPE-NCC status codes.
* [Bug 1644] cvo.sh should use lsb_release to identify linux distros.
* [Bug 1659] Support Truetime Satellite Clocks on Windows.
* [Bug 1660] On some systems, test is in /usr/bin, not /bin.
* [Bug 1661] Re-indent refclock_ripencc.c.

---
(4.2.6p3-RC2) 2010/09/25 Released by Harlan Stenn <stenn@ntp.org>

* [Bug 1635] "filegen ... enable" is not default.
* [Bug 1636] yyparse() segfault after denied filegen remote config.

---
(4.2.6p3-RC1) 2010/09/18 Released by Harlan Stenn <stenn@ntp.org>

* [Bug 1344] ntpd on Windows exits without logging cause.

---
(4.2.6p3-beta1) 2010/09/11 Released by Harlan Stenn <stenn@ntp.org>

* [Bug 1573] Miscalculation of offset in sntp.
* [Bug 1595] empty last line in key file causes duplicate key to be added
* [Bug 1597] packet processing ignores RATE KoD packets, because of
  a bug in string comparison.
* [Bug 1581] ntp_intres.c size_t printf format string mismatch.

---
(4.2.6p2) 2010/07/09 Released by Harlan Stenn <stenn@ntp.org>

* [Bug 1581] size_t printf format string mismatches, IRIG string buffers
  undersized.  Mostly backported from earlier ntp-dev fixes by Juergen
  Perlinger.

---
(4.2.6p2-RC7) 2010/06/19 Released by Harlan Stenn <stenn@ntp.org>

* [Bug 1570] serial clock drivers get outdated input from kernel tty
  line buffer after startup
* [Bug 1575] use 'snprintf' with LIB_BUFLENGTH in inttoa.c, tvtoa.c and
  utvtoa.c
* [Bug 1576] sys/sysctl.h depends on sys/param.h on OpenBSD.

---
(4.2.6p2-RC6) 2010/06/12 Released by Harlan Stenn <stenn@ntp.org>

* [Bug 715] libisc Linux IPv6 interface iteration drops multicast flags.

---
(4.2.6p2-RC5) 2010/06/03 Released by Harlan Stenn <stenn@ntp.org>

* [Bug 1561] ntpq, ntpdc "passwd" prompts for MD5 password w/SHA1.
* [Bug 1565] sntp/crypto.c compile fails on MacOS over vsnprintf().
* Windows port: do not exit in ntp_timestamp_from_counter() without
  first logging the reason.
* Support "passwd blah" syntax in ntpq.

---
(4.2.6p2-RC4) 2010/05/19 Released by Harlan Stenn <stenn@ntp.org>

* [Bug 1555] 4.2.6p2-RC3 sntp illegal C (mixed code and declarations).

---
(4.2.6p2-RC3) 2010/05/11 Released by Harlan Stenn <stenn@ntp.org>

* [Bug 1325] unreachable code in sntp recv_bcst_data().
* [Bug 1459] sntp MD5 authentication does not work with ntpd.
* [Bug 1512] ntpsnmpd should connect to net-snmpd via a unix-domain
  socket by default.  Provide a command-line 'socket name' option.
* [Bug 1538] update refclock_nmea.c's call to getprotobyname().
* [Bug 1541] Fix wrong keyword for "maxclock".
* [Bug 1552] update and complete broadcast and crypto features in sntp.
* [Bug 1553] sntp/configure.ac OpenSSL support.
* Escape unprintable characters in a refid in ntpq -p billboard.
* Simplify hash client code by providing OpenSSL EVP_*() API when built
  without OpenSSL.  (from ntp-dev)
* Do not depend on ASCII values for ('A' - '0'), ('a' - '0') in sntp.
* Windows compiling hints/winnt.html update from G. Sunil Tej.

---
(4.2.6p2-RC2) 2010/04/27 Released by Harlan Stenn <stenn@ntp.org>

* [Bug 1465] Make sure time from TS2100 is not invalid (backport from
  ntp-dev).
* [Bug 1528] Fix EDITLINE_LIBS link order for ntpq and ntpdc.
* [Bug 1534] win32/include/isc/net.h conflicts with VC++ 2010 errno.h.
* [Bug 1535] "restrict -4 default" and "restrict -6 default" ignored.
* Remove --with-arlib from br-flock.

---
(4.2.6p2-RC1) 2010/04/18 Released by Harlan Stenn <stenn@ntp.org>

* [Bug 1503] Auto-enabling of monitor for "restrict ... limited" wrong.
* [Bug 1504] ntpdate tickles ntpd "discard minimum 1" rate limit if
  "restrict ... limited" is used.
* [Bug 1518] Windows ntpd should lock to one processor more
  conservatively.
* [Bug 1522] Enable range syntax "trustedkey (301 ... 399)".
* Update html/authopt.html controlkey, requestkey, and trustedkey docs.

---
(4.2.6p1) 2010/04/09 Released by Harlan Stenn <stenn@ntp.org>
(4.2.6p1-RC6) 2010/03/31 Released by Harlan Stenn <stenn@ntp.org>

* [Bug 1514] Typo in ntp_proto.c: fabs(foo < .4) should be fabs(foo) < .4.
* [Bug 1464] synchronization source wrong for refclocks ARCRON_MSF (27)
  and SHM (28).
* Correct Windows port's refclock_open() to return 0 on failure not -1.
* Correct CHU, dumbclock, and WWVB drivers to check for 0 returned from
  refclock_open() on failure.
* Correct "SIMUL=4 ./flock-build -1" to prioritize -1/--one.

---
(4.2.6p1-RC5) 2010/02/09 Released by Harlan Stenn <stenn@ntp.org>

* [Bug 1140] Clean up debug.html, decode.html, and ntpq.html.
* [Bug 1438] Remove dead code from sntp/networking.c.
* [Bug 1477] 1st non-gmake make in clone w/VPATH can't make COPYRIGHT.
* [Bug 1478] linking fails with undefined reference EVP_MD_pkey_type.
* [Bug 1479] Compilation fails because of not finding readline headers.
* [Bug 1480] snprintf() cleanup caused unterminated refclock IDs.
* [Bug 1484] ushort is not defined in QNX6.

---
(4.2.6p1-RC4) 2010/02/04 Released by Harlan Stenn <stenn@ntp.org>

* [Bug 1455] ntpd does not try /etc/ntp.audio as documented.
* [Bug 1467] Fix bogus rebuild of sntp/sntp.html
* [Bug 1470] "make distdir" in $srcdir builds keyword-gen, libntp.a.
* [Bug 1473] "make distcheck" before build can't make sntp/version.m4.
* [Bug 1474] ntp_keygen needs LCRYPTO after libntp.a.
* Convert many sprintf() calls to snprintf(), also strcpy(), strcat().
* Fix widely cut-n-pasted bug in refclock shutdown after failed start.
* Remove some dead code checking for emalloc() returning NULL.
* Remove arlib.

---
(4.2.6p1-RC3) 2010/01/24 Released by Harlan Stenn <stenn@ntp.org>

* Use TZ=UTC instead of TZ= when calling date in scripts/mkver.in .
* [Bug 1448] Some macros not correctly conditionally or absolutely defined
  on Windows.
* [Bug 1449] ntpsim.h in ntp_config.c should be used conditionally.
* [Bug 1450] Option to exclude warnings not unconditionally defined on Windows.
* [Bug 1127] Properly check the return of X590_verify() - missed one.
* [Bug 1439] .texi generation must wait until after binary is linked.
* [Bug 1440] Update configure.ac to support kfreebsd.
* [Bug 1445] IRIX does not have -lcap or support linux capabilities.
* [Bug 1451] CID 115: sntp leaks KoD entry when updating existing.
* [Bug 1453] Use $CC in config.cache filename in ./build script.

---
(4.2.6p1-RC2) 2009/12/25 Released by Harlan Stenn <stenn@ntp.org>

* [Bug 1411] Fix status messages in refclock_oncore.c.
* [Bug 1416] MAXDNAME undefined on Solaris 2.6.
* [Bug 1419] ntpdate, ntpdc, sntp, ntpd ignore configure --bindir.
* [Bug 1424] Fix check for rtattr (rtnetlink.h).
* [Bug 1425] unpeer by association ID sets up for duplicate free().
* [Bug 1426] scripts/VersionName needs . on the search path.
* [Bug 1427] quote missing in ./build - shows up on NetBSD.
* [Bug 1428] Use AC_HEADER_RESOLV to fix breaks from resolv.h
* [Bug 1429] ntpd -4 option does not reliably force IPv4 resolution.
* [Bug 1431] System headers must come before ntp headers in ntp_intres.c .
* [Bug 1434] HP-UX 11 ip_mreq undeclared, _HPUX_SOURCE helps some.
* [Bug 1435] sntp: Test for -lresolv using the same tests as in ntp.

---
(4.2.6p1-RC1) 2009/12/20 Released by Harlan Stenn <stenn@ntp.org>

* [Bug 1409] Put refclock_neoclock4x.c under the NTP COPYRIGHT notice.
  This should allow debian and other distros to add this refclock driver
  in further distro releases.
  Detect R2 hardware releases.
* [Bug 1412] m4/os_cflags.m4 caches results that depend on $CC.
* [Bug 1413] test OpenSSL headers regarding -Wno-strict-prototypes.
* [Bug 1414] Enable "make distcheck" success with BSD make.
* [Bug 1415] Fix Mac OS X link problem.
* [Bug 1418] building ntpd/ntpdc/ntpq statically with ssl fails.
* Build infrastructure updates to enable beta releases of ntp-stable.

---
(4.2.6) 2009/12/09 Released by Harlan Stenn <stenn@ntp.org>
* [Sec 1331] from4.2.4p8: DoS with mode 7 packets - CVE-2009-3563.
* [Bug 508] Fixed leap second handling for Windows.
(4.2.5p250-RC) 2009/11/30 Released by Harlan Stenn <stenn@ntp.org>
* sntp documentation updates.
* [Bug 761] internal resolver does not seem to honor -4/-6 qualifiers
* [Bug 1386] Deferred DNS doesn't work on NetBSD
* [Bug 1391] avoid invoking autogen twice for .c and .h files.
* [Bug 1397] shmget() refclock_shm failing because of file mode.
* Pass no_needed to ntp_intres as first part of fixing [Bug 975].
* Add ./configure --enable-force-defer-DNS to help debugging.
(4.2.5p249-RC) 2009/11/28 Released by Harlan Stenn <stenn@ntp.org>
* [Bug 1400] An empty KOD DB file causes sntp to coredump.
* sntp: documentation cleanup.
* sntp: clean up some error messages.
* sntp: Use the precision to control how many offset digits are shown.
* sntp: Show root dispersion.
* Cleanup from the automake/autoconf upgrades.
(4.2.5p248-RC) 2009/11/26 Released by Harlan Stenn <stenn@ntp.org>
* Prepare for the generation of sntp.html.
* Documentation changes from Dave Mills.
* [Bug 1387] Storage leak in ntp_intres (minor).
* [Bug 1389] buffer overflow in refclock_oncore.c
* [Bug 1391] .texi usage text from installed, not built binaries.
* [Bug 1392] intres retries duplicate assocations endlessly.
* Correct *-opts.h dependency so default 'get' action isn't used.
(4.2.5p247-RC) 2009/11/20 Released by Harlan Stenn <stenn@ntp.org>
* [Bug 1142] nodebug builds shed no light on -d, -D option failure.
* [Bug 1179] point out the problem with -i/--jaildir and -u/--user when
  they are disabled by configure.
* [Bug 1308] support systems that lack fork().
* [Bug 1343] sntp doesn't link on Solaris 7, needs -lresolv.
(4.2.5p246-RC) 2009/11/17 Released by Harlan Stenn <stenn@ntp.org>
* Upgrade to autogen-5.10
* [Bug 1378] Unnecessary resetting of peers during interface update.
* [Bug 1382] p245 configure --disable-dependency-tracking won't build.
* [Bug 1384] ntpq :config core dumped with a blank password.
(4.2.5p245-RC) 2009/11/14 Released by Harlan Stenn <stenn@ntp.org>
* Cleanup from Dave Mills.
* [Bug 1343] sntp illegal C does not compile on Solaris 7.
* [Bug 1381] Version .deps generated include file dependencies to allow
  known dependency-breaking changes to force .deps to be cleaned,
  triggered by changing the contents of deps-ver and/or sntp/deps-ver.
(4.2.5p244-RC) 2009/11/12 Released by Harlan Stenn <stenn@ntp.org>
* keygen.html updates from Dave Mills.
* [Bug 1003] ntpdc unconfig command doesn't prompt for keyid.
* [Bug 1376] Enable authenticated ntpq and ntpdc using newly-available
  digest types.
* ntp-keygen, Autokey OpenSSL build vs. run version mismatch is now a
  non-fatal warning.
(4.2.5p243-RC) 2009/11/11 Released by Harlan Stenn <stenn@ntp.org>
* [Bug 1226] Fix deferred DNS lookups.
* new crypto signature cleanup.
(4.2.5p242-RC) 2009/11/10 Released by Harlan Stenn <stenn@ntp.org>
* [Bug 1363] CID 92 clarify fallthrough case in clk_trimtsip.c
* [Bug 1366] ioctl(TIOCSCTTY, 0) fails on NetBSD *[0-2].* > 3.99.7.
* [Bug 1368] typos in libntp --without-crypto case
* [Bug 1371] deferred DNS lookup failing with INFO_ERR_AUTH.
* CID 87 dead code in ntpq.c atoascii().
* Fix authenticated ntpdc, broken in p240.
* Stub out isc/mem.h, shaving 47k from a MIPS ntpd binary.
* Shrink keyword scanner FSM entries from 64 to 32 bits apiece.
* Documention updates from Dave Mills.
* authkeys.c cleanup from Dave Mills.
(4.2.5p241-RC) 2009/11/07 Released by Harlan Stenn <stenn@ntp.org>
* html/authopt.html update from Dave Mills.
* Remove unused file from sntp/Makefile.am's distribution list.
* new crypto signature cleanup.
(4.2.5p240-RC) 2009/11/05 Released by Harlan Stenn <stenn@ntp.org>
* [Bug 1364] clock_gettime() not detected, need -lrt on Debian 5.0.3.
* Provide all of OpenSSL's signature methods for ntp.keys (FIPS 140-2).
(4.2.5p239-RC) 2009/10/30 Released by Harlan Stenn <stenn@ntp.org>
* [Bug 1357] bogus assert from refclock_shm.
* [Bug 1359] Debug message cleanup.
* CID 101: more pointer/array cleanup.
* [Bug 1356] core dump from refclock_nmea when can't open /dev/gpsU.
* [Bug 1358] AIX 4.3 sntp/networking.c IPV6_JOIN_GROUP undeclared.
* CID 101: pointer/array cleanup.
(4.2.5p238-RC) 2009/10/27 Released by Harlan Stenn <stenn@ntp.org>
* Changes from Dave Mills.
* driver4.html updates from Dave Mills.
* [Bug 1252] PPSAPI cleanup on ntpd/refclock_wwvb.c.
* [Bug 1354] libtool error building after bootstrap with Autoconf 2.64.
* Allow NTP_VPATH_HACK configure test to handle newer gmake versions.
* CIDs 94-99 make it more clearly impossible for sock_hash() to return
  a negative number.
* CID 105, 106 ensure ntpdc arrays are not overrun even if callers
  misbehave.
* CID 113 use va_end() in refclock_true.c true_debug().
* Get rid of configure tests for __ss_family and __ss_len when the more
  common ss_family and ss_len are present.
(4.2.5p237-RC) 2009/10/26 Released by Harlan Stenn <stenn@ntp.org>
* [Bug 610] NMEA support for using PPSAPI on a different device.
* [Bug 1238] use only fudge time2 to offset NMEA serial timestamp.
* [Bug 1355] ntp-dev won't compile on OpenBSD 4.6.
(4.2.5p236-RC) 2009/10/22 Released by Harlan Stenn <stenn@ntp.org>
* Cleanup from Dave Mills.
* [Bug 1343] ntpd/ntp_io.c close_fd() does not compile on Solaris 7.
* [Bug 1353] ntpq "rv 0 settimeofday" always shows UNKNOWN on unix.
* Do not attempt to execute built binaries from ntpd/Makefile when
  cross-compiling (keyword-gen and ntpd --saveconfigquit).
* sntp/main.c: Remove duplicate global adr_buf[] (also defined in
  networking.c) which Piotr Grudzinski identified breaking his build.
* Correct in6addr_any test in configure.ac to attempt link too.
(4.2.5p235-RC) 2009/10/18 Released by Harlan Stenn <stenn@ntp.org>
* [Bug 1343] lib/isc build breaks on systems without IPv6 headers.
(4.2.5p234-RC) 2009/10/16 Released by Harlan Stenn <stenn@ntp.org>
* [Bug 1339] redux, use unmodified lib/isc/win32/strerror.c and
  move #define strerror... to a header not used by lib/isc code.
* [Bug 1345] illegal 'grep' option prevents compilation.
* [Bug 1346] keyword scanner broken where char defaults to unsigned.
* [Bug 1347] ntpd/complete.conf missing multicastclient test case.
(4.2.5p233-RC) 2009/10/15 Released by Harlan Stenn <stenn@ntp.org>
* [Bug 1337] cast setsockopt() v4 address pointer to void *.
* [Bug 1342] ignore|drop one IPv6 address on an interface blocks all
  addresses on that interface.
* Documentation cleanup and updates.
(4.2.5p232-RC) 2009/10/14 Released by Harlan Stenn <stenn@ntp.org>
* [Bug 1302] OpenSSL under Windows needs applink support.
* [Bug 1337] fix incorrect args to setsockopt(fd, IP_MULTICAST_IF,...).
* [Bug 1339] Fix Windows-only ntp_strerror() infinite recursion.
* [Bug 1341] NMEA driver requires working PPSAPI #ifdef HAVE_PPSAPI.
* Construct ntpd keyword scanner finite state machine at compile time
  rather than at runtime, shrink entries from 40+ to 8 bytes.
* Update documentation for ntpq --old-rv, saveconfig, saveconfigdir,
  ntpd -I -L and -M, and interface/nic rules. (From Dave Hart)
* [Bug 1337] fix incorrect args to setsockopt(fd, IP_MULTICAST_IF,...)
(4.2.5p231-RC) 2009/10/10 Released by Harlan Stenn <stenn@ntp.org>
* [Bug 1335] Broadcast client degraded by wildcard default change.
(4.2.5p230-RC) 2009/10/09 Released by Harlan Stenn <stenn@ntp.org>
* Start the 4.2.6 Release Candidate cycle.
* Broadcast and transit phase cleanup from Dave Mills.
(4.2.5p229) 2009/10/07 Released by Harlan Stenn <stenn@ntp.org>
* [Bug 1334] ntpsnmpd undefined reference to `ntpqOptions'.
* Change ntpsnmpd/Makefile.am include file order to fix FreeBSD build.
(4.2.5p228) 2009/10/06 Released by Harlan Stenn <stenn@ntp.org>
* Reclaim syntax tree memory after application in ntpd built with
  configure --disable-saveconfig.
* [Bug 1135] ntpq uses sizeof(u_long) where sizeof(u_int32) is meant.
* [Bug 1333] ntpd --interface precedence over --novirtualips lost.
(4.2.5p227) 2009/10/05 Released by Harlan Stenn <stenn@ntp.org>
* [Bug 1135] :config fails with "Server disallowed request"
* [Bug 1330] disallow interface/nic rules when --novirtualips or
  --interface are used.
* [Bug 1332] ntpq -c 'rv 0 variablename' returns extra stuff.
* Add test of ntpd --saveconfigquit fidelity using new complete.conf.
* Documentation updates from Dave Hart/Dave Mills.
(4.2.5p226) 2009/10/04 Released by Harlan Stenn <stenn@ntp.org>
* [Bug 1318] Allow multiple -g options on ntpd command line.
* [Bug 1327] ntpq, ntpdc, ntp-keygen -d & -D should work with configure
  --disable-debugging.
* Add ntpd --saveconfigquit <filename> option for future build-time
  testing of saveconfig fidelity.
* Clockhop and autokey cleanup from Dave Mills.
* Documentation updates from Dave Mills.
(4.2.5p225) 2009/09/30 Released by Harlan Stenn <stenn@ntp.org>
* authopt documentation changes from Dave Mills/Dave Hart.
* [Bug 1324] support bracketed IPv6 numeric addresses for restrict.
(4.2.5p224) 2009/09/29 Released by Harlan Stenn <stenn@ntp.org>
* Clockhop and documentation fixes from Dave Mills.
* Remove "tos maxhop" ntp.conf knob.
(4.2.5p223) 2009/09/28 Released by Harlan Stenn <stenn@ntp.org>
* [Bug 1321] build doesn't work if . isn't on $PATH.
* [Bug 1323] Implement "revoke #" to match documentation, deprecate
  "crypto revoke #".
(4.2.5p222) 2009/09/27 Released by Harlan Stenn <stenn@ntp.org>
* Update libisc code using bind-9.6.1-P1.tar.gz, rearrange our copy to
  mirror the upstream layout (lib/isc/...), and merge in NTP-local
  modifications to libisc.  There is a new procedure to ease future
  libisc merges using a separate "upstream" bk repo.  That will enable
  normal bk pull automerge to handle carrying forward any local changes
  and should enable us to take updated libisc snapshots more often.
* Updated build and flock-build scripts.  flock-build --one is a way
  to perform a flock-build compatible solitary build, handy for a repo
  clone's first build on a machine with autoconf, automake, etc.
* Compiling ntp_parser.y using BSD make correctly places ntp_parser.h
  in the top-level ntpd directory instead of A.*/ntpd.
* bootstrap script updated to remove potentially stale .deps dirs.
* Remove unneeded Makefile.am files from the lib/isc/include tree.
(4.2.5p221) 2009/09/26 Released by Harlan Stenn <stenn@ntp.org>
* [Bug 1316] segfault if refclock_nmea can't open file.
* [Bug 1317] Distribute cvo.sh.
(4.2.5p220) 2009/09/25 Released by Harlan Stenn <stenn@ntp.org>
* Rearrange libisc code to match the upstream layout in BIND.  This is
  step one of two, changing the layout but keeping our existing libisc.
(4.2.5p219) 2009/09/24 Released by Harlan Stenn <stenn@ntp.org>
* [Bug 1315] "interface ignore 0.0.0.0" is ignored.
* add implicit "nic ignore all" rule before any rules from ntp.conf, so
  "nic listen eth0" alone means the same as "-I eth0".
* add wildcard match class for interface/nic rules.
* fix mistaken carryover of prefixlen from one rule to the next.
* Ensure IPv6 localhost address ::1 is included in libisc's Windows IPv6
  address enumeration, allowing ntpq and ntpdc's hardcoding to 127.0.0.1 
  on Windows to end.
(4.2.5p218) 2009/09/21 Released by Harlan Stenn <stenn@ntp.org>
* [Bug 1314] saveconfig emits -4 and -6 on when not given.
* correct parsing and processing of setvar directive.
* highlight location of ntpq :config syntax errors with ^.
* clarify (former) NO_ARG, SINGLE_ARG, MULTIPLE_ARG renaming to
  FOLLBY_TOKEN, FOLLBY_STRING, FOLLBY_STRINGS_TO_EOC.
* parser, saveconfig cleanup to store T_ identifiers in syntax tree.
(4.2.5p217) 2009/09/20 Released by Harlan Stenn <stenn@ntp.org>
* [Bug 1300] reject remote configuration of dangerous items.
(4.2.5p216) 2009/09/19 Released by Harlan Stenn <stenn@ntp.org>
* [Bug 1312] ntpq/ntpdc MD5 passwords truncated to 8 chars on Suns.
* CID 10 missing free(up); in refclock_palisade.c error return, again.
* CID 83 added assertion to demonstrate config_nic_rules() does not
  call strchr(NULL, '/').
(4.2.5p215) 2009/09/18 Released by Harlan Stenn <stenn@ntp.org>
* [Bug 1292] Workaround last VC6 unsigned __int64 kink.
(4.2.5p214) 2009/09/17 Released by Harlan Stenn <stenn@ntp.org>
* [Bug 1303] remove top-level "autokey" directive.
* use "nic listen 192.168.0.0/16" instead of
  "nic listen 192.168.0.0 prefixlen 16".
(4.2.5p213) 2009/09/16 Released by Harlan Stenn <stenn@ntp.org>
* [Bug 1310] fix Thunderbolt mode in refclock_palisade.c
(4.2.5p212) 2009/09/15 Released by Harlan Stenn <stenn@ntp.org>
* [Bug 983] add interface [listen | ignore | drop] ... directive.
* [Bug 1243] MD5auth_setkey zero-fills key from first zero octet.
* [Bug 1295] leftover fix, do not crash on exit in free_config_trap()
  when "trap 1.2.3.4" is used without any further options.
* [Bug 1311] 4.2.5p211 doesn't build in no-debug mode.
* document interface (alias nic) and unpeer.
* Correct syntax error line & column numbers.
* CID 79: kod_init_kod_db() fails to fclose(db_s) in two error paths.
* CID 80: attempt to quiet Coverity false positive re: leaking "reason"
  in main().
* Documentation updates from Dave Mills.
* CID 81: savedconfig leaked in save_config().
* Make the code agree with the spec and the book (Dave Mills).
(4.2.5p211) 2009/09/14 Released by Harlan Stenn <stenn@ntp.org>
* [Bug 663] respect ntpq -c and -p order on command line.
* [Bug 1292] more VC6 unsigned __int64 workarounds.
* [Bug 1296] Added Support for Trimble Acutime Gold.
(4.2.5p210) 2009/09/06 Released by Harlan Stenn <stenn@ntp.org>
* [Bug 1294] Use OPENSSL_INC and OPENSSL_LIB macros for Windows
  and remove unnecessary reference to applink.c for Windows
* [Bug 1295] trap directive options are not optional.
* [Bug 1297] yylex() must always set yylval before returning.
(4.2.5p209) 2009/09/01 Released by Harlan Stenn <stenn@ntp.org>
* [Bug 1290] Fix to use GETTIMEOFDAY macro
* [Bug 1289] Update project files for VC6, VS2003, VS2005, VS 2008
(4.2.5p208) 2009/08/30 Released by Harlan Stenn <stenn@ntp.org>
* [Bug 1293] make configuration dumper ready for release, specifically:
* rename ntpq dumpcfg command to "saveconfig".
* require authentication for saveconfig.
* "restrict ... nomodify" prevents saveconfig and :config.
* "saveconfig ." shorthand to save to startup configuration file.
* support strftime() substitution in saveconfig arg to timestamp
  the output filename, for example "saveconfig %Y%m%d-%H%M%S.conf".
* display saveconfig response message from ntpd in ntpq.
* save output filename in "savedconfig" variable, fetched with ntpq -c
  "rv 0 savedconfig".
* document saveconfig in html/ntpq.html.
* add ./configure --disable-saveconfig to build a smaller ntpd.
* log saveconfig failures and successes to syslog.
(4.2.5p207) 2009/08/29 Released by Harlan Stenn <stenn@ntp.org>
* [Bug 1292] Minor Windows source tweaks for VC6-era SDK headers.
(4.2.5p206) 2009/08/26 Released by Harlan Stenn <stenn@ntp.org>
* accopt.html typo fixes from Dave Mills.
* [Bug 1283] default to remembering KoD in sntp.
* clean up numerous sntp/kod_management.c bugs.
* use all addresses resolved from each DNS name in sntp.
(4.2.5p205) 2009/08/18 Released by Harlan Stenn <stenn@ntp.org>
* accopt.html typo fixes from Dave Mills.
* [Bug 1285] Log ntpq :config/config-from-file events.
* [Bug 1286] dumpcfg omits statsdir, mangles filegen.
(4.2.5p204) 2009/08/17 Released by Harlan Stenn <stenn@ntp.org>
* [Bug 1284] infinite loop in ntpd dumping more than one trustedkey
(4.2.5p203) 2009/08/16 Released by Harlan Stenn <stenn@ntp.org>
* Add ntpq -c dumpcfg, Google Summer of Code project of Max Kuehn
(4.2.5p202) 2009/08/14 Released by Harlan Stenn <stenn@ntp.org>
* install the binary and man page for sntp.
(4.2.5p201) 2009/08/13 Released by Harlan Stenn <stenn@ntp.org>
* sntp: out with the old, in with the new.
(4.2.5p200) 2009/08/12 Released by Harlan Stenn <stenn@ntp.org>
* [Bug 1281] Build ntpd on Windows without big SDK download, burn,
  and install by checking in essentially unchanging messages.mc build
  products to avoid requiring mc.exe, which is not included with VC++
  2008 EE.
(4.2.5p199) 2009/08/09 Released by Harlan Stenn <stenn@ntp.org>
* [Bug 1279] Cleanup for warnings from Veracode static analysis.
(4.2.5p198) 2009/08/03 Released by Harlan Stenn <stenn@ntp.org>
* Upgrade to autogen-5.9.9-pre5.
(4.2.5p197) 2009/07/30 Released by Harlan Stenn <stenn@ntp.org>
* The build script now has . at the end of PATH for config.guess.
(4.2.5p196) 2009/07/29 Released by Harlan Stenn <stenn@ntp.org>
* [Bug 1272] gsoc_sntp IPv6 build problems under HP-UX 10.
* [Bug 1273] CID 10: Palisade leaks unit struct in error path.
* [Bug 1274] CID 67: ensure resolve_hosts() output count and pointers
  are consistent.
* [Bug 1275] CID 45: CID 46: old sntp uses uninitialized guesses[0],
  precs[0].
* [Bug 1276] CID 52: crypto_xmit() may call crypto_alice[23]()
  with NULL peer.
(4.2.5p195) 2009/07/27 Released by Harlan Stenn <stenn@ntp.org>
* cvo.sh: Add support for CentOS, Fedora, Slackware, SuSE, and QNX.
(4.2.5p194) 2009/07/26 Released by Harlan Stenn <stenn@ntp.org>
* Documentation updates from Dave Mills.
* Use scripts/cvo.sh in the build script to get better subdir names.
(4.2.5p193) 2009/07/25 Released by Harlan Stenn <stenn@ntp.org>
* [Bug 1261] CID 34: simulate_server() rbuf.msg_flags uninitialized.
* [Bug 1262] CID 35: xpkt.mac uninitialized in simulate_server().
* [Bug 1263] CID 37: CID 38: CID 40: CID 43: multiple refclocks 
  uninitialized tm_zone (arc, chronolog, dumbclock, pcf).
* [Bug 1264] CID 64: gsoc_sntp on_wire() frees wrong ptr receiving KoD.
* [Bug 1265] CID 65: CID 66: gsoc_sntp on_wire() leaks x_pkt, r_pkt.
* [Bug 1266] CID 39: datum_pts_start() uninitialized arg.c_ospeed.
* [Bug 1267] CID 44: old sntp handle_saving() writes stack garbage to
  file when clearing.
* [Bug 1268] CID 63: resolve_hosts() leaks error message buffer.
* [Bug 1269] CID 74: use assertion to ensure move_fd() does not return
  negative descriptors.
* [Bug 1270] CID 70: gsoc_sntp recv_bcst_data mdevadr.ipv6mr_interface
  uninitialized.
(4.2.5p192) 2009/07/24 Released by Harlan Stenn <stenn@ntp.org>
* [Bug 965] CID 42: ss_family uninitialized.
* [Bug 1250] CID 53: kod_init_kod_db() overruns kod_db malloc'd buffer.
* [Bug 1251] CID 68: search_entry() mishandles dst argument.
* [Bug 1252] CID 32: Quiet Coverity warning with assertion.
* [Bug 1253] CID 50: gsoc_sntp/crypto.c auth_init() always returns a 
  list with one entry.
* [Bug 1254] CID 56: tv_to_str() leaks a struct tm each call.
* [Bug 1255] CID 55: pkt_output() leaks a copy of each packet.
* [Bug 1256] CID 51: Coverity doesn't recognize our assertion macros as
  terminal.
* [Bug 1257] CID 57: gsoc_sntp auth_init() fails to fclose(keyfile).
* [Bug 1258] CID 54: gsoc_sntp resolve_hosts() needs simplification.
* [Bug 1259] CID 59: gsoc_sntp recv_bcast_data() fails to free(rdata)
  on error paths.
* [Bug 1260] CID 60: gsoc_sntp recvpkt() fails to free(rdata).
* Updated to AutoGen-5.9.9pre2.
(4.2.5p191) 2009/07/21 Released by Harlan Stenn <stenn@ntp.org>
* Updated to AutoGen-5.9.9pre1.
(4.2.5p190) 2009/07/20 Released by Harlan Stenn <stenn@ntp.org>
* Updated to AutoGen-5.9.8.
* [Bug 1248] RES_MSSNTP typo in ntp_proto.c.
* [Bug 1246] use a common template for singly-linked lists, convert most
  doubly-linked lists to singly-linked.
* Log warning about signd blocking when restrict mssntp used.
(4.2.5p189) 2009/07/16 Released by Harlan Stenn <stenn@ntp.org>
* Documentation cleanup from Dave Mills.
(4.2.5p188) 2009/07/15 Released by Harlan Stenn <stenn@ntp.org>
* [Bug 1245] Broken xmt time sent in fast_xmit() of 4.2.5p187.
(4.2.5p187) 2009/07/11 Released by Harlan Stenn <stenn@ntp.org>
* [Bug 1042] multicast listeners IPv4+6 ignore new interfaces.
* [Bug 1237] Windows serial code treat CR and LF both as line
  terminators.
* [Bug 1238] use fudge time2 for serial timecode offset in NMEA driver.
* [Bug 1242] Remove --enable-wintime, symmetric workaround is now
  always enabled.
* [Bug 1244] NTP_INSIST(fd != maxactivefd) failure in intres child
* Added restrict keyword "mssntp" for Samba4 DC operation, by Dave Mills.
(4.2.5p186) 2009/07/08 Released by Harlan Stenn <stenn@ntp.org>
* ntp_proto.c cleanup from Dave Mills.
(4.2.5p185) 2009/07/01 Released by Harlan Stenn <stenn@ntp.org>
* Documentation updates from Dave Mills.
* [Bug 1234] convert NMEA driver to use common PPSAPI code.
* timepps-Solaris.h pps_handle_t changed from pointer to scalar
* Spectracom refclock added to Windows port of ntpd
* [Bug 1236] Declaration order fixed.
* Bracket private ONCORE debug statements with #if 0 rather than #ifdef
  DEBUG
* Delete ONCORE debug statement that is now handled elsewhere.
(4.2.5p184) 2009/06/24 Released by Harlan Stenn <stenn@ntp.org>
* [Bug 1233] atom refclock fudge time1 sign flipped in 4.2.5p164.
(4.2.5p183) 2009/06/23 Released by Harlan Stenn <stenn@ntp.org>
* [Bug 1196] setsockopt(SO_EXCLUSIVEADDRUSE) can fail on Windows 2000
  and earlier with WSAINVAL, do not log a complaint in that case.
* [Bug 1210] ONCORE driver terminates ntpd without logging a reason.
* [Bug 1218] Correct comment in refclock_oncore on /etc/ntp.oncore*
  configuration file search order.
* Change ONCORE driver to log using msyslog as well as to any
  clockstats file.
* [Bug 1231] ntpsnmpd build fails after sockaddr union changes.
(4.2.5p182) 2009/06/18 Released by Harlan Stenn <stenn@ntp.org>
* Add missing header dependencies to the ntpdc layout verification.
* prefer.html updates from Dave Mills.
* [Bug 1205] Add ntpd --usepcc and --pccfreq options on Windows
* [Bug 1215] unpeer by association ID
* [Bug 1225] Broadcast address miscalculated on Windows 4.2.5p180
* [Bug 1229] autokey segfaults in cert_install().
* Use a union for structs sockaddr, sockaddr_storage, sockaddr_in, and
  sockaddr_in6 to remove casts and enable type checking.  Collapse
  some previously separate IPv4/IPv6 paths into a single codepath.
(4.2.5p181) 2009/06/06 Released by Harlan Stenn <stenn@ntp.org>
* [Bug 1206] Required compiler changes for Windows
* [Bug 1084] PPSAPI for ntpd on Windows with DLL backends
* [Bug 1204] Unix-style refclock device paths on Windows
* [Bug 1205] partial fix, disable RDTSC use by default on Windows
* [Bug 1208] decodenetnum() buffer overrun on [ with no ]
* [Bug 1211] keysdir free()d twice #ifdef DEBUG
* Enable ONCORE, ARCRON refclocks on Windows (untested)
(4.2.5p180) 2009/05/29 Released by Harlan Stenn <stenn@ntp.org>
* [Bug 1200] Enable IPv6 in Windows port
* Lose FLAG_FIXPOLL, from Dave Mills.
(4.2.5p179) 2009/05/23 Released by Harlan Stenn <stenn@ntp.org>
* [Bug 1041] xmt -> aorg timestamp cleanup from Dave Mills,
  reported by Dave Hart.
* [Bug 1193] Compile error: conflicting types for emalloc.
* [Bug 1196] VC6 winsock2.h does not define SO_EXCLUSIVEADDRUSE.
* Leap/expire cleanup from Dave Mills.
(4.2.5p178) 2009/05/21 Released by Harlan Stenn <stenn@ntp.org>
* Provide erealloc() and estrdup(), a la emalloc().
* Improve ntp.conf's parser error messages.
* [Bug 320] "restrict default ignore" does not affect IPv6.
* [Bug 1192] "restrict -6 ..." reports a syntax error.
(4.2.5p177) 2009/05/18 Released by Harlan Stenn <stenn@ntp.org>
* Include 4.2.4p7
* [Bug 1174] nmea_shutdown assumes that nmea has a unit assigned
* [Bug 1190] NMEA refclock fudge flag4 1 obscures position in timecode
* Update NMEA refclock documentation in html/drivers/driver20.html
(4.2.5p176) 2009/05/13 Released by Harlan Stenn <stenn@ntp.org>
* [Bug 1154] mDNS registration should be done later, repeatedly and only
  if asked for. (second try for fix)
(4.2.5p175) 2009/05/12 Released by Harlan Stenn <stenn@ntp.org>
* Include 4.2.4p7-RC7
* [Bug 1180] ntpd won't start with more than ~1000 interfaces
* [Bug 1182] Documentation typos and missing bits.
* [Bug 1183] COM port support should extend past COM3
* [Bug 1184] ntpd is deaf when restricted to second IP on the same net
* Clean up configure.ac NTP_CACHEVERSION interface, display cache
  version when clearing.  Fixes a regression.
(4.2.5p174) 2009/05/09 Released by Harlan Stenn <stenn@ntp.org>
* Stale leapsecond file fixes from Dave Mills.
(4.2.5p173) 2009/05/08 Released by Harlan Stenn <stenn@ntp.org>
* Include 4.2.4p7-RC6
(4.2.5p172) 2009/05/06 Released by Harlan Stenn <stenn@ntp.org>
* [Bug 1175] Instability in PLL daemon mode.
* [Bug 1176] refclock_parse.c does not compile without PPSAPI.
(4.2.5p171) 2009/05/04 Released by Harlan Stenn <stenn@ntp.org>
* Autokey documentation cleanup from Dave Mills.
* [Bug 1171] line editing libs found without headers (Solaris 11)
* [Bug 1173] NMEA refclock fails with Solaris PPSAPI
* Fix problem linking msntp on Solaris when sntp subdir is configured
  before parent caused by different gethostent library search order.
* Do not clear config.cache when it is  empty.
(4.2.5p170) 2009/05/02 Released by Harlan Stenn <stenn@ntp.org>
* [Bug 1152] adjust PARSE to new refclock_pps logic
* Include 4.2.4p7-RC5
* loopfilter FLL/PLL crossover cleanup from Dave Mills.
* Documentation updates from Dave Mills.
* ntp-keygen cleanup from Dave Mills.
* crypto API cleanup from Dave Mills.
* Add NTP_CACHEVERSION mechanism to ignore incompatible config.cache
* Enable gcc -Wstrict-overflow for gsoc_sntp as well
(4.2.5p169) 2009/04/30 Released by Harlan Stenn <stenn@ntp.org>
* [Bug 1171] Note that we never look for -lreadline by default.
* [Bug 1090] Fix bogus leap seconds in refclock_hpgps.
(4.2.5p168) 2009/04/29 Released by Harlan Stenn <stenn@ntp.org>
* Include 4.2.4p7-RC4
* [Bug 1169] quiet compiler warnings
* Re-enable gcc -Wstrict-prototypes when not building with OpenSSL
* Enable gcc -Wstrict-overflow
* ntpq/ntpdc emit newline after accepting password on Windows
* Updates from Dave Mills:
* ntp-keygen.c: Updates.
* Fix the error return and syslog function ID in refclock_{param,ppsapi}.
* Make sure syspoll is within the peer's minpoll/maxpoll bounds.
* ntp_crypto.c: Use sign_siglen, not len. sign key filename cleanup.
* Bump NTP_MAXEXTEN from 1024 to 2048, update values for some field lengths.
* m4/ntp_lineeditlibs.m4: fix warnings from newer Autoconf
* [Bug 1166] Remove truncation of position (blanking) code in refclock_nmea.c
(4.2.5p167) 2009/04/26 Released by Harlan Stenn <stenn@ntp.org>
* Crypto cleanup from Dave Mills.
(4.2.5p166) 2009/04/25 Released by Harlan Stenn <stenn@ntp.org>
* [Bug 1165] Clean up small memory leaks in the  config file parser
* Correct logconfig keyword declaration to MULTIPLE_ARG
* Enable filename and line number leak reporting on Windows when built
  DEBUG for all the typical C runtime allocators such as calloc,
  malloc, and strdup.  Previously only emalloc calls were covered.
* Add DEBUG-only code to free dynamically allocated memory that would
  otherwise remain allocated at ntpd exit, to allow less forgivable
  leaks to stand out in leaks reported after exit.
* Ensure termination of strings in ports/winnt/libisc/isc_strerror.c
  and quiet compiler warnings.
* [Bug 1057] ntpdc unconfig failure
* [Bug 1161] unpeer AKA unconfig command for ntpq :config
* PPS and crypto cleanup in ntp_proto.c from Dave Mills.
(4.2.5p165) 2009/04/23 Released by Harlan Stenn <stenn@ntp.org>
* WWVB refclock cleanup from Dave Mills.
* Code cleanup: requested_key -> request_key.
* [Bug 833] ignore whitespace at end of remote configuration lines
* [Bug 1033] ntpdc/ntpq crash prompting for keyid on Windows
* [Bug 1028] Support for W32Time authentication via Samba.
* quiet ntp_parser.c malloc redeclaration warning
* Mitigation and PPS/PPSAPI cleanup from Dave Mills.
* Documentation updates from Dave Mills.
* timepps-Solaris.h patches from Dave Hart.
(4.2.5p164) 2009/04/22 Released by Harlan Stenn <stenn@ntp.org>
* Include 4.2.4p7-RC3
* PPS/PPSAPI cleanup from Dave Mills.
* Documentation updates from Dave Mills.
* [Bug 1125] C runtime per-thread initialization on Windows
* [Bug 1152] temporarily disable refclock_parse, refclock_true until
  maintainers can repair build break from pps_sample()
* [Bug 1153] refclock_nmea should not mix UTC with GPS time
* [Bug 1159] ntpq overlap diagnostic message test buggy
(4.2.5p163) 2009/04/10 Released by Harlan Stenn <stenn@ntp.org>
(4.2.5p162) 2009/04/09 Released by Harlan Stenn <stenn@ntp.org>
* Documentation updates from Dave Mills.
* Mitigation and PPS cleanup from Dave Mills.
* Include 4.2.4p7-RC2
* [Bug 216] New interpolation scheme for Windows eliminates 1ms jitter
* remove a bunch of #ifdef SYS_WINNT from portable code
* 64-bit time_t cleanup for building on newer Windows compilers
* Only set CMOS clock during ntpd exit on Windows if the computer is
  shutting down or restarting.
* [Bug 1148] NMEA reference clock improvements
* remove deleted gsoc_sntp/utilities.o from repository so that .o build
  products can be cleaned up without corrupting the repository.
(4.2.5p161) 2009/03/31 Released by Harlan Stenn <stenn@ntp.org>
* Documentation updates from Dave Mills.
(4.2.5p160) 2009/03/30 Released by Harlan Stenn <stenn@ntp.org>
* [Bug 1141] refclock_report missing braces cause spurious "peer event:
  clock clk_unspec" log entries
* Include 4.2.4p7-RC1
(4.2.5p159) 2009/03/28 Released by Harlan Stenn <stenn@ntp.org>
* "bias" changes from Dave Mills.
(4.2.5p158) 2009/01/30 Released by Harlan Stenn <stenn@ntp.org>
* Fix [CID 72], a typo introduced at the latest fix to prettydate.c.
(4.2.5p157) 2009/01/26 Released by Harlan Stenn <stenn@ntp.org>
* Cleanup/fixes for ntp_proto.c and ntp_crypto.c from Dave Mills.
(4.2.5p156) 2009/01/19 Released by Harlan Stenn <stenn@ntp.org>
* [Bug 1118] Fixed sign extension for 32 bit time_t in caljulian() and prettydate().
  Fixed some compiler warnings about missing prototypes.
  Fixed some other simple compiler warnings.
* [Bug 1119] [CID 52] Avoid a possible null-dereference in ntp_crypto.c.
* [Bug 1120] [CID 51] INSIST that peer is non-null before we dereference it.
* [Bug 1121] [CID 47] double fclose() in ntp-keygen.c.
(4.2.5p155) 2009/01/18 Released by Harlan Stenn <stenn@ntp.org>
* Documentation updates from Dave Mills.
* CHU frequency updates.
* Design assertion fixes for ntp_crypto.c from Dave Mills.
(4.2.5p154) 2009/01/13 Released by Harlan Stenn <stenn@ntp.org>
* [Bug 992] support interface event change on Linux from
  Miroslav Lichvar.
(4.2.5p153) 2009/01/09 Released by Harlan Stenn <stenn@ntp.org>
* Renamed gsoc_sntp/:fetch-stubs to gsoc_sntp/fetch-stubs to avoid
  file name problems under Windows.
  Removed German umlaut from log msg for 4.2.5p142.
(4.2.5p152) 2009/01/08 Released by Harlan Stenn <stenn@ntp.org>
* Include 4.2.4p6: 2009/01/08 Released by Harlan Stenn <stenn@ntp.org>
(4.2.5p151) 2008/12/23 Released by Harlan Stenn <stenn@ntp.org>
* Stats file logging cleanup from Dave Mills.
(4.2.5p150) 2008/12/15 Released by Harlan Stenn <stenn@ntp.org>
* [Bug 1099] Fixed wrong behaviour in sntp's crypto.c.
* [Bug 1103] Fix 64-bit issues in the new calendar code.
(4.2.5p149) 2008/12/05 Released by Harlan Stenn <stenn@ntp.org>
* Fixed mismatches in data types and OID definitions in ntpSnmpSubAgent.c
* added a premliminary MIB file to ntpsnmpd (ntpv4-mib.mib)
(4.2.5p148) 2008/12/04 Released by Harlan Stenn <stenn@ntp.org>
* [Bug 1070] Fix use of ntpq_parsestring() in ntpsnmpd.
(4.2.5p147) 2008/11/27 Released by Harlan Stenn <stenn@ntp.org>
* Update gsoc_sntp's GCC warning code.
(4.2.5p146) 2008/11/26 Released by Harlan Stenn <stenn@ntp.org>
* Update Solaris CFLAGS for gsoc_sntp.
(4.2.5p145) 2008/11/20 Released by Harlan Stenn <stenn@ntp.org>
* Deal with time.h for sntp under linux.
* Provide rpl_malloc() for sntp for systems that need it.
* Handle ss_len and socklen type for sntp.
* Fixes to the sntp configure.ac script.
* Provide INET6_ADDRSTRLEN if it is missing.
* [Bug 1095] overflow in caljulian.c.
(4.2.5p144) 2008/11/19 Released by Harlan Stenn <stenn@ntp.org>
* Use int32, not int32_t.
* Avoid the sched*() functions under OSF - link problems.
(4.2.5p143) 2008/11/17 Released by Harlan Stenn <stenn@ntp.org>
* sntp cleanup and fixes.
(4.2.5p142) 2008/11/16 Released by Harlan Stenn <stenn@ntp.org>
* Imported GSoC SNTP code from Johannes Maximilian Kuehn.
(4.2.5p141) 2008/11/13 Released by Harlan Stenn <stenn@ntp.org>
* New caltontp.c and calyearstart.c from Juergen Perlinger.
(4.2.5p140) 2008/11/12 Released by Harlan Stenn <stenn@ntp.org>
* Cleanup lint from the ntp_scanner files.
* [Bug 1011] gmtime() returns NULL on windows where it would not under Unix.
* Updated caljulian.c and prettydate.c from Juergen Perlinger.
(4.2.5p139) 2008/11/11 Released by Harlan Stenn <stenn@ntp.org>
* Typo fix to driver20.html.
(4.2.5p138) 2008/11/10 Released by Harlan Stenn <stenn@ntp.org>
* [Bug 474] --disable-ipv6 is broken.
* IPv6 interfaces were being looked for twice.
* SHM driver grabs more samples, add clockstats
* decode.html and driver20.html updates from Dave Mills.
(4.2.5p137) 2008/11/01 Released by Harlan Stenn <stenn@ntp.org>
* [Bug 1069] #undef netsnmp's PACKAGE_* macros.
* [Bug 1068] Older versions of netsnmp do not have netsnmp_daemonize().
(4.2.5p136) 2008/10/27 Released by Harlan Stenn <stenn@ntp.org>
* [Bug 1078] statsdir configuration parsing is broken.
(4.2.5p135) 2008/09/23 Released by Harlan Stenn <stenn@ntp.org>
* [Bug 1072] clock_update should not allow updates older than sys_epoch.
(4.2.5p134) 2008/09/17 Released by Harlan Stenn <stenn@ntp.org>
* Clean up build process for ntpsnmpd.
(4.2.5p133) 2008/09/16 Released by Harlan Stenn <stenn@ntp.org>
* Add options processing to ntpsnmpd.
* [Bug 1062] Check net-snmp headers before deciding to build ntpsnmpd.
* Clean up the libntpq.a build.
* Regenerate ntp_parser.[ch] from ntp_parser.y
(4.2.5p132) 2008/09/15 Released by Harlan Stenn <stenn@ntp.org>
* [Bug 1067] Multicast DNS service registration must come after the fork
  on Solaris.
* [Bug 1066] Error messages should log as errors.
(4.2.5p131) 2008/09/14 Released by Harlan Stenn <stenn@ntp.org>
* [Bug 1065] Re-enable support for the timingstats file.
(4.2.5p130) 2008/09/13 Released by Harlan Stenn <stenn@ntp.org>
* [Bug 1064] Implement --with-net-snmp-config=progname
* [Bug 1063] ntpSnmpSubagentObject.h is missing from the distribution.
(4.2.5p129) 2008/09/11 Released by Harlan Stenn <stenn@ntp.org>
* Quiet some libntpq-related warnings.
(4.2.5p128) 2008/09/08 Released by Harlan Stenn <stenn@ntp.org>
* Import Heiko Gerstung's GSoC2008 NTP MIB daemon.
(4.2.5p127) 2008/09/01 Released by Harlan Stenn <stenn@ntp.org>
* Regenerate ntpd/ntp_parser.c
(4.2.5p126) 2008/08/31 Released by Harlan Stenn <stenn@ntp.org>
* Stop libtool-1.5 from looking for C++ or Fortran.
* [BUG 610] Documentation update for NMEA reference clock driver.
* [Bug 828] Fix IPv4/IPv6 address parsing.
* Changes from Dave Mills:
  Documentation updates.
  Fix a corner case where a frequency update was reported but not set.
  When LEAP_NOTINSYNC->LEAP_NOWARNING, call crypto_update() if we have
  crypto_flags.
(4.2.5p125) 2008/08/18 Released by Harlan Stenn <stenn@ntp.org>
* [Bug 1052] Add linuxPPS support to ONCORE driver.
(4.2.5p124) 2008/08/17 Released by Harlan Stenn <stenn@ntp.org>
* Documentation updates from Dave Mills.
* Include 4.2.4p5: 2008/08/17 Released by Harlan Stenn <stenn@ntp.org>
* [Bug 861] leap info was not being transmitted.
* [Bug 1046] refnumtoa.c is using the wrong header file.
* [Bug 1047] enable/disable options processing fix.
* header file cleanup.
* [Bug 1037] buffer in subroutine was 1 byte short.
* configure.ac: cleanup, add option for wintime, and lay the groundwork
  for the changes needed for bug 1028.
* Fixes from Dave Mills: 'bias' and 'interleave' work.  Separate
  phase and frequency discipline (for long poll intervals).  Update
  TAI function to match current leapsecond processing.
* Documentation updates from Dave Mills.
* [Bug 1037] Use all 16 of the MD5 passwords generated by ntp-keygen.
* Fixed the incorrect edge parameter being passed to time_pps_kcbind in
  NMEA refclock driver.
* [Bug 399] NMEA refclock driver does not honor time1 offset if flag3 set.
* [Bug 985] Modifications to NMEA reference clock driver to support Accord
  GPS Clock.
* poll time updates from Dave Mills.
* local refclock documentation updates from Dave Mills.
* [Bug 1022] Fix compilation problems with yesterday's commit.
* Updates and cleanup from Dave Mills:
  I've now spent eleven months of a sabbatical year - 7 days a week, 6-10
  hours most days - working on NTP. I have carefully reviewed every major
  algorithm, examined its original design and evolution from that design.
  I've trimmed off dead code and briar patches and did zillions of tests
  contrived to expose evil vulnerabilities. The development article is in
  rather good shape and should be ready for prime time.

  1. The protostats statistics files have been very useful in exposing
  little twitches and turns when something hiccups, like a broken PPS
  signal. Most of what used to be syslog messages are now repackaged as
  protostats messages with optional syslog as well. These can also be sent
  as traps which might be handy to tiggle a beeper or celltext. These, the
  sysstats files and cryptostats files reveal the ambient health of a busy
  server, monitor traffic and error counts and spot crypto attacks.

  2. Close inspection of the clock discipline behavior at long poll
  intervals (36 h) showed it not doing as well as it should. I redesigned
  the FLL loop to improve nominal accuracy from  several tens of
  milliseconds to something less than ten milliseconds.

  3. Autokey (again). The enhanced error checking was becoming a major
  pain. I found a way to toss out gobs of ugly fat code and replace the
  function with a much simpler and more comprehensive scheme. It resists
  bait-and-switch attacks and quickly detect cases when the protocol is
  not correctly synchronized.

  4. The interface code for the kernel PPS signal was not in sync with the
  kernel code itself. Some error checks were duplicated and some
  ineffective. I found none of the PPS-capable drivers, including the atom
  driver, do anything when the prefer peer fails; the kernel PPS signal
  remains in control. The atom driver now disables the kernel PPS when the
  prefer peer comes bum. This is important when the prefer peer is not a
  reference clock but a remote NTP server.

  5. The flake restrict bit turned out to be really interesting,
  especially with symmtric modes and of those especially those using
  Autokey. Small changes in the recovery procedures when packets are lost
  now avoid almost all scenarios which previously required protocol resets.

  6. I've always been a little uncomfortable when using the clock filter
  with long poll intervals because the samples become less and less
  correlated as the sample age exceeds the Allan intercept. Various
  schemes have been used over the years to cope with this fact. The latest
  one and the one that works the best is to use a modified sort metric
  where the delay is used when the age of the sample is less than the
  intercept and the sum of delay and dispersion above that. The net result
  is that, at small poll intervals the algorithm operates as a minimum
  filter, while at larger poll intervals it morphs to FIFO. Left
  unmodified, a sample could be used when twelve days old. This along with
  the FLL modifications has made a dramatic improvement at large poll
  intervals.

- [Backward Incompatible] The 'state' variable is no longer reported or
  available via ntpq output.  The following system status bit names
  have been changed:
  - sync_alarm -> leap_alarm
  - sync_atomic -> sync_pps
  - sync_lf_clock -> sync_lf_radio
  - sync_hf_clock -> sync_hf_radio
  - sync_uhf_clock -> sync_uhf_radio
  - sync_local_proto -> sync_local
  - sync_udp/time -> sync_other
  Other names have been changed as well.  See the change history for
  libntp/statestr.c for more details.
  Other backward-incompatible changes in ntpq include:
  - assID -> associd
  - rootdispersion -> rootdisp
  - pkt_head -> pkt_neader
  See the change history for other details.

* Updates and cleanup from Dave Mills.
* [Bug 995] Remove spurious ; from ntp-keygen.c.
* More cleanup and changes from Dave Mills.
* [Bug 980] Direct help to stdout.
---
(4.2.4p8) 2009/12/08 Released by Harlan Stenn <stenn@ntp.org>

* [Sec 1331] DoS with mode 7 packets - CVE-2009-3563.

---
(4.2.4p7) 2009/05/18 Released by Harlan Stenn <stenn@ntp.org>

* [Sec 1151] Remote exploit if autokey is enabled - CVE-2009-1252.
* [Bug 1187] Update the copyright date.
* [Bug 1191] ntpd fails on Win2000 - "Address already in use" after fix
  for [Sec 1149].

---
(4.2.4p7-RC7) 2009/05/12 Released by Harlan Stenn <stenn@ntp.org>

* ntp.isc.org -> ntp.org cleanup.
* [Bug 1178] Use prior FORCE_DNSRETRY behavior as needed at runtime,
  add configure --enable-ignore-dns-errors to be even more stubborn

---
(4.2.4p7-RC6) 2009/05/08 Released by Harlan Stenn <stenn@ntp.org>

* [Bug 784] Make --enable-linuxcaps the default when available
* [Bug 1179] error messages for -u/--user and -i lacking droproot
* Updated JJY reference clock driver from Takao Abe
* [Bug 1071] Log a message and exit before trying to use FD_SET with a
  descriptor larger than FD_SETSIZE, which will corrupt memory
* On corruption of the iface list head in add_interface, log and exit

---
(4.2.4p7-RC5) 2009/05/02 Released by Harlan Stenn <stenn@ntp.org>

* [Bug 1172] 4.2.4p7-RC{3,4} fail to build on linux.
* flock-build script unportable 'set -m' use removed

---
(4.2.4p7-RC4) 2009/04/29 Released by Harlan Stenn <stenn@ntp.org>

* [Bug 1167] use gcc -Winit-self only if it is understood

---
(4.2.4p7-RC3) 2009/04/22 Released by Harlan Stenn <stenn@ntp.org>

* [Bug 787] Bug fixes for 64-bit time_t on Windows
* [Bug 813] Conditional naming of Event
* [Bug 1147] System errors should be logged to msyslog()
* [Bug 1155] Fix compile problem on Windows with VS2005
* [Bug 1156] lock_thread_to_processor() should be declared in header
* [Bug 1157] quiet OpenSSL warnings, clean up configure.ac
* [Bug 1158] support for aix6.1
* [Bug 1160] MacOS X is like BSD regarding F_SETOWN

---
(4.2.4p7-RC2) 2009/04/09 Released by Harlan Stenn <stenn@ntp.org>

* [Sec 1144] limited buffer overflow in ntpq.  CVE-2009-0159
* [Sec 1149] use SO_EXCLUSIVEADDRUSE on Windows

---
(4.2.4p7-RC1) 2009/03/30 Released by Harlan Stenn <stenn@ntp.org>

* [Bug 1131] UDP sockets should not use SIGPOLL on Solaris.
* build system email address cleanup
* [Bug 774] parsesolaris.c does not compile under the new Solaris
* [Bug 873] Windows serial refclock proper TTY line discipline emulation
* [Bug 1014] Enable building with VC9 (in Visual Studio 2008,
  Visual C++ 2008, or SDK)
* [Bug 1117] Deferred interface binding under Windows works only correctly
  if FORCE_DNSRETRY is defined
* [BUG 1124] Lock QueryPerformanceCounter() client threads to same CPU
* DPRINTF macro made safer, always evaluates to a statement and will not
  misassociate an else which follows the macro.

---
(4.2.4p6) 2009/01/08 Released by Harlan Stenn <stenn@ntp.org>

* [Bug 1113] Fixed build errors with recent versions of openSSL. 
* [Sec 1111] Fix incorrect check of EVP_VerifyFinal()'s return value.
* Update the copyright year.

---
(4.2.4p5) 2008/08/17 Released by Harlan Stenn <stenn@ntp.org>

* [BUG 1051] Month off by one in leap second message written to clockstats
  file fixed.
* [Bug 450] Windows only: Under original Windows NT we must not discard the
  wildcard socket to workaround a bug in NT's getsockname().
* [Bug 1038] Built-in getpass() function also prompts for password if
  not built with DEBUG.
* [Bug 841] Obsolete the "dynamic" keyword and make deferred binding
  to local interfaces the default.
  Emit a warning if that keyword is used for configuration.
* [Bug 959] Refclock on Windows not properly releasing recvbuffs.
* [Bug 993] Fix memory leak when fetching system messages.
* much cleanup, fixes, and changes from Dave Mills.
* ntp_control.c: LEAPTAB is a filestamp, not an unsigned.  From Dave Mills.
* ntp_config.c: ntp_minpoll fixes from Dave Mills.
* ntp-keygen updates from Dave Mills.
* refresh epoch, throttle, and leap cleanup from Dave Mills.
* Documentation cleanup from Dave Mills.
* [Bug 918] Only use a native md5.h if MD5Init() is available.
* [Bug 979] Provide ntptimeval if it is not otherwise present.
* [Bug 634] Re-instantiate syslog() and logfiles after the daemon fork.
* [Bug 952] Use md5 code with a friendlier license.
* [Bug 977] Fix mismatching #ifdefs for builds without IPv6.
* [Bug 830] Fix the checking order of the interface options.
* Clean up the logfile/syslog setup.
* [Bug 970] Lose obsolete -g flag to ntp-keygen.
* The -e flag to ntp-keygen can write GQ keys now, too.
* ntp_proto.c: sys_survivors and hpoll cleanup from Dave Mills.
* ntp_loopfilter.c: sys_poll cleanup from Dave Mills.
* refclock_wwv.c: maximum-likelihood digit and DSYNC fixes from Dave Mills.
* [Bug 967] preemptable associations are lost forever on a step.
* ntp_config.c: [CID 48] missing "else" clause.
* [Bug 833] ntpq config keyword is quote-mark unfriendly.
* Rename the ntpq "config" keyword to ":config".
* Dave Mills shifted some orphan processing.
* Fix typos in the [Bug 963] patch.
* bootstrap: squawk if genver fails.  Use -f with cp in case Dave does a chown.
* Remove obsolete simulator command-line options.
* ntp_request.c: [CID 36] zero sin_zero.
* [Bug 963] get_systime() is too noisy.
* [Bug 960] spurious syslog:crypto_setup:spurious crypto command
* [Bug 964] Change *-*-linux* to *-*-*linux* to allow for uclinux.
* Changes from Dave Mills:
  - ntp_util.c: cleanup.
  - ntp_timer.c: watch the non-burst packet rate.
  - ntp_request.c: cleanup.
  - ntp_restrict.c: RES_LIMITED cleanup.
  - ntp_proto.c: RES_LIMITED, rate bucktes, counters, overall cleanup.
  - ntp_peer.c: disallow peer_unconfig().
  - ntp_monitor.c: RES_LIMITED cleanup.
  - ntp_loopfilter.c: poll interval cleanup.
  - ntp_crypto.c: volley -> retry.  Cleanup TAI leap message.
  - ntp_config: average and minimum are ^2 values.
  - ntpdc: unknownversion is really "declined", not "bad version".
  - Packet retry cleanup.
* [Bug 961] refclock_tpro.c:tpro_poll() calls refclock_receive() twice.
* [Bug 957] Windows only: Let command line parameters from the Windows SCM GUI
  override the standard parameters from the ImagePath registry key.
* Added HAVE_INT32_T to the Windows config.h to avoid duplicate definitions.
* Work around a VPATH difference in FreeBSD's 'make' command.
* Update bugreport URL.
* Update -I documentation.
* [Bug 713] Fix bug reporting information.
* A bug in the application of the negative-sawtooth for 12 channel receivers. 
* The removal of unneeded startup code used for the original LinuxPPS, it now
  conforms to the PPSAPI and does not need special code.  
* ntp-keygen.c: Coverity fixes [CID 33,47].
* Volley cleanup from Dave Mills.
* Fuzz cleanup from Dave Mills.
* [Bug 861] Leap second cleanups from Dave Mills.
* ntpsim.c: add missing protypes and fix [CID 34], a nit.
* Upgraded bison at UDel.
* Update br-flock and flock-build machine lists.
* [Bug 752] QoS: add parse/config handling code. 
* Fix the #include order in tickadj.c for picky machines.
* [Bug 752] QoS: On some systems, netinet/ip.h needs netinet/ip_systm.h.
* [Bug 752] Update the QoS tagging (code only - configuration to follow).
* Orphan mode and other protocol cleanup from Dave Mills.
* Documentation cleanup from Dave Mills.
* [Bug 940] ntp-keygen uses -v.  Disallow it as a shortcut for --version.
* more cleanup to ntp_lineeditlibs.m4.
* Documentation updates from Dave Mills.
* -ledit cleanup for ntpdc and ntpq.
* Association and other cleanup from Dave Mills.
* NTP_UNREACH changes from Dave Mills.
* Fix the readline history test.
* [Bug 931] Require -lreadline to be asked for explicitly.
* [Bug 764] When looking for -lreadline support, also try using -lncurses.
* [Bug 909] Fix int32_t errors for ntohl().
* [Bug 376/214] Enhancements to support multiple if names and IP addresses.
* [Bug 929] int32_t is undefined on Windows.  Casting wrong.
* [Bug 928] readlink missing braces.
* [Bug 788] Update macros to support VS 2005.
* ntpd/ntp_timer.c: add missing sys_tai parameter for debug printf
* [Bug 917] config parse leaves files open
* [Bug 912] detect conflicting enable/disable configuration on interfaces
  sharing an IP address
* [Bug 771] compare scopeid if available for IPv6 addresses
* Lose obsolete crypto subcommands (Dave Mills).
* WWV is an HF source, not an LF source (Dave Mills).
* [Bug 899] Only show -i/--jaildir -u/--user options if we HAVE_DROPROOT.
* [Bug 916] 'cryptosw' is undefined if built without OpenSSL.
* [Bug 891] 'restrict' config file keyword does not work (partial fix).
* [Bug 890] the crypto command seems to be required now.
* [Bug 915] ntpd cores during processing of x509 certificates.
* Crypto lint cleanup from Dave Mills.
* [Bug 897] Check RAND_status() - we may not need a .rnd file.
* Crypto cleanup from Dave Mills.
* [Bug 911] Fix error message in cmd_args.c.
* [Bug 895] Log assertion failures via syslog(), not stderr.
* Documentation updates from Dave Mills.
* Crypto cleanup from Dave Mills.
* [Bug 905] ntp_crypto.c fails to compile without -DDEBUG.
* Avoid double peer stats logging.
* ntp-keygen cleanup from Dave Mills.
* libopts needs to be built after ElectricFence.
* [Bug 894] Initialize keysdir before calling crypto_setup().
* Calysto cleanup for ntpq.
* ntp-keygen -i takes an arg.
* Cleanup and fixes from Dave Mills.
* [Bug 887] Fix error in ntp_types.h (for sizeof int != 4).
* Bug 880 bug fixes for Windows build
* Improve Calysto support.
* The "revoke" parameter is a crypto command.
* The driftfile wander threshold is a real number.
* [Bug 850] Fix the wander threshold parameter on the driftfile command.
* ntp_io.c: Dead code cleanup - Coverity View 19.
* Leap file related cleanup from Dave Mills.
* ntp_peer.c: Set peer->srcadr before (not after) calling set_peerdstadr().
* Initialize offset in leap_file() - Coverity View 17.
* Use the correct stratum on KISS codes.
* Fuzz bits cleanup.
* Show more digits in some debug printf's.
* Use drift_file_sw internally to control writing the drift file.
* Implement the wander_threshold option for the driftfile config keyword.
* reformat ntp_control.c; do not use c++ // comments.
* [Bug 629] Undo bug #629 fixes as they cause more problems than were  being
  solved
* Changes from Dave Mills: in/out-bound data rates, leapsecond cleanup,
  driftfile write cleanup, packet buffer length checks, documentation updates.
* More assertion checks and malloc()->emalloc(), courtesy of Calysto.
* [Bug 864] Place ntpd service in maintenance mode if using SMF on Solaris
* [Bug 862] includefile nesting; preserve phonelist on reconfig.
* [Bug 604] ntpd regularly dies on linux/alpha.
* more leap second infrastructure fixes from Dave Mills.
* [Bug 858] recent leapfile changes broke non-OpenSSL builds.
* Use emalloc() instead of malloc() in refclock_datum.c (Calysto).
* Start using 'design by contract' assertions.
* [Bug 767] Fast sync to refclocks wanted.
* Allow null driftfile.
* Use YYERROR_VERBOSE for the new parser, and fix related BUILT_SOURCES.
* [Bug 629] changes to ensure broadcast works including on wildcard addresses
* [Bug 853] get_node() must return a pointer to maximally-aligned memory.
* Initial leap file fixes from Dave Mills.
* [Bug 858] Recent leapfile changes broke without OPENSSL.
* Use a char for DIR_SEP, not a string.
* [Bug 850] driftfile parsing changes.
* driftfile maintenance changes from Dave Mills.  Use clock_phi instead of
  stats_write_tolerance.
* [Bug 828] refid string not being parsed correctly.
* [Bug 846] Correct includefile parsing.
* [Bug 827] New parsing code does not handle "fudge" correctly.
* Enable debugging capability in the config parser.
* [Bug 839] Crypto password not read from ntp.conf.
* Have autogen produce writable output files.
* [Bug 825] Correct logconfig -/+ keyword processing.
* [Bug 828] Correct parsing of " delimited strings.
* Cleanup FILE * usage after fclose() in ntp_filegen.c.
* [Bug 843] Windows Completion port code was incorrectly merged from -stable.
* [Bug 840] do fudge configuration AFTER peers (thus refclocks) have been
  configured.
* [Bug 824] Added new parser modules to the Windows project file.
* [Bug 832] Add libisc/log.c headers to the distribution.
* [Bug 808] Only write the drift file if we are in state 4.
* Initial import of libisc/log.c and friends.
* [Bug 826] Fix redefinition of PI.
* [Bug 825] ntp_scanner.c needs to #include <config.h> .
* [Bug 824] New parser code has some build problems with the SIM code.
* [Bug 817] Use longnames for setting ntp variables on the command-line;
  Allowing '-v' with and without an arg to disambiguate usage is error-prone.
* [Bug 822] set progname once, early.
* [Bug 819] remove erroneous #if 0 in Windows completion port code.
* The new config code missed an #ifdef for building without refclocks.
* Distribute some files needed by the new config parsing code.
* [Bug 819] Timeout for WaitForMultipleObjects was 500ms instead of INFINITE
* Use autogen 5.9.1.
* Fix clktest command-line arg processing.'
* Audio documentation updates from Dave Mills.
* New config file parsing code, from Sachin Kamboj.
* fuzz bit cleanup from Dave Mills.
* replay cleanup from Dave Mills.
* [Bug 542] Tolerate missing directory separator at EO statsdir.
* [Bug 812] ntpd should drop supplementary groups.
* [Bug 815] Fix warning compiling 4.2.5p22 under Windows with VC6.
* [Bug 740] Fix kernel/daemon startup drift anomaly.
* refclock_wwv.c fixes from Dave Mills.
* [Bug 810] Fix ntp-keygen documentation.
* [Bug 787] Bug fixes for 64-bit time_t on Windows.
* [Bug 796] Clean up duplicate #defines in ntp_control.c.
* [Bug 569] Use the correct precision for the Leitch CSD-5300.
* [Bug 795] Moved declaration of variable to top of function.
* [Bug 798] ntpq [p typo crashes ntpq/ntpdc.
* [Bug 786] Fix refclock_bancomm.c on Solaris.
* [Bug 774] parsesolaris.c does not compile under the new Solaris.
* [Bug 782] Remove P() macros from Windows files.
* [Bug 778] ntpd fails to lock with drift=+500 when started with drift=-500.
* [Bug 592] Trimble Thunderbolt GPS support.
* IRIG, CHU, WWV, WWVB refclock improvements from Dave Mills.
* [Bug 757] Lose ULONG_CONST().
* [Bug 756] Require ANSI C (function prototypes).
* codec (audio) and ICOM changes from Dave Mills.

---

* [Bug 450] Windows only: Under original Windows NT we must not discard the
  wildcard socket to workaround a bug in NT's getsockname().
* [Bug 1038] Built-in getpass() function also prompts for password if
  not built with DEBUG.
* [Bug 841] Obsolete the "dynamic" keyword and make deferred binding
  to local interfaces the default.
  Emit a warning if that keyword is used for configuration.
* [Bug 959] Refclock on Windows not properly releasing recvbuffs.
* [Bug 993] Fix memory leak when fetching system messages.
* [Bug 987] Wake up the resolver thread/process when a new interface has
  become available.
* Correctly apply negative-sawtooth for oncore 12 channel receiver.
* Startup code for original LinuxPPS removed.  LinuxPPS now conforms to
  the PPSAPI.
* [Bug 1000] allow implicit receive buffer allocation for Windows.
  fixes startup for windows systems with many interfaces.
  reduces dropped packets on network bursts.
  additionally fix timer() starvation during high load.
* [Bug 990] drop minimum time restriction for interface update interval.
* [Bug 977] Fix mismatching #ifdefs for builds without IPv6.
* Update the copyright year.
* Build system cleanup (make autogen-generated files writable).
* [Bug 957] Windows only: Let command line parameters from the Windows SCM GUI
  override the standard parameters from the ImagePath registry key.
* Fixes for ntpdate:
* [Bug 532] nptdate timeout is too long if several servers are supplied.
* [Bug 698] timeBeginPeriod is called without timeEndPeriod in some NTP tools.
* [Bug 857] ntpdate debug mode adjusts system clock when it shouldn't.
* [Bug 908] ntpdate crashes sometimes.
* [Bug 982] ntpdate(and ntptimeset) buffer overrun if HAVE_POLL_H isn't set
  (dup of 908).
* [Bug 997] ntpdate buffer too small and unsafe.
* ntpdate.c: Under Windows check whether NTP port in use under same conditions
  as under other OSs.
* ntpdate.c: Fixed some typos and indents (tabs/spaces).

(4.2.4p4) Released by Harlan Stenn <stenn@ntp.org>

* [Bug 902] Fix problems with the -6 flag.
* Updated include/copyright.def (owner and year).
* [Bug 878] Avoid ntpdc use of refid value as unterminated string.
* [Bug 881] Corrected display of pll offset on 64bit systems.
* [Bug 886] Corrected sign handling on 64bit in ntpdc loopinfo command.
* [Bug 889] avoid malloc() interrupted by SIGIO risk
* ntpd/refclock_parse.c: cleanup shutdown while the file descriptor is still
  open.
* [Bug 885] use emalloc() to get a message at the end of the memory
  unsigned types cannot be less than 0
  default_ai_family is a short
  lose trailing , from enum list
  clarify ntp_restrict.c for easier automated analysis
* [Bug 884] don't access recv buffers after having them passed to the free
  list.
* [Bug 882] allow loopback interfaces to share addresses with other
  interfaces.

---
(4.2.4p3) Released by Harlan Stenn <stenn@ntp.org>

* [Bug 863] unable to stop ntpd on Windows as the handle reference for events
  changed

---
(4.2.4p2) Released by Harlan Stenn <stenn@ntp.org>

* [Bug 854] Broadcast address was not correctly set for interface addresses
* [Bug 829] reduce syslog noise, while there fix Enabled/Disable logging
  to reflect the actual configuration.
* [Bug 795] Moved declaration of variable to top of function.
* [Bug 789] Fix multicast client crypto authentication and make sure arriving
  multicast packets do not disturb the autokey dance.
* [Bug 785] improve handling of multicast interfaces
  (multicast routers still need to run a multicast routing software/daemon)
* ntpd/refclock_parse.c: cleanup shutdown while the file descriptor is still
  open.
* [Bug 885] use emalloc() to get a message at the end of the memory
  unsigned types cannot be less than 0
  default_ai_family is a short
  lose trailing , from enum list
* [Bug 884] don't access recv buffers after having them passed to the free list.
* [Bug 882] allow loopback interfaces to share addresses with other interfaces.
* [Bug 527] Don't write from source address length to wrong location
* Upgraded autogen and libopts.
* [Bug 811] ntpd should not read a .ntprc file.

---
(4.2.4p1) (skipped)

---
(4.2.4p0) Released by Harlan Stenn <stenn@ntp.org>

* [Bug 793] Update Hans Lambermont's email address in ntpsweep.
* [Bug 776] Remove unimplemented "rate" flag from ntpdate.
* [Bug 586] Avoid lookups if AI_NUMERICHOST is set.
* [Bug 770] Fix numeric parameters to ntp-keygen (Alain Guibert).
* [Bug 768] Fix io_setbclient() error message.
* [Bug 765] Use net_bind_service capability on linux.
* [Bug 760] The background resolver must be aware of the 'dynamic' keyword.
* [Bug 753] make union timestamp anonymous (Philip Prindeville).
* confopt.html: move description for "dynamic" keyword into the right section.
* pick the right type for the recv*() length argument.

---
(4.2.4) Released by Harlan Stenn <stenn@ntp.org>

* monopt.html fixes from Dave Mills.
* [Bug 452] Do not report kernel PLL/FLL flips.
* [Bug 746] Expert mouseCLOCK USB v2.0 support added.'
* driver8.html updates.
* [Bug 747] Drop <NOBR> tags from ntpdc.html.
* sntp now uses the returned precision to control decimal places.
* sntp -u will use an unprivileged port for its queries.
* [Bug 741] "burst" doesn't work with !unfit peers.
* [Bug 735] Fix a make/gmake VPATH issue on Solaris.
* [Bug 739] ntpd -x should not take an argument.
* [Bug 737] Some systems need help providing struct iovec.
* [Bug 717] Fix libopts compile problem.
* [Bug 728] parse documentation fixes.
* [Bug 734] setsockopt(..., IP_MULTICAST_IF, ...) fails on 64-bit platforms.
* [Bug 732] C-DEX JST2000 patch from Hideo Kuramatsu.
* [Bug 721] check for __ss_family and __ss_len separately.
* [Bug 666] ntpq opeers displays jitter rather than dispersion.
* [Bug 718] Use the recommended type for the saddrlen arg to getsockname().
* [Bug 715] Fix a multicast issue under Linux.
* [Bug 690] Fix a Windows DNS lookup buffer overflow.
* [Bug 670] Resolved a Windows issue with the dynamic interface rescan code.
* K&R C support is being deprecated.
* [Bug 714] ntpq -p should conflict with -i, not -c.
* WWV refclock improvements from Dave Mills.
* [Bug 708] Use thread affinity only for the clock interpolation thread.
* [Bug 706] ntpd can be running several times in parallel.
* [Bug 704] Documentation typos.
* [Bug 701] coverity: NULL dereference in ntp_peer.c
* [Bug 695] libopts does not protect against macro collisions.
* [Bug 693] __adjtimex is independent of ntp_{adj,get}time.
* [Bug 692] sys_limitrejected was not being incremented.
* [Bug 691] restrictions() assumption not always valid.
* [Bug 689] Deprecate HEATH GC-1001 II; the driver never worked.
* [Bug 688] Fix documentation typos.
* [Bug 686] Handle leap seconds better under Windows.
* [Bug 685] Use the Windows multimedia timer.
* [Bug 684] Only allow debug options if debugging is enabled.
* [Bug 683] Use the right version string.
* [Bug 680] Fix the generated version string on Windows.
* [Bug 678] Use the correct size for control messages.
* [Bug 677] Do not check uint_t in configure.ac.
* [Bug 676] Use the right value for msg_namelen.
* [Bug 675] Make sure ntpd builds without debugging.
* [Bug 672] Fix cross-platform structure padding/size differences.
* [Bug 660] New TIMESTAMP code fails tp build on Solaris Express.
* [Bug 659] libopts does not build under Windows.
* [Bug 658] HP-UX with cc needs -Wp,-H8166 in CFLAGS.
* [Bug 656] ntpdate doesn't work with multicast address.
* [Bug 638] STREAMS_TLI is deprecated - remove it.
* [Bug 635] Fix tOptions definition.
* [Bug 628] Fallback to ntp discipline not working for large offsets.
* [Bug 622] Dynamic interface tracking for ntpd.
* [Bug 603] Don't link with libelf if it's not needed.
* [Bug 523] ntpd service under Windows does't shut down properly.
* [Bug 500] sntp should always be built.
* [Bug 479] Fix the -P option.
* [Bug 421] Support the bc637PCI-U card.
* [Bug 342] Deprecate broken TRAK refclock driver.
* [Bug 340] Deprecate broken MSF EES refclock driver.
* [Bug 153] Don't do DNS lookups on address masks.
* [Bug 143] Fix interrupted system call on HP-UX.
* [Bug 42] Distribution tarballs should be signed.
* Support separate PPS devices for PARSE refclocks.
* [Bug 637, 51?] Dynamic interface scanning can now be done.
* Options processing now uses GNU AutoGen.

---
(4.2.2p4) Released by Harlan Stenn <stenn@ntp.org>

* [Bug 710] compat getnameinfo() has off-by-one error
* [Bug 690] Buffer overflow in Windows when doing DNS Lookups

---
(4.2.2p3) Released by Harlan Stenn <stenn@ntp.org>

* Make the ChangeLog file cleaner and easier to read
* [Bug 601] ntpq's decodeint uses an extra level of indirection
* [Bug 657] Different OSes need different sized args for IP_MULTICAST_LOOP
* release engineering/build changes
* Documentation fixes
* Get sntp working under AIX-5

---
(4.2.2p2) (broken)

* Get sntp working under AIX-5

---
(4.2.2p1)

* [Bug 661] Use environment variable to specify the base path to openssl.
* Resolve an ambiguity in the copyright notice
* Added some new documentation files
* URL cleanup in the documentation
* [Bug 657]: IP_MULTICAST_LOOP uses a u_char value/size
* quiet gcc4 complaints
* more Coverity fixes
* [Bug 614] manage file descriptors better
* [Bug 632] update kernel PPS offsets when PPS offset is re-configured
* [Bug 637] Ignore UP in*addr_any interfaces
* [Bug 633] Avoid writing files in srcdir
* release engineering/build changes

---
(4.2.2)

* SNTP
* Many bugfixes
* Implements the current "goal state" of NTPv4
* Autokey improvements
* Much better IPv6 support
* [Bug 360] ntpd loses handles with LAN connection disabled.
* [Bug 239] Fix intermittent autokey failure with multicast clients.
* Rewrite of the multicast code
* New version numbering scheme

---
(4.2.0)

* More stuff than I have time to document
* IPv6 support
* Bugfixes
* call-gap filtering
* wwv and chu refclock improvements
* OpenSSL integration

---
(4.1.2)

* clock state machine bugfix
* Lose the source port check on incoming packets
* (x)ntpdc compatibility patch
* Virtual IP improvements
* ntp_loopfilter fixes and improvements
* ntpdc improvements
* GOES refclock fix
* JJY driver
* Jupiter refclock fixes
* Neoclock4X refclock fixes
* AIX 5 port
* bsdi port fixes
* Cray unicos port upgrade
* HP MPE/iX port
* Win/NT port upgrade
* Dynix PTX port fixes
* Document conversion from CVS to BK
* readline support for ntpq

---
(4.1.0)

* CERT problem fixed (99k23)

* Huff-n-Puff filter
* Preparation for OpenSSL support
* Resolver changes/improvements are not backward compatible with mode 7
  requests (which are implementation-specific anyway)
* leap second stuff
* manycast should work now
* ntp-genkeys does new good things.
* scripts/ntp-close
* PPS cleanup and improvements
* readline support for ntpdc
* Crypto/authentication rewrite
* WINNT builds with MD5 by default
* WINNT no longer requires Perl for building with Visual C++ 6.0
* algorithmic improvements, bugfixes
* Solaris dosynctodr info update
* html/pic/* is *lots* smaller
* New/updated drivers: Forum Graphic GPS, WWV/H, Heath GC-100 II, HOPF
  serial and PCI, ONCORE, ulink331
* Rewrite of the audio drivers

---
(4.0.99)

* Driver updates: CHU, DCF, GPS/VME, Oncore, PCF, Ulink, WWVB, burst
  If you use the ONCORE driver with a HARDPPS kernel module,
  you *must* have a properly specified:
	pps <filename> [assert/clear] [hardpps]
  line in the /etc/ntp.conf file.
* PARSE cleanup
* PPS cleanup
* ntpd, ntpq, ntpdate cleanup and fixes
* NT port improvements
* AIX, BSDI, DEC OSF, FreeBSD, NetBSD, Reliant, SCO, Solaris port improvements

---
(4.0.98)

* Solaris kernel FLL bug is fixed in 106541-07
* Bug/lint cleanup
* PPS cleanup
* ReliantUNIX patches
* NetInfo support
* Ultralink driver
* Trimble OEM Ace-II support
* DCF77 power choices
* Oncore improvements

---
(4.0.97)

* NT patches
* AIX,SunOS,IRIX portability
* NeXT portability
* ntptimeset utility added
* cygwin portability patches

---
(4.0.96)

* -lnsl, -lsocket, -lgen configuration patches
* Y2K patches from AT&T
* Linux portability cruft

---
(4.0.95)

* NT port cleanup/replacement
* a few portability fixes
* VARITEXT Parse clock added

---
(4.0.94)

* PPS updates (including ntp.config options)
* Lose the old DES stuff in favor of the (optional) RSAREF stuff
* html cleanup/updates
* numerous drivers cleaned up
* numerous portability patches and code cleanup

---
(4.0.93)

* Oncore refclock needs PPS or one of two ioctls.
* Don't make ntptime under Linux.  It doesn't compile for too many folks.
* Autokey cleanup
* ReliantUnix patches
* html cleanup
* tickadj cleanup
* PARSE cleanup
* IRIX -n32 cleanup
* byte order cleanup
* ntptrace improvements and patches
* ntpdc improvements and patches
* PPS cleanup
* mx4200 cleanup
* New clock state machine
* SCO cleanup
* Skip alias interfaces

---
(4.0.92)

* chronolog and dumbclock refclocks
* SCO updates
* Cleanup/bugfixes
* Y2K patches
* Updated palisade driver
* Plug memory leak
* wharton kernel clock
* Oncore clock upgrades
* NMEA clock improvements
* PPS improvements
* AIX portability patches

---
(4.0.91)

* New ONCORE driver
* New MX4200 driver
* Palisade improvements
* config file bugfixes and problem reporting
* autoconf upgrade and cleanup
* HP-UX, IRIX lint cleanup
* AIX portability patches
* NT cleanup

---
(4.0.90)

* Nanoseconds
* New palisade driver
* New Oncore driver

---
(4.0.73)

* README.hackers added
* PARSE driver is working again
* Solaris 2.6 has nasty kernel bugs.  DO NOT enable pll!
* DES is out of the distribution.

---
(4.0.72)

* K&R C compiling should work again.
* IRIG patches.
* MX4200 driver patches.
* Jupiter driver added.
* Palisade driver added.  Needs work (ANSI, ntoh/hton, sizeof double, ???)<|MERGE_RESOLUTION|>--- conflicted
+++ resolved
@@ -1,7 +1,4 @@
-<<<<<<< HEAD
-* Upgrade to autogen-5.16 and libopts-36.4.11.
-* Upgrade to autogen-5.15.
-=======
+* Upgrade to autogen-5.16.1 and libopts-36.4.11.
 * [Bug 2227] Enable mrulist access control via "restrict ... nomrulist".
 * Conditionalize msyslog messages about rejected mode 6 requests due to
   nomodify and nomrulist restrictions under "logconfig +sysinfo".
@@ -23,7 +20,6 @@
 (4.2.7p279) 2012/06/10 Released by Harlan Stenn <stenn@ntp.org>
 * [Bug 2211] findbcastinter(): possibly undefined variable iface used.
 * [Bug 2220] Incorrect check for maximum association id in ntpq.
->>>>>>> 1b7ad04f
 (4.2.7p278) 2012/06/03 Released by Harlan Stenn <stenn@ntp.org>
 * [Bug 2204] Build with --enable-getifaddrs=glibc fails.
 * [Bug 2178] refclock_tsyncpci.c reach register fails to shift.
