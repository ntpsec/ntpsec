<<<<<<< HEAD
* DPRINTF macro made safer, always evaluates to a statement and will not
  misassociate an else which follows the macro.
=======
* [Bug 1117] Deferred interface binding under Windows works only correctly
  if FORCE_DNSRETRY is defined
* [BUG 1124] Lock QueryPerformanceCounter() client threads to same CPU

>>>>>>> 26b8ad50
---
(4.2.4p6) 2009/01/08 Released by Harlan Stenn <stenn@ntp.org>

* [Bug 1113] Fixed build errors with recent versions of openSSL. 
* [Sec 1111] Fix incorrect check of EVP_VerifyFinal()'s return value.
* Update the copyright year.

---
(4.2.4p5) 2008/08/17 Released by Harlan Stenn <stenn@ntp.org>

* [BUG 1051] Month off by one in leap second message written to clockstats
  file fixed.
* [Bug 450] Windows only: Under original Windows NT we must not discard the
  wildcard socket to workaround a bug in NT's getsockname().
* [Bug 1038] Built-in getpass() function also prompts for password if
  not built with DEBUG.
* [Bug 841] Obsolete the "dynamic" keyword and make deferred binding
  to local interfaces the default.
  Emit a warning if that keyword is used for configuration.
* [Bug 959] Refclock on Windows not properly releasing recvbuffs.
* [Bug 993] Fix memory leak when fetching system messages.
* [Bug 987] Wake up the resolver thread/process when a new interface has
  become available.
* Correctly apply negative-sawtooth for oncore 12 channel receiver.
* Startup code for original LinuxPPS removed.  LinuxPPS now conforms to
  the PPSAPI.
* [Bug 1000] allow implicit receive buffer allocation for Windows.
  fixes startup for windows systems with many interfaces.
  reduces dropped packets on network bursts.
  additionally fix timer() starvation during high load.
* [Bug 990] drop minimum time restriction for interface update interval.
* [Bug 977] Fix mismatching #ifdefs for builds without IPv6.
* Update the copyright year.
* Build system cleanup (make autogen-generated files writable).
* [Bug 957] Windows only: Let command line parameters from the Windows SCM GUI
  override the standard parameters from the ImagePath registry key.
* Fixes for ntpdate:
* [Bug 532] nptdate timeout is too long if several servers are supplied.
* [Bug 698] timeBeginPeriod is called without timeEndPeriod in some NTP tools.
* [Bug 857] ntpdate debug mode adjusts system clock when it shouldn't.
* [Bug 908] ntpdate crashes sometimes.
* [Bug 982] ntpdate(and ntptimeset) buffer overrun if HAVE_POLL_H isn't set
  (dup of 908).
* [Bug 997] ntpdate buffer too small and unsafe.
* ntpdate.c: Under Windows check whether NTP port in use under same conditions
  as under other OSs.
* ntpdate.c: Fixed some typos and indents (tabs/spaces).

---
(4.2.4p4) Released by Harlan Stenn <stenn@ntp.org>

* [Bug 902] Fix problems with the -6 flag.
* Updated include/copyright.def (owner and year).
* [Bug 878] Avoid ntpdc use of refid value as unterminated string.
* [Bug 881] Corrected display of pll offset on 64bit systems.
* [Bug 886] Corrected sign handling on 64bit in ntpdc loopinfo command.
* [Bug 889] avoid malloc() interrupted by SIGIO risk
* ntpd/refclock_parse.c: cleanup shutdown while the file descriptor is still open.
* [Bug 885] use emalloc() to get a message at the end of the memory
            unsigned types cannot be less than 0
            default_ai_family is a short
            lose trailing , from enum list
	    clarify ntp_restrict.c for easier automated analysis
* [Bug 884] don't access recv buffers after having them passed to the free list.
* [Bug 882] allow loopback interfaces to share addresses with other interfaces.

---
(4.2.4p3) Released by Harlan Stenn <stenn@ntp.org>

* [Bug 863] unable to stop ntpd on Windows as the handle reference for events
	    changed

---
(4.2.4p2) Released by Harlan Stenn <stenn@ntp.org>

* [Bug 854] Broadcast address was not correctly set for interface addresses
* [Bug 829] reduce syslog noise, while there fix Enabled/Disable logging
	    to reflect the actual configuration.
* [Bug 795] Moved declaration of variable to top of function.
* [Bug 789] Fix multicast client crypto authentication and make sure arriving
	    multicast packets do not disturb the autokey dance.
* [Bug 785] improve handling of multicast interfaces
	    (multicast routers still need to run a multicast routing
	    software/daemon)
* [Bug 527] Don't write from source address length to wrong location
* Upgraded autogen and libopts.
* [Bug 811] ntpd should not read a .ntprc file.

---
(4.2.4p1) (skipped)

---
(4.2.4p0) Released by Harlan Stenn <stenn@ntp.org>

* [Bug 793] Update Hans Lambermont's email address in ntpsweep.
* [Bug 776] Remove unimplemented "rate" flag from ntpdate.
* [Bug 586] Avoid lookups if AI_NUMERICHOST is set.
* [Bug 770] Fix numeric parameters to ntp-keygen (Alain Guibert).
* [Bug 768] Fix io_setbclient() error message.
* [Bug 765] Use net_bind_service capability on linux.
* [Bug 760] The background resolver must be aware of the 'dynamic' keyword.
* [Bug 753] make union timestamp anonymous (Philip Prindeville).
* confopt.html: move description for "dynamic" keyword into the right section.
* pick the right type for the recv*() length argument.

---
(4.2.4) Released by Harlan Stenn <stenn@ntp.org>

* monopt.html fixes from Dave Mills.
* [Bug 452] Do not report kernel PLL/FLL flips.
* [Bug 746] Expert mouseCLOCK USB v2.0 support added.'
* driver8.html updates.
* [Bug 747] Drop <NOBR> tags from ntpdc.html.
* sntp now uses the returned precision to control decimal places.
* sntp -u will use an unprivileged port for its queries.
* [Bug 741] "burst" doesn't work with !unfit peers.
* [Bug 735] Fix a make/gmake VPATH issue on Solaris.
* [Bug 739] ntpd -x should not take an argument.
* [Bug 737] Some systems need help providing struct iovec.
* [Bug 717] Fix libopts compile problem.
* [Bug 728] parse documentation fixes.
* [Bug 734] setsockopt(..., IP_MULTICAST_IF, ...) fails on 64-bit platforms.
* [Bug 732] C-DEX JST2000 patch from Hideo Kuramatsu.
* [Bug 721] check for __ss_family and __ss_len separately.
* [Bug 666] ntpq opeers displays jitter rather than dispersion.
* [Bug 718] Use the recommended type for the saddrlen arg to getsockname().
* [Bug 715] Fix a multicast issue under Linux.
* [Bug 690] Fix a Windows DNS lookup buffer overflow.
* [Bug 670] Resolved a Windows issue with the dynamic interface rescan code.
* K&R C support is being deprecated.
* [Bug 714] ntpq -p should conflict with -i, not -c.
* WWV refclock improvements from Dave Mills.
* [Bug 708] Use thread affinity only for the clock interpolation thread.
* [Bug 706] ntpd can be running several times in parallel.
* [Bug 704] Documentation typos.
* [Bug 701] coverity: NULL dereference in ntp_peer.c
* [Bug 695] libopts does not protect against macro collisions.
* [Bug 693] __adjtimex is independent of ntp_{adj,get}time.
* [Bug 692] sys_limitrejected was not being incremented.
* [Bug 691] restrictions() assumption not always valid.
* [Bug 689] Deprecate HEATH GC-1001 II; the driver never worked.
* [Bug 688] Fix documentation typos.
* [Bug 686] Handle leap seconds better under Windows.
* [Bug 685] Use the Windows multimedia timer.
* [Bug 684] Only allow debug options if debugging is enabled.
* [Bug 683] Use the right version string.
* [Bug 680] Fix the generated version string on Windows.
* [Bug 678] Use the correct size for control messages.
* [Bug 677] Do not check uint_t in configure.ac.
* [Bug 676] Use the right value for msg_namelen.
* [Bug 675] Make sure ntpd builds without debugging.
* [Bug 672] Fix cross-platform structure padding/size differences.
* [Bug 660] New TIMESTAMP code fails tp build on Solaris Express.
* [Bug 659] libopts does not build under Windows.
* [Bug 658] HP-UX with cc needs -Wp,-H8166 in CFLAGS.
* [Bug 656] ntpdate doesn't work with multicast address.
* [Bug 638] STREAMS_TLI is deprecated - remove it.
* [Bug 635] Fix tOptions definition.
* [Bug 628] Fallback to ntp discipline not working for large offsets.
* [Bug 622] Dynamic interface tracking for ntpd.
* [Bug 603] Don't link with libelf if it's not needed.
* [Bug 523] ntpd service under Windows does't shut down properly.
* [Bug 500] sntp should always be built.
* [Bug 479] Fix the -P option.
* [Bug 421] Support the bc637PCI-U card.
* [Bug 342] Deprecate broken TRAK refclock driver.
* [Bug 340] Deprecate broken MSF EES refclock driver.
* [Bug 153] Don't do DNS lookups on address masks.
* [Bug 143] Fix interrupted system call on HP-UX.
* [Bug 42] Distribution tarballs should be signed.
* Support separate PPS devices for PARSE refclocks.
* [Bug 637, 51?] Dynamic interface scanning can now be done.
* Options processing now uses GNU AutoGen.

---
(4.2.2p4) Released by Harlan Stenn <stenn@ntp.org>

 * [Bug 710] compat getnameinfo() has off-by-one error
 * [Bug 690] Buffer overflow in Windows when doing DNS Lookups

---
(4.2.2p3) Released by Harlan Stenn <stenn@ntp.org>

 * Make the ChangeLog file cleaner and easier to read
 * [Bug 601] ntpq's decodeint uses an extra level of indirection
 * [Bug 657] Different OSes need different sized args for IP_MULTICAST_LOOP
 * release engineering/build changes
 * Documentation fixes
 * Get sntp working under AIX-5

---
(4.2.2p2) (broken)

 * Get sntp working under AIX-5

---
(4.2.2p1)

 * [Bug 661] Use environment variable to specify the base path to openssl.
 * Resolve an ambiguity in the copyright notice
 * Added some new documentation files
 * URL cleanup in the documentation
 * [Bug 657]: IP_MULTICAST_LOOP uses a u_char value/size
 * quiet gcc4 complaints
 * more Coverity fixes
 * [Bug 614] manage file descriptors better
 * [Bug 632] update kernel PPS offsets when PPS offset is re-configured
 * [Bug 637] Ignore UP in*addr_any interfaces
 * [Bug 633] Avoid writing files in srcdir
 * release engineering/build changes

---
(4.2.2)

 * SNTP
 * Many bugfixes
 * Implements the current "goal state" of NTPv4
 * Autokey improvements
 * Much better IPv6 support
 * [Bug 360] ntpd loses handles with LAN connection disabled.
 * [Bug 239] Fix intermittent autokey failure with multicast clients.
 * Rewrite of the multicast code
 * New version numbering scheme

---
(4.2.0)

* More stuff than I have time to document
* IPv6 support
* Bugfixes
* call-gap filtering
* wwv and chu refclock improvements
* OpenSSL integration

---
(4.1.2)

* clock state machine bugfix
* Lose the source port check on incoming packets
* (x)ntpdc compatibility patch
* Virtual IP improvements
* ntp_loopfilter fixes and improvements
* ntpdc improvements
* GOES refclock fix
* JJY driver
* Jupiter refclock fixes
* Neoclock4X refclock fixes
* AIX 5 port
* bsdi port fixes
* Cray unicos port upgrade
* HP MPE/iX port
* Win/NT port upgrade
* Dynix PTX port fixes
* Document conversion from CVS to BK
* readline support for ntpq

---
(4.1.0)

* CERT problem fixed (99k23)

* Huff-n-Puff filter
* Preparation for OpenSSL support
* Resolver changes/improvements are not backward compatible with mode 7
  requests (which are implementation-specific anyway)
* leap second stuff
* manycast should work now
* ntp-genkeys does new good things.
* scripts/ntp-close
* PPS cleanup and improvements
* readline support for ntpdc
* Crypto/authentication rewrite
* WINNT builds with MD5 by default
* WINNT no longer requires Perl for building with Visual C++ 6.0
* algorithmic improvements, bugfixes
* Solaris dosynctodr info update
* html/pic/* is *lots* smaller
* New/updated drivers: Forum Graphic GPS, WWV/H, Heath GC-100 II, HOPF
  serial and PCI, ONCORE, ulink331
* Rewrite of the audio drivers

---
(4.0.99)

* Driver updates: CHU, DCF, GPS/VME, Oncore, PCF, Ulink, WWVB, burst
  If you use the ONCORE driver with a HARDPPS kernel module,
  you *must* have a properly specified:
	pps <filename> [assert/clear] [hardpps]
  line in the /etc/ntp.conf file.
* PARSE cleanup
* PPS cleanup
* ntpd, ntpq, ntpdate cleanup and fixes
* NT port improvements
* AIX, BSDI, DEC OSF, FreeBSD, NetBSD, Reliant, SCO, Solaris port improvements

---
(4.0.98)

* Solaris kernel FLL bug is fixed in 106541-07
* Bug/lint cleanup
* PPS cleanup
* ReliantUNIX patches
* NetInfo support
* Ultralink driver
* Trimble OEM Ace-II support
* DCF77 power choices
* Oncore improvements

---
(4.0.97)

* NT patches
* AIX,SunOS,IRIX portability
* NeXT portability
* ntptimeset utility added
* cygwin portability patches

---
(4.0.96)

* -lnsl, -lsocket, -lgen configuration patches
* Y2K patches from AT&T
* Linux portability cruft

---
(4.0.95)

* NT port cleanup/replacement
* a few portability fixes
* VARITEXT Parse clock added

---
(4.0.94)

* PPS updates (including ntp.config options)
* Lose the old DES stuff in favor of the (optional) RSAREF stuff
* html cleanup/updates
* numerous drivers cleaned up
* numerous portability patches and code cleanup

---
(4.0.93)

* Oncore refclock needs PPS or one of two ioctls.
* Don't make ntptime under Linux.  It doesn't compile for too many folks.
* Autokey cleanup
* ReliantUnix patches
* html cleanup
* tickadj cleanup
* PARSE cleanup
* IRIX -n32 cleanup
* byte order cleanup
* ntptrace improvements and patches
* ntpdc improvements and patches
* PPS cleanup
* mx4200 cleanup
* New clock state machine
* SCO cleanup
* Skip alias interfaces

---
(4.0.92)

* chronolog and dumbclock refclocks
* SCO updates
* Cleanup/bugfixes
* Y2K patches
* Updated palisade driver
* Plug memory leak
* wharton kernel clock
* Oncore clock upgrades
* NMEA clock improvements
* PPS improvements
* AIX portability patches

---
(4.0.91)

* New ONCORE driver
* New MX4200 driver
* Palisade improvements
* config file bugfixes and problem reporting
* autoconf upgrade and cleanup
* HP-UX, IRIX lint cleanup
* AIX portability patches
* NT cleanup

---
(4.0.90)

* Nanoseconds
* New palisade driver
* New Oncore driver

---
(4.0.73)

* README.hackers added
* PARSE driver is working again
* Solaris 2.6 has nasty kernel bugs.  DO NOT enable pll!
* DES is out of the distribution.

---
(4.0.72)

* K&R C compiling should work again.
* IRIG patches.
* MX4200 driver patches.
* Jupiter driver added.
* Palisade driver added.  Needs work (ANSI, ntoh/hton, sizeof double, ???)<|MERGE_RESOLUTION|>--- conflicted
+++ resolved
@@ -1,12 +1,11 @@
-<<<<<<< HEAD
-* DPRINTF macro made safer, always evaluates to a statement and will not
-  misassociate an else which follows the macro.
-=======
+
 * [Bug 1117] Deferred interface binding under Windows works only correctly
   if FORCE_DNSRETRY is defined
 * [BUG 1124] Lock QueryPerformanceCounter() client threads to same CPU
-
->>>>>>> 26b8ad50
+* DPRINTF macro made safer, always evaluates to a statement and will not
+  misassociate an else which follows the macro.
+
+
 ---
 (4.2.4p6) 2009/01/08 Released by Harlan Stenn <stenn@ntp.org>
 
