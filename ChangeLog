--- conflicted
+++ resolved
@@ -1,11 +1,8 @@
-<<<<<<< HEAD
+* [Bug 873] Windows serial refclock proper TTY line discipline emulation
 * [Bug 1117] Deferred interface binding under Windows works only correctly
   if FORCE_DNSRETRY is defined
 * [BUG 1124] Lock QueryPerformanceCounter() client threads to same CPU
 * [Bug 1014] Enable building with VC9 (in Visual Studio 2008, Visual C++ 2008, or SDK)
-=======
-* [Bug 873] Windows serial refclock proper TTY line discipline emulation
->>>>>>> 6b962885
 (4.2.5p158) 2009/01/30 Released by Harlan Stenn <stenn@ntp.org>
 * Fix [CID 72], a typo introduced at the latest fix to prettydate.c.
 (4.2.5p157) 2009/01/26 Released by Harlan Stenn <stenn@ntp.org>
