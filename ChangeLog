--- conflicted
+++ resolved
@@ -1,9 +1,6 @@
-<<<<<<< HEAD
 * [Bug 1348] ntpd Windows port should wait for sendto() completion.
 * [Bug 1413] test OpenSSL headers regarding -Wno-strict-prototypes.
-=======
 * [Bug 1418] building ntpd/ntpdc/ntpq statically with ssl fails.
->>>>>>> 6b51eb12
 (4.2.7p0) 2009/12/13 Released by Harlan Stenn <stenn@ntp.org>
 * [Bug 1412] m4/os_cflags.m4 caches results that depend on $CC.
 * [Bug 1414] Enable "make distcheck" success with BSD make.
