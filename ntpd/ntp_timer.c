--- conflicted
+++ resolved
@@ -383,18 +383,10 @@
 	 * Interface update timer
 	 */
 	if (interface_interval && interface_timer <= current_time) {
-<<<<<<< HEAD
+
 		timer_interfacetimeout(current_time +
 		    interface_interval);
-#ifdef DEBUG
-	  	if (debug > 1)
-	 	 	printf("timer: interface update\n");
-#endif
-=======
-
-		timer_interfacetimeout(current_time + interface_interval);
-		DPRINTF(1, ("timer: interface update\n"));
->>>>>>> 0dddbf32
+		DPRINTF(2, ("timer: interface update\n"));
 		interface_update(NULL, NULL);
 	}
 	
