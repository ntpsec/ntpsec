--- conflicted
+++ resolved
@@ -70,149 +70,6 @@
      T_Double = 286,
      T_Driftfile = 287,
      T_Drop = 288,
-<<<<<<< HEAD
-     T_Enable = 289,
-     T_End = 290,
-     T_False = 291,
-     T_File = 292,
-     T_Filegen = 293,
-     T_Flag1 = 294,
-     T_Flag2 = 295,
-     T_Flag3 = 296,
-     T_Flag4 = 297,
-     T_Flake = 298,
-     T_Floor = 299,
-     T_Freq = 300,
-     T_Fudge = 301,
-     T_Host = 302,
-     T_Huffpuff = 303,
-     T_Iburst = 304,
-     T_Ident = 305,
-     T_Ignore = 306,
-     T_Incalloc = 307,
-     T_Incmem = 308,
-     T_Initalloc = 309,
-     T_Initmem = 310,
-     T_Includefile = 311,
-     T_Integer = 312,
-     T_Interface = 313,
-     T_Ipv4 = 314,
-     T_Ipv4_flag = 315,
-     T_Ipv6 = 316,
-     T_Ipv6_flag = 317,
-     T_Kernel = 318,
-     T_Key = 319,
-     T_Keys = 320,
-     T_Keysdir = 321,
-     T_Kod = 322,
-     T_Mssntp = 323,
-     T_Leapfile = 324,
-     T_Limited = 325,
-     T_Link = 326,
-     T_Listen = 327,
-     T_Logconfig = 328,
-     T_Logfile = 329,
-     T_Loopstats = 330,
-     T_Lowpriotrap = 331,
-     T_Manycastclient = 332,
-     T_Manycastserver = 333,
-     T_Mask = 334,
-     T_Maxage = 335,
-     T_Maxclock = 336,
-     T_Maxdepth = 337,
-     T_Maxdist = 338,
-     T_Maxmem = 339,
-     T_Maxpoll = 340,
-     T_Minclock = 341,
-     T_Mindepth = 342,
-     T_Mindist = 343,
-     T_Minimum = 344,
-     T_Minpoll = 345,
-     T_Minsane = 346,
-     T_Mode = 347,
-     T_Monitor = 348,
-     T_Month = 349,
-     T_Mru = 350,
-     T_Multicastclient = 351,
-     T_Nic = 352,
-     T_Nolink = 353,
-     T_Nomodify = 354,
-     T_None = 355,
-     T_Nopeer = 356,
-     T_Noquery = 357,
-     T_Noselect = 358,
-     T_Noserve = 359,
-     T_Notrap = 360,
-     T_Notrust = 361,
-     T_Ntp = 362,
-     T_Ntpport = 363,
-     T_NtpSignDsocket = 364,
-     T_Orphan = 365,
-     T_Panic = 366,
-     T_Peer = 367,
-     T_Peerstats = 368,
-     T_Phone = 369,
-     T_Pid = 370,
-     T_Pidfile = 371,
-     T_Pool = 372,
-     T_Port = 373,
-     T_Preempt = 374,
-     T_Prefer = 375,
-     T_Protostats = 376,
-     T_Pw = 377,
-     T_Qos = 378,
-     T_Randfile = 379,
-     T_Rawstats = 380,
-     T_Refid = 381,
-     T_Requestkey = 382,
-     T_Restrict = 383,
-     T_Revoke = 384,
-     T_Saveconfigdir = 385,
-     T_Server = 386,
-     T_Setvar = 387,
-     T_Sign = 388,
-     T_Source = 389,
-     T_Statistics = 390,
-     T_Stats = 391,
-     T_Statsdir = 392,
-     T_Step = 393,
-     T_Stepout = 394,
-     T_Stratum = 395,
-     T_String = 396,
-     T_Sysstats = 397,
-     T_Tick = 398,
-     T_Time1 = 399,
-     T_Time2 = 400,
-     T_Timingstats = 401,
-     T_Tinker = 402,
-     T_Tos = 403,
-     T_Trap = 404,
-     T_True = 405,
-     T_Trustedkey = 406,
-     T_Ttl = 407,
-     T_Type = 408,
-     T_Unconfig = 409,
-     T_Unpeer = 410,
-     T_Version = 411,
-     T_WanderThreshold = 412,
-     T_Week = 413,
-     T_Wildcard = 414,
-     T_Xleave = 415,
-     T_Year = 416,
-     T_Flag = 417,
-     T_Void = 418,
-     T_EOC = 419,
-     T_Simulate = 420,
-     T_Beep_Delay = 421,
-     T_Sim_Duration = 422,
-     T_Server_Offset = 423,
-     T_Duration = 424,
-     T_Freq_Offset = 425,
-     T_Wander = 426,
-     T_Jitter = 427,
-     T_Prop_Delay = 428,
-     T_Proc_Delay = 429
-=======
      T_Ellipsis = 289,
      T_Enable = 290,
      T_End = 291,
@@ -232,120 +89,129 @@
      T_Iburst = 305,
      T_Ident = 306,
      T_Ignore = 307,
-     T_Includefile = 308,
-     T_Integer = 309,
-     T_Interface = 310,
-     T_Ipv4 = 311,
-     T_Ipv4_flag = 312,
-     T_Ipv6 = 313,
-     T_Ipv6_flag = 314,
-     T_Kernel = 315,
-     T_Key = 316,
-     T_Keys = 317,
-     T_Keysdir = 318,
-     T_Kod = 319,
-     T_Mssntp = 320,
-     T_Leapfile = 321,
-     T_Limited = 322,
-     T_Link = 323,
-     T_Listen = 324,
-     T_Logconfig = 325,
-     T_Logfile = 326,
-     T_Loopstats = 327,
-     T_Lowpriotrap = 328,
-     T_Manycastclient = 329,
-     T_Manycastserver = 330,
-     T_Mask = 331,
-     T_Maxclock = 332,
-     T_Maxdist = 333,
-     T_Maxpoll = 334,
-     T_Minclock = 335,
-     T_Mindist = 336,
-     T_Minimum = 337,
-     T_Minpoll = 338,
-     T_Minsane = 339,
-     T_Mode = 340,
-     T_Monitor = 341,
-     T_Month = 342,
-     T_Multicastclient = 343,
-     T_Nic = 344,
-     T_Nolink = 345,
-     T_Nomodify = 346,
-     T_None = 347,
-     T_Nopeer = 348,
-     T_Noquery = 349,
-     T_Noselect = 350,
-     T_Noserve = 351,
-     T_Notrap = 352,
-     T_Notrust = 353,
-     T_Ntp = 354,
-     T_Ntpport = 355,
-     T_NtpSignDsocket = 356,
-     T_Orphan = 357,
-     T_Panic = 358,
-     T_Peer = 359,
-     T_Peerstats = 360,
-     T_Phone = 361,
-     T_Pid = 362,
-     T_Pidfile = 363,
-     T_Pool = 364,
-     T_Port = 365,
-     T_Preempt = 366,
-     T_Prefer = 367,
-     T_Protostats = 368,
-     T_Pw = 369,
-     T_Qos = 370,
-     T_Randfile = 371,
-     T_Rawstats = 372,
-     T_Refid = 373,
-     T_Requestkey = 374,
-     T_Restrict = 375,
-     T_Revoke = 376,
-     T_Saveconfigdir = 377,
-     T_Server = 378,
-     T_Setvar = 379,
-     T_Sign = 380,
-     T_Statistics = 381,
-     T_Stats = 382,
-     T_Statsdir = 383,
-     T_Step = 384,
-     T_Stepout = 385,
-     T_Stratum = 386,
-     T_String = 387,
-     T_Sysstats = 388,
-     T_Tick = 389,
-     T_Time1 = 390,
-     T_Time2 = 391,
-     T_Timingstats = 392,
-     T_Tinker = 393,
-     T_Tos = 394,
-     T_Trap = 395,
-     T_True = 396,
-     T_Trustedkey = 397,
-     T_Ttl = 398,
-     T_Type = 399,
-     T_Unconfig = 400,
-     T_Unpeer = 401,
-     T_Version = 402,
-     T_WanderThreshold = 403,
-     T_Week = 404,
-     T_Wildcard = 405,
-     T_Xleave = 406,
-     T_Year = 407,
-     T_Flag = 408,
-     T_Void = 409,
-     T_EOC = 410,
-     T_Simulate = 411,
-     T_Beep_Delay = 412,
-     T_Sim_Duration = 413,
-     T_Server_Offset = 414,
-     T_Duration = 415,
-     T_Freq_Offset = 416,
-     T_Wander = 417,
-     T_Jitter = 418,
-     T_Prop_Delay = 419,
-     T_Proc_Delay = 420
->>>>>>> 8aacbf9f
+     T_Incalloc = 308,
+     T_Incmem = 309,
+     T_Initalloc = 310,
+     T_Initmem = 311,
+     T_Includefile = 312,
+     T_Integer = 313,
+     T_Interface = 314,
+     T_Ipv4 = 315,
+     T_Ipv4_flag = 316,
+     T_Ipv6 = 317,
+     T_Ipv6_flag = 318,
+     T_Kernel = 319,
+     T_Key = 320,
+     T_Keys = 321,
+     T_Keysdir = 322,
+     T_Kod = 323,
+     T_Mssntp = 324,
+     T_Leapfile = 325,
+     T_Limited = 326,
+     T_Link = 327,
+     T_Listen = 328,
+     T_Logconfig = 329,
+     T_Logfile = 330,
+     T_Loopstats = 331,
+     T_Lowpriotrap = 332,
+     T_Manycastclient = 333,
+     T_Manycastserver = 334,
+     T_Mask = 335,
+     T_Maxage = 336,
+     T_Maxclock = 337,
+     T_Maxdepth = 338,
+     T_Maxdist = 339,
+     T_Maxmem = 340,
+     T_Maxpoll = 341,
+     T_Minclock = 342,
+     T_Mindepth = 343,
+     T_Mindist = 344,
+     T_Minimum = 345,
+     T_Minpoll = 346,
+     T_Minsane = 347,
+     T_Mode = 348,
+     T_Monitor = 349,
+     T_Month = 350,
+     T_Mru = 351,
+     T_Multicastclient = 352,
+     T_Nic = 353,
+     T_Nolink = 354,
+     T_Nomodify = 355,
+     T_None = 356,
+     T_Nopeer = 357,
+     T_Noquery = 358,
+     T_Noselect = 359,
+     T_Noserve = 360,
+     T_Notrap = 361,
+     T_Notrust = 362,
+     T_Ntp = 363,
+     T_Ntpport = 364,
+     T_NtpSignDsocket = 365,
+     T_Orphan = 366,
+     T_Panic = 367,
+     T_Peer = 368,
+     T_Peerstats = 369,
+     T_Phone = 370,
+     T_Pid = 371,
+     T_Pidfile = 372,
+     T_Pool = 373,
+     T_Port = 374,
+     T_Preempt = 375,
+     T_Prefer = 376,
+     T_Protostats = 377,
+     T_Pw = 378,
+     T_Qos = 379,
+     T_Randfile = 380,
+     T_Rawstats = 381,
+     T_Refid = 382,
+     T_Requestkey = 383,
+     T_Restrict = 384,
+     T_Revoke = 385,
+     T_Saveconfigdir = 386,
+     T_Server = 387,
+     T_Setvar = 388,
+     T_Sign = 389,
+     T_Source = 390,
+     T_Statistics = 391,
+     T_Stats = 392,
+     T_Statsdir = 393,
+     T_Step = 394,
+     T_Stepout = 395,
+     T_Stratum = 396,
+     T_String = 397,
+     T_Sysstats = 398,
+     T_Tick = 399,
+     T_Time1 = 400,
+     T_Time2 = 401,
+     T_Timingstats = 402,
+     T_Tinker = 403,
+     T_Tos = 404,
+     T_Trap = 405,
+     T_True = 406,
+     T_Trustedkey = 407,
+     T_Ttl = 408,
+     T_Type = 409,
+     T_Unconfig = 410,
+     T_Unpeer = 411,
+     T_Version = 412,
+     T_WanderThreshold = 413,
+     T_Week = 414,
+     T_Wildcard = 415,
+     T_Xleave = 416,
+     T_Year = 417,
+     T_Flag = 418,
+     T_Void = 419,
+     T_EOC = 420,
+     T_Simulate = 421,
+     T_Beep_Delay = 422,
+     T_Sim_Duration = 423,
+     T_Server_Offset = 424,
+     T_Duration = 425,
+     T_Freq_Offset = 426,
+     T_Wander = 427,
+     T_Jitter = 428,
+     T_Prop_Delay = 429,
+     T_Proc_Delay = 430
    };
 #endif
 /* Tokens.  */
@@ -380,149 +246,6 @@
 #define T_Double 286
 #define T_Driftfile 287
 #define T_Drop 288
-<<<<<<< HEAD
-#define T_Enable 289
-#define T_End 290
-#define T_False 291
-#define T_File 292
-#define T_Filegen 293
-#define T_Flag1 294
-#define T_Flag2 295
-#define T_Flag3 296
-#define T_Flag4 297
-#define T_Flake 298
-#define T_Floor 299
-#define T_Freq 300
-#define T_Fudge 301
-#define T_Host 302
-#define T_Huffpuff 303
-#define T_Iburst 304
-#define T_Ident 305
-#define T_Ignore 306
-#define T_Incalloc 307
-#define T_Incmem 308
-#define T_Initalloc 309
-#define T_Initmem 310
-#define T_Includefile 311
-#define T_Integer 312
-#define T_Interface 313
-#define T_Ipv4 314
-#define T_Ipv4_flag 315
-#define T_Ipv6 316
-#define T_Ipv6_flag 317
-#define T_Kernel 318
-#define T_Key 319
-#define T_Keys 320
-#define T_Keysdir 321
-#define T_Kod 322
-#define T_Mssntp 323
-#define T_Leapfile 324
-#define T_Limited 325
-#define T_Link 326
-#define T_Listen 327
-#define T_Logconfig 328
-#define T_Logfile 329
-#define T_Loopstats 330
-#define T_Lowpriotrap 331
-#define T_Manycastclient 332
-#define T_Manycastserver 333
-#define T_Mask 334
-#define T_Maxage 335
-#define T_Maxclock 336
-#define T_Maxdepth 337
-#define T_Maxdist 338
-#define T_Maxmem 339
-#define T_Maxpoll 340
-#define T_Minclock 341
-#define T_Mindepth 342
-#define T_Mindist 343
-#define T_Minimum 344
-#define T_Minpoll 345
-#define T_Minsane 346
-#define T_Mode 347
-#define T_Monitor 348
-#define T_Month 349
-#define T_Mru 350
-#define T_Multicastclient 351
-#define T_Nic 352
-#define T_Nolink 353
-#define T_Nomodify 354
-#define T_None 355
-#define T_Nopeer 356
-#define T_Noquery 357
-#define T_Noselect 358
-#define T_Noserve 359
-#define T_Notrap 360
-#define T_Notrust 361
-#define T_Ntp 362
-#define T_Ntpport 363
-#define T_NtpSignDsocket 364
-#define T_Orphan 365
-#define T_Panic 366
-#define T_Peer 367
-#define T_Peerstats 368
-#define T_Phone 369
-#define T_Pid 370
-#define T_Pidfile 371
-#define T_Pool 372
-#define T_Port 373
-#define T_Preempt 374
-#define T_Prefer 375
-#define T_Protostats 376
-#define T_Pw 377
-#define T_Qos 378
-#define T_Randfile 379
-#define T_Rawstats 380
-#define T_Refid 381
-#define T_Requestkey 382
-#define T_Restrict 383
-#define T_Revoke 384
-#define T_Saveconfigdir 385
-#define T_Server 386
-#define T_Setvar 387
-#define T_Sign 388
-#define T_Source 389
-#define T_Statistics 390
-#define T_Stats 391
-#define T_Statsdir 392
-#define T_Step 393
-#define T_Stepout 394
-#define T_Stratum 395
-#define T_String 396
-#define T_Sysstats 397
-#define T_Tick 398
-#define T_Time1 399
-#define T_Time2 400
-#define T_Timingstats 401
-#define T_Tinker 402
-#define T_Tos 403
-#define T_Trap 404
-#define T_True 405
-#define T_Trustedkey 406
-#define T_Ttl 407
-#define T_Type 408
-#define T_Unconfig 409
-#define T_Unpeer 410
-#define T_Version 411
-#define T_WanderThreshold 412
-#define T_Week 413
-#define T_Wildcard 414
-#define T_Xleave 415
-#define T_Year 416
-#define T_Flag 417
-#define T_Void 418
-#define T_EOC 419
-#define T_Simulate 420
-#define T_Beep_Delay 421
-#define T_Sim_Duration 422
-#define T_Server_Offset 423
-#define T_Duration 424
-#define T_Freq_Offset 425
-#define T_Wander 426
-#define T_Jitter 427
-#define T_Prop_Delay 428
-#define T_Proc_Delay 429
-=======
 #define T_Ellipsis 289
 #define T_Enable 290
 #define T_End 291
@@ -542,120 +265,129 @@
 #define T_Iburst 305
 #define T_Ident 306
 #define T_Ignore 307
-#define T_Includefile 308
-#define T_Integer 309
-#define T_Interface 310
-#define T_Ipv4 311
-#define T_Ipv4_flag 312
-#define T_Ipv6 313
-#define T_Ipv6_flag 314
-#define T_Kernel 315
-#define T_Key 316
-#define T_Keys 317
-#define T_Keysdir 318
-#define T_Kod 319
-#define T_Mssntp 320
-#define T_Leapfile 321
-#define T_Limited 322
-#define T_Link 323
-#define T_Listen 324
-#define T_Logconfig 325
-#define T_Logfile 326
-#define T_Loopstats 327
-#define T_Lowpriotrap 328
-#define T_Manycastclient 329
-#define T_Manycastserver 330
-#define T_Mask 331
-#define T_Maxclock 332
-#define T_Maxdist 333
-#define T_Maxpoll 334
-#define T_Minclock 335
-#define T_Mindist 336
-#define T_Minimum 337
-#define T_Minpoll 338
-#define T_Minsane 339
-#define T_Mode 340
-#define T_Monitor 341
-#define T_Month 342
-#define T_Multicastclient 343
-#define T_Nic 344
-#define T_Nolink 345
-#define T_Nomodify 346
-#define T_None 347
-#define T_Nopeer 348
-#define T_Noquery 349
-#define T_Noselect 350
-#define T_Noserve 351
-#define T_Notrap 352
-#define T_Notrust 353
-#define T_Ntp 354
-#define T_Ntpport 355
-#define T_NtpSignDsocket 356
-#define T_Orphan 357
-#define T_Panic 358
-#define T_Peer 359
-#define T_Peerstats 360
-#define T_Phone 361
-#define T_Pid 362
-#define T_Pidfile 363
-#define T_Pool 364
-#define T_Port 365
-#define T_Preempt 366
-#define T_Prefer 367
-#define T_Protostats 368
-#define T_Pw 369
-#define T_Qos 370
-#define T_Randfile 371
-#define T_Rawstats 372
-#define T_Refid 373
-#define T_Requestkey 374
-#define T_Restrict 375
-#define T_Revoke 376
-#define T_Saveconfigdir 377
-#define T_Server 378
-#define T_Setvar 379
-#define T_Sign 380
-#define T_Statistics 381
-#define T_Stats 382
-#define T_Statsdir 383
-#define T_Step 384
-#define T_Stepout 385
-#define T_Stratum 386
-#define T_String 387
-#define T_Sysstats 388
-#define T_Tick 389
-#define T_Time1 390
-#define T_Time2 391
-#define T_Timingstats 392
-#define T_Tinker 393
-#define T_Tos 394
-#define T_Trap 395
-#define T_True 396
-#define T_Trustedkey 397
-#define T_Ttl 398
-#define T_Type 399
-#define T_Unconfig 400
-#define T_Unpeer 401
-#define T_Version 402
-#define T_WanderThreshold 403
-#define T_Week 404
-#define T_Wildcard 405
-#define T_Xleave 406
-#define T_Year 407
-#define T_Flag 408
-#define T_Void 409
-#define T_EOC 410
-#define T_Simulate 411
-#define T_Beep_Delay 412
-#define T_Sim_Duration 413
-#define T_Server_Offset 414
-#define T_Duration 415
-#define T_Freq_Offset 416
-#define T_Wander 417
-#define T_Jitter 418
-#define T_Prop_Delay 419
-#define T_Proc_Delay 420
->>>>>>> 8aacbf9f
+#define T_Incalloc 308
+#define T_Incmem 309
+#define T_Initalloc 310
+#define T_Initmem 311
+#define T_Includefile 312
+#define T_Integer 313
+#define T_Interface 314
+#define T_Ipv4 315
+#define T_Ipv4_flag 316
+#define T_Ipv6 317
+#define T_Ipv6_flag 318
+#define T_Kernel 319
+#define T_Key 320
+#define T_Keys 321
+#define T_Keysdir 322
+#define T_Kod 323
+#define T_Mssntp 324
+#define T_Leapfile 325
+#define T_Limited 326
+#define T_Link 327
+#define T_Listen 328
+#define T_Logconfig 329
+#define T_Logfile 330
+#define T_Loopstats 331
+#define T_Lowpriotrap 332
+#define T_Manycastclient 333
+#define T_Manycastserver 334
+#define T_Mask 335
+#define T_Maxage 336
+#define T_Maxclock 337
+#define T_Maxdepth 338
+#define T_Maxdist 339
+#define T_Maxmem 340
+#define T_Maxpoll 341
+#define T_Minclock 342
+#define T_Mindepth 343
+#define T_Mindist 344
+#define T_Minimum 345
+#define T_Minpoll 346
+#define T_Minsane 347
+#define T_Mode 348
+#define T_Monitor 349
+#define T_Month 350
+#define T_Mru 351
+#define T_Multicastclient 352
+#define T_Nic 353
+#define T_Nolink 354
+#define T_Nomodify 355
+#define T_None 356
+#define T_Nopeer 357
+#define T_Noquery 358
+#define T_Noselect 359
+#define T_Noserve 360
+#define T_Notrap 361
+#define T_Notrust 362
+#define T_Ntp 363
+#define T_Ntpport 364
+#define T_NtpSignDsocket 365
+#define T_Orphan 366
+#define T_Panic 367
+#define T_Peer 368
+#define T_Peerstats 369
+#define T_Phone 370
+#define T_Pid 371
+#define T_Pidfile 372
+#define T_Pool 373
+#define T_Port 374
+#define T_Preempt 375
+#define T_Prefer 376
+#define T_Protostats 377
+#define T_Pw 378
+#define T_Qos 379
+#define T_Randfile 380
+#define T_Rawstats 381
+#define T_Refid 382
+#define T_Requestkey 383
+#define T_Restrict 384
+#define T_Revoke 385
+#define T_Saveconfigdir 386
+#define T_Server 387
+#define T_Setvar 388
+#define T_Sign 389
+#define T_Source 390
+#define T_Statistics 391
+#define T_Stats 392
+#define T_Statsdir 393
+#define T_Step 394
+#define T_Stepout 395
+#define T_Stratum 396
+#define T_String 397
+#define T_Sysstats 398
+#define T_Tick 399
+#define T_Time1 400
+#define T_Time2 401
+#define T_Timingstats 402
+#define T_Tinker 403
+#define T_Tos 404
+#define T_Trap 405
+#define T_True 406
+#define T_Trustedkey 407
+#define T_Ttl 408
+#define T_Type 409
+#define T_Unconfig 410
+#define T_Unpeer 411
+#define T_Version 412
+#define T_WanderThreshold 413
+#define T_Week 414
+#define T_Wildcard 415
+#define T_Xleave 416
+#define T_Year 417
+#define T_Flag 418
+#define T_Void 419
+#define T_EOC 420
+#define T_Simulate 421
+#define T_Beep_Delay 422
+#define T_Sim_Duration 423
+#define T_Server_Offset 424
+#define T_Duration 425
+#define T_Freq_Offset 426
+#define T_Wander 427
+#define T_Jitter 428
+#define T_Prop_Delay 429
+#define T_Proc_Delay 430
 
 
 
@@ -683,11 +415,7 @@
 
 
 /* Line 1676 of yacc.c  */
-<<<<<<< HEAD
-#line 417 "ntp_parser.h"
-=======
-#line 399 "ntp_parser.h"
->>>>>>> 8aacbf9f
+#line 419 "ntp_parser.h"
 } YYSTYPE;
 # define YYSTYPE_IS_TRIVIAL 1
 # define yystype YYSTYPE /* obsolescent; will be withdrawn */
