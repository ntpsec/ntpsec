.Dd April 29 2015
.Dt NTP_CONF 5 File Formats
.Os
.\"  EDIT THIS FILE WITH CAUTION  (ntp.mdoc)
.\"
<<<<<<< HEAD
.\"  It has been AutoGen-ed  April  7, 2015 at 09:40:34 AM by AutoGen 5.18.5pre4
=======
.\"  It has been AutoGen-ed  April 29, 2015 at 11:56:43 AM by AutoGen 5.18.5
>>>>>>> aecbdacb
.\"  From the definitions    ntp.conf.def
.\"  and the template file   agmdoc-cmd.tpl
.Sh NAME
.Nm ntp.conf
.Nd Network Time Protocol (NTP) daemon configuration file format
.Sh SYNOPSIS
.Nm
.Op Fl \-option\-name
.Op Fl \-option\-name Ar value
.Pp
All arguments must be options.
.Pp
.Sh DESCRIPTION
The
.Nm
configuration file is read at initial startup by the
.Xr ntpd @NTPD_MS@
daemon in order to specify the synchronization sources,
modes and other related information.
Usually, it is installed in the
.Pa /etc
directory,
but could be installed elsewhere
(see the daemon's
.Fl c
command line option).
.Pp
The file format is similar to other
.Ux
configuration files.
Comments begin with a
.Ql #
character and extend to the end of the line;
blank lines are ignored.
Configuration commands consist of an initial keyword
followed by a list of arguments,
some of which may be optional, separated by whitespace.
Commands may not be continued over multiple lines.
Arguments may be host names,
host addresses written in numeric, dotted\-quad form,
integers, floating point numbers (when specifying times in seconds)
and text strings.
.Pp
The rest of this page describes the configuration and control options.
The
.Qq Notes on Configuring NTP and Setting up an NTP Subnet
page
(available as part of the HTML documentation
provided in
.Pa /usr/share/doc/ntp )
contains an extended discussion of these options.
In addition to the discussion of general
.Sx Configuration Options ,
there are sections describing the following supported functionality
and the options used to control it:
.Bl -bullet -offset indent
.It
.Sx Authentication Support
.It
.Sx Monitoring Support
.It
.Sx Access Control Support
.It
.Sx Automatic NTP Configuration Options
.It
.Sx Reference Clock Support
.It
.Sx Miscellaneous Options
.El
.Pp
Following these is a section describing
.Sx Miscellaneous Options .
While there is a rich set of options available,
the only required option is one or more
.Ic pool ,
.Ic server ,
.Ic peer ,
.Ic broadcast
or
.Ic manycastclient
commands.
.Sh Configuration Support
Following is a description of the configuration commands in
NTPv4.
These commands have the same basic functions as in NTPv3 and
in some cases new functions and new arguments.
There are two
classes of commands, configuration commands that configure a
persistent association with a remote server or peer or reference
clock, and auxiliary commands that specify environmental variables
that control various related operations.
.Ss Configuration Commands
The various modes are determined by the command keyword and the
type of the required IP address.
Addresses are classed by type as
(s) a remote server or peer (IPv4 class A, B and C), (b) the
broadcast address of a local interface, (m) a multicast address (IPv4
class D), or (r) a reference clock address (127.127.x.x).
Note that
only those options applicable to each command are listed below.
Use
of options not listed may not be caught as an error, but may result
in some weird and even destructive behavior.
.Pp
If the Basic Socket Interface Extensions for IPv6 (RFC\-2553)
is detected, support for the IPv6 address family is generated
in addition to the default support of the IPv4 address family.
In a few cases, including the reslist billboard generated
by ntpdc, IPv6 addresses are automatically generated.
IPv6 addresses can be identified by the presence of colons
.Dq \&:
in the address field.
IPv6 addresses can be used almost everywhere where
IPv4 addresses can be used,
with the exception of reference clock addresses,
which are always IPv4.
.Pp
Note that in contexts where a host name is expected, a
.Fl 4
qualifier preceding
the host name forces DNS resolution to the IPv4 namespace,
while a
.Fl 6
qualifier forces DNS resolution to the IPv6 namespace.
See IPv6 references for the
equivalent classes for that address family.
.Bl -tag -width indent
.It Xo Ic pool Ar address
.Op Cm burst
.Op Cm iburst
.Op Cm version Ar version
.Op Cm prefer
.Op Cm minpoll Ar minpoll
.Op Cm maxpoll Ar maxpoll
.Xc
.It Xo Ic server Ar address
.Op Cm key Ar key \&| Cm autokey
.Op Cm burst
.Op Cm iburst
.Op Cm version Ar version
.Op Cm prefer
.Op Cm minpoll Ar minpoll
.Op Cm maxpoll Ar maxpoll
.Xc
.It Xo Ic peer Ar address
.Op Cm key Ar key \&| Cm autokey
.Op Cm version Ar version
.Op Cm prefer
.Op Cm minpoll Ar minpoll
.Op Cm maxpoll Ar maxpoll
.Xc
.It Xo Ic broadcast Ar address
.Op Cm key Ar key \&| Cm autokey
.Op Cm version Ar version
.Op Cm prefer
.Op Cm minpoll Ar minpoll
.Op Cm ttl Ar ttl
.Xc
.It Xo Ic manycastclient Ar address
.Op Cm key Ar key \&| Cm autokey
.Op Cm version Ar version
.Op Cm prefer
.Op Cm minpoll Ar minpoll
.Op Cm maxpoll Ar maxpoll
.Op Cm ttl Ar ttl
.Xc
.El
.Pp
These five commands specify the time server name or address to
be used and the mode in which to operate.
The
.Ar address
can be
either a DNS name or an IP address in dotted\-quad notation.
Additional information on association behavior can be found in the
.Qq Association Management
page
(available as part of the HTML documentation
provided in
.Pa /usr/share/doc/ntp ) .
.Bl -tag -width indent
.It Ic pool
For type s addresses, this command mobilizes a persistent
client mode association with a number of remote servers.
In this mode the local clock can synchronized to the
remote server, but the remote server can never be synchronized to
the local clock.
.It Ic server
For type s and r addresses, this command mobilizes a persistent
client mode association with the specified remote server or local
radio clock.
In this mode the local clock can synchronized to the
remote server, but the remote server can never be synchronized to
the local clock.
This command should
.Em not
be used for type
b or m addresses.
.It Ic peer
For type s addresses (only), this command mobilizes a
persistent symmetric\-active mode association with the specified
remote peer.
In this mode the local clock can be synchronized to
the remote peer or the remote peer can be synchronized to the local
clock.
This is useful in a network of servers where, depending on
various failure scenarios, either the local or remote peer may be
the better source of time.
This command should NOT be used for type
b, m or r addresses.
.It Ic broadcast
For type b and m addresses (only), this
command mobilizes a persistent broadcast mode association.
Multiple
commands can be used to specify multiple local broadcast interfaces
(subnets) and/or multiple multicast groups.
Note that local
broadcast messages go only to the interface associated with the
subnet specified, but multicast messages go to all interfaces.
In broadcast mode the local server sends periodic broadcast
messages to a client population at the
.Ar address
specified, which is usually the broadcast address on (one of) the
local network(s) or a multicast address assigned to NTP.
The IANA
has assigned the multicast group address IPv4 224.0.1.1 and
IPv6 ff05::101 (site local) exclusively to
NTP, but other nonconflicting addresses can be used to contain the
messages within administrative boundaries.
Ordinarily, this
specification applies only to the local server operating as a
sender; for operation as a broadcast client, see the
.Ic broadcastclient
or
.Ic multicastclient
commands
below.
.It Ic manycastclient
For type m addresses (only), this command mobilizes a
manycast client mode association for the multicast address
specified.
In this case a specific address must be supplied which
matches the address used on the
.Ic manycastserver
command for
the designated manycast servers.
The NTP multicast address
224.0.1.1 assigned by the IANA should NOT be used, unless specific
means are taken to avoid spraying large areas of the Internet with
these messages and causing a possibly massive implosion of replies
at the sender.
The
.Ic manycastserver
command specifies that the local server
is to operate in client mode with the remote servers that are
discovered as the result of broadcast/multicast messages.
The
client broadcasts a request message to the group address associated
with the specified
.Ar address
and specifically enabled
servers respond to these messages.
The client selects the servers
providing the best time and continues as with the
.Ic server
command.
The remaining servers are discarded as if never
heard.
.El
.Pp
Options:
.Bl -tag -width indent
.It Cm autokey
All packets sent to and received from the server or peer are to
include authentication fields encrypted using the autokey scheme
described in
.Sx Authentication Options .
.It Cm burst
when the server is reachable, send a burst of eight packets
instead of the usual one.
The packet spacing is normally 2 s;
however, the spacing between the first and second packets
can be changed with the calldelay command to allow
additional time for a modem or ISDN call to complete.
This is designed to improve timekeeping quality
with the
.Ic server
command and s addresses.
.It Cm iburst
When the server is unreachable, send a burst of eight packets
instead of the usual one.
The packet spacing is normally 2 s;
however, the spacing between the first two packets can be
changed with the calldelay command to allow
additional time for a modem or ISDN call to complete.
This is designed to speed the initial synchronization
acquisition with the
.Ic server
command and s addresses and when
.Xr ntpd @NTPD_MS@
is started with the
.Fl q
option.
.It Cm key Ar key
All packets sent to and received from the server or peer are to
include authentication fields encrypted using the specified
.Ar key
identifier with values from 1 to 65534, inclusive.
The
default is to include no encryption field.
.It Cm minpoll Ar minpoll
.It Cm maxpoll Ar maxpoll
These options specify the minimum and maximum poll intervals
for NTP messages, as a power of 2 in seconds
The maximum poll
interval defaults to 10 (1,024 s), but can be increased by the
.Cm maxpoll
option to an upper limit of 17 (36.4 h).
The
minimum poll interval defaults to 6 (64 s), but can be decreased by
the
.Cm minpoll
option to a lower limit of 4 (16 s).
.It Cm noselect
Marks the server as unused, except for display purposes.
The server is discarded by the selection algroithm.
.It Cm prefer
Marks the server as preferred.
All other things being equal,
this host will be chosen for synchronization among a set of
correctly operating hosts.
See the
.Qq Mitigation Rules and the prefer Keyword
page
(available as part of the HTML documentation
provided in
.Pa /usr/share/doc/ntp )
for further information.
.It Cm ttl Ar ttl
This option is used only with broadcast server and manycast
client modes.
It specifies the time\-to\-live
.Ar ttl
to
use on broadcast server and multicast server and the maximum
.Ar ttl
for the expanding ring search with manycast
client packets.
Selection of the proper value, which defaults to
127, is something of a black art and should be coordinated with the
network administrator.
.It Cm version Ar version
Specifies the version number to be used for outgoing NTP
packets.
Versions 1\-4 are the choices, with version 4 the
default.
.El
.Ss Auxiliary Commands
.Bl -tag -width indent
.It Ic broadcastclient
This command enables reception of broadcast server messages to
any local interface (type b) address.
Upon receiving a message for
the first time, the broadcast client measures the nominal server
propagation delay using a brief client/server exchange with the
server, then enters the broadcast client mode, in which it
synchronizes to succeeding broadcast messages.
Note that, in order
to avoid accidental or malicious disruption in this mode, both the
server and client should operate using symmetric\-key or public\-key
authentication as described in
.Sx Authentication Options .
.It Ic manycastserver Ar address ...
This command enables reception of manycast client messages to
the multicast group address(es) (type m) specified.
At least one
address is required, but the NTP multicast address 224.0.1.1
assigned by the IANA should NOT be used, unless specific means are
taken to limit the span of the reply and avoid a possibly massive
implosion at the original sender.
Note that, in order to avoid
accidental or malicious disruption in this mode, both the server
and client should operate using symmetric\-key or public\-key
authentication as described in
.Sx Authentication Options .
.It Ic multicastclient Ar address ...
This command enables reception of multicast server messages to
the multicast group address(es) (type m) specified.
Upon receiving
a message for the first time, the multicast client measures the
nominal server propagation delay using a brief client/server
exchange with the server, then enters the broadcast client mode, in
which it synchronizes to succeeding multicast messages.
Note that,
in order to avoid accidental or malicious disruption in this mode,
both the server and client should operate using symmetric\-key or
public\-key authentication as described in
.Sx Authentication Options .
.It Ic mdnstries Ar number
If we are participating in mDNS,
after we have synched for the first time
we attempt to register with the mDNS system.
If that registration attempt fails,
we try again at one minute intervals for up to
.Ic mdnstries
times.
After all,
.Ic ntpd
may be starting before mDNS.
The default value for
.Ic mdnstries
is 5.
.El
.Sh Authentication Support
Authentication support allows the NTP client to verify that the
server is in fact known and trusted and not an intruder intending
accidentally or on purpose to masquerade as that server.
The NTPv3
specification RFC\-1305 defines a scheme which provides
cryptographic authentication of received NTP packets.
Originally,
this was done using the Data Encryption Standard (DES) algorithm
operating in Cipher Block Chaining (CBC) mode, commonly called
DES\-CBC.
Subsequently, this was replaced by the RSA Message Digest
5 (MD5) algorithm using a private key, commonly called keyed\-MD5.
Either algorithm computes a message digest, or one\-way hash, which
can be used to verify the server has the correct private key and
key identifier.
.Pp
NTPv4 retains the NTPv3 scheme, properly described as symmetric key
cryptography and, in addition, provides a new Autokey scheme
based on public key cryptography.
Public key cryptography is generally considered more secure
than symmetric key cryptography, since the security is based
on a private value which is generated by each server and
never revealed.
With Autokey all key distribution and
management functions involve only public values, which
considerably simplifies key distribution and storage.
Public key management is based on X.509 certificates,
which can be provided by commercial services or
produced by utility programs in the OpenSSL software library
or the NTPv4 distribution.
.Pp
While the algorithms for symmetric key cryptography are
included in the NTPv4 distribution, public key cryptography
requires the OpenSSL software library to be installed
before building the NTP distribution.
Directions for doing that
are on the Building and Installing the Distribution page.
.Pp
Authentication is configured separately for each association
using the
.Cm key
or
.Cm autokey
subcommand on the
.Ic peer ,
.Ic server ,
.Ic broadcast
and
.Ic manycastclient
configuration commands as described in
.Sx Configuration Options
page.
The authentication
options described below specify the locations of the key files,
if other than default, which symmetric keys are trusted
and the interval between various operations, if other than default.
.Pp
Authentication is always enabled,
although ineffective if not configured as
described below.
If a NTP packet arrives
including a message authentication
code (MAC), it is accepted only if it
passes all cryptographic checks.
The
checks require correct key ID, key value
and message digest.
If the packet has
been modified in any way or replayed
by an intruder, it will fail one or more
of these checks and be discarded.
Furthermore, the Autokey scheme requires a
preliminary protocol exchange to obtain
the server certificate, verify its
credentials and initialize the protocol
.Pp
The
.Cm auth
flag controls whether new associations or
remote configuration commands require cryptographic authentication.
This flag can be set or reset by the
.Ic enable
and
.Ic disable
commands and also by remote
configuration commands sent by a
.Xr ntpdc @NTPDC_MS@
program running in
another machine.
If this flag is enabled, which is the default
case, new broadcast client and symmetric passive associations and
remote configuration commands must be cryptographically
authenticated using either symmetric key or public key cryptography.
If this
flag is disabled, these operations are effective
even if not cryptographic
authenticated.
It should be understood
that operating with the
.Ic auth
flag disabled invites a significant vulnerability
where a rogue hacker can
masquerade as a falseticker and seriously
disrupt system timekeeping.
It is
important to note that this flag has no purpose
other than to allow or disallow
a new association in response to new broadcast
and symmetric active messages
and remote configuration commands and, in particular,
the flag has no effect on
the authentication process itself.
.Pp
An attractive alternative where multicast support is available
is manycast mode, in which clients periodically troll
for servers as described in the
.Sx Automatic NTP Configuration Options
page.
Either symmetric key or public key
cryptographic authentication can be used in this mode.
The principle advantage
of manycast mode is that potential servers need not be
configured in advance,
since the client finds them during regular operation,
and the configuration
files for all clients can be identical.
.Pp
The security model and protocol schemes for
both symmetric key and public key
cryptography are summarized below;
further details are in the briefings, papers
and reports at the NTP project page linked from
.Li http://www.ntp.org/ .
.Ss Symmetric\-Key Cryptography
The original RFC\-1305 specification allows any one of possibly
65,534 keys, each distinguished by a 32\-bit key identifier, to
authenticate an association.
The servers and clients involved must
agree on the key and key identifier to
authenticate NTP packets.
Keys and
related information are specified in a key
file, usually called
.Pa ntp.keys ,
which must be distributed and stored using
secure means beyond the scope of the NTP protocol itself.
Besides the keys used
for ordinary NTP associations,
additional keys can be used as passwords for the
.Xr ntpq @NTPQ_MS@
and
.Xr ntpdc @NTPDC_MS@
utility programs.
.Pp
When
.Xr ntpd @NTPD_MS@
is first started, it reads the key file specified in the
.Ic keys
configuration command and installs the keys
in the key cache.
However,
individual keys must be activated with the
.Ic trusted
command before use.
This
allows, for instance, the installation of possibly
several batches of keys and
then activating or deactivating each batch
remotely using
.Xr ntpdc @NTPDC_MS@ .
This also provides a revocation capability that can be used
if a key becomes compromised.
The
.Ic requestkey
command selects the key used as the password for the
.Xr ntpdc @NTPDC_MS@
utility, while the
.Ic controlkey
command selects the key used as the password for the
.Xr ntpq @NTPQ_MS@
utility.
.Ss Public Key Cryptography
NTPv4 supports the original NTPv3 symmetric key scheme
described in RFC\-1305 and in addition the Autokey protocol,
which is based on public key cryptography.
The Autokey Version 2 protocol described on the Autokey Protocol
page verifies packet integrity using MD5 message digests
and verifies the source with digital signatures and any of several
digest/signature schemes.
Optional identity schemes described on the Identity Schemes
page and based on cryptographic challenge/response algorithms
are also available.
Using all of these schemes provides strong security against
replay with or without modification, spoofing, masquerade
and most forms of clogging attacks.
.\" .Pp
.\" The cryptographic means necessary for all Autokey operations
.\" is provided by the OpenSSL software library.
.\" This library is available from http://www.openssl.org/
.\" and can be installed using the procedures outlined
.\" in the Building and Installing the Distribution page.
.\" Once installed,
.\" the configure and build
.\" process automatically detects the library and links
.\" the library routines required.
.Pp
The Autokey protocol has several modes of operation
corresponding to the various NTP modes supported.
Most modes use a special cookie which can be
computed independently by the client and server,
but encrypted in transmission.
All modes use in addition a variant of the S\-KEY scheme,
in which a pseudo\-random key list is generated and used
in reverse order.
These schemes are described along with an executive summary,
current status, briefing slides and reading list on the
.Sx Autonomous Authentication
page.
.Pp
The specific cryptographic environment used by Autokey servers
and clients is determined by a set of files
and soft links generated by the
.Xr ntp\-keygen 1ntpkeygenmdoc
program.
This includes a required host key file,
required certificate file and optional sign key file,
leapsecond file and identity scheme files.
The
digest/signature scheme is specified in the X.509 certificate
along with the matching sign key.
There are several schemes
available in the OpenSSL software library, each identified
by a specific string such as
.Cm md5WithRSAEncryption ,
which stands for the MD5 message digest with RSA
encryption scheme.
The current NTP distribution supports
all the schemes in the OpenSSL library, including
those based on RSA and DSA digital signatures.
.Pp
NTP secure groups can be used to define cryptographic compartments
and security hierarchies.
It is important that every host
in the group be able to construct a certificate trail to one
or more trusted hosts in the same group.
Each group
host runs the Autokey protocol to obtain the certificates
for all hosts along the trail to one or more trusted hosts.
This requires the configuration file in all hosts to be
engineered so that, even under anticipated failure conditions,
the NTP subnet will form such that every group host can find
a trail to at least one trusted host.
.Ss Naming and Addressing
It is important to note that Autokey does not use DNS to
resolve addresses, since DNS can't be completely trusted
until the name servers have synchronized clocks.
The cryptographic name used by Autokey to bind the host identity
credentials and cryptographic values must be independent
of interface, network and any other naming convention.
The name appears in the host certificate in either or both
the subject and issuer fields, so protection against
DNS compromise is essential.
.Pp
By convention, the name of an Autokey host is the name returned
by the Unix
.Xr gethostname 2
system call or equivalent in other systems.
By the system design
model, there are no provisions to allow alternate names or aliases.
However, this is not to say that DNS aliases, different names
for each interface, etc., are constrained in any way.
.Pp
It is also important to note that Autokey verifies authenticity
using the host name, network address and public keys,
all of which are bound together by the protocol specifically
to deflect masquerade attacks.
For this reason Autokey
includes the source and destinatino IP addresses in message digest
computations and so the same addresses must be available
at both the server and client.
For this reason operation
with network address translation schemes is not possible.
This reflects the intended robust security model where government
and corporate NTP servers are operated outside firewall perimeters.
.Ss Operation
A specific combination of authentication scheme (none,
symmetric key, public key) and identity scheme is called
a cryptotype, although not all combinations are compatible.
There may be management configurations where the clients,
servers and peers may not all support the same cryptotypes.
A secure NTPv4 subnet can be configured in many ways while
keeping in mind the principles explained above and
in this section.
Note however that some cryptotype
combinations may successfully interoperate with each other,
but may not represent good security practice.
.Pp
The cryptotype of an association is determined at the time
of mobilization, either at configuration time or some time
later when a message of appropriate cryptotype arrives.
When mobilized by a
.Ic server
or
.Ic peer
configuration command and no
.Ic key
or
.Ic autokey
subcommands are present, the association is not
authenticated; if the
.Ic key
subcommand is present, the association is authenticated
using the symmetric key ID specified; if the
.Ic autokey
subcommand is present, the association is authenticated
using Autokey.
.Pp
When multiple identity schemes are supported in the Autokey
protocol, the first message exchange determines which one is used.
The client request message contains bits corresponding
to which schemes it has available.
The server response message
contains bits corresponding to which schemes it has available.
Both server and client match the received bits with their own
and select a common scheme.
.Pp
Following the principle that time is a public value,
a server responds to any client packet that matches
its cryptotype capabilities.
Thus, a server receiving
an unauthenticated packet will respond with an unauthenticated
packet, while the same server receiving a packet of a cryptotype
it supports will respond with packets of that cryptotype.
However, unconfigured broadcast or manycast client
associations or symmetric passive associations will not be
mobilized unless the server supports a cryptotype compatible
with the first packet received.
By default, unauthenticated associations will not be mobilized
unless overridden in a decidedly dangerous way.
.Pp
Some examples may help to reduce confusion.
Client Alice has no specific cryptotype selected.
Server Bob has both a symmetric key file and minimal Autokey files.
Alice's unauthenticated messages arrive at Bob, who replies with
unauthenticated messages.
Cathy has a copy of Bob's symmetric
key file and has selected key ID 4 in messages to Bob.
Bob verifies the message with his key ID 4.
If it's the
same key and the message is verified, Bob sends Cathy a reply
authenticated with that key.
If verification fails,
Bob sends Cathy a thing called a crypto\-NAK, which tells her
something broke.
She can see the evidence using the
.Xr ntpq @NTPQ_MS@
program.
.Pp
Denise has rolled her own host key and certificate.
She also uses one of the identity schemes as Bob.
She sends the first Autokey message to Bob and they
both dance the protocol authentication and identity steps.
If all comes out okay, Denise and Bob continue as described above.
.Pp
It should be clear from the above that Bob can support
all the girls at the same time, as long as he has compatible
authentication and identity credentials.
Now, Bob can act just like the girls in his own choice of servers;
he can run multiple configured associations with multiple different
servers (or the same server, although that might not be useful).
But, wise security policy might preclude some cryptotype
combinations; for instance, running an identity scheme
with one server and no authentication with another might not be wise.
.Ss Key Management
The cryptographic values used by the Autokey protocol are
incorporated as a set of files generated by the
.Xr ntp\-keygen 1ntpkeygenmdoc
utility program, including symmetric key, host key and
public certificate files, as well as sign key, identity parameters
and leapseconds files.
Alternatively, host and sign keys and
certificate files can be generated by the OpenSSL utilities
and certificates can be imported from public certificate
authorities.
Note that symmetric keys are necessary for the
.Xr ntpq @NTPQ_MS@
and
.Xr ntpdc @NTPDC_MS@
utility programs.
The remaining files are necessary only for the
Autokey protocol.
.Pp
Certificates imported from OpenSSL or public certificate
authorities have certian limitations.
The certificate should be in ASN.1 syntax, X.509 Version 3
format and encoded in PEM, which is the same format
used by OpenSSL.
The overall length of the certificate encoded
in ASN.1 must not exceed 1024 bytes.
The subject distinguished
name field (CN) is the fully qualified name of the host
on which it is used; the remaining subject fields are ignored.
The certificate extension fields must not contain either
a subject key identifier or a issuer key identifier field;
however, an extended key usage field for a trusted host must
contain the value
.Cm trustRoot ; .
Other extension fields are ignored.
.Ss Authentication Commands
.Bl -tag -width indent
.It Ic autokey Op Ar logsec
Specifies the interval between regenerations of the session key
list used with the Autokey protocol.
Note that the size of the key
list for each association depends on this interval and the current
poll interval.
The default value is 12 (4096 s or about 1.1 hours).
For poll intervals above the specified interval, a session key list
with a single entry will be regenerated for every message
sent.
.It Ic controlkey Ar key
Specifies the key identifier to use with the
.Xr ntpq @NTPQ_MS@
utility, which uses the standard
protocol defined in RFC\-1305.
The
.Ar key
argument is
the key identifier for a trusted key, where the value can be in the
range 1 to 65,534, inclusive.
.It Xo Ic crypto
.Op Cm cert Ar file
.Op Cm leap Ar file
.Op Cm randfile Ar file
.Op Cm host Ar file
.Op Cm sign Ar file
.Op Cm gq Ar file
.Op Cm gqpar Ar file
.Op Cm iffpar Ar file
.Op Cm mvpar Ar file
.Op Cm pw Ar password
.Xc
This command requires the OpenSSL library.
It activates public key
cryptography, selects the message digest and signature
encryption scheme and loads the required private and public
values described above.
If one or more files are left unspecified,
the default names are used as described above.
Unless the complete path and name of the file are specified, the
location of a file is relative to the keys directory specified
in the
.Ic keysdir
command or default
.Pa /usr/local/etc .
Following are the subcommands:
.Bl -tag -width indent
.It Cm cert Ar file
Specifies the location of the required host public certificate file.
This overrides the link
.Pa ntpkey_cert_ Ns Ar hostname
in the keys directory.
.It Cm gqpar Ar file
Specifies the location of the optional GQ parameters file.
This
overrides the link
.Pa ntpkey_gq_ Ns Ar hostname
in the keys directory.
.It Cm host Ar file
Specifies the location of the required host key file.
This overrides
the link
.Pa ntpkey_key_ Ns Ar hostname
in the keys directory.
.It Cm iffpar Ar file
Specifies the location of the optional IFF parameters file.This
overrides the link
.Pa ntpkey_iff_ Ns Ar hostname
in the keys directory.
.It Cm leap Ar file
Specifies the location of the optional leapsecond file.
This overrides the link
.Pa ntpkey_leap
in the keys directory.
.It Cm mvpar Ar file
Specifies the location of the optional MV parameters file.
This
overrides the link
.Pa ntpkey_mv_ Ns Ar hostname
in the keys directory.
.It Cm pw Ar password
Specifies the password to decrypt files containing private keys and
identity parameters.
This is required only if these files have been
encrypted.
.It Cm randfile Ar file
Specifies the location of the random seed file used by the OpenSSL
library.
The defaults are described in the main text above.
.It Cm sign Ar file
Specifies the location of the optional sign key file.
This overrides
the link
.Pa ntpkey_sign_ Ns Ar hostname
in the keys directory.
If this file is
not found, the host key is also the sign key.
.El
.It Ic keys Ar keyfile
Specifies the complete path and location of the MD5 key file
containing the keys and key identifiers used by
.Xr ntpd @NTPD_MS@ ,
.Xr ntpq @NTPQ_MS@
and
.Xr ntpdc @NTPDC_MS@
when operating with symmetric key cryptography.
This is the same operation as the
.Fl k
command line option.
.It Ic keysdir Ar path
This command specifies the default directory path for
cryptographic keys, parameters and certificates.
The default is
.Pa /usr/local/etc/ .
.It Ic requestkey Ar key
Specifies the key identifier to use with the
.Xr ntpdc @NTPDC_MS@
utility program, which uses a
proprietary protocol specific to this implementation of
.Xr ntpd @NTPD_MS@ .
The
.Ar key
argument is a key identifier
for the trusted key, where the value can be in the range 1 to
65,534, inclusive.
.It Ic revoke Ar logsec
Specifies the interval between re\-randomization of certain
cryptographic values used by the Autokey scheme, as a power of 2 in
seconds.
These values need to be updated frequently in order to
deflect brute\-force attacks on the algorithms of the scheme;
however, updating some values is a relatively expensive operation.
The default interval is 16 (65,536 s or about 18 hours).
For poll
intervals above the specified interval, the values will be updated
for every message sent.
.It Ic trustedkey Ar key ...
Specifies the key identifiers which are trusted for the
purposes of authenticating peers with symmetric key cryptography,
as well as keys used by the
.Xr ntpq @NTPQ_MS@
and
.Xr ntpdc @NTPDC_MS@
programs.
The authentication procedures require that both the local
and remote servers share the same key and key identifier for this
purpose, although different keys can be used with different
servers.
The
.Ar key
arguments are 32\-bit unsigned
integers with values from 1 to 65,534.
.El
.Ss Error Codes
The following error codes are reported via the NTP control
and monitoring protocol trap mechanism.
.Bl -tag -width indent
.It 101
.Pq bad field format or length
The packet has invalid version, length or format.
.It 102
.Pq bad timestamp
The packet timestamp is the same or older than the most recent received.
This could be due to a replay or a server clock time step.
.It 103
.Pq bad filestamp
The packet filestamp is the same or older than the most recent received.
This could be due to a replay or a key file generation error.
.It 104
.Pq bad or missing public key
The public key is missing, has incorrect format or is an unsupported type.
.It 105
.Pq unsupported digest type
The server requires an unsupported digest/signature scheme.
.It 106
.Pq mismatched digest types
Not used.
.It 107
.Pq bad signature length
The signature length does not match the current public key.
.It 108
.Pq signature not verified
The message fails the signature check.
It could be bogus or signed by a
different private key.
.It 109
.Pq certificate not verified
The certificate is invalid or signed with the wrong key.
.It 110
.Pq certificate not verified
The certificate is not yet valid or has expired or the signature could not
be verified.
.It 111
.Pq bad or missing cookie
The cookie is missing, corrupted or bogus.
.It 112
.Pq bad or missing leapseconds table
The leapseconds table is missing, corrupted or bogus.
.It 113
.Pq bad or missing certificate
The certificate is missing, corrupted or bogus.
.It 114
.Pq bad or missing identity
The identity key is missing, corrupt or bogus.
.El
.Sh Monitoring Support
.Xr ntpd @NTPD_MS@
includes a comprehensive monitoring facility suitable
for continuous, long term recording of server and client
timekeeping performance.
See the
.Ic statistics
command below
for a listing and example of each type of statistics currently
supported.
Statistic files are managed using file generation sets
and scripts in the
.Pa ./scripts
directory of this distribution.
Using
these facilities and
.Ux
.Xr cron 8
jobs, the data can be
automatically summarized and archived for retrospective analysis.
.Ss Monitoring Commands
.Bl -tag -width indent
.It Ic statistics Ar name ...
Enables writing of statistics records.
Currently, eight kinds of
.Ar name
statistics are supported.
.Bl -tag -width indent
.It Cm clockstats
Enables recording of clock driver statistics information.
Each update
received from a clock driver appends a line of the following form to
the file generation set named
.Cm clockstats :
.Bd -literal
49213 525.624 127.127.4.1 93 226 00:08:29.606 D
.Ed
.Pp
The first two fields show the date (Modified Julian Day) and time
(seconds and fraction past UTC midnight).
The next field shows the
clock address in dotted\-quad notation.
The final field shows the last
timecode received from the clock in decoded ASCII format, where
meaningful.
In some clock drivers a good deal of additional information
can be gathered and displayed as well.
See information specific to each
clock for further details.
.It Cm cryptostats
This option requires the OpenSSL cryptographic software library.
It
enables recording of cryptographic public key protocol information.
Each message received by the protocol module appends a line of the
following form to the file generation set named
.Cm cryptostats :
.Bd -literal
49213 525.624 127.127.4.1 message
.Ed
.Pp
The first two fields show the date (Modified Julian Day) and time
(seconds and fraction past UTC midnight).
The next field shows the peer
address in dotted\-quad notation, The final message field includes the
message type and certain ancillary information.
See the
.Sx Authentication Options
section for further information.
.It Cm loopstats
Enables recording of loop filter statistics information.
Each
update of the local clock outputs a line of the following form to
the file generation set named
.Cm loopstats :
.Bd -literal
50935 75440.031 0.000006019 13.778190 0.000351733 0.0133806
.Ed
.Pp
The first two fields show the date (Modified Julian Day) and
time (seconds and fraction past UTC midnight).
The next five fields
show time offset (seconds), frequency offset (parts per million \-
PPM), RMS jitter (seconds), Allan deviation (PPM) and clock
discipline time constant.
.It Cm peerstats
Enables recording of peer statistics information.
This includes
statistics records of all peers of a NTP server and of special
signals, where present and configured.
Each valid update appends a
line of the following form to the current element of a file
generation set named
.Cm peerstats :
.Bd -literal
48773 10847.650 127.127.4.1 9714 \-0.001605376 0.000000000 0.001424877 0.000958674
.Ed
.Pp
The first two fields show the date (Modified Julian Day) and
time (seconds and fraction past UTC midnight).
The next two fields
show the peer address in dotted\-quad notation and status,
respectively.
The status field is encoded in hex in the format
described in Appendix A of the NTP specification RFC 1305.
The final four fields show the offset,
delay, dispersion and RMS jitter, all in seconds.
.It Cm rawstats
Enables recording of raw\-timestamp statistics information.
This
includes statistics records of all peers of a NTP server and of
special signals, where present and configured.
Each NTP message
received from a peer or clock driver appends a line of the
following form to the file generation set named
.Cm rawstats :
.Bd -literal
50928 2132.543 128.4.1.1 128.4.1.20 3102453281.584327000 3102453281.58622800031 02453332.540806000 3102453332.541458000
.Ed
.Pp
The first two fields show the date (Modified Julian Day) and
time (seconds and fraction past UTC midnight).
The next two fields
show the remote peer or clock address followed by the local address
in dotted\-quad notation.
The final four fields show the originate,
receive, transmit and final NTP timestamps in order.
The timestamp
values are as received and before processing by the various data
smoothing and mitigation algorithms.
.It Cm sysstats
Enables recording of ntpd statistics counters on a periodic basis.
Each
hour a line of the following form is appended to the file generation
set named
.Cm sysstats :
.Bd -literal
50928 2132.543 36000 81965 0 9546 56 71793 512 540 10 147
.Ed
.Pp
The first two fields show the date (Modified Julian Day) and time
(seconds and fraction past UTC midnight).
The remaining ten fields show
the statistics counter values accumulated since the last generated
line.
.Bl -tag -width indent
.It Time since restart Cm 36000
Time in hours since the system was last rebooted.
.It Packets received Cm 81965
Total number of packets received.
.It Packets processed Cm 0
Number of packets received in response to previous packets sent
.It Current version Cm 9546
Number of packets matching the current NTP version.
.It Previous version Cm 56
Number of packets matching the previous NTP version.
.It Bad version Cm 71793
Number of packets matching neither NTP version.
.It Access denied Cm 512
Number of packets denied access for any reason.
.It Bad length or format Cm 540
Number of packets with invalid length, format or port number.
.It Bad authentication Cm 10
Number of packets not verified as authentic.
.It Rate exceeded Cm 147
Number of packets discarded due to rate limitation.
.El
.It Cm statsdir Ar directory_path
Indicates the full path of a directory where statistics files
should be created (see below).
This keyword allows
the (otherwise constant)
.Cm filegen
filename prefix to be modified for file generation sets, which
is useful for handling statistics logs.
.It Cm filegen Ar name Xo
.Op Cm file Ar filename
.Op Cm type Ar typename
.Op Cm link | nolink
.Op Cm enable | disable
.Xc
Configures setting of generation file set name.
Generation
file sets provide a means for handling files that are
continuously growing during the lifetime of a server.
Server statistics are a typical example for such files.
Generation file sets provide access to a set of files used
to store the actual data.
At any time at most one element
of the set is being written to.
The type given specifies
when and how data will be directed to a new element of the set.
This way, information stored in elements of a file set
that are currently unused are available for administrational
operations without the risk of disturbing the operation of ntpd.
(Most important: they can be removed to free space for new data
produced.)
.Pp
Note that this command can be sent from the
.Xr ntpdc @NTPDC_MS@
program running at a remote location.
.Bl -tag -width indent
.It Cm name
This is the type of the statistics records, as shown in the
.Cm statistics
command.
.It Cm file Ar filename
This is the file name for the statistics records.
Filenames of set
members are built from three concatenated elements
.Ar Cm prefix ,
.Ar Cm filename
and
.Ar Cm suffix :
.Bl -tag -width indent
.It Cm prefix
This is a constant filename path.
It is not subject to
modifications via the
.Ar filegen
option.
It is defined by the
server, usually specified as a compile\-time constant.
It may,
however, be configurable for individual file generation sets
via other commands.
For example, the prefix used with
.Ar loopstats
and
.Ar peerstats
generation can be configured using the
.Ar statsdir
option explained above.
.It Cm filename
This string is directly concatenated to the prefix mentioned
above (no intervening
.Ql / ) .
This can be modified using
the file argument to the
.Ar filegen
statement.
No
.Pa ..
elements are
allowed in this component to prevent filenames referring to
parts outside the filesystem hierarchy denoted by
.Ar prefix .
.It Cm suffix
This part is reflects individual elements of a file set.
It is
generated according to the type of a file set.
.El
.It Cm type Ar typename
A file generation set is characterized by its type.
The following
types are supported:
.Bl -tag -width indent
.It Cm none
The file set is actually a single plain file.
.It Cm pid
One element of file set is used per incarnation of a ntpd
server.
This type does not perform any changes to file set
members during runtime, however it provides an easy way of
separating files belonging to different
.Xr ntpd @NTPD_MS@
server incarnations.
The set member filename is built by appending a
.Ql \&.
to concatenated
.Ar prefix
and
.Ar filename
strings, and
appending the decimal representation of the process ID of the
.Xr ntpd @NTPD_MS@
server process.
.It Cm day
One file generation set element is created per day.
A day is
defined as the period between 00:00 and 24:00 UTC.
The file set
member suffix consists of a
.Ql \&.
and a day specification in
the form
.Cm YYYYMMdd .
.Cm YYYY
is a 4\-digit year number (e.g., 1992).
.Cm MM
is a two digit month number.
.Cm dd
is a two digit day number.
Thus, all information written at 10 December 1992 would end up
in a file named
.Ar prefix
.Ar filename Ns .19921210 .
.It Cm week
Any file set member contains data related to a certain week of
a year.
The term week is defined by computing day\-of\-year
modulo 7.
Elements of such a file generation set are
distinguished by appending the following suffix to the file set
filename base: A dot, a 4\-digit year number, the letter
.Cm W ,
and a 2\-digit week number.
For example, information from January,
10th 1992 would end up in a file with suffix
.No . Ns Ar 1992W1 .
.It Cm month
One generation file set element is generated per month.
The
file name suffix consists of a dot, a 4\-digit year number, and
a 2\-digit month.
.It Cm year
One generation file element is generated per year.
The filename
suffix consists of a dot and a 4 digit year number.
.It Cm age
This type of file generation sets changes to a new element of
the file set every 24 hours of server operation.
The filename
suffix consists of a dot, the letter
.Cm a ,
and an 8\-digit number.
This number is taken to be the number of seconds the server is
running at the start of the corresponding 24\-hour period.
Information is only written to a file generation by specifying
.Cm enable ;
output is prevented by specifying
.Cm disable .
.El
.It Cm link | nolink
It is convenient to be able to access the current element of a file
generation set by a fixed name.
This feature is enabled by
specifying
.Cm link
and disabled using
.Cm nolink .
If link is specified, a
hard link from the current file set element to a file without
suffix is created.
When there is already a file with this name and
the number of links of this file is one, it is renamed appending a
dot, the letter
.Cm C ,
and the pid of the ntpd server process.
When the
number of links is greater than one, the file is unlinked.
This
allows the current file to be accessed by a constant name.
.It Cm enable \&| Cm disable
Enables or disables the recording function.
.El
.El
.El
.Sh Access Control Support
The
.Xr ntpd @NTPD_MS@
daemon implements a general purpose address/mask based restriction
list.
The list contains address/match entries sorted first
by increasing address values and and then by increasing mask values.
A match occurs when the bitwise AND of the mask and the packet
source address is equal to the bitwise AND of the mask and
address in the list.
The list is searched in order with the
last match found defining the restriction flags associated
with the entry.
Additional information and examples can be found in the
.Qq Notes on Configuring NTP and Setting up a NTP Subnet
page
(available as part of the HTML documentation
provided in
.Pa /usr/share/doc/ntp ) .
.Pp
The restriction facility was implemented in conformance
with the access policies for the original NSFnet backbone
time servers.
Later the facility was expanded to deflect
cryptographic and clogging attacks.
While this facility may
be useful for keeping unwanted or broken or malicious clients
from congesting innocent servers, it should not be considered
an alternative to the NTP authentication facilities.
Source address based restrictions are easily circumvented
by a determined cracker.
.Pp
Clients can be denied service because they are explicitly
included in the restrict list created by the restrict command
or implicitly as the result of cryptographic or rate limit
violations.
Cryptographic violations include certificate
or identity verification failure; rate limit violations generally
result from defective NTP implementations that send packets
at abusive rates.
Some violations cause denied service
only for the offending packet, others cause denied service
for a timed period and others cause the denied service for
an indefinate period.
When a client or network is denied access
for an indefinate period, the only way at present to remove
the restrictions is by restarting the server.
.Ss The Kiss\-of\-Death Packet
Ordinarily, packets denied service are simply dropped with no
further action except incrementing statistics counters.
Sometimes a
more proactive response is needed, such as a server message that
explicitly requests the client to stop sending and leave a message
for the system operator.
A special packet format has been created
for this purpose called the "kiss\-of\-death" (KoD) packet.
KoD packets have the leap bits set unsynchronized and stratum set
to zero and the reference identifier field set to a four\-byte
ASCII code.
If the
.Cm noserve
or
.Cm notrust
flag of the matching restrict list entry is set,
the code is "DENY"; if the
.Cm limited
flag is set and the rate limit
is exceeded, the code is "RATE".
Finally, if a cryptographic violation occurs, the code is "CRYP".
.Pp
A client receiving a KoD performs a set of sanity checks to
minimize security exposure, then updates the stratum and
reference identifier peer variables, sets the access
denied (TEST4) bit in the peer flash variable and sends
a message to the log.
As long as the TEST4 bit is set,
the client will send no further packets to the server.
The only way at present to recover from this condition is
to restart the protocol at both the client and server.
This
happens automatically at the client when the association times out.
It will happen at the server only if the server operator cooperates.
.Ss Access Control Commands
.Bl -tag -width indent
.It Xo Ic discard
.Op Cm average Ar avg
.Op Cm minimum Ar min
.Op Cm monitor Ar prob
.Xc
Set the parameters of the
.Cm limited
facility which protects the server from
client abuse.
The
.Cm average
subcommand specifies the minimum average packet
spacing, while the
.Cm minimum
subcommand specifies the minimum packet spacing.
Packets that violate these minima are discarded
and a kiss\-o'\-death packet returned if enabled.
The default
minimum average and minimum are 5 and 2, respectively.
The monitor subcommand specifies the probability of discard
for packets that overflow the rate\-control window.
.It Xo Ic restrict address
.Op Cm mask Ar mask
.Op Ar flag ...
.Xc
The
.Ar address
argument expressed in
dotted\-quad form is the address of a host or network.
Alternatively, the
.Ar address
argument can be a valid host DNS name.
The
.Ar mask
argument expressed in dotted\-quad form defaults to
.Cm 255.255.255.255 ,
meaning that the
.Ar address
is treated as the address of an individual host.
A default entry (address
.Cm 0.0.0.0 ,
mask
.Cm 0.0.0.0 )
is always included and is always the first entry in the list.
Note that text string
.Cm default ,
with no mask option, may
be used to indicate the default entry.
In the current implementation,
.Cm flag
always
restricts access, i.e., an entry with no flags indicates that free
access to the server is to be given.
The flags are not orthogonal,
in that more restrictive flags will often make less restrictive
ones redundant.
The flags can generally be classed into two
categories, those which restrict time service and those which
restrict informational queries and attempts to do run\-time
reconfiguration of the server.
One or more of the following flags
may be specified:
.Bl -tag -width indent
.It Cm ignore
Deny packets of all kinds, including
.Xr ntpq @NTPQ_MS@
and
.Xr ntpdc @NTPDC_MS@
queries.
.It Cm kod
If this flag is set when an access violation occurs, a kiss\-o'\-death
(KoD) packet is sent.
KoD packets are rate limited to no more than one
per second.
If another KoD packet occurs within one second after the
last one, the packet is dropped.
.It Cm limited
Deny service if the packet spacing violates the lower limits specified
in the discard command.
A history of clients is kept using the
monitoring capability of
.Xr ntpd @NTPD_MS@ .
Thus, monitoring is always active as
long as there is a restriction entry with the
.Cm limited
flag.
.It Cm lowpriotrap
Declare traps set by matching hosts to be low priority.
The
number of traps a server can maintain is limited (the current limit
is 3).
Traps are usually assigned on a first come, first served
basis, with later trap requestors being denied service.
This flag
modifies the assignment algorithm by allowing low priority traps to
be overridden by later requests for normal priority traps.
.It Cm nomodify
Deny
.Xr ntpq @NTPQ_MS@
and
.Xr ntpdc @NTPDC_MS@
queries which attempt to modify the state of the
server (i.e., run time reconfiguration).
Queries which return
information are permitted.
.It Cm noquery
Deny
.Xr ntpq @NTPQ_MS@
and
.Xr ntpdc @NTPDC_MS@
queries.
Time service is not affected.
.It Cm nopeer
Deny packets which would result in mobilizing a new association.
This
includes broadcast and symmetric active packets when a configured
association does not exist.
It also includes
.Cm pool
associations, so if you want to use servers from a 
.Cm pool
directive and also want to use
.Cm nopeer
by default, you'll want a
.Cm "restrict source ..." line as well that does
.It not
include the
.Cm nopeer
directive.
.It Cm noserve
Deny all packets except
.Xr ntpq @NTPQ_MS@
and
.Xr ntpdc @NTPDC_MS@
queries.
.It Cm notrap
Decline to provide mode 6 control message trap service to matching
hosts.
The trap service is a subsystem of the ntpdq control message
protocol which is intended for use by remote event logging programs.
.It Cm notrust
Deny service unless the packet is cryptographically authenticated.
.It Cm ntpport
This is actually a match algorithm modifier, rather than a
restriction flag.
Its presence causes the restriction entry to be
matched only if the source port in the packet is the standard NTP
UDP port (123).
Both
.Cm ntpport
and
.Cm non\-ntpport
may
be specified.
The
.Cm ntpport
is considered more specific and
is sorted later in the list.
.It Cm version
Deny packets that do not match the current NTP version.
.El
.Pp
Default restriction list entries with the flags ignore, interface,
ntpport, for each of the local host's interface addresses are
inserted into the table at startup to prevent the server
from attempting to synchronize to its own time.
A default entry is also always present, though if it is
otherwise unconfigured; no flags are associated
with the default entry (i.e., everything besides your own
NTP server is unrestricted).
.El
.Sh Automatic NTP Configuration Options
.Ss Manycasting
Manycasting is a automatic discovery and configuration paradigm
new to NTPv4.
It is intended as a means for a multicast client
to troll the nearby network neighborhood to find cooperating
manycast servers, validate them using cryptographic means
and evaluate their time values with respect to other servers
that might be lurking in the vicinity.
The intended result is that each manycast client mobilizes
client associations with some number of the "best"
of the nearby manycast servers, yet automatically reconfigures
to sustain this number of servers should one or another fail.
.Pp
Note that the manycasting paradigm does not coincide
with the anycast paradigm described in RFC\-1546,
which is designed to find a single server from a clique
of servers providing the same service.
The manycast paradigm is designed to find a plurality
of redundant servers satisfying defined optimality criteria.
.Pp
Manycasting can be used with either symmetric key
or public key cryptography.
The public key infrastructure (PKI)
offers the best protection against compromised keys
and is generally considered stronger, at least with relatively
large key sizes.
It is implemented using the Autokey protocol and
the OpenSSL cryptographic library available from
.Li http://www.openssl.org/ .
The library can also be used with other NTPv4 modes
as well and is highly recommended, especially for broadcast modes.
.Pp
A persistent manycast client association is configured
using the manycastclient command, which is similar to the
server command but with a multicast (IPv4 class
.Cm D
or IPv6 prefix
.Cm FF )
group address.
The IANA has designated IPv4 address 224.1.1.1
and IPv6 address FF05::101 (site local) for NTP.
When more servers are needed, it broadcasts manycast
client messages to this address at the minimum feasible rate
and minimum feasible time\-to\-live (TTL) hops, depending
on how many servers have already been found.
There can be as many manycast client associations
as different group address, each one serving as a template
for a future ephemeral unicast client/server association.
.Pp
Manycast servers configured with the
.Ic manycastserver
command listen on the specified group address for manycast
client messages.
Note the distinction between manycast client,
which actively broadcasts messages, and manycast server,
which passively responds to them.
If a manycast server is
in scope of the current TTL and is itself synchronized
to a valid source and operating at a stratum level equal
to or lower than the manycast client, it replies to the
manycast client message with an ordinary unicast server message.
.Pp
The manycast client receiving this message mobilizes
an ephemeral client/server association according to the
matching manycast client template, but only if cryptographically
authenticated and the server stratum is less than or equal
to the client stratum.
Authentication is explicitly required
and either symmetric key or public key (Autokey) can be used.
Then, the client polls the server at its unicast address
in burst mode in order to reliably set the host clock
and validate the source.
This normally results
in a volley of eight client/server at 2\-s intervals
during which both the synchronization and cryptographic
protocols run concurrently.
Following the volley,
the client runs the NTP intersection and clustering
algorithms, which act to discard all but the "best"
associations according to stratum and synchronization
distance.
The surviving associations then continue
in ordinary client/server mode.
.Pp
The manycast client polling strategy is designed to reduce
as much as possible the volume of manycast client messages
and the effects of implosion due to near\-simultaneous
arrival of manycast server messages.
The strategy is determined by the
.Ic manycastclient ,
.Ic tos
and
.Ic ttl
configuration commands.
The manycast poll interval is
normally eight times the system poll interval,
which starts out at the
.Cm minpoll
value specified in the
.Ic manycastclient ,
command and, under normal circumstances, increments to the
.Cm maxpolll
value specified in this command.
Initially, the TTL is
set at the minimum hops specified by the ttl command.
At each retransmission the TTL is increased until reaching
the maximum hops specified by this command or a sufficient
number client associations have been found.
Further retransmissions use the same TTL.
.Pp
The quality and reliability of the suite of associations
discovered by the manycast client is determined by the NTP
mitigation algorithms and the
.Cm minclock
and
.Cm minsane
values specified in the
.Ic tos
configuration command.
At least
.Cm minsane
candidate servers must be available and the mitigation
algorithms produce at least
.Cm minclock
survivors in order to synchronize the clock.
Byzantine agreement principles require at least four
candidates in order to correctly discard a single falseticker.
For legacy purposes,
.Cm minsane
defaults to 1 and
.Cm minclock
defaults to 3.
For manycast service
.Cm minsane
should be explicitly set to 4, assuming at least that
number of servers are available.
.Pp
If at least
.Cm minclock
servers are found, the manycast poll interval is immediately
set to eight times
.Cm maxpoll .
If less than
.Cm minclock
servers are found when the TTL has reached the maximum hops,
the manycast poll interval is doubled.
For each transmission
after that, the poll interval is doubled again until
reaching the maximum of eight times
.Cm maxpoll .
Further transmissions use the same poll interval and
TTL values.
Note that while all this is going on,
each client/server association found is operating normally
it the system poll interval.
.Pp
Administratively scoped multicast boundaries are normally
specified by the network router configuration and,
in the case of IPv6, the link/site scope prefix.
By default, the increment for TTL hops is 32 starting
from 31; however, the
.Ic ttl
configuration command can be
used to modify the values to match the scope rules.
.Pp
It is often useful to narrow the range of acceptable
servers which can be found by manycast client associations.
Because manycast servers respond only when the client
stratum is equal to or greater than the server stratum,
primary (stratum 1) servers fill find only primary servers
in TTL range, which is probably the most common objective.
However, unless configured otherwise, all manycast clients
in TTL range will eventually find all primary servers
in TTL range, which is probably not the most common
objective in large networks.
The
.Ic tos
command can be used to modify this behavior.
Servers with stratum below
.Cm floor
or above
.Cm ceiling
specified in the
.Ic tos
command are strongly discouraged during the selection
process; however, these servers may be temporally
accepted if the number of servers within TTL range is
less than
.Cm minclock .
.Pp
The above actions occur for each manycast client message,
which repeats at the designated poll interval.
However, once the ephemeral client association is mobilized,
subsequent manycast server replies are discarded,
since that would result in a duplicate association.
If during a poll interval the number of client associations
falls below
.Cm minclock ,
all manycast client prototype associations are reset
to the initial poll interval and TTL hops and operation
resumes from the beginning.
It is important to avoid
frequent manycast client messages, since each one requires
all manycast servers in TTL range to respond.
The result could well be an implosion, either minor or major,
depending on the number of servers in range.
The recommended value for
.Cm maxpoll
is 12 (4,096 s).
.Pp
It is possible and frequently useful to configure a host
as both manycast client and manycast server.
A number of hosts configured this way and sharing a common
group address will automatically organize themselves
in an optimum configuration based on stratum and
synchronization distance.
For example, consider an NTP
subnet of two primary servers and a hundred or more
dependent clients.
With two exceptions, all servers
and clients have identical configuration files including both
.Ic multicastclient
and
.Ic multicastserver
commands using, for instance, multicast group address
239.1.1.1.
The only exception is that each primary server
configuration file must include commands for the primary
reference source such as a GPS receiver.
.Pp
The remaining configuration files for all secondary
servers and clients have the same contents, except for the
.Ic tos
command, which is specific for each stratum level.
For stratum 1 and stratum 2 servers, that command is
not necessary.
For stratum 3 and above servers the
.Cm floor
value is set to the intended stratum number.
Thus, all stratum 3 configuration files are identical,
all stratum 4 files are identical and so forth.
.Pp
Once operations have stabilized in this scenario,
the primary servers will find the primary reference source
and each other, since they both operate at the same
stratum (1), but not with any secondary server or client,
since these operate at a higher stratum.
The secondary
servers will find the servers at the same stratum level.
If one of the primary servers loses its GPS receiver,
it will continue to operate as a client and other clients
will time out the corresponding association and
re\-associate accordingly.
.Pp
Some administrators prefer to avoid running
.Xr ntpd @NTPD_MS@
continuously and run either
.Xr ntpdate 8
or
.Xr ntpd @NTPD_MS@
.Fl q
as a cron job.
In either case the servers must be
configured in advance and the program fails if none are
available when the cron job runs.
A really slick
application of manycast is with
.Xr ntpd @NTPD_MS@
.Fl q .
The program wakes up, scans the local landscape looking
for the usual suspects, selects the best from among
the rascals, sets the clock and then departs.
Servers do not have to be configured in advance and
all clients throughout the network can have the same
configuration file.
.Ss Manycast Interactions with Autokey
Each time a manycast client sends a client mode packet
to a multicast group address, all manycast servers
in scope generate a reply including the host name
and status word.
The manycast clients then run
the Autokey protocol, which collects and verifies
all certificates involved.
Following the burst interval
all but three survivors are cast off,
but the certificates remain in the local cache.
It often happens that several complete signing trails
from the client to the primary servers are collected in this way.
.Pp
About once an hour or less often if the poll interval
exceeds this, the client regenerates the Autokey key list.
This is in general transparent in client/server mode.
However, about once per day the server private value
used to generate cookies is refreshed along with all
manycast client associations.
In this case all
cryptographic values including certificates is refreshed.
If a new certificate has been generated since
the last refresh epoch, it will automatically revoke
all prior certificates that happen to be in the
certificate cache.
At the same time, the manycast
scheme starts all over from the beginning and
the expanding ring shrinks to the minimum and increments
from there while collecting all servers in scope.
.Ss Manycast Options
.Bl -tag -width indent
.It Xo Ic tos
.Oo
.Cm ceiling Ar ceiling |
.Cm cohort { 0 | 1 } |
.Cm floor Ar floor |
.Cm minclock Ar minclock |
.Cm minsane Ar minsane
.Oc
.Xc
This command affects the clock selection and clustering
algorithms.
It can be used to select the quality and
quantity of peers used to synchronize the system clock
and is most useful in manycast mode.
The variables operate
as follows:
.Bl -tag -width indent
.It Cm ceiling Ar ceiling
Peers with strata above
.Cm ceiling
will be discarded if there are at least
.Cm minclock
peers remaining.
This value defaults to 15, but can be changed
to any number from 1 to 15.
.It Cm cohort Bro 0 | 1 Brc
This is a binary flag which enables (0) or disables (1)
manycast server replies to manycast clients with the same
stratum level.
This is useful to reduce implosions where
large numbers of clients with the same stratum level
are present.
The default is to enable these replies.
.It Cm floor Ar floor
Peers with strata below
.Cm floor
will be discarded if there are at least
.Cm minclock
peers remaining.
This value defaults to 1, but can be changed
to any number from 1 to 15.
.It Cm minclock Ar minclock
The clustering algorithm repeatedly casts out outlyer
associations until no more than
.Cm minclock
associations remain.
This value defaults to 3,
but can be changed to any number from 1 to the number of
configured sources.
.It Cm minsane Ar minsane
This is the minimum number of candidates available
to the clock selection algorithm in order to produce
one or more truechimers for the clustering algorithm.
If fewer than this number are available, the clock is
undisciplined and allowed to run free.
The default is 1
for legacy purposes.
However, according to principles of
Byzantine agreement,
.Cm minsane
should be at least 4 in order to detect and discard
a single falseticker.
.El
.It Cm ttl Ar hop ...
This command specifies a list of TTL values in increasing
order, up to 8 values can be specified.
In manycast mode these values are used in turn
in an expanding\-ring search.
The default is eight
multiples of 32 starting at 31.
.El
.Sh Reference Clock Support
The NTP Version 4 daemon supports some three dozen different radio,
satellite and modem reference clocks plus a special pseudo\-clock
used for backup or when no other clock source is available.
Detailed descriptions of individual device drivers and options can
be found in the
.Qq Reference Clock Drivers
page
(available as part of the HTML documentation
provided in
.Pa /usr/share/doc/ntp ) .
Additional information can be found in the pages linked
there, including the
.Qq Debugging Hints for Reference Clock Drivers
and
.Qq How To Write a Reference Clock Driver
pages
(available as part of the HTML documentation
provided in
.Pa /usr/share/doc/ntp ) .
In addition, support for a PPS
signal is available as described in the
.Qq Pulse\-per\-second (PPS) Signal Interfacing
page
(available as part of the HTML documentation
provided in
.Pa /usr/share/doc/ntp ) .
Many
drivers support special line discipline/streams modules which can
significantly improve the accuracy using the driver.
These are
described in the
.Qq Line Disciplines and Streams Drivers
page
(available as part of the HTML documentation
provided in
.Pa /usr/share/doc/ntp ) .
.Pp
A reference clock will generally (though not always) be a radio
timecode receiver which is synchronized to a source of standard
time such as the services offered by the NRC in Canada and NIST and
USNO in the US.
The interface between the computer and the timecode
receiver is device dependent, but is usually a serial port.
A
device driver specific to each reference clock must be selected and
compiled in the distribution; however, most common radio, satellite
and modem clocks are included by default.
Note that an attempt to
configure a reference clock when the driver has not been compiled
or the hardware port has not been appropriately configured results
in a scalding remark to the system log file, but is otherwise non
hazardous.
.Pp
For the purposes of configuration,
.Xr ntpd @NTPD_MS@
treats
reference clocks in a manner analogous to normal NTP peers as much
as possible.
Reference clocks are identified by a syntactically
correct but invalid IP address, in order to distinguish them from
normal NTP peers.
Reference clock addresses are of the form
.Sm off
.Li 127.127. Ar t . Ar u ,
.Sm on
where
.Ar t
is an integer
denoting the clock type and
.Ar u
indicates the unit
number in the range 0\-3.
While it may seem overkill, it is in fact
sometimes useful to configure multiple reference clocks of the same
type, in which case the unit numbers must be unique.
.Pp
The
.Ic server
command is used to configure a reference
clock, where the
.Ar address
argument in that command
is the clock address.
The
.Cm key ,
.Cm version
and
.Cm ttl
options are not used for reference clock support.
The
.Cm mode
option is added for reference clock support, as
described below.
The
.Cm prefer
option can be useful to
persuade the server to cherish a reference clock with somewhat more
enthusiasm than other reference clocks or peers.
Further
information on this option can be found in the
.Qq Mitigation Rules and the prefer Keyword
(available as part of the HTML documentation
provided in
.Pa /usr/share/doc/ntp )
page.
The
.Cm minpoll
and
.Cm maxpoll
options have
meaning only for selected clock drivers.
See the individual clock
driver document pages for additional information.
.Pp
The
.Ic fudge
command is used to provide additional
information for individual clock drivers and normally follows
immediately after the
.Ic server
command.
The
.Ar address
argument specifies the clock address.
The
.Cm refid
and
.Cm stratum
options can be used to
override the defaults for the device.
There are two optional
device\-dependent time offsets and four flags that can be included
in the
.Ic fudge
command as well.
.Pp
The stratum number of a reference clock is by default zero.
Since the
.Xr ntpd @NTPD_MS@
daemon adds one to the stratum of each
peer, a primary server ordinarily displays an external stratum of
one.
In order to provide engineered backups, it is often useful to
specify the reference clock stratum as greater than zero.
The
.Cm stratum
option is used for this purpose.
Also, in cases
involving both a reference clock and a pulse\-per\-second (PPS)
discipline signal, it is useful to specify the reference clock
identifier as other than the default, depending on the driver.
The
.Cm refid
option is used for this purpose.
Except where noted,
these options apply to all clock drivers.
.Ss Reference Clock Commands
.Bl -tag -width indent
.It Xo Ic server
.Sm off
.Li 127.127. Ar t . Ar u
.Sm on
.Op Cm prefer
.Op Cm mode Ar int
.Op Cm minpoll Ar int
.Op Cm maxpoll Ar int
.Xc
This command can be used to configure reference clocks in
special ways.
The options are interpreted as follows:
.Bl -tag -width indent
.It Cm prefer
Marks the reference clock as preferred.
All other things being
equal, this host will be chosen for synchronization among a set of
correctly operating hosts.
See the
.Qq Mitigation Rules and the prefer Keyword
page
(available as part of the HTML documentation
provided in
.Pa /usr/share/doc/ntp )
for further information.
.It Cm mode Ar int
Specifies a mode number which is interpreted in a
device\-specific fashion.
For instance, it selects a dialing
protocol in the ACTS driver and a device subtype in the
parse
drivers.
.It Cm minpoll Ar int
.It Cm maxpoll Ar int
These options specify the minimum and maximum polling interval
for reference clock messages, as a power of 2 in seconds
For
most directly connected reference clocks, both
.Cm minpoll
and
.Cm maxpoll
default to 6 (64 s).
For modem reference clocks,
.Cm minpoll
defaults to 10 (17.1 m) and
.Cm maxpoll
defaults to 14 (4.5 h).
The allowable range is 4 (16 s) to 17 (36.4 h) inclusive.
.El
.It Xo Ic fudge
.Sm off
.Li 127.127. Ar t . Ar u
.Sm on
.Op Cm time1 Ar sec
.Op Cm time2 Ar sec
.Op Cm stratum Ar int
.Op Cm refid Ar string
.Op Cm mode Ar int
.Op Cm flag1 Cm 0 \&| Cm 1
.Op Cm flag2 Cm 0 \&| Cm 1
.Op Cm flag3 Cm 0 \&| Cm 1
.Op Cm flag4 Cm 0 \&| Cm 1
.Xc
This command can be used to configure reference clocks in
special ways.
It must immediately follow the
.Ic server
command which configures the driver.
Note that the same capability
is possible at run time using the
.Xr ntpdc @NTPDC_MS@
program.
The options are interpreted as
follows:
.Bl -tag -width indent
.It Cm time1 Ar sec
Specifies a constant to be added to the time offset produced by
the driver, a fixed\-point decimal number in seconds.
This is used
as a calibration constant to adjust the nominal time offset of a
particular clock to agree with an external standard, such as a
precision PPS signal.
It also provides a way to correct a
systematic error or bias due to serial port or operating system
latencies, different cable lengths or receiver internal delay.
The
specified offset is in addition to the propagation delay provided
by other means, such as internal DIPswitches.
Where a calibration
for an individual system and driver is available, an approximate
correction is noted in the driver documentation pages.
Note: in order to facilitate calibration when more than one
radio clock or PPS signal is supported, a special calibration
feature is available.
It takes the form of an argument to the
.Ic enable
command described in
.Sx Miscellaneous Options
page and operates as described in the
.Qq Reference Clock Drivers
page
(available as part of the HTML documentation
provided in
.Pa /usr/share/doc/ntp ) .
.It Cm time2 Ar secs
Specifies a fixed\-point decimal number in seconds, which is
interpreted in a driver\-dependent way.
See the descriptions of
specific drivers in the
.Qq Reference Clock Drivers
page
(available as part of the HTML documentation
provided in
.Pa /usr/share/doc/ntp ) .
.It Cm stratum Ar int
Specifies the stratum number assigned to the driver, an integer
between 0 and 15.
This number overrides the default stratum number
ordinarily assigned by the driver itself, usually zero.
.It Cm refid Ar string
Specifies an ASCII string of from one to four characters which
defines the reference identifier used by the driver.
This string
overrides the default identifier ordinarily assigned by the driver
itself.
.It Cm mode Ar int
Specifies a mode number which is interpreted in a
device\-specific fashion.
For instance, it selects a dialing
protocol in the ACTS driver and a device subtype in the
parse
drivers.
.It Cm flag1 Cm 0 \&| Cm 1
.It Cm flag2 Cm 0 \&| Cm 1
.It Cm flag3 Cm 0 \&| Cm 1
.It Cm flag4 Cm 0 \&| Cm 1
These four flags are used for customizing the clock driver.
The
interpretation of these values, and whether they are used at all,
is a function of the particular clock driver.
However, by
convention
.Cm flag4
is used to enable recording monitoring
data to the
.Cm clockstats
file configured with the
.Ic filegen
command.
Further information on the
.Ic filegen
command can be found in
.Sx Monitoring Options .
.El
.El
.Sh Miscellaneous Options
.Bl -tag -width indent
.It Ic broadcastdelay Ar seconds
The broadcast and multicast modes require a special calibration
to determine the network delay between the local and remote
servers.
Ordinarily, this is done automatically by the initial
protocol exchanges between the client and server.
In some cases,
the calibration procedure may fail due to network or server access
controls, for example.
This command specifies the default delay to
be used under these circumstances.
Typically (for Ethernet), a
number between 0.003 and 0.007 seconds is appropriate.
The default
when this command is not used is 0.004 seconds.
.It Ic calldelay Ar delay
This option controls the delay in seconds between the first and second
packets sent in burst or iburst mode to allow additional time for a modem
or ISDN call to complete.
.It Ic driftfile Ar driftfile
This command specifies the complete path and name of the file used to
record the frequency of the local clock oscillator.
This is the same
operation as the
.Fl f
command line option.
If the file exists, it is read at
startup in order to set the initial frequency and then updated once per
hour with the current frequency computed by the daemon.
If the file name is
specified, but the file itself does not exist, the starts with an initial
frequency of zero and creates the file when writing it for the first time.
If this command is not given, the daemon will always start with an initial
frequency of zero.
.Pp
The file format consists of a single line containing a single
floating point number, which records the frequency offset measured
in parts\-per\-million (PPM).
The file is updated by first writing
the current drift value into a temporary file and then renaming
this file to replace the old version.
This implies that
.Xr ntpd @NTPD_MS@
must have write permission for the directory the
drift file is located in, and that file system links, symbolic or
otherwise, should be avoided.
.It Xo Ic enable
.Oo
.Cm auth | Cm bclient |
.Cm calibrate | Cm kernel |
.Cm mode7 | monitor |
.Cm ntp | Cm stats
.Oc
.Xc
.It Xo Ic disable
.Oo
.Cm auth | Cm bclient |
.Cm calibrate | Cm kernel |
.Cm mode7 | monitor |
.Cm ntp | Cm stats
.Oc
.Xc
Provides a way to enable or disable various server options.
Flags not mentioned are unaffected.
Note that all of these flags
can be controlled remotely using the
.Xr ntpdc @NTPDC_MS@
utility program.
.Bl -tag -width indent
.It Cm auth
Enables the server to synchronize with unconfigured peers only if the
peer has been correctly authenticated using either public key or
private key cryptography.
The default for this flag is
.Ic enable .
.It Cm bclient
Enables the server to listen for a message from a broadcast or
multicast server, as in the
.Ic multicastclient
command with default
address.
The default for this flag is
.Ic disable .
.It Cm calibrate
Enables the calibrate feature for reference clocks.
The default for
this flag is
.Ic disable .
.It Cm kernel
Enables the kernel time discipline, if available.
The default for this
flag is
.Ic enable
if support is available, otherwise
.Ic disable .
.It Cm mode7
Enables processing of NTP mode 7 implementation\-specific requests
which are used by the deprecated
.Xr ntpdc @NTPDC_MS@
program.
The default for this flag is disable.
This flag is excluded from runtime configuration using
.Xr ntpq @NTPQ_MS@ .
The
.Xr ntpq @NTPQ_MS@
program provides the same capabilities as
.Xr ntpdc @NTPDC_MS@
using standard mode 6 requests.
.It Cm monitor
Enables the monitoring facility.
See the
.Xr ntpdc @NTPDC_MS@
program
and the
.Ic monlist
command or further information.
The
default for this flag is
.Ic enable .
.It Cm ntp
Enables time and frequency discipline.
In effect, this switch opens and
closes the feedback loop, which is useful for testing.
The default for
this flag is
.Ic enable .
.It Cm stats
Enables the statistics facility.
See the
.Sx Monitoring Options
section for further information.
The default for this flag is
.Ic disable .
.El
.It Ic includefile Ar includefile
This command allows additional configuration commands
to be included from a separate file.
Include files may
be nested to a depth of five; upon reaching the end of any
include file, command processing resumes in the previous
configuration file.
This option is useful for sites that run
.Xr ntpd @NTPD_MS@
on multiple hosts, with (mostly) common options (e.g., a
restriction list).
.It Ic logconfig Ar configkeyword
This command controls the amount and type of output written to
the system
.Xr syslog 3
facility or the alternate
.Ic logfile
log file.
By default, all output is turned on.
All
.Ar configkeyword
keywords can be prefixed with
.Ql = ,
.Ql +
and
.Ql \- ,
where
.Ql =
sets the
.Xr syslog 3
priority mask,
.Ql +
adds and
.Ql \-
removes
messages.
.Xr syslog 3
messages can be controlled in four
classes
.Po
.Cm clock ,
.Cm peer ,
.Cm sys
and
.Cm sync
.Pc .
Within these classes four types of messages can be
controlled: informational messages
.Po
.Cm info
.Pc ,
event messages
.Po
.Cm events
.Pc ,
statistics messages
.Po
.Cm statistics
.Pc
and
status messages
.Po
.Cm status
.Pc .
.Pp
Configuration keywords are formed by concatenating the message class with
the event class.
The
.Cm all
prefix can be used instead of a message class.
A
message class may also be followed by the
.Cm all
keyword to enable/disable all
messages of the respective message class.Thus, a minimal log configuration
could look like this:
.Bd -literal
logconfig =syncstatus +sysevents
.Ed
.Pp
This would just list the synchronizations state of
.Xr ntpd @NTPD_MS@
and the major system events.
For a simple reference server, the
following minimum message configuration could be useful:
.Bd -literal
logconfig =syncall +clockall
.Ed
.Pp
This configuration will list all clock information and
synchronization information.
All other events and messages about
peers, system events and so on is suppressed.
.It Ic logfile Ar logfile
This command specifies the location of an alternate log file to
be used instead of the default system
.Xr syslog 3
facility.
This is the same operation as the \-l command line option.
.It Ic setvar Ar variable Op Cm default
This command adds an additional system variable.
These
variables can be used to distribute additional information such as
the access policy.
If the variable of the form
.Sm off
.Va name = Ar value
.Sm on
is followed by the
.Cm default
keyword, the
variable will be listed as part of the default system variables
.Po
.Xr ntpq @NTPQ_MS@
.Ic rv
command
.Pc ) .
These additional variables serve
informational purposes only.
They are not related to the protocol
other that they can be listed.
The known protocol variables will
always override any variables defined via the
.Ic setvar
mechanism.
There are three special variables that contain the names
of all variable of the same group.
The
.Va sys_var_list
holds
the names of all system variables.
The
.Va peer_var_list
holds
the names of all peer variables and the
.Va clock_var_list
holds the names of the reference clock variables.
.It Xo Ic tinker
.Oo
.Cm allan Ar allan |
.Cm dispersion Ar dispersion |
.Cm freq Ar freq |
.Cm huffpuff Ar huffpuff |
.Cm panic Ar panic |
.Cm step Ar step |
.Cm stepback Ar stepback |
.Cm stepfwd Ar stepfwd |
.Cm stepout Ar stepout
.Oc
.Xc
This command can be used to alter several system variables in
very exceptional circumstances.
It should occur in the
configuration file before any other configuration options.
The
default values of these variables have been carefully optimized for
a wide range of network speeds and reliability expectations.
In
general, they interact in intricate ways that are hard to predict
and some combinations can result in some very nasty behavior.
Very
rarely is it necessary to change the default values; but, some
folks cannot resist twisting the knobs anyway and this command is
for them.
Emphasis added: twisters are on their own and can expect
no help from the support group.
.Pp
The variables operate as follows:
.Bl -tag -width indent
.It Cm allan Ar allan
The argument becomes the new value for the minimum Allan
intercept, which is a parameter of the PLL/FLL clock discipline
algorithm.
The value in log2 seconds defaults to 7 (1024 s), which is also the lower
limit.
.It Cm dispersion Ar dispersion
The argument becomes the new value for the dispersion increase rate,
normally .000015 s/s.
.It Cm freq Ar freq
The argument becomes the initial value of the frequency offset in
parts\-per\-million.
This overrides the value in the frequency file, if
present, and avoids the initial training state if it is not.
.It Cm huffpuff Ar huffpuff
The argument becomes the new value for the experimental
huff\-n'\-puff filter span, which determines the most recent interval
the algorithm will search for a minimum delay.
The lower limit is
900 s (15 m), but a more reasonable value is 7200 (2 hours).
There
is no default, since the filter is not enabled unless this command
is given.
.It Cm panic Ar panic
The argument is the panic threshold, normally 1000 s.
If set to zero,
the panic sanity check is disabled and a clock offset of any value will
be accepted.
.It Cm step Ar step
The argument is the step threshold, which by default is 0.128 s.
It can
be set to any positive number in seconds.
If set to zero, step
adjustments will never occur.
Note: The kernel time discipline is
disabled if the step threshold is set to zero or greater than the
default.
.It Cm stepback Ar stepback
The argument is the step threshold for the backward direction,
which by default is 0.128 s.
It can
be set to any positive number in seconds.
If both the forward and backward step thresholds are set to zero, step
adjustments will never occur.
Note: The kernel time discipline is
disabled if
each direction of step threshold are either
set to zero or greater than .5 second.
.It Cm stepfwd Ar stepfwd
As for stepback, but for the forward direction.
.It Cm stepout Ar stepout
The argument is the stepout timeout, which by default is 900 s.
It can
be set to any positive number in seconds.
If set to zero, the stepout
pulses will not be suppressed.
.El
.It Xo Ic rlimit
.Oo
.Cm memlock Ar Nmegabytes |
.Cm stacksize Ar N4kPages
.Cm filenum Ar Nfiledescriptors
.Oc
.Xc
.Bl -tag -width indent
.It Cm memlock Ar Nmegabytes
Specify the number of megabytes of memory that can be allocated.
Probably only available under Linux, this option is useful
when dropping root (the
.Fl i
option).
The default is 32 megabytes. Setting this to zero will prevent any attemp to lock memory.
.It Cm stacksize Ar N4kPages
Specifies the maximum size of the process stack on systems with the
.It Cm filenum Ar Nfiledescriptors
Specifies the maximum number of file descriptors ntpd may have open at once. Defaults to the system default.
.Fn mlockall
function.
Defaults to 50 4k pages (200 4k pages in OpenBSD).
.El
.It Xo Ic trap Ar host_address
.Op Cm port Ar port_number
.Op Cm interface Ar interface_address
.Xc
This command configures a trap receiver at the given host
address and port number for sending messages with the specified
local interface address.
If the port number is unspecified, a value
of 18447 is used.
If the interface address is not specified, the
message is sent with a source address of the local interface the
message is sent through.
Note that on a multihomed host the
interface used may vary from time to time with routing changes.
.Pp
The trap receiver will generally log event messages and other
information from the server in a log file.
While such monitor
programs may also request their own trap dynamically, configuring a
trap receiver will ensure that no messages are lost when the server
is started.
.It Cm hop Ar ...
This command specifies a list of TTL values in increasing order, up to 8
values can be specified.
In manycast mode these values are used in turn in
an expanding\-ring search.
The default is eight multiples of 32 starting at
31.
.El
.Sh "OPTIONS"
.Bl -tag
.It Fl \-help
Display usage information and exit.
.It Fl \-more\-help
Pass the extended usage information through a pager.
.It Fl \-version Op Brq Ar v|c|n
Output version of program and exit.  The default mode is `v', a simple
version.  The `c' mode will print copyright information and `n' will
print the full copyright notice.
.El
.Sh "OPTION PRESETS"
Any option that is not marked as \fInot presettable\fP may be preset
by loading values from environment variables named:
.nf
  \fBNTP_CONF_<option\-name>\fP or \fBNTP_CONF\fP
.fi
.ad
.Sh "ENVIRONMENT"
See \fBOPTION PRESETS\fP for configuration environment variables.
.Sh FILES
.Bl -tag -width /etc/ntp.drift -compact
.It Pa /etc/ntp.conf
the default name of the configuration file
.It Pa ntp.keys
private MD5 keys
.It Pa ntpkey
RSA private key
.It Pa ntpkey_ Ns Ar host
RSA public key
.It Pa ntp_dh
Diffie\-Hellman agreement parameters
.El
.Sh "EXIT STATUS"
One of the following exit values will be returned:
.Bl -tag
.It 0 " (EXIT_SUCCESS)"
Successful program execution.
.It 1 " (EXIT_FAILURE)"
The operation failed or the command syntax was not valid.
.It 70 " (EX_SOFTWARE)"
libopts had an internal operational error.  Please report
it to autogen\-users@lists.sourceforge.net.  Thank you.
.El
.Sh "SEE ALSO"
.Xr ntpd @NTPD_MS@ ,
.Xr ntpdc @NTPDC_MS@ ,
.Xr ntpq @NTPQ_MS@
.Pp
In addition to the manual pages provided,
comprehensive documentation is available on the world wide web
at
.Li http://www.ntp.org/ .
A snapshot of this documentation is available in HTML format in
.Pa /usr/share/doc/ntp .
.Rs
.%A David L. Mills
.%T Network Time Protocol (Version 4)
.%O RFC5905
.Re
.Sh "AUTHORS"
The University of Delaware and Network Time Foundation
.Sh "COPYRIGHT"
Copyright (C) 1992\-2015 The University of Delaware and Network Time Foundation all rights reserved.
This program is released under the terms of the NTP license, <http://ntp.org/license>.
.Sh BUGS
The syntax checking is not picky; some combinations of
ridiculous and even hilarious options and modes may not be
detected.
.Pp
The
.Pa ntpkey_ Ns Ar host
files are really digital
certificates.
These should be obtained via secure directory
services when they become universally available.
.Pp
Please send bug reports to: http://bugs.ntp.org, bugs@ntp.org
.Sh NOTES
This document was derived from FreeBSD.
.Pp
This manual page was \fIAutoGen\fP\-erated from the \fBntp.conf\fP
option definitions.<|MERGE_RESOLUTION|>--- conflicted
+++ resolved
@@ -3,11 +3,7 @@
 .Os
 .\"  EDIT THIS FILE WITH CAUTION  (ntp.mdoc)
 .\"
-<<<<<<< HEAD
-.\"  It has been AutoGen-ed  April  7, 2015 at 09:40:34 AM by AutoGen 5.18.5pre4
-=======
 .\"  It has been AutoGen-ed  April 29, 2015 at 11:56:43 AM by AutoGen 5.18.5
->>>>>>> aecbdacb
 .\"  From the definitions    ntp.conf.def
 .\"  and the template file   agmdoc-cmd.tpl
 .Sh NAME
