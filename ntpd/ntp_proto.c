/*
 * ntp_proto.c - NTP version 4 protocol machinery
 */
#ifdef HAVE_CONFIG_H
#include <config.h>
#endif

#include "ntpd.h"
#include "ntp_stdlib.h"
#include "ntp_unixtime.h"
#include "ntp_control.h"
#include "ntp_string.h"
#include "ntp_crypto.h"

#include <stdio.h>

#if defined(VMS) && defined(VMS_LOCALUNIT)	/*wjm*/
#include "ntp_refclock.h"
#endif

#if defined(__FreeBSD__) && __FreeBSD__ >= 3
#include <sys/sysctl.h>
#endif

/*
 * System variables are declared here. See Section 3.2 of the
 * specification.
 */
u_char	sys_leap;		/* system leap indicator */
u_char	sys_stratum;		/* stratum of system */
s_char	sys_precision;		/* local clock precision */
double	sys_rootdelay;		/* roundtrip delay to primary source */
double	sys_rootdispersion;	/* dispersion to primary source */
u_int32 sys_refid;		/* reference source for local clock */
struct sockaddr_storage sock_sys_refid; /* socket structure for reference source for local clock */
static	double sys_offset;	/* current local clock offset */
l_fp	sys_reftime;		/* time we were last updated */
struct	peer *sys_peer; 	/* our current peer */
struct	peer *sys_prefer;	/* our cherished peer */
#ifdef OPENSSL
u_long	sys_automax;		/* maximum session key lifetime */
#endif /* OPENSSL */

/*
 * Nonspecified system state variables.
 */
int	sys_bclient;		/* we set our time to broadcasts */
double	sys_bdelay; 		/* broadcast client default delay */
int	sys_authenticate;	/* requre authentication for config */
l_fp	sys_authdelay;		/* authentication delay */
static	u_long sys_authdly[2]; 	/* authentication delay shift reg */
static	u_char leap_consensus;	/* consensus of survivor leap bits */
static	double sys_selerr; 	/* select error (squares) */
static	double sys_syserr;	/* system error (squares) */
keyid_t	sys_private;		/* private value for session seed */
int	sys_manycastserver;	/* respond to manycast client pkts */
int	peer_ntpdate;		/* active peers in ntpdate mode */
int	sys_survivors;		/* truest of the truechimers */
#ifdef OPENSSL
char	*sys_hostname;		/* gethostname() name */
#endif /* OPENSSL */

/*
 * TOS and multicast mapping stuff
 */
int	sys_floor = 1;		/* cluster stratum floor */
int	sys_ceiling = STRATUM_UNSPEC; /* cluster stratum ceiling*/
int	sys_minsane = 1;	/* minimum candidates */
int	sys_minclock = NTP_MINCLOCK; /* minimum survivors */
int	sys_cohort = 0;		/* cohort switch */
int	sys_ttlmax;		/* max ttl mapping vector index */
u_char	sys_ttl[MAX_TTL];	/* ttl mapping vector */

/*
 * Statistics counters
 */
u_long	sys_stattime;		/* time when we started recording */
u_long	sys_badstratum; 	/* packets with invalid stratum */
u_long	sys_oldversionpkt;	/* old version packets received */
u_long	sys_newversionpkt;	/* new version packets received */
u_long	sys_unknownversion;	/* don't know version packets */
u_long	sys_badlength;		/* packets with bad length */
u_long	sys_processed;		/* packets processed */
u_long	sys_badauth;		/* packets dropped because of auth */
u_long	sys_limitrejected;	/* pkts rejected due to client count per net */

static	double	root_distance	P((struct peer *));
static	double	clock_combine	P((struct peer **, int));
static	void	peer_xmit	P((struct peer *));
static	void	fast_xmit	P((struct recvbuf *, int, keyid_t, int));
static	void	clock_update	P((void));
int	default_get_precision	P((void));


/*
 * transmit - Transmit Procedure. See Section 3.4.2 of the
 *	specification.
 */
void
transmit(
	struct peer *peer	/* peer structure pointer */
	)
{
	int hpoll;

	hpoll = peer->hpoll;
	if (peer->burst == 0) {
		u_char oreach;

		/*
		 * The polling state machine. There are two kinds of
		 * machines, those that never expect a reply (broadcast
		 * and manycast server modes) and those that do (all
		 * other modes). The dance is intricate...
		 */
		if (peer->cast_flags & (MDF_BCAST | MDF_MCAST)) {

			/*
			 * In broadcast mode the poll interval is fixed
			 * at minpoll.
			 */
			hpoll = peer->minpoll;
#ifdef OPENSSL
		} else if (peer->cast_flags & MDF_ACAST) {

			/*
			 * In manycast mode we start with the minpoll
			 * interval and ttl. However, the actual poll
			 * interval is eight times the nominal poll
			 * interval shown here. If fewer than
			 * sys_minclock servers are found, the ttl is
			 * increased by one and we try again. If this
			 * continues to the max ttl, the poll interval
			 * is bumped by one and we try again. If at
			 * least sys_minclock servers are found, the
			 * poll interval increases with the system poll
			 * interval to the max and we continue
			 * indefinately. However, about once per day
			 * when the agreement parameters are refreshed,
			 * the manycast clients are reset and we start
			 * from the beginning. This is to catch and
			 * clamp the ttl to the lowest practical value
			 * and avoid knocking on spurious doors.
			 */
			if (sys_survivors < sys_minclock && peer->ttl <
			    sys_ttlmax)
				peer->ttl++;
			hpoll = sys_poll;
#endif /* OPENSSL */
		} else {

			/*
			 * For associations expecting a reply, the
			 * watchdog counter is bumped by one if the peer
			 * has not been heard since the previous poll.
			 * If the counter reaches the max, the peer is
			 * demobilized if not configured and just
			 * cleared if it is, but in this case the poll
			 * interval is bumped by one.
			 */
			if (peer->unreach < NTP_UNREACH) {
				peer->unreach++;
			} else if (!(peer->flags & FLAG_CONFIG)) {
				unpeer(peer);
				return;
			} else {
				peer_clear(peer);
				hpoll++;
			}
		}
		oreach = peer->reach;
		peer->reach <<= 1;
		peer->hyst *= HYST_TC;
		if (peer->reach == 0) {

			/*
			 * If this association has become unreachable,
			 * clear it and raise a trap.
			 */
			if (oreach != 0) {
				report_event(EVNT_UNREACH, peer);
				peer->timereachable = current_time;
				if (!(peer->flags & FLAG_CONFIG)) {
					unpeer(peer);
					return;
				} else {
					peer_clear(peer);
				}
			}
			if (peer->flags & FLAG_IBURST)
				peer->burst = NTP_BURST;
		} else {

			/*
			 * Here the peer is reachable. If it has not
			 * been heard for three consecutive polls, stuff
			 * the clock filter. Next, determine the poll
			 * interval. If the peer is a synchronization
			 * candidate, use the system poll interval. If
			 * we cannot synchronize to the peer increase it
			 * by one. 
			 */
			if (!(peer->reach & 0x07)) {
				clock_filter(peer, 0., 0., MAXDISPERSE);
				clock_select();
			}
			if ((peer->stratum > 1 && peer->refid ==
			    ((struct sockaddr_in*)&peer->dstadr->sin)->sin_addr.s_addr) ||
			    peer->stratum >= STRATUM_UNSPEC)
				hpoll++;
			else
				hpoll = sys_poll;
			if (peer->flags & FLAG_BURST)
				peer->burst = NTP_BURST;
		}
	} else {
		peer->burst--;
		if (peer->burst == 0) {

			/*
			 * If a broadcast client at this point, the
			 * burst has concluded, so we switch to client
			 * mode and purge the keylist, since no further
			 * transmissions will be made.
			 */
			if (peer->cast_flags & MDF_BCLNT) {
				peer->hmode = MODE_BCLIENT;
#ifdef OPENSSL
				key_expire(peer);
#endif /* OPENSSL */
			}
			poll_update(peer, hpoll);
			clock_select();

			/*
			 * If ntpdate mode and the clock has not been
			 * set and all peers have completed the burst,
			 * we declare a successful failure.
			 */
			if (mode_ntpdate) {
				peer_ntpdate--;
				if (peer_ntpdate > 0)
					return;
				NLOG(NLOG_SYNCEVENT | NLOG_SYSEVENT)
				    msyslog(LOG_NOTICE,
				    "no reply; clock not set");
				printf(
				    "ntpd: no reply; clock not set\n");
				exit(0);
			}
			return;

		}
	}
	peer->outdate = current_time;

	/*
<<<<<<< HEAD
	 * We need to be very careful about honking uncivilized time.
	 * Never transmit if in broadcast client mode or access denied.
	 * If in broadcast mode, transmit only if synchronized to a
	 * valid source.
=======
	 * Do not transmit if in broadcast cclient mode or access has
	 * been denied. 
>>>>>>> bf8d63ac
	 */
	if (peer->hmode == MODE_BCLIENT || peer->flash & TEST4) {
		poll_update(peer, hpoll);
		return;

	/*
	 * Do not transmit in broadcast mode unless we are synchronized.
	 */
	} else if (peer->hmode == MODE_BROADCAST && sys_peer == NULL) {
		poll_update(peer, hpoll);
		return;
	}
	peer_xmit(peer);
	poll_update(peer, hpoll);
}

/*
 * receive - Receive Procedure.  See section 3.4.3 in the specification.
 */
void
receive(
	struct recvbuf *rbufp
	)
{
	register struct peer *peer;	/* peer structure pointer */
	register struct pkt *pkt;	/* receive packet pointer */
	int	hismode;		/* packet mode */
	int	oflags;			/* temp flags */
	int	restrict_mask;		/* restrict bits */
	int	has_mac;		/* length of MAC field */
	int	authlen;		/* offset of MAC field */
	int	is_authentic;		/* cryptosum ok */
	keyid_t	skeyid;			/* cryptographic keys */
	struct sockaddr_storage *dstadr_sin;	/* active runway */
	l_fp	p_org;			/* originate timestamp */
	l_fp	p_xmt;			/* transmit timestamp */
#ifdef OPENSSL
	keyid_t pkeyid, tkeyid;		/* cryptographic keys */
	struct autokey *ap;		/* autokey structure pointer */
	struct peer *peer2;		/* aux peer structure pointer */
#endif /* OPENSSL */
	int retcode = AM_NOMATCH;

	/*
	 * Monitor the packet and get restrictions. Note that the packet
	 * length for control and private mode packets must be checked
	 * by the service routines. Note that no statistics counters are
	 * recorded for restrict violations, since these counters are in
	 * the restriction routine. Note the careful distinctions here
	 * between a packet with a format error and a packet that is
	 * simply discarded without prejudice. Some restrictions have to
	 * be handled later in order to generate a kiss-of-death packet.
	 */
	ntp_monitor(rbufp);
	restrict_mask = restrictions(&rbufp->recv_srcadr);
#ifdef DEBUG
	if (debug > 2)
		printf("receive: at %ld %s<-%s restrict %02x\n",
		    current_time, stoa(&rbufp->dstadr->sin),
		    stoa(&rbufp->recv_srcadr), restrict_mask);
#endif
	if (restrict_mask & RES_IGNORE)
		return;				/* no anything */

	pkt = &rbufp->recv_pkt;
	if (PKT_VERSION(pkt->li_vn_mode) == NTP_VERSION) {
		sys_newversionpkt++;		/* new version */
	} else if (!(restrict_mask & RES_VERSION) &&
	    PKT_VERSION(pkt->li_vn_mode) >= NTP_OLDVERSION) {
		sys_oldversionpkt++;		/* old version */
	} else {
		sys_unknownversion++;
		return;				/* invalid version */
	}
	hismode = (int)PKT_MODE(pkt->li_vn_mode);
	if (hismode == MODE_PRIVATE) {
		if (restrict_mask & RES_NOQUERY)
			return;			/* no query private */
		process_private(rbufp, ((restrict_mask &
		    RES_NOMODIFY) == 0));
		return;
	}
	if (hismode == MODE_CONTROL) {
		if (restrict_mask & RES_NOQUERY)
			return;			/* no query control */
		process_control(rbufp, restrict_mask);
		return;
	}
	if (rbufp->recv_length < LEN_PKT_NOMAC) {
		sys_badlength++;
		return;				/* runt packet */
	}

	/*
	 * Figure out his mode and validate the packet. This has some
	 * legacy raunch that probably should be removed. If from NTPv1
	 * mode zero, The NTPv4 mode is determined from the source port.
	 * If the port number is zero, it is from a symmetric active
	 * association, which is not supported in NTPv4. Otherwise, it
	 * is from a client association and we fake it.
	 */
	if (hismode == MODE_UNSPEC) {
		if (PKT_VERSION(pkt->li_vn_mode) == NTP_OLDVERSION) {
			hismode = MODE_CLIENT;
		} else {
			sys_badlength++;
			return;                 /* invalid mode */
		}
	}

	/*
	 * Discard broadcast if not enabled as broadcast client. If
	 * Autokey, the wildcard interface cannot be used, so dump
	 * packets gettiing off the bus at that stop as well. This means
	 * that some systems with broken interface code, specifically
	 * Linux, will not work with Autokey.
	 */
	if (hismode == MODE_BROADCAST) {
		if (!sys_bclient)
			return;			/* no client */
#ifdef OPENSSL
		if (crypto_flags && rbufp->dstadr == any_interface)
			return;			/* no client */
#endif /* OPENSSL */
	}

	/*
	 * Parse the extension field if present. We figure out whether
	 * an extension field is present by measuring the MAC size. If
	 * the number of words following the packet header is 0 or 1, no
	 * MAC is present and the packet is not authenticated. If 1, the
	 * packet is a reply to a previous request that failed to
	 * authenticate. If 3, the packet is authenticated with DES; if
	 * 5, the packet is authenticated with MD5. If greater than 5,
	 * an extension field is present. If 2 or 4, the packet is a
	 * runt and goes poof! with a brilliant flash.
	 */
	skeyid = 0;
#ifdef OPENSSL
	pkeyid = tkeyid = 0;
#endif /* OPENSSL */
	authlen = LEN_PKT_NOMAC;
	while ((has_mac = rbufp->recv_length - authlen) > 0) {
		int temp;

		if (has_mac % 4 != 0 || has_mac < 0) {
			sys_badlength++;
			return;
		}
		if (has_mac == 1 * 4 || has_mac == 3 * 4 || has_mac ==
		    MAX_MAC_LEN) {
			skeyid = ntohl(((u_int32 *)pkt)[authlen / 4]);
			break;

		} else if (has_mac > MAX_MAC_LEN) {
			temp = ntohl(((u_int32 *)pkt)[authlen / 4]) &
			    0xffff;
			if (temp < 4 || temp > NTP_MAXEXTEN || temp % 4
			    != 0) {
				sys_badlength++;
				return;
			}
			authlen += temp;
		} else {
			sys_badlength++;
			return;
		}
	}

	/*
	 * We have tossed out as many buggy packets as possible early in
	 * the game to reduce the exposure to a clogging attack. Now we
	 * have to burn some cycles to find the association and
	 * authenticate the packet if required. Note that we burn only
	 * MD5 cycles, again to reduce exposure. There may be no
	 * matching association and that's okay.
	 *
	 * More on the autokey mambo. Normally the local interface is
	 * found when the association was mobilized with respect to a
	 * designated remote address. We assume packets arriving from
	 * the remote address arrive via this interface and the local
	 * address used to construct the autokey is the unicast address
	 * of the interface. However, if the sender is a broadcaster,
	 * the interface broadcast address is used instead.
	 * Notwithstanding this technobabble, if the sender is a
	 * multicaster, the broadcast address is null, so we use the
	 * unicast address anyway. Don't ask.
	 */
	peer = findpeer(&rbufp->recv_srcadr, rbufp->dstadr, rbufp->fd,
	    hismode, &retcode);
	is_authentic = 0;
	dstadr_sin = &rbufp->dstadr->sin;
	if (has_mac == 0) {
#ifdef DEBUG
		if (debug)
			printf("receive: at %ld %s<-%s mode %d code %d\n",
<<<<<<< HEAD
			    current_time, stoa(&rbufp->dstadr->sin),
			    stoa(&rbufp->recv_srcadr), hismode, retcode);
=======
			    current_time, ntoa(&rbufp->dstadr->sin),
			    ntoa(&rbufp->recv_srcadr), hismode,
			    retcode);
>>>>>>> bf8d63ac
#endif
	} else {
#ifdef OPENSSL
		/*
		 * For autokey modes, generate the session key
		 * and install in the key cache. Use the socket
		 * broadcast or unicast address as appropriate.
		 */
		if (skeyid > NTP_MAXKEY) {
		
			/*
			 * More on the autokey dance (AKD). A cookie is
			 * constructed from public and private values.
			 * For broadcast packets, the cookie is public
			 * (zero). For packets that match no
			 * association, the cookie is hashed from the
			 * addresses and private value. For server
			 * packets, the cookie was previously obtained
			 * from the server. For symmetric modes, the
			 * cookie was previously constructed using an
			 * agreement protocol; however, should PKI be
			 * unavailable, we construct a fake agreement as
			 * the EXOR of the peer and host cookies.
			 *
			 * hismode	ephemeral	persistent
			 * =======================================
			 * active	0		cookie#
			 * passive	0%		cookie#
			 * client	sys cookie	0%
			 * server	0%		sys cookie
			 * broadcast	0		0
			 *
			 * # if unsync, 0
			 * % can't happen
			 */
			if (hismode == MODE_BROADCAST) {

				/*
				 * For broadcaster, use the interface
				 * broadcast address when available;
				 * otherwise, use the unicast address
				 * found when the association was
				 * mobilized.
				 */
				pkeyid = 0;
				if (!SOCKNUL(&rbufp->dstadr->bcast))
					dstadr_sin =
					    &rbufp->dstadr->bcast;
			} else if (peer == NULL) {
				pkeyid = session_key(
				    &rbufp->recv_srcadr, dstadr_sin, 0,
				    sys_private, 0);
			} else {
				pkeyid = peer->pcookie;
			}

			/*
			 * The session key includes both the public
			 * values and cookie. In case of an extension
			 * field, the cookie used for authentication
			 * purposes is zero. Note the hash is saved for
			 * use later in the autokey mambo.
			 */
			if (authlen > LEN_PKT_NOMAC && pkeyid != 0) {
				session_key(&rbufp->recv_srcadr,
				    dstadr_sin, skeyid, 0, 2);
				tkeyid = session_key(
				    &rbufp->recv_srcadr, dstadr_sin,
				    skeyid, pkeyid, 0);
			} else {
				tkeyid = session_key(
				    &rbufp->recv_srcadr, dstadr_sin,
				    skeyid, pkeyid, 2);
			}

		}
#endif /* OPENSSL */

		/*
		 * Compute the cryptosum. Note a clogging attack may
		 * succeed in bloating the key cache. If an autokey,
		 * purge it immediately, since we won't be needing it
		 * again.
		 */
		if (authdecrypt(skeyid, (u_int32 *)pkt, authlen,
		    has_mac))
			is_authentic = 1;
		else
			sys_badauth++;
#ifdef OPENSSL
		if (skeyid > NTP_MAXKEY)
			authtrust(skeyid, 0);
#endif /* OPENSSL */
#ifdef DEBUG
		if (debug)
			printf(
			    "receive: at %ld %s<-%s mode %d code %d keyid %08x len %d mac %d auth %d\n",
			    current_time, stoa(dstadr_sin),
			    stoa(&rbufp->recv_srcadr), hismode, retcode,
			    skeyid, authlen, has_mac,
			    is_authentic);
#endif
	}

	/*
	 * The association matching rules are implemented by a set of
	 * routines and a table in ntp_peer.c. A packet matching an
	 * association is processed by that association. If not and
	 * certain conditions prevail, then an ephemeral association is
	 * mobilized: a broadcast packet mobilizes a broadcast client
	 * aassociation; a server packet mobilizes a client association;
	 * a symmetric active packet mobilizes a symmetric passive
	 * association. And, the adventure continues...
	 */
	switch (retcode) {
	case AM_FXMIT:

		/*
		 * This is a client mode packet not matching a known
		 * association. If from a manycast client we run a few
		 * sanity checks before deciding to send a unicast
		 * server response. Otherwise, it must be a client
		 * request, so send a server response and go home.
		 */
		if (sys_manycastserver && (rbufp->dstadr->flags &
		    INT_MULTICAST)) {
	
			/*
			 * There is no reason to respond to a request if
			 * our time is worse than the manycaster or it
			 * has already synchronized to us.
			 */
			if (sys_peer == NULL ||
			    PKT_TO_STRATUM(pkt->stratum) <
			    sys_stratum || (sys_cohort &&
			    PKT_TO_STRATUM(pkt->stratum) ==
			    sys_stratum) ||
			    /* XXX How do I check IPv6 addresses ? */
			    (rbufp->dstadr->sin.ss_family == AF_INET &&
			    ((struct sockaddr_in*)&rbufp->dstadr->sin)->sin_addr.s_addr ==
			    pkt->refid))
				return;
		}

		/*
		 * Note that we don't require an authentication check
		 * here, since we can't set the system clock; but, we do
		 * set the key ID to zero to tell the caller about this.
		 */
		if (is_authentic)
			fast_xmit(rbufp, MODE_SERVER, skeyid,
			    restrict_mask);
		else
			fast_xmit(rbufp, MODE_SERVER, 0, restrict_mask);
		return;

#ifdef OPENSSL
	case AM_MANYCAST:

		/*
		 * This is a server mode packet returned in response to
		 * a client mode packet sent to a multicast group
		 * address. The originate timestamp is a good nonce to
		 * reliably associate the reply with what was sent. If
		 * there is no match, that's curious and could be an
		 * intruder attempting to clog, so we just ignore it.
		 *
		 * First, make sure the packet is authentic. If so and
		 * the manycast association is found, we mobilize a
		 * client mode association, copy pertinent variables
		 * from the manycast to the client mode association and
		 * wind up the spring. We should figure out how to avoid
		 * mobilizing an association when the identity schemes
		 * are incompatible.
		 *
		 * There is an implosion hazard at the manycast client,
		 * since the manycast servers send the server packet
		 * immediately.
		 */
		if (crypto_flags && ((restrict_mask & (RES_DONTSERVE |
		    RES_LIMITED | RES_NOPEER)) || (sys_authenticate &&
		    !is_authentic)))
			return;

		peer2 = findmanycastpeer(rbufp);
		if (peer2 == 0)
			return;

		/*
		 * Check for compatible identity scheme before
		 * mobilizing an association.
		 */
		if (!crypto_check(rbufp))
			return;

		peer = newpeer(&rbufp->recv_srcadr, rbufp->dstadr,
		    MODE_CLIENT, PKT_VERSION(pkt->li_vn_mode),
		    sys_minpoll, NTP_MAXDPOLL, FLAG_IBURST |
		    (peer2->flags & (FLAG_AUTHENABLE | FLAG_SKEY)),
		    MDF_UCAST, 0, skeyid);
		if (peer == NULL)
			return;

		/*
		 * We don't need these, but it warms the billboards.
		 */
		peer->ttl = peer2->ttl;
		break;
#endif /* OPENSSL */

	case AM_NEWPASS:

		/*
		 * This is the first packet received from a symmetric
		 * active peer. First, make sure the packet is
		 * authentic. If so, mobilize a symmetric passive
		 * association. We should figure out how to avoid
		 * mobilizing associations when the identity schemes are
		 * incompatible.
		 */
		if ((restrict_mask & (RES_DONTSERVE | RES_LIMITED |
		    RES_NOPEER)) || (sys_authenticate &&
		    !is_authentic)) {
			fast_xmit(rbufp, MODE_PASSIVE, 0,
			    restrict_mask);
			return;
		}

		/*
		 * Check for compatible identity scheme before
		 * mobilizing an association.
		 */
		if (!crypto_check(rbufp))
			return;

		peer = newpeer(&rbufp->recv_srcadr, rbufp->dstadr,
		    MODE_PASSIVE, PKT_VERSION(pkt->li_vn_mode),
	 	    sys_minpoll, NTP_MAXDPOLL, sys_authenticate ?
		    FLAG_AUTHENABLE : 0, MDF_UCAST, 0, skeyid);
		if (peer == NULL)
			return;
		break;

	case AM_NEWBCL:

		/*
		 * This is the first packet received from a broadcast
		 * server. First, make sure the packet is authentic, not
		 * restricted and that we are a broadcast or multicast
		 * client. If so, mobilize a broadcast client
		 * association.
		 */
		if ((restrict_mask & (RES_DONTSERVE | RES_LIMITED |
		    RES_NOPEER)) || (sys_authenticate &&
		    !is_authentic) || !sys_bclient)
			return;

		/*
		 * Check for compatible identity scheme before
		 * mobilizing an association.
		 */
		if (!crypto_check(rbufp))
			return;

		peer = newpeer(&rbufp->recv_srcadr, rbufp->dstadr,
		    MODE_CLIENT, PKT_VERSION(pkt->li_vn_mode),
		    sys_minpoll, NTP_MAXDPOLL, FLAG_MCAST |
		    FLAG_IBURST | (sys_authenticate ?
		    FLAG_AUTHENABLE : 0), MDF_BCLNT, 0, skeyid);
		if (peer == NULL)
			return;
#ifdef OPENSSL
		/*
		 * Danger looms. If this is autokey, go process the
		 * extension fields. If something goes wrong, abandon
		 8 ship.
		 */
		if (crypto_flags && (peer->flags & FLAG_SKEY)) {
			crypto_recv(peer, rbufp);
			if (peer->flash)
				unpeer(peer);
		}
#endif /* OPENSSL */
		return;

	case AM_POSSBCL:
	case AM_PROCPKT:

		/*
		 * Happiness and nothing broke. Earn some revenue.
		 */
		break;

	default:

		/*
		 * Invalid mode combination. Leave the island
		 * immediately.
		 */
#ifdef DEBUG
		if (debug)
			printf("receive: bad protocol %d\n", retcode);
#endif
		return;
	}

	/*
	 * If the peer isn't configured, set his authenable and autokey
	 * status based on the packet. Once the status is set, it can't
	 * be unset. It seems like a silly idea to do this here, rather
	 * in the configuration routine, but in some goofy cases the
	 * first packet sent cannot be authenticated and we need a way
	 * for the dude to change his mind.
	 */
	peer->flash = 0;
	oflags = peer->flags;
	peer->timereceived = current_time;
	peer->received++;
	if (is_authentic)
		peer->flags |= FLAG_AUTHENTIC;
	else
		peer->flags &= ~FLAG_AUTHENTIC;

	/*
	 * The packet is dropped if it has an autokey key ID and the
	 * status word has not been stored, if a nontrusted broadcast,
	 * or if a duplicate of a previous packet.
	 */
	if (!(peer->flags & FLAG_CONFIG) && has_mac) {
		peer->flags |= FLAG_AUTHENABLE;
#ifdef OPENSSL
		if (skeyid > NTP_MAXKEY) {	/* test 5 */
			if (crypto_flags)
				peer->flags |= FLAG_SKEY;
			else
				peer->flash |= TEST5; /* no crypto */
		}
#endif /* OPENSSL */
	}
	if (peer->hmode == MODE_BROADCAST &&
	    (restrict_mask & RES_DONTTRUST))	/* test 4 */
		peer->flash |= TEST4;		/* access denied */
	NTOHL_FP(&pkt->xmt, &p_xmt);		/* test 1 */
	if (L_ISEQU(&peer->org, &p_xmt))
		peer->flash |= TEST1;		/* dupe */
	if (peer->flash) {
#ifdef DEBUG
		if (debug)
			printf("receive: denied %03x\n",
			    peer->flash);
#endif
		return;
	}

	/*
	 * Except for broadcast mode, every packet received must match
	 * one previously sent. If the packet is authenticated, it must
	 * have correct MAC. However, if authentication fails, the
	 * legitimate sender may have just changed keys, or it could be
	 * an intruder attempting to disrupt legitimate activities. We
	 * have to be careful here.
	 */
	NTOHL_FP(&pkt->org, &p_org);		/* test 2 */
	if (hismode != MODE_BROADCAST && !L_ISEQU(&peer->xmt, &p_org))
		peer->flash |= TEST2;		/* bogus */
	if (peer->flags & FLAG_AUTHENABLE) {
		if (!(peer->flags & FLAG_AUTHENTIC)) /* test 5 */
			peer->flash |= TEST5;	/* auth failed */
		else if (!(oflags & FLAG_AUTHENABLE))
			report_event(EVNT_PEERAUTH, peer);
	}
	if (peer->flash) {

		/*
		 * The only flashers here are loopback and
		 * authentication failure. Loopback can't happen with a
		 * broadcast server. The following modes are with
		 * respect to the server mode.
		 */
#ifdef DEBUG
		if (debug)
			printf(
			    "receive: bad auth or loopback %03x xmt %d org %d\n",
			    peer->flash, L_ISZERO(&peer->xmt),
			    L_ISZERO(&p_org));
#endif
		switch (hismode) {

		/*
		 * An authentication error in broadcast mode probably
		 * means the server restarted or rolled a new private
		 * value. Dump the ephemeral association and wait for
		 * the next message.
		 */
		case MODE_BROADCAST:
			unpeer(peer);
			return;

		/*
		 * A loopback error in server mode probably means a
		 * packet was dropped or an intruder launched a replay.
		 * Ignore the error and let the packet processor refresh
		 * the timestamps. If the packet was a crypto-NAK, the
		 * server has refreshed the private value, so clear the
		 * persistent association and start over.
		 */
		case MODE_SERVER:
			if (peer->flash & TEST5 && has_mac == 4 &&
			    pkt->exten[0] == 0)
				peer_clear(peer);
			break;

		/*
		 * An authentication or loopback error in symmetric
		 * modes is much more complicatied. If not done
		 * carefully, the peers spiral into a tacking duel
		 * similar to the January 1990 AT&T meltdown that lasted
		 * ten hours. The trouble then and now is that a peer
		 * restarting after a crash kills the other, which then
		 * restarts... you get the idea.
		 */
		case MODE_ACTIVE:

			/*
			 * Case 1: After a long season of happiness, the
			 * active peer dies and restarts, which
			 * eventually results in an ASSOC request to the
			 * passive peer. That sucker notices the
			 * packet originate timestamp is zero, which
			 * means the passive peer transmit timestamp
			 * must be nonzero. Since the active peer has
			 * not initialized timestamps, the best action
			 * is to get out of Dodge City, demobilize the
			 * association and wait for the next message.
			 */
			if (L_ISZERO(&p_org)) {
				unpeer(peer);
				return;
			}

			/*
			 * Case 2: After seasonal happiness, the passive
			 * peer dies and demobilizes. Unaware of this,
			 * the active peer launches a presumably
			 * legitimate message. The pasive peer
			 * mobilizes, but finds something other than the
			 * expected ASSOC request. Since the extension
			 * fields have not been processed yet, the
			 * evidence is that the passive peer transmit
			 * timestamp is zero, which means the packet
			 * originate timestamp must be nonzero. We need
			 * to send something to the active peer that
			 * will cause it to restart. If this happens or
			 * we light or fail authentication, send a
			 * crypto_NAK, which is tha analog of the TCP
			 * RESET and get out of Dodge City.
			 */ 
			if (L_ISZERO(&peer->xmt) || peer->flash &
			    TEST5) {
				fast_xmit(rbufp, MODE_PASSIVE, 0,
				    restrict_mask);
				unpeer(peer);
				return;
			}

			/*
			 * Case 3: The only thing left is a lonely
			 * loopback. We lost a packet. Life goes on.
			 */
			break;

		case MODE_PASSIVE:

			/*
			 * Case 4: An authentication error probably
			 * means the passive peer sent a crypto_NAK. If
			 * it didn't and the bit is still lit, spooky.
			 * In any case, the active peer clears the
			 * association and starts over.
			 */ 
			if (peer->flash & TEST5) {
				peer_clear(peer);
				return;
			}

			/*
			 * Case 5: The only thing left is a lonely
			 * loopback. We lost a packet. Life goes on.
			 */
			break;

		default:
			break;
		}
	}

#ifdef OPENSSL
	/*
	 * More autokey dance. The rules of the cha-cha are as follows:
	 *
	 * 1. If there is no key or the key is not auto, do nothing.
	 *
	 * 2. If this packet is in response to the one just previously
	 *    sent or from a broadcast server, do the extension fields.
	 *    Otherwise, assume bogosity and bail out.
	 *
	 * 3. If an extension field contains a verified signature, it is
	 *    self-authenticated and we sit the dance.
	 *
	 * 4. If this is a server reply, check only to see that the
	 *    transmitted key ID matches the received key ID.
	 *
	 * 5. Check to see that one or more hashes of the current key ID
	 *    matches the previous key ID or ultimate original key ID
	 *    obtained from the broadcaster or symmetric peer. If no
	 *    match, sit the dance and wait for timeout.
	 */
	if (crypto_flags && (peer->flags & FLAG_SKEY)) {
		peer->flash |= TEST10;
		crypto_recv(peer, rbufp);
		if (peer->cmmd != 0) {
			peer->ppoll = pkt->ppoll;
			poll_update(peer, 0);
		}
		if (peer->flash & TEST12) {
			/* fall through */

		} else if (hismode == MODE_SERVER) {
			if (skeyid == peer->keyid)
				peer->flash &= ~TEST10;
		} else if (!peer->flash & TEST10) {
			peer->pkeyid = skeyid;
		} else if ((ap = (struct autokey *)peer->recval.ptr) !=
		    NULL) {
			int i;

			for (i = 0; ; i++) {
				if (tkeyid == peer->pkeyid ||
				    tkeyid == ap->key) {
					peer->flash &= ~TEST10;
					peer->pkeyid = skeyid;
					break;
				}
				if (i > ap->seq)
					break;
				tkeyid = session_key(
				    &rbufp->recv_srcadr, dstadr_sin,
				    tkeyid, pkeyid, 0);
			}
		}

		/*
		 * If errors flash at this point and loopback, clamp the
		 * poll to minimum. If the certificate has been stored,
		 * scratch the association. If the server is not
		 * reachable, assume this is the first symmetric mode
		 * packet that warmed up the association and let it by.
		 * It will die later after leaving the originate and
		 * receive timestamp in the dust for the reply.
		 */
		if (peer->flash) {
			poll_update(peer, peer->minpoll);
			if (peer->crypto & CRYPTO_FLAG_PROV) {
#ifdef DEBUG
				if (debug)
					printf(
					    "packet: bad crypto %03x\n",
					    peer->flash);
#endif
				if (!(peer->flags & FLAG_CONFIG)) {
					unpeer(peer);
					return;
				} else {
					peer_clear(peer);
				}
				return;
			}
		}
		if (!(peer->crypto & CRYPTO_FLAG_PROV)) /* test 11 */
			peer->flash |= TEST11;	/* autokey failed */
		if (peer->flash && peer->reach) {
#ifdef DEBUG
			if (debug)
				printf("packet: bad autokey %03x\n",
				    peer->flash);
#endif
			return;
		}
	}
#endif /* OPENSSL */

	/*
	 * We have survived the gaunt. Forward to the packet routine. If
	 * a symmetric passive association has been mobilized and the
	 * association doesn't deserve to live, it will die in the
	 * transmit routine if not reachable after timeout. However, if
	 * either symmetric mode and the crypto code has something
	 * urgent to say, we expedite the response.
	 */
	process_packet(peer, pkt, &rbufp->recv_time);
}


/*
 * process_packet - Packet Procedure, a la Section 3.4.4 of the
 *	specification. Or almost, at least. If we're in here we have a
 *	reasonable expectation that we will be having a long term
 *	relationship with this host.
 */
void
process_packet(
	register struct peer *peer,
	register struct pkt *pkt,
	l_fp *recv_ts
	)
{
	l_fp t10, t23;
	double p_offset, p_del, p_disp;
	double dtemp;
	l_fp p_rec, p_xmt, p_org, p_reftime;
	l_fp ci;
	int pmode, pleap, pstratum;

	/*
	 * Swap header fields and keep the books. The books amount to
	 * the receive timestamp and poll interval in the header. We
	 * need these even if there are other problems in order to crank
	 * up the state machine.
	 */
	sys_processed++;
	peer->processed++;
	p_del = FPTOD(NTOHS_FP(pkt->rootdelay));
	p_disp = FPTOD(NTOHS_FP(pkt->rootdispersion));
	NTOHL_FP(&pkt->reftime, &p_reftime);
	NTOHL_FP(&pkt->rec, &p_rec);
	NTOHL_FP(&pkt->xmt, &p_xmt);
	pmode = PKT_MODE(pkt->li_vn_mode);
	pleap = PKT_LEAP(pkt->li_vn_mode);
	if (pmode != MODE_BROADCAST)
		NTOHL_FP(&pkt->org, &p_org);
	else
		p_org = peer->rec;
	pstratum = PKT_TO_STRATUM(pkt->stratum);

	/*
	 * Test for unsynchronized server.
	 */
	if (L_ISHIS(&peer->org, &p_xmt))	/* count old packets */
		peer->oldpkt++;
	if (pmode != MODE_BROADCAST && (L_ISZERO(&p_rec) ||
	    L_ISZERO(&p_org)))			/* test 3 */
		peer->flash |= TEST3;		/* unsynch */
	if (L_ISZERO(&p_xmt))			/* test 3 */
		peer->flash |= TEST3;		/* unsynch */

	/*
	 * If any tests fail, the packet is discarded leaving only the
	 * timestamps, which are enough to get the protocol started. The
	 * originate timestamp is copied from the packet transmit
	 * timestamp and the receive timestamp is copied from the
	 * packet receive timestamp.
	 */
	peer->leap = pleap;
	peer->org = p_xmt;
	peer->rec = *recv_ts;
	if (peer->flash) {
#ifdef DEBUG
		if (debug)
			printf("packet: bad data %03x\n",
			    peer->flash);
#endif
		return;
	}

	/*
	 * A kiss-of-death (kod) packet is returned by a server in case
	 * the client is denied access. It consists of the client
	 * request packet with the leap bits indicating never
	 * synchronized, stratum zero and reference ID field the ASCII
	 * string "DENY". If the packet originate timestamp matches the
	 * association transmit timestamp the kod is legitimate. If the
	 * peer leap bits indicate never synchronized, this must be
	 * access deny and the association is disabled; otherwise this
	 * must be a limit reject. In either case a naughty message is
	 * forced to the system log.
	 */
	if (pleap == LEAP_NOTINSYNC && pstratum >= STRATUM_UNSPEC &&
	    memcmp(&pkt->refid, "DENY", 4) == 0) {
		if (peer->leap == LEAP_NOTINSYNC) {	/* test 4 */
			peer->stratum = STRATUM_UNSPEC;
			peer->flash |= TEST4;		/* denied */
			memcpy(&peer->refid, &pkt->refid, 4);
			msyslog(LOG_INFO, "access denied");
		} else {
			msyslog(LOG_INFO, "limit reject");
		}
		return;
	}

	/*
	 * Test for valid peer data (tests 6-8)
	 */
	ci = p_xmt;
	L_SUB(&ci, &p_reftime);
	LFPTOD(&ci, dtemp);
	if (pleap == LEAP_NOTINSYNC ||		/* test 6 */
	    pstratum >= STRATUM_UNSPEC || dtemp < 0)
		peer->flash |= TEST6;		/* bad synch */
	if (!(peer->flags & FLAG_CONFIG) && sys_peer != NULL) { /* test 7 */
		if (pstratum > sys_stratum && pmode != MODE_ACTIVE) {
			peer->flash |= TEST7;	/* bad stratum */
			sys_badstratum++;
		}
	}
	if (p_del < 0 || p_disp < 0 || p_del /	/* test 8 */
	    2 + p_disp >= MAXDISPERSE)
		peer->flash |= TEST8;		/* bad peer distance */

	/*
	 * If any tests fail at this point, the packet is discarded.
	 */
	if (peer->flash) {
#ifdef DEBUG
		if (debug)
			printf("packet: bad header %03x\n",
			    peer->flash);
#endif
		return;
	}

	/*
	 * The header is valid. Capture the remaining header values and
	 * mark as reachable.
	 */
	record_raw_stats(&peer->srcadr, &peer->dstadr->sin, &p_org,
	    &p_rec, &p_xmt, &peer->rec);
	peer->pmode = pmode;
	peer->stratum = pstratum;
	peer->ppoll = pkt->ppoll;
	peer->precision = pkt->precision;
	peer->rootdelay = p_del;
	peer->rootdispersion = p_disp;
	peer->refid = pkt->refid;
	peer->reftime = p_reftime;
	if (!(peer->reach)) {
		report_event(EVNT_REACH, peer);
		peer->timereachable = current_time;
	}
	peer->reach |= 1;
	peer->unreach = 0;
	poll_update(peer, 0);

	/*
	 * If running in a client/server association, calculate the
	 * clock offset c, roundtrip delay d and dispersion e. We use
	 * the equations (reordered from those in the spec). Note that,
	 * in a broadcast association, org has been set to the time of
	 * last reception. Note the computation of dispersion includes
	 * the system precision plus that due to the frequency error
	 * since the originate time.
	 *
	 * c = ((t2 - t3) + (t1 - t0)) / 2
	 * d = (t2 - t3) - (t1 - t0)
	 * e = (org - rec) (seconds only)
	 */
	t10 = p_xmt;			/* compute t1 - t0 */
	L_SUB(&t10, &peer->rec);
	t23 = p_rec;			/* compute t2 - t3 */
	L_SUB(&t23, &p_org);
	ci = t10;
	p_disp = clock_phi * (peer->rec.l_ui - p_org.l_ui);

	/*
	 * If running in a broadcast association, the clock offset is
	 * (t1 - t0) corrected by the one-way delay, but we can't
	 * measure that directly. Therefore, we start up in MODE_CLIENT
	 * mode, set FLAG_MCAST and exchange eight messages to determine
	 * the clock offset. When the last message is sent, we switch to
	 * MODE_BCLIENT mode. The next broadcast message after that
	 * computes the broadcast offset and clears FLAG_MCAST.
	 */
	if (pmode == MODE_BROADCAST) {
		if (peer->flags & FLAG_MCAST) {
			LFPTOD(&ci, p_offset);
			peer->estbdelay = peer->offset - p_offset;
			if (peer->hmode == MODE_CLIENT)
				return;

			peer->flags &= ~FLAG_MCAST;
		}
		DTOLFP(peer->estbdelay, &t10);
		L_ADD(&ci, &t10);
		p_del = peer->delay;
	} else {
		L_ADD(&ci, &t23);
		L_RSHIFT(&ci);
		L_SUB(&t23, &t10);
		LFPTOD(&t23, p_del);
	}
	p_del = max(p_del, LOGTOD(sys_precision));
	LFPTOD(&ci, p_offset);
	if ((peer->rootdelay + p_del) / 2. + peer->rootdispersion +
	    p_disp >= MAXDISPERSE)		/* test 9 */
		peer->flash |= TEST9;		/* bad peer distance */

	/*
	 * If any flasher bits remain set at this point, abandon ship.
	 * Otherwise, forward to the clock filter.
	 */
	if (peer->flash) {
#ifdef DEBUG
		if (debug)
			printf("packet: bad packet data %03x\n",
			    peer->flash);
#endif
		return;
	}
	clock_filter(peer, p_offset, p_del, p_disp);
	clock_select();
	record_peer_stats(&peer->srcadr, ctlpeerstatus(peer),
	    peer->offset, peer->delay, peer->disp,
	    SQRT(peer->jitter));
}


/*
 * clock_update - Called at system process update intervals.
 */
static void
clock_update(void)
{
	u_char oleap;
	u_char ostratum;

	/*
	 * Reset/adjust the system clock. Do this only if there is a
	 * system peer and we haven't seen that peer lately. Watch for
	 * timewarps here.
	 */
	if (sys_peer == NULL)
		return;
	if (sys_peer->pollsw == FALSE || sys_peer->burst > 0)
		return;
	sys_peer->pollsw = FALSE;
#ifdef DEBUG
	if (debug)
		printf("clock_update: at %ld assoc %d \n", current_time,
		    peer_associations);
#endif
	oleap = sys_leap;
	ostratum = sys_stratum;
	switch (local_clock(sys_peer, sys_offset, sys_syserr)) {

	/*
	 * Clock is too screwed up. Just exit for now.
	 */
	case -1:
		report_event(EVNT_SYSFAULT, (struct peer *)0);
		exit(1);
		/*NOTREACHED*/

	/*
	 * Clock was stepped. Flush all time values of all peers.
	 */
	case 1:
		clear_all();
		sys_peer = NULL;
		sys_stratum = STRATUM_UNSPEC;
		sys_poll = NTP_MINPOLL;
		NLOG(NLOG_SYNCSTATUS)
		    msyslog(LOG_INFO, "synchronisation lost");
		report_event(EVNT_CLOCKRESET, (struct peer *)0);
#ifdef OPENSSL
		if (oleap != LEAP_NOTINSYNC)
			expire_all();
#endif /* OPENSSL */
		break;

	/*
	 * Update the system stratum, leap bits, root delay, root
	 * dispersion, reference ID and reference time. We also update
	 * select dispersion and max frequency error. If the leap
	 * changes, we gotta reroll the keys.
	 */
	default:
		sys_stratum = sys_peer->stratum + 1;
		if (sys_stratum == 1)
			sys_refid = sys_peer->refid;
		else
			sys_refid = 0;  /* <**** REFID case to solve *****> */
		sys_reftime = sys_peer->rec;
		sys_rootdelay = sys_peer->rootdelay + sys_peer->delay;
		sys_leap = leap_consensus;
		if (oleap == LEAP_NOTINSYNC) {
			report_event(EVNT_SYNCCHG, (struct peer *)0);
#ifdef OPENSSL
			expire_all();
#endif /* OPENSSL */
		}
	}
	if (ostratum != sys_stratum)
		report_event(EVNT_PEERSTCHG, (struct peer *)0);
}


/*
 * poll_update - update peer poll interval
 */
void
poll_update(
	struct peer *peer,
	int hpoll
	)
{
#ifdef OPENSSL
	int oldpoll;
#endif /* OPENSSL */

	/*
	 * A little foxtrot to determine what controls the poll
	 * interval. If the peer is reachable, but the last four polls
	 * have not been answered, use the minimum. If declared
	 * truechimer, use the system poll interval. This allows each
	 * association to ramp up the poll interval for useless sources
	 * and to clamp it to the minimum when first starting up.
	 */
#ifdef OPENSSL
	oldpoll = peer->kpoll;
#endif /* OPENSSL */
	if (hpoll > 0) {
		if (hpoll > peer->maxpoll)
			peer->hpoll = peer->maxpoll;
		else if (hpoll < peer->minpoll)
			peer->hpoll = peer->minpoll;
		else
			peer->hpoll = hpoll;
	}

	/*
	 * Bit of adventure here. If during a burst and not a poll, just
	 * slink away. If a poll, figure what the next poll should be.
	 * If a burst is pending and a reference clock or a pending
	 * crypto response, delay for one second. If the first sent in a
	 * burst, delay ten seconds for the modem to come up. For others
	 * in the burst, delay two seconds.
	 *
	 * In case of manycast server, make the poll interval, which is
	 * axtually the manycast beacon interval, eight times the system
	 * poll interval. Normally when the host poll interval settles
	 * up to 1024 s, the beacon interval settles up to 2.3 hours.
	 */
#ifdef OPENSSL
	if (peer->cmmd != NULL) {
		peer->nextdate = current_time + RESP_DELAY;
	} else
#endif /* OPENSSL */
		if (peer->burst > 0) {
		if (peer->nextdate != current_time)
			return;
#ifdef REFCLOCK
		else if (peer->flags & FLAG_REFCLOCK)
			peer->nextdate += RESP_DELAY;
#endif
		else if (peer->flags & (FLAG_IBURST | FLAG_BURST) &&
		    peer->burst == NTP_BURST)
			peer->nextdate += CALL_DELAY;
		else
			peer->nextdate += BURST_DELAY;
	} else if (peer->cast_flags & MDF_ACAST) {
		if (sys_survivors >= sys_minclock || peer->ttl >=
		    sys_ttlmax)
			peer->kpoll = peer->hpoll + 3;
		else
			peer->kpoll = peer->hpoll;
		peer->nextdate = peer->outdate + RANDPOLL(peer->kpoll);
	} else {
		peer->kpoll = max(min(peer->ppoll, peer->hpoll),
		    peer->minpoll);
		peer->nextdate = peer->outdate + RANDPOLL(peer->kpoll);
	}
	if (peer->nextdate < current_time)
		peer->nextdate = current_time;
#ifdef OPENSSL
	/*
	 * Bit of crass arrogance at this point. If the poll interval
	 * has changed and we have a keylist, the lifetimes in the
	 * keylist are probably bogus. In this case purge the keylist
	 * and regenerate it later.
	 */
	if (peer->kpoll != oldpoll)
		key_expire(peer);
#endif /* OPENSSL */
#ifdef DEBUG
	if (debug > 1)
		printf("poll_update: at %lu %s flags %04x poll %d burst %d last %lu next %lu\n",
		    current_time, ntoa(&peer->srcadr), peer->flags,
		    peer->kpoll, peer->burst, peer->outdate,
		    peer->nextdate);
#endif
}


/*
 * clear - clear peer filter registers.  See Section 3.4.8 of the spec.
 */
void
peer_clear(
	register struct peer *peer
	)
{
	register int i;

	/*
	 * If cryptographic credentials have been acquired, toss them to
	 * Valhalla. Note that autokeys are ephemeral, in that they are
	 * tossed immediately upon use. Therefore, the keylist can be
	 * purged anytime without needing to preserve random keys. Note
	 * that, if the peer is purged, the cryptographic variables are
	 * purged, too. This makes it much harder to sneak in some
	 * unauthenticated data in the clock filter.
	 */
#ifdef DEBUG
	if (debug)
		printf("peer_clear: at %ld assoc ID %d\n", current_time,
		    peer->associd);
#endif
#ifdef OPENSSL
	key_expire(peer);
	if (peer->pkey != NULL)
		EVP_PKEY_free(peer->pkey);
	if (peer->subject != NULL)
		free(peer->subject);
	if (peer->issuer != NULL)
		free(peer->issuer);
	if (peer->iffval != NULL)
		BN_free(peer->iffval);
	if (peer->grpkey != NULL)
		BN_free(peer->grpkey);
	if (peer->cmmd != NULL)
		free(peer->cmmd);
	value_free(&peer->cookval);
	value_free(&peer->recval);
	value_free(&peer->tai_leap);
	value_free(&peer->encrypt);
	value_free(&peer->sndval);
#endif /* OPENSSL */
	memset(CLEAR_TO_ZERO(peer), 0, LEN_CLEAR_TO_ZERO);

	/*
	 * If he dies as a broadcast client, he comes back to life as
	 * a broadcast client in client mode in order to recover the
	 * initial autokey values.
	 */
	if (peer == sys_peer)
		sys_peer = NULL;
	peer->estbdelay = sys_bdelay;
	peer->hpoll = peer->kpoll = peer->minpoll;
	peer->ppoll = peer->maxpoll;
	peer->pollsw = FALSE;
	peer->jitter = MAXDISPERSE;
	peer->epoch = current_time;
#ifdef REFCLOCK
	if (!(peer->flags & FLAG_REFCLOCK)) {
		peer->leap = LEAP_NOTINSYNC;
		peer->stratum = STRATUM_UNSPEC;
	}
#endif
	for (i = 0; i < NTP_SHIFT; i++) {
		peer->filter_order[i] = i;
		peer->filter_disp[i] = MAXDISPERSE;
		peer->filter_epoch[i] = current_time;
	}

	/*
	 * Randomize the first poll to avoid bunching.
	 */
	peer->nextdate = peer->update = peer->outdate = current_time;
	if (peer->cast_flags & MDF_BCLNT) {
		peer->flags |= FLAG_MCAST;
		peer->hmode = MODE_CLIENT;
	}
	peer->nextdate += (u_int)RANDOM % START_DELAY;
}


/*
 * clock_filter - add incoming clock sample to filter register and run
 *		  the filter procedure to find the best sample.
 */
void
clock_filter(
	register struct peer *peer,	/* peer structure pointer */
	double sample_offset,		/* clock offset */
	double sample_delay,		/* roundtrip delay */
	double sample_disp		/* dispersion */
	)
{
	double dst[NTP_SHIFT];		/* distance vector */
	int ord[NTP_SHIFT];		/* index vector */
	register int i, j, k, m;
	double dsp, jit, dtemp, etemp;

	/*
	 * Shift the new sample into the register and discard the oldest
	 * one. The new offset and delay come directly from the
	 * timestamp calculations. The dispersion grows from the last
	 * outbound packet or reference clock update to the present time
	 * and increased by the sum of the peer precision and the system
	 * precision. The delay can sometimes swing negative due to
	 * frequency skew, so it is clamped non-negative.
	 */
	dsp = min(LOGTOD(peer->precision) + LOGTOD(sys_precision) +
	    sample_disp, MAXDISPERSE);
	j = peer->filter_nextpt;
	peer->filter_offset[j] = sample_offset;
	peer->filter_delay[j] = max(0, sample_delay);
	peer->filter_disp[j] = dsp;
	peer->filter_epoch[j] = current_time;
	j++; j %= NTP_SHIFT;
	peer->filter_nextpt = j;

	/*
	 * Update dispersions since the last update and at the same
	 * time initialize the distance and index lists. The distance
	 * list uses a compound metric. If the sample is valid and
	 * younger than the minimum Allan intercept, use delay;
	 * otherwise, use biased dispersion.
	 */
	dtemp = clock_phi * (current_time - peer->update);
	peer->update = current_time;
	for (i = NTP_SHIFT - 1; i >= 0; i--) {
		if (i != 0) {
			peer->filter_disp[j] += dtemp;
			if (peer->filter_disp[j] >= MAXDISPERSE)
				peer->filter_disp[j] = MAXDISPERSE;
		}
		if (peer->filter_disp[j] >= MAXDISPERSE)
			dst[i] = MAXDISPERSE;
		else if (peer->update - peer->filter_epoch[j] >
		    ULOGTOD(allan_xpt))
			dst[i] = MAXDISTANCE + peer->filter_disp[j];
		else
 			dst[i] = peer->filter_delay[j];
		ord[i] = j;
		j++; j %= NTP_SHIFT;
	}

        /*
	 * Sort the samples in both lists by distance.
	 */
	for (i = 1; i < NTP_SHIFT; i++) {
		for (j = 0; j < i; j++) {
			if (dst[j] > dst[i]) {
				k = ord[j];
				ord[j] = ord[i];
				ord[i] = k;
				etemp = dst[j];
				dst[j] = dst[i];
				dst[i] = etemp;
			}
		}
	}

	/*
	 * Copy the index list to the association structure so ntpq
	 * can see it later. Prune the distance list to samples less
	 * than MAXDISTANCE, but keep at least two valid samples for
	 * jitter calculation.
	 */
	m = 0;
	for (i = 0; i < NTP_SHIFT; i++) {
		peer->filter_order[i] = ord[i];
		if (dst[i] >= MAXDISPERSE || (m >= 2 && dst[i] >=
		    MAXDISTANCE))
			continue;
		m++;
	}
	
	/*
	 * Compute the dispersion and jitter squares. The dispersion
	 * is weighted exponentially by NTP_FWEIGHT (0.5) so it is
	 * normalized close to 1.0. The jitter is the mean of the square
	 * differences relative to the lowest delay sample. If no
	 * acceptable samples remain in the shift register, quietly
	 * tiptoe home leaving only the dispersion.
	 */
	jit = 0;
	peer->disp = 0;
	k = ord[0];
	for (i = NTP_SHIFT - 1; i >= 0; i--) {

		j = ord[i];
		peer->disp = NTP_FWEIGHT * (peer->disp +
		    peer->filter_disp[j]);
		if (i < m)
			jit += DIFF(peer->filter_offset[j],
			    peer->filter_offset[k]);
	}

	/*
	 * If no acceptable samples remain in the shift register,
	 * quietly tiptoe home leaving only the dispersion. Otherwise,
	 * save the offset, delay and jitter average. Note the jitter
	 * must not be less than the system precision.
	 */
	if (m == 0)
		return;
	etemp = peer->offset;
	peer->offset = peer->filter_offset[k];
	peer->delay = peer->filter_delay[k];
	if (m > 1)
		jit /= m - 1;
	peer->jitter = max(jit, SQUARE(LOGTOD(sys_precision)));

	/*
	 * A new sample is useful only if it is younger than the last
	 * one used, but only if the sucker has been synchronized.
	 */
	if (peer->filter_epoch[k] <= peer->epoch && sys_leap !=
	    LEAP_NOTINSYNC) {
#ifdef DEBUG
		if (debug)
			printf("clock_filter: discard %lu\n",
			    peer->epoch - peer->filter_epoch[k]);
#endif
		return;
	}

	/*
	 * If the difference between the last offset and the current one
	 * exceeds the jitter by CLOCK_SGATE (4) and the interval since
	 * the last update is less than twice the system poll interval,
	 * consider the update a popcorn spike and ignore it.
	 */
	if (m > 1 && fabs(peer->offset - etemp) > SQRT(peer->jitter) *
	    CLOCK_SGATE && peer->filter_epoch[k] - peer->epoch <
	    (1 << (sys_poll + 1))) {
#ifdef DEBUG
		if (debug)
			printf("clock_filter: n %d popcorn spike %.6f jitter %.6f\n",
			    m, peer->offset, SQRT(peer->jitter));
#endif
		return;
	}

	/*
	 * The mitigated sample statistics are saved for later
	 * processing, but can be processed only once.
	 */
	peer->epoch = peer->filter_epoch[k];
	peer->pollsw = TRUE;
#ifdef DEBUG
	if (debug)
		printf(
		    "clock_filter: n %d off %.6f del %.6f dsp %.6f jit %.6f, age %lu\n",
		    m, peer->offset, peer->delay, peer->disp,
		    SQRT(peer->jitter), peer->update - peer->epoch);
#endif
}


/*
 * clock_select - find the pick-of-the-litter clock
 */
void
clock_select(void)
{
	register struct peer *peer;
	int i, j, k, n;
	int nlist, nl3;

	double d, e, f;
	int allow, found, sw, osurv;
	double high, low;
	double synch[NTP_MAXCLOCK], error[NTP_MAXCLOCK];
	struct peer *osys_peer;
	struct peer *typeacts = NULL;
	struct peer *typelocal = NULL;
	struct peer *typepps = NULL;
	struct peer *typesystem = NULL;

	static int list_alloc = 0;
	static struct endpoint *endpoint = NULL;
	static int *indx = NULL;
	static struct peer **peer_list = NULL;
	static u_int endpoint_size = 0;
	static u_int indx_size = 0;
	static u_int peer_list_size = 0;

	/*
	 * Initialize and create endpoint, index and peer lists big
	 * enough to handle all associations.
	 */
	osys_peer = sys_peer;
	sys_peer = NULL;
	osurv = sys_survivors;
	sys_survivors = 0;
	sys_prefer = NULL;
	nlist = 0;
	low = 1e9;
	high = -1e9;
	for (n = 0; n < HASH_SIZE; n++)
		nlist += peer_hash_count[n];
	if (nlist > list_alloc) {
		if (list_alloc > 0) {
			free(endpoint);
			free(indx);
			free(peer_list);
		}
		while (list_alloc < nlist) {
			list_alloc += 5;
			endpoint_size += 5 * 3 * sizeof(*endpoint);
			indx_size += 5 * 3 * sizeof(*indx);
			peer_list_size += 5 * sizeof(*peer_list);
		}
		endpoint = (struct endpoint *)emalloc(endpoint_size);
		indx = (int *)emalloc(indx_size);
		peer_list = (struct peer **)emalloc(peer_list_size);
	}

	/*
	 * Initially, we populate the island with all the rifraff peers
	 * that happen to be lying around. Those with seriously
	 * defective clocks are immediately booted off the island. Then,
	 * the falsetickers are culled and put to sea. The truechimers
	 * remaining are subject to repeated rounds where the most
	 * unpopular at each round is kicked off. When the population
	 * has dwindled to sys_minclock, the survivors split a million
	 * bucks and collectively crank the chimes.
	 */
	nlist = nl3 = 0;	/* none yet */
	for (n = 0; n < HASH_SIZE; n++) {
		for (peer = peer_hash[n]; peer != NULL; peer =
		    peer->next) {
			peer->flags &= ~FLAG_SYSPEER;
			peer->status = CTL_PST_SEL_REJECT;

			/*
			 * A peer leaves the island immediately if
			 * unreachable, synchronized to us or suffers
			 * excessive root distance. Careful with the
			 * root distance, since the poll interval can
			 * increase to a day and a half.
			 */
					/* <**** REFID case to solve ***> */
			if (!peer->reach || /* (peer->stratum > 1 &&
			    peer->refid ==
			    peer->dstadr->sin.sin_addr.s_addr) || */
			    peer->stratum >= STRATUM_UNSPEC ||
			    (root_distance(peer) >= MAXDISTANCE + 2 *
			    clock_phi * ULOGTOD(sys_poll)))
				continue;

			/*
			 * Don't allow the local clock or modem drivers
			 * in the kitchen at this point, unless the
			 * prefer peer. Do that later, but only if
			 * nobody else is around. These guys are all
			 * configured, so we never throw them away.
			 */
			if (peer->refclktype == REFCLK_LOCALCLOCK
#if defined(VMS) && defined(VMS_LOCALUNIT)
				/* wjm: local unit VMS_LOCALUNIT taken seriously */
				&& REFCLOCKUNIT(&peer->srcadr) != VMS_LOCALUNIT
#endif	/* VMS && VMS_LOCALUNIT */
				) {
				typelocal = peer;
				if (!(peer->flags & FLAG_PREFER))
					continue; /* no local clock */
			}
			if (peer->sstclktype == CTL_SST_TS_TELEPHONE) {
				typeacts = peer;
				if (!(peer->flags & FLAG_PREFER))
					continue; /* no acts */
			}

			/*
			 * If we get this far, the peer can stay on the
			 * island, but does not yet have the immunity
			 * idol.
			 */
			peer->status = CTL_PST_SEL_SANE;
			peer_list[nlist++] = peer;

			/*
			 * Insert each interval endpoint on the sorted
			 * list.
			 */
			e = peer->offset;	 /* Upper end */
			f = root_distance(peer);
			e = e + f;
			for (i = nl3 - 1; i >= 0; i--) {
				if (e >= endpoint[indx[i]].val)
					break;
				indx[i + 3] = indx[i];
			}
			indx[i + 3] = nl3;
			endpoint[nl3].type = 1;
			endpoint[nl3++].val = e;

			e = e - f;		/* Center point */
			for ( ; i >= 0; i--) {
				if (e >= endpoint[indx[i]].val)
					break;
				indx[i + 2] = indx[i];
			}
			indx[i + 2] = nl3;
			endpoint[nl3].type = 0;
			endpoint[nl3++].val = e;

			e = e - f;		/* Lower end */
			for ( ; i >= 0; i--) {
				if (e >= endpoint[indx[i]].val)
					break;
				indx[i + 1] = indx[i];
			}
			indx[i + 1] = nl3;
			endpoint[nl3].type = -1;
			endpoint[nl3++].val = e;
		}
	}
#ifdef DEBUG
	if (debug > 2)
		for (i = 0; i < nl3; i++)
			printf("select: endpoint %2d %.6f\n",
			   endpoint[indx[i]].type,
			   endpoint[indx[i]].val);
#endif
	/*
	 * This is the actual algorithm that cleaves the truechimers
	 * from the falsetickers. The original algorithm was described
	 * in Keith Marzullo's dissertation, but has been modified for
	 * better accuracy.
 	 */
	i = 0;
	j = nl3 - 1;
	allow = nlist;		/* falsetickers assumed */
	found = 0;
	while (allow > 0) {
		allow--;
		for (n = 0; i <= j; i++) {
			n += endpoint[indx[i]].type;
			if (n < 0)
				break;
			if (endpoint[indx[i]].type == 0)
				found++;
		}
		for (n = 0; i <= j; j--) {
			n += endpoint[indx[j]].type;
			if (n > 0)
				break;
			if (endpoint[indx[j]].type == 0)
				found++;
		}
		if (found > allow)
			break;
		low = endpoint[indx[i++]].val;
		high = endpoint[indx[j--]].val;
	}

	/*
	 * If no survivors remain at this point, check if the local
	 * clock or modem drivers have been found. If so, nominate one
	 * of them as the only survivor. Otherwise, give up and leave
	 * the island to the rats.
	 */
	if ((allow << 1) >= nlist) {
		if (typeacts != 0) {
			typeacts->status = CTL_PST_SEL_SANE;
			peer_list[0] = typeacts;
			nlist = 1;
		} else if (typelocal != 0) {
			typelocal->status = CTL_PST_SEL_SANE;
			peer_list[0] = typelocal;
			nlist = 1;
		} else {
			if (osys_peer != NULL) {
				sys_poll = NTP_MINPOLL;
				NLOG(NLOG_SYNCSTATUS)
				    msyslog(LOG_INFO,
				    "synchronisation lost");
				report_event(EVNT_PEERSTCHG,
				    (struct peer *)0);
			}
#ifdef OPENSSL
			if (osurv > 0)
				resetmanycast();
#endif /* OPENSSL */
			return;
		}
	}

	/*
	 * We can only trust the survivors if the number of candidates
	 * sys_minsane is at least the number required to detect and
	 * cast out one falsticker. For the Byzantine agreement
	 * algorithm used here, that number is 4; however, the default
	 * sys_minsane is 1 to speed initial synchronization. Careful
	 * operators will tinker the value to 4 and use at least that
	 * number of synchronization sources.
	 */
	if (nlist < sys_minsane)
		return;

	/*
	 * Clustering algorithm. Construct candidate list in order first
	 * by stratum then by root distance, but keep only the best
	 * NTP_MAXCLOCK of them. Scan the list to find falsetickers, who
	 * leave the island immediately. If a falseticker is not
	 * configured, his association raft is drowned as well, but only
	 * if at at least eight poll intervals have gone. We must leave
	 * at least one peer to collect the million bucks.
	 *
	 * Note the hysteresis gimmick that increases the effective
	 * distance for those rascals that have not made the final cut.
	 * This is to discourage clockhopping. Note also the prejudice
	 * against lower stratum peers if the floor is elevated.
	 */
	j = 0;
	for (i = 0; i < nlist; i++) {
		peer = peer_list[i];
		if (nlist > 1 && (peer->offset <= low || peer->offset >=
		    high)) {
			if (!(peer->flags & FLAG_CONFIG))
				unpeer(peer);
			continue;
		}
		peer->status = CTL_PST_SEL_DISTSYSPEER;
		d = peer->stratum;
		if (d < sys_floor)
			d += sys_floor;
		if (d > sys_ceiling)
			d = STRATUM_UNSPEC;
		d = root_distance(peer) + d * MAXDISTANCE;
		d *= 1. - peer->hyst;
		if (j >= NTP_MAXCLOCK) {
			if (d >= synch[j - 1])
				continue;
			else
				j--;
		}
		for (k = j; k > 0; k--) {
			if (d >= synch[k - 1])
				break;
			peer_list[k] = peer_list[k - 1];
			error[k] = error[k - 1];
			synch[k] = synch[k - 1];
		}
		peer_list[k] = peer;
		error[k] = peer->jitter;
		synch[k] = d;
		j++;
	}
	nlist = j;
	for (i = 0; i < nlist; i++) {
		peer_list[i]->status = CTL_PST_SEL_SELCAND;

#ifdef DEBUG
		if (debug > 2)
			printf("select: %s distance %.6f jitter %.6f\n",
			    ntoa(&peer_list[i]->srcadr), synch[i],
			    SQRT(error[i]));
#endif
	}

	/*
	 * Now, vote outlyers off the island by select jitter weighted
	 * by root dispersion. Continue voting as long as there are more
	 * than sys_minclock survivors and the minimum select jitter
	 * squared is greater than the maximum peer jitter squared. Stop
	 * if we are about to discard a prefer peer, who of course has
	 * the immunity idol.
	 */
	while (1) {
		d = 1e9;
		e = -1e9;
		k = 0;
		for (i = 0; i < nlist; i++) {
			if (error[i] < d)
				d = error[i];
			f = 0;
			if (nlist > 1) {
				for (j = 0; j < nlist; j++)
					f += DIFF(peer_list[j]->offset,
					    peer_list[i]->offset);
				f /= nlist - 1;
			}
			if (f * synch[i] > e) {
				sys_selerr = f;
				e = f * synch[i];
				k = i;
			}
		}
		f = max(sys_selerr, SQUARE(LOGTOD(sys_precision))); 
		if (nlist <= sys_minclock || f <= d ||
		    peer_list[k]->flags & FLAG_PREFER)
			break;
#ifdef DEBUG
		if (debug > 2)
			printf(
			    "select: drop %s select %.6f jitter %.6f\n",
			    ntoa(&peer_list[k]->srcadr),
			    SQRT(sys_selerr), SQRT(d));
#endif
		if (!(peer_list[k]->flags & FLAG_CONFIG) &&
		    peer_list[k]->hmode == MODE_CLIENT)
			unpeer(peer_list[k]);
		for (j = k + 1; j < nlist; j++) {
			peer_list[j - 1] = peer_list[j];
			error[j - 1] = error[j];
		}
		nlist--;
	}

	/*
	 * What remains is a list usually not greater than sys_minclock
	 * peers. We want only a peer at the lowest stratum to become
	 * the system peer, although all survivors are eligible for the
	 * combining algorithm. First record their order, diddle the
	 * flags and clamp the poll intervals. Then, consider each peer
	 * in turn and OR the leap bits on the assumption that, if some
	 * of them honk nonzero bits, they must know what they are
	 * doing. Check for prefer and pps peers at any stratum. Check
	 * if the old system peer is among the peers at the lowest
	 * stratum. Note that the head of the list is at the lowest
	 * stratum and that unsynchronized peers cannot survive this
	 * far.
	 *
	 * Fiddle for hysteresis. Pump it up for a peer only if the peer
	 * stratum is at least the floor and there are enough survivors.
	 * This minimizes the pain when tossing out rascals beneath the
	 * floorboard. Don't count peers with stratum above the ceiling.
	 * Manycast is is sooo complicated.
	 */
	leap_consensus = 0;
	for (i = nlist - 1; i >= 0; i--) {
		leap_consensus |= peer->leap;
		peer = peer_list[i];
		peer->status = CTL_PST_SEL_SYNCCAND;
		peer->flags |= FLAG_SYSPEER;
		if (peer->stratum >= sys_floor && osurv >= sys_minclock)
			peer->hyst = HYST;
		else
			peer->hyst = 0;
		if (peer->stratum <= sys_ceiling)
			sys_survivors++;
		if (peer->flags & FLAG_PREFER)
			sys_prefer = peer;
		if (peer->refclktype == REFCLK_ATOM_PPS &&
		    peer->stratum < STRATUM_UNSPEC)
			typepps = peer;
		if (peer->stratum == peer_list[0]->stratum && peer ==
		    osys_peer)
			typesystem = peer;
	}

#ifdef OPENSSL
	/*
	 * In manycast client mode we may have spooked a sizeable number
	 * of peers that we don't need. If there are at least
	 * sys_minclock of them, the manycast message will be turned
	 * off. By the time we get here we nay be ready to prune some of
	 * them back, but we want to make sure all the candicates have
	 * had a chance. If they didn't pass the sanity and intersection
	 * tests, they have already been voted off the island.
	 */
	if (sys_survivors < sys_minclock && osurv >= sys_minclock)
		resetmanycast();
#endif /* OPENSSL */

	/*
	 * Mitigation rules of the game. There are several types of
	 * peers that make a difference here: (1) prefer local peers
	 * (type REFCLK_LOCALCLOCK with FLAG_PREFER) or prefer modem
	 * peers (type REFCLK_NIST_ATOM etc with FLAG_PREFER), (2) pps
	 * peers (type REFCLK_ATOM_PPS), (3) remaining prefer peers
	 * (flag FLAG_PREFER), (4) the existing system peer, if any, (5)
	 * the head of the survivor list. Note that only one peer can be
	 * declared prefer. The order of preference is in the order
	 * stated. Note that all of these must be at the lowest stratum,
	 * i.e., the stratum of the head of the survivor list.
	 */
	if (sys_prefer)
		sw = sys_prefer->refclktype == REFCLK_LOCALCLOCK ||
		    sys_prefer->sstclktype == CTL_SST_TS_TELEPHONE ||
		    !typepps;
	else
		sw = 0;
	if (sw) {
		sys_peer = sys_prefer;
		sys_peer->status = CTL_PST_SEL_SYSPEER;
		sys_offset = sys_peer->offset;
		sys_syserr = sys_peer->jitter;
#ifdef DEBUG
		if (debug > 1)
			printf("select: prefer offset %.6f\n",
			    sys_offset);
#endif
	} else if (typepps) {
		sys_peer = typepps;
		sys_peer->status = CTL_PST_SEL_PPS;
		sys_offset = sys_peer->offset;
		sys_syserr = sys_peer->jitter;
		if (!pps_control)
			NLOG(NLOG_SYSEVENT)
			    msyslog(LOG_INFO,
			    "pps sync enabled");
		pps_control = current_time;
#ifdef DEBUG
		if (debug > 1)
			printf("select: pps offset %.6f\n",
			    sys_offset);
#endif
	} else {
		if (typesystem)
			sys_peer = osys_peer;
		else
			sys_peer = peer_list[0];
		sys_peer->status = CTL_PST_SEL_SYSPEER;
		sys_offset = clock_combine(peer_list, nlist);
		sys_syserr = sys_peer->jitter + sys_selerr;
#ifdef DEBUG
		if (debug > 1)
			printf("select: combine offset %.6f\n",
			   sys_offset);
#endif
	}
	if (osys_peer != sys_peer)
		report_event(EVNT_PEERSTCHG, (struct peer *)0);
	clock_update();
}

/*
 * clock_combine - combine offsets from selected peers
 */
static double
clock_combine(
	struct peer **peers,
	int npeers
	)
{
	int i;
	double x, y, z;
	y = z = 0;
	for (i = 0; i < npeers; i++) {
		x = root_distance(peers[i]);
		y += 1. / x;
		z += peers[i]->offset / x;
	}
	return (z / y);
}

/*
 * root_distance - compute synchronization distance from peer to root
 */
static double
root_distance(
	struct peer *peer
	)
{
	/*
	 * Careful squeak here. The value returned must be greater than
	 * zero blamed on the peer jitter, which must be at least the
	 * square of sys_precision.
	 */
	return ((peer->rootdelay + peer->delay) / 2 +
	    peer->rootdispersion + peer->disp + clock_phi *
	    (current_time - peer->update) + SQRT(peer->jitter));
}

/*
 * peer_xmit - send packet for persistent association.
 */
static void
peer_xmit(
	struct peer *peer	/* peer structure pointer */
	)
{
	struct pkt xpkt;	/* transmit packet */
	int sendlen, authlen;
	keyid_t xkeyid;		/* transmit key ID */
	l_fp xmt_tx;

	/*
	 * Initialize transmit packet header fields.
	 */
	xpkt.li_vn_mode = PKT_LI_VN_MODE(sys_leap, peer->version,
	    peer->hmode);
	xpkt.stratum = STRATUM_TO_PKT(sys_stratum);
	xpkt.ppoll = peer->hpoll;
	xpkt.precision = sys_precision;
	xpkt.rootdelay = HTONS_FP(DTOFP(sys_rootdelay));
	xpkt.rootdispersion = HTONS_FP(DTOUFP(sys_rootdispersion));
	xpkt.refid = sys_refid;
	HTONL_FP(&sys_reftime, &xpkt.reftime);
	HTONL_FP(&peer->org, &xpkt.org);
	HTONL_FP(&peer->rec, &xpkt.rec);

	/*
	 * If the received packet contains a MAC, the transmitted packet
	 * is authenticated and contains a MAC. If not, the transmitted
	 * packet is not authenticated.
	 *
	 * In the current I/O semantics the default interface is set
	 * until after receiving a packet and setting the right
	 * interface. So, the first packet goes out unauthenticated.
	 * That's why the really icky test next is here.
	 */
	sendlen = LEN_PKT_NOMAC;
	if (!(peer->flags & FLAG_AUTHENABLE)) {
		get_systime(&peer->xmt);
		HTONL_FP(&peer->xmt, &xpkt.xmt);
		sendpkt(&peer->srcadr, peer->dstadr, sys_ttl[peer->ttl],
		    &xpkt, sendlen);
		peer->sent++;
#ifdef DEBUG
		if (debug)
			printf("transmit: at %ld %s->%s mode %d\n",
			    current_time, stoa(&peer->dstadr->sin),
			    stoa(&peer->srcadr), peer->hmode);
#endif
		return;
	}

	/*
	 * The received packet contains a MAC, so the transmitted packet
	 * must be authenticated. If autokey is enabled, fuss with the
	 * various modes; otherwise, private key cryptography is used.
	 */
#ifdef OPENSSL
	if (crypto_flags && (peer->flags & FLAG_SKEY)) {
		struct exten *exten;	/* extension field */

		/*
		 * The Public Key Dance (PKD): Cryptographic credentials
		 * are contained in extension fields, each including a
		 * 4-octet length/code word followed by a 4-octet
		 * association ID and optional additional data. Optional
		 * data includes a 4-octet data length field followed by
		 * the data itself. Request messages are sent from a
		 * configured association; response messages can be sent
		 * from a configured association or can take the fast
		 * path without ever matching an association. Response
		 * messages have the same code as the request, but have
		 * a response bit and possibly an error bit set. In this
		 * implementation, a message may contain no more than
		 * one command and no more than one response.
		 *
		 * Cryptographic session keys include both a public and
		 * a private componet. Request and response messages
		 * using extension fields are always sent with the
		 * private component set to zero. Packets without
		 * extension fields indlude the private component when
		 * the session key is generated.
		 */
		while (1) {
		
			/*
			 * Allocate and initialize a keylist if not
			 * already done. Then, use the list in inverse
			 * order, discarding keys once used. Keep the
			 * latest key around until the next one, so
			 * clients can use client/server packets to
			 * compute propagation delay.
			 *
			 * Note that once a key is used from the list,
			 * it is retained in the key cache until the
			 * next key is used. This is to allow a client
			 * to retrieve the encrypted session key
			 * identifier to verify authenticity.
			 *
			 * If for some reason a key is no longer in the
			 * key cache, a birthday has happened and the
			 * pseudo-random sequence is probably broken. In
			 * that case, purge the keylist and regenerate
			 * it.
			 */
			if (peer->keynumber == 0)
				make_keylist(peer, peer->dstadr);
			else
				peer->keynumber--;
			xkeyid = peer->keylist[peer->keynumber];
			if (authistrusted(xkeyid))
				break;
			else
				key_expire(peer);
		}
		peer->keyid = xkeyid;
		switch (peer->hmode) {

		/*
		 * In broadcast server mode the autokey values are
		 * required by the broadcast clients. Push them when a
		 * new keylist is generated; otherwise, push the
		 * association message so the client can request them at
		 * other times.
		 */
		case MODE_BROADCAST:
			if (peer->flags & FLAG_ASSOC)
				exten = crypto_args(peer, CRYPTO_AUTO |
				    CRYPTO_RESP, NULL);
			else
				exten = crypto_args(peer, CRYPTO_ASSOC |
				    CRYPTO_RESP, NULL);
			sendlen += crypto_xmit(&xpkt, sendlen, exten,
			    0);
			free(exten);
			break;

		/*
		 * In symmetric modes the digest, certificate, agreement
		 * parameters, cookie and autokey values are required.
		 * The leapsecond table is optional. But, a passive peer
		 * will not believe the active peer until the latter has
		 * synchronized, so the agreement must be postponed
		 * until then. In any case, if a new keylist is
		 * generated, the autokey values are pushed.
		 */
		case MODE_ACTIVE:
		case MODE_PASSIVE:
			if (peer->cmmd != NULL) {
				peer->cmmd->associd =
				    htonl(peer->associd);
				sendlen += crypto_xmit(&xpkt, sendlen,
				    peer->cmmd, 0);
				free(peer->cmmd);
				peer->cmmd = NULL;
			}
			exten = NULL;
			if (peer->leap == LEAP_NOTINSYNC ||
			    !peer->crypto)
				exten = crypto_args(peer, CRYPTO_ASSOC,
				    sys_hostname);
			else if (!(peer->crypto & CRYPTO_FLAG_VALID))
				exten = crypto_args(peer, CRYPTO_CERT,
 				    peer->subject);

			/*
			 * Identity. Note we have to sign the
			 * certificate before the cookie to avoid a
			 * deadlock when the passive peer is walking the
			 * certificate trail. Awesome.
			 */
			else if (!(peer->crypto & CRYPTO_FLAG_VRFY) &&
			    crypto_flags & peer->crypto &
			    CRYPTO_FLAG_GQ)
				exten = crypto_args(peer, CRYPTO_GQ,
				    NULL);
			else if (!(peer->crypto & CRYPTO_FLAG_VRFY) &&
			    crypto_flags & peer->crypto &
			    CRYPTO_FLAG_IFF)
				exten = crypto_args(peer, CRYPTO_IFF,
				    NULL);
			else if (!(peer->crypto & CRYPTO_FLAG_VRFY))
				exten = crypto_args(peer, CRYPTO_CERT,
				    peer->issuer);
			else if (sys_leap != LEAP_NOTINSYNC &&
			   !(peer->crypto & CRYPTO_FLAG_SIGN))
				exten = crypto_args(peer, CRYPTO_SIGN,
				    sys_hostname);

			/*
			 * Autokey
			 */
			else if (sys_leap != LEAP_NOTINSYNC &&
			    peer->leap != LEAP_NOTINSYNC &&
			    !(peer->crypto & CRYPTO_FLAG_AGREE))
				exten = crypto_args(peer, CRYPTO_COOK,
				    NULL);
			else if (peer->flags & FLAG_ASSOC)
				exten = crypto_args(peer, CRYPTO_AUTO |
				    CRYPTO_RESP, NULL);
			else if (!(peer->crypto & CRYPTO_FLAG_AUTO))
				exten = crypto_args(peer, CRYPTO_AUTO,
				    NULL);

			/*
			 * Postamble
			 */
			else if (sys_leap != LEAP_NOTINSYNC &&
			    peer->crypto & CRYPTO_FLAG_TAI &&
			    !(peer->crypto & CRYPTO_FLAG_LEAP))
				exten = crypto_args(peer, CRYPTO_TAI,
				    NULL);
			if (exten != NULL) {
				sendlen += crypto_xmit(&xpkt, sendlen,
				    exten, 0);
				free(exten);
			}
			break;

		/*
		 * In client mode the digest, certificate, agreement
		 * parameters and cookie are required. The leapsecond
		 * table is optional. If broadcast client mode, the
		 * autokey values are required as well. In broadcast
		 * client mode, these values must be acquired during the
		 * client/server exchange to avoid having to wait until
		 * the next key list regeneration. Otherwise, the poor
		 * dude may die a lingering death until becoming
		 * unreachable and attempting rebirth.
		 *
		 * If neither the server or client have the agreement
		 * parameters, the protocol transmits the cookie in the
		 * clear. If the server has the parameters, the client
		 * requests them and the protocol blinds it using the
		 * agreed key. It is a protocol error if the client has
		 * the parameters but the server does not.
 		 */
		case MODE_CLIENT:
			if (peer->cmmd != NULL) {
				peer->cmmd->associd =
				    htonl(peer->associd);
				sendlen += crypto_xmit(&xpkt, sendlen,
				    peer->cmmd, 0);
				free(peer->cmmd);
				peer->cmmd = NULL;
			}
			exten = NULL;
			if (peer->leap == LEAP_NOTINSYNC ||
			    !peer->crypto)
				exten = crypto_args(peer, CRYPTO_ASSOC,
				    sys_hostname);
			else if (!(peer->crypto & CRYPTO_FLAG_VALID))
				exten = crypto_args(peer, CRYPTO_CERT,
				    peer->subject);

			/*
			 * Identity
			 */
			else if (!(peer->crypto & CRYPTO_FLAG_VRFY) &&
			    crypto_flags & peer->crypto &
			    CRYPTO_FLAG_GQ)
				exten = crypto_args(peer, CRYPTO_GQ,
				    NULL);
			else if (!(peer->crypto & CRYPTO_FLAG_VRFY) &&
			    crypto_flags & peer->crypto &
			    CRYPTO_FLAG_IFF)
				exten = crypto_args(peer, CRYPTO_IFF,
				    NULL);
			else if (!(peer->crypto & CRYPTO_FLAG_VRFY))
				exten = crypto_args(peer, CRYPTO_CERT,
				    peer->issuer);

			/*
			 * Autokey
			 */
			else if (!(peer->crypto & CRYPTO_FLAG_AGREE))
				exten = crypto_args(peer, CRYPTO_COOK,
				    NULL);
			else if (!(peer->crypto & CRYPTO_FLAG_AUTO) &&
			    (peer->cast_flags & MDF_BCLNT))
				exten = crypto_args(peer, CRYPTO_AUTO,
				    NULL);

			/*
			 * Postamble. We can sign the certificate here,
			 * since there is no chance of deadlock.
			 */
			else if (sys_leap != LEAP_NOTINSYNC &&
			   !(peer->crypto & CRYPTO_FLAG_SIGN))
				exten = crypto_args(peer, CRYPTO_SIGN,
				    sys_hostname);
			else if (sys_leap != LEAP_NOTINSYNC &&
			    peer->crypto & CRYPTO_FLAG_TAI &&
			    !(peer->crypto & CRYPTO_FLAG_LEAP))
				exten = crypto_args(peer, CRYPTO_TAI,
				    NULL);
			if (exten != NULL) {
				sendlen += crypto_xmit(&xpkt, sendlen,
				    exten, 0);
				free(exten);
			}
			break;
		}

		/*
		 * If extension fields are present, we must use a
		 * private value of zero and force min poll interval.  
		 * Most intricate.
		 */
		if (sendlen > LEN_PKT_NOMAC)
			session_key(&peer->dstadr->sin, &peer->srcadr,
			    xkeyid, 0, 2);
	} 
#endif /* OPENSSL */
	xkeyid = peer->keyid;
	get_systime(&peer->xmt);
	L_ADD(&peer->xmt, &sys_authdelay);
	HTONL_FP(&peer->xmt, &xpkt.xmt);
	authlen = authencrypt(xkeyid, (u_int32 *)&xpkt, sendlen);
	if (authlen == 0) {
		msyslog(LOG_NOTICE,
			"transmit: encryption key %d not found",
			    xkeyid);
		peer->flash |= TEST4 | TEST5;
		return;
	}
	sendlen += authlen;
#ifdef OPENSSL
	if (xkeyid > NTP_MAXKEY)
		authtrust(xkeyid, 0);
#endif /* OPENSSL */
	get_systime(&xmt_tx);
	if (sendlen > sizeof(xpkt)) {
		msyslog(LOG_ERR, "buffer overflow %u", sendlen);
		exit(-1);
	}
	sendpkt(&peer->srcadr, peer->dstadr, sys_ttl[peer->ttl], &xpkt,
	    sendlen);

	/*
	 * Calculate the encryption delay. Keep the minimum over
	 * the latest two samples.
	 */
	L_SUB(&xmt_tx, &peer->xmt);
	L_ADD(&xmt_tx, &sys_authdelay);
	sys_authdly[1] = sys_authdly[0];
	sys_authdly[0] = xmt_tx.l_uf;
	if (sys_authdly[0] < sys_authdly[1])
		sys_authdelay.l_uf = sys_authdly[0];
	else
		sys_authdelay.l_uf = sys_authdly[1];
	peer->sent++;
#ifdef OPENSSL
#ifdef DEBUG
	if (debug)
		printf(
		    "transmit: at %ld %s->%s mode %d keyid %08x len %d mac %d index %d\n",
		    current_time, ntoa(&peer->dstadr->sin),
		    ntoa(&peer->srcadr), peer->hmode, xkeyid, sendlen -
		    authlen, authlen, peer->keynumber);
#endif
#else
#ifdef DEBUG
	if (debug)
		printf(
		    "transmit: at %ld %s->%s mode %d keyid %08x len %d mac %d\n",
		    current_time, ntoa(&peer->dstadr->sin),
		    ntoa(&peer->srcadr), peer->hmode, xkeyid, sendlen -
		    authlen, authlen);
#endif
#endif /* OPENSSL */
}


/*
 * fast_xmit - Send packet for nonpersistent association. Note that
 * neither the source or destination can be a broadcast address.
 */
static void
fast_xmit(
	struct recvbuf *rbufp,	/* receive packet pointer */
	int xmode,		/* transmit mode */
	keyid_t xkeyid,		/* transmit key ID */
	int mask		/* restrict mask */
	)
{
	struct pkt xpkt;	/* transmit packet structure */
	struct pkt *rpkt;	/* receive packet structure */
	l_fp xmt_ts;		/* transmit timestamp */
	l_fp xmt_tx;		/* transmit timestamp after authent */
	int sendlen, authlen;
	u_int32	temp32;

	/*
	 * Initialize transmit packet header fields from the receive
	 * buffer provided. We leave some fields intact as received. If
	 * the gazinta was from a multicast address, the gazouta must go
	 * out another way.
	 */
	rpkt = &rbufp->recv_pkt;
	if (rbufp->dstadr->flags & INT_MULTICAST)
		rbufp->dstadr = findinterface(&rbufp->recv_srcadr);

	/*
	 * If the caller is restricted, return a kiss-of-death packet;
	 * otherwise, smooch politely.
	 */
	if (mask & (RES_DONTSERVE | RES_LIMITED)) {
		if (!(mask & RES_DEMOBILIZE)) {
			return;
		} else {
			xpkt.li_vn_mode =
			    PKT_LI_VN_MODE(LEAP_NOTINSYNC,
			    PKT_VERSION(rpkt->li_vn_mode), xmode);
			xpkt.stratum = STRATUM_UNSPEC;
			memcpy(&xpkt.refid, "DENY", 4);
		}
	} else {
		xpkt.li_vn_mode = PKT_LI_VN_MODE(sys_leap,
		    PKT_VERSION(rpkt->li_vn_mode), xmode);
		xpkt.stratum = STRATUM_TO_PKT(sys_stratum);
		xpkt.refid = sys_refid;
	}
	xpkt.ppoll = rpkt->ppoll;
	xpkt.precision = sys_precision;
	xpkt.rootdelay = HTONS_FP(DTOFP(sys_rootdelay));
	xpkt.rootdispersion =
	    HTONS_FP(DTOUFP(sys_rootdispersion));
	HTONL_FP(&sys_reftime, &xpkt.reftime);
	xpkt.org = rpkt->xmt;
	HTONL_FP(&rbufp->recv_time, &xpkt.rec);

	/*
	 * If the received packet contains a MAC, the transmitted packet
	 * is authenticated and contains a MAC. If not, the transmitted
	 * packet is not authenticated.
	 */
	sendlen = LEN_PKT_NOMAC;
	if (rbufp->recv_length == sendlen) {
		get_systime(&xmt_ts);
		HTONL_FP(&xmt_ts, &xpkt.xmt);
		sendpkt(&rbufp->recv_srcadr, rbufp->dstadr, 0, &xpkt,
		    sendlen);
#ifdef DEBUG
		if (debug)
			printf("transmit: at %ld %s->%s mode %d\n",
			    current_time, stoa(&rbufp->dstadr->sin),
			    stoa(&rbufp->recv_srcadr), xmode);
#endif
		return;
	}

	/*
	 * The received packet contains a MAC, so the transmitted packet
	 * must be authenticated. For private-key cryptography, use the
	 * predefined private keys to generate the cryptosum. For
	 * autokey cryptography, use the server private value to
	 * generate the cookie, which is unique for every source-
	 * destination-key ID combination.
	 */
#ifdef OPENSSL
	if (xkeyid > NTP_MAXKEY) {
		keyid_t cookie;

		/*
		 * The only way to get here is a reply to a legitimate
		 * client request message, so the mode must be
		 * MODE_SERVER. If an extension field is present, there
		 * can be only one and that must be a command. Do what
		 * needs, but with private value of zero so the poor
		 * jerk can decode it. If no extension field is present,
		 * use the cookie to generate the session key.
		 */
		cookie = session_key(&rbufp->recv_srcadr,
		    &rbufp->dstadr->sin, 0, sys_private, 0);
		if (rbufp->recv_length >= sendlen + MAX_MAC_LEN + 2 *
		    sizeof(u_int32)) {
			session_key(&rbufp->dstadr->sin,
			    &rbufp->recv_srcadr, xkeyid, 0, 2);
			temp32 = CRYPTO_RESP;
			rpkt->exten[0] |= htonl(temp32);
			sendlen += crypto_xmit(&xpkt, sendlen,
			    (struct exten *)rpkt->exten, cookie);
		} else {
			session_key(&rbufp->dstadr->sin,
			    &rbufp->recv_srcadr, xkeyid, cookie, 2);
		}
	}
#endif /* OPENSSL */
	get_systime(&xmt_ts);
	L_ADD(&xmt_ts, &sys_authdelay);
	HTONL_FP(&xmt_ts, &xpkt.xmt);
	authlen = authencrypt(xkeyid, (u_int32 *)&xpkt, sendlen);
	sendlen += authlen;
#ifdef OPENSSL
	if (xkeyid > NTP_MAXKEY)
		authtrust(xkeyid, 0);
#endif /* OPENSSL */
	get_systime(&xmt_tx);
	if (sendlen > sizeof(xpkt)) {
		msyslog(LOG_ERR, "buffer overflow %u", sendlen);
		exit(-1);
	}
	sendpkt(&rbufp->recv_srcadr, rbufp->dstadr, 0, &xpkt, sendlen);

	/*
	 * Calculate the encryption delay. Keep the minimum over the
	 * latest two samples.
	 */
	L_SUB(&xmt_tx, &xmt_ts);
	L_ADD(&xmt_tx, &sys_authdelay);
	sys_authdly[1] = sys_authdly[0];
	sys_authdly[0] = xmt_tx.l_uf;
	if (sys_authdly[0] < sys_authdly[1])
		sys_authdelay.l_uf = sys_authdly[0];
	else
		sys_authdelay.l_uf = sys_authdly[1];
#ifdef DEBUG
	if (debug)
		printf(
		    "transmit: at %ld %s->%s mode %d keyid %08x len %d mac %d\n",
		    current_time, ntoa(&rbufp->dstadr->sin),
		    ntoa(&rbufp->recv_srcadr), xmode, xkeyid, sendlen -
		    authlen, authlen);
#endif
}


#ifdef OPENSSL
/*
 * key_expire - purge the key list
 */
void
key_expire(
	struct peer *peer	/* peer structure pointer */
	)
{
	int i;

 	if (peer->keylist != NULL) {
		for (i = 0; i <= peer->keynumber; i++)
			authtrust(peer->keylist[i], 0);
		free(peer->keylist);
		peer->keylist = NULL;
	}
	value_free(&peer->sndval);
	peer->keynumber = 0;
#ifdef DEBUG
	if (debug)
		printf("key_expire: at %lu\n", current_time);
#endif
}
#endif /* OPENSSL */

/*
 * Find the precision of this particular machine
 */
#define MINSTEP 100e-9		/* minimum clock increment (s) */
#define MAXSTEP 20e-3		/* maximum clock increment (s) */
#define MINLOOPS 5		/* minimum number of step samples */

/*
 * This routine calculates the system precision, defined as the minimum
 * of a sequency of differences between successive readings of the
 * system clock. However, if the system clock can be read more than once
 * during a tick interval, the difference can be zero or one LSB unit,
 * where the LSB corresponds to one nanosecond or one microsecond.
 * Conceivably, if some other process preempts this one and reads the
 * clock, the difference can be more than one LSB unit.
 *
 * For hardware clock frequencies of 10 MHz or less, we assume the
 * logical clock advances only at the hardware clock tick. For higher
 * frequencies, we assume the logical clock can advance no more than 100
 * nanoseconds between ticks.
 */
int
default_get_precision(void)
{
	l_fp val;		/* current seconds fraction */
	l_fp last;		/* last seconds fraction */
	l_fp diff;		/* difference */
	double tick;		/* computed tick value */
	double dtemp;		/* scratch */
	int i;			/* log2 precision */

	/*
	 * Loop to find tick value in nanoseconds. Toss out outlyer
	 * values less than the minimun tick value. In wacky cases, use
	 * the default maximum value.
	 */
	get_systime(&last);
	tick = MAXSTEP;
	for (i = 0; i < MINLOOPS;) {
		get_systime(&val);
		diff = val;
		L_SUB(&diff, &last);
		last = val;
		LFPTOD(&diff, dtemp);
		if (dtemp < MINSTEP)
			continue;
		i++;
		if (dtemp < tick)
			tick = dtemp;
	}

	/*
	 * Find the nearest power of two.
	 */
	NLOG(NLOG_SYSINFO)
	    msyslog(LOG_INFO, "precision = %.3f usec", tick * 1e6);
	for (i = 0; tick <= 1; i++)
		tick *= 2;;
	if (tick - 1. > 1. - tick / 2)
		i--;
	return (-i);
}

/*
 * init_proto - initialize the protocol module's data
 */
void
init_proto(void)
{
	l_fp	dummy;
	int	i;

	/*
	 * Fill in the sys_* stuff.  Default is don't listen to
	 * broadcasting, authenticate.
	 */
	sys_leap = LEAP_NOTINSYNC;
	sys_stratum = STRATUM_UNSPEC;
	sys_precision = (s_char)default_get_precision();
	sys_jitter = LOGTOD(sys_precision);
	sys_rootdelay = 0;
	sys_rootdispersion = 0;
	sys_refid = 0;
	L_CLR(&sys_reftime);
	sys_peer = NULL;
	sys_survivors = 0;
	get_systime(&dummy);
	sys_bclient = 0;
	sys_bdelay = DEFBROADDELAY;
	sys_authenticate = 1;
	L_CLR(&sys_authdelay);
	sys_authdly[0] = sys_authdly[1] = 0;
	sys_stattime = 0;
	sys_badstratum = 0;
	sys_oldversionpkt = 0;
	sys_newversionpkt = 0;
	sys_badlength = 0;
	sys_unknownversion = 0;
	sys_processed = 0;
	sys_badauth = 0;
	sys_manycastserver = 0;
	for (i = 0; i < MAX_TTL; i++) {
		sys_ttl[i] = (i + 1) * 256 / MAX_TTL - 1;
		sys_ttlmax = i;
	}
#ifdef OPENSSL
	sys_automax = 1 << NTP_AUTOMAX;
#endif /* OPENSSL */

	/*
	 * Default these to enable
	 */
	ntp_enable = 1;
#ifndef KERNEL_FLL_BUG
	kern_enable = 1;
#endif
	pps_enable = 0;
	stats_control = 1;

	/*
	 * Some system clocks should only be adjusted in 10ms
	 * increments.
	 */
#if defined RELIANTUNIX_CLOCK
	systime_10ms_ticks = 1;		  /* Reliant UNIX */
#elif defined SCO5_CLOCK
	if (sys_precision >= (s_char)-10) /* pre-SCO OpenServer 5.0.6 */
		systime_10ms_ticks = 1;
#endif
	if (systime_10ms_ticks)
		msyslog(LOG_INFO, "using 10ms tick adjustments");
}


/*
 * proto_config - configure the protocol module
 */
void
proto_config(
	int item,
	u_long value,
	double dvalue,
	struct sockaddr_storage* svalue
	)
{
	/*
	 * Figure out what he wants to change, then do it
	 */
	switch (item) {

	/*
	 * Turn on/off kernel discipline.
	 */
	case PROTO_KERNEL:
		kern_enable = (int)value;
		break;

	/*
	 * Turn on/off clock discipline.
	 */
	case PROTO_NTP:
		ntp_enable = (int)value;
		break;

	/*
	 * Turn on/off monitoring.
	 */
	case PROTO_MONITOR:
		if (value)
			mon_start(MON_ON);
		else
			mon_stop(MON_ON);
		break;

	/*
	 * Turn on/off statistics.
	 */
	case PROTO_FILEGEN:
		stats_control = (int)value;
		break;

	/*
	 * Turn on/off facility to listen to broadcasts.
	 */
	case PROTO_BROADCLIENT:
		sys_bclient = (int)value;
		if (value)
			io_setbclient();
		else
			io_unsetbclient();
		break;

	/*
	 * Add muliticast group address.
	 */
	case PROTO_MULTICAST_ADD:
		io_multicast_add(*svalue);
		break;

	/*
	 * Delete multicast group address.
	 */
	case PROTO_MULTICAST_DEL:
		io_multicast_del(*svalue);
		break;

	/*
	 * Set default broadcast delay.
	 */
	case PROTO_BROADDELAY:
		sys_bdelay = dvalue;
		break;

	/*
	 * Require authentication to mobilize ephemeral associations.
	 */
	case PROTO_AUTHENTICATE:
		sys_authenticate = (int)value;
		break;

	/*
	 * Turn on/off PPS discipline.
	 */
	case PROTO_PPS:
		pps_enable = (int)value;
		break;

	/*
	 * Set the minimum number of survivors.
	 */
	case PROTO_MINCLOCK:
		sys_minclock = (int)dvalue;
		break;

	/*
	 * Set the minimum number of candidates.
	 */
	case PROTO_MINSANE:
		sys_minsane = (int)dvalue;
		break;

	/*
	 * Set the stratum floor.
	 */
	case PROTO_FLOOR:
		sys_floor = (int)dvalue;
		break;

	/*
	 * Set the stratum ceiling.
	 */
	case PROTO_CEILING:
		sys_ceiling = (int)dvalue;
		break;

	/*
	 * Set the cohort switch.
	 */
	case PROTO_COHORT:
		sys_cohort= (int)dvalue;
		break;

#ifdef REFCLOCK
	/*
	 * Turn on/off refclock calibrate
	 */
	case PROTO_CAL:
		cal_enable = (int)value;
		break;
#endif
	default:

		/*
		 * Log this error.
		 */
		msyslog(LOG_ERR,
		    "proto_config: illegal item %d, value %ld",
			item, value);
		break;
	}
}


/*
 * proto_clr_stats - clear protocol stat counters
 */
void
proto_clr_stats(void)
{
	sys_badstratum = 0;
	sys_oldversionpkt = 0;
	sys_newversionpkt = 0;
	sys_unknownversion = 0;
	sys_badlength = 0;
	sys_processed = 0;
	sys_badauth = 0;
	sys_stattime = current_time;
	sys_limitrejected = 0;
}<|MERGE_RESOLUTION|>--- conflicted
+++ resolved
@@ -255,15 +255,8 @@
 	peer->outdate = current_time;
 
 	/*
-<<<<<<< HEAD
-	 * We need to be very careful about honking uncivilized time.
-	 * Never transmit if in broadcast client mode or access denied.
-	 * If in broadcast mode, transmit only if synchronized to a
-	 * valid source.
-=======
 	 * Do not transmit if in broadcast cclient mode or access has
 	 * been denied. 
->>>>>>> bf8d63ac
 	 */
 	if (peer->hmode == MODE_BCLIENT || peer->flash & TEST4) {
 		poll_update(peer, hpoll);
@@ -460,14 +453,8 @@
 #ifdef DEBUG
 		if (debug)
 			printf("receive: at %ld %s<-%s mode %d code %d\n",
-<<<<<<< HEAD
 			    current_time, stoa(&rbufp->dstadr->sin),
 			    stoa(&rbufp->recv_srcadr), hismode, retcode);
-=======
-			    current_time, ntoa(&rbufp->dstadr->sin),
-			    ntoa(&rbufp->recv_srcadr), hismode,
-			    retcode);
->>>>>>> bf8d63ac
 #endif
 	} else {
 #ifdef OPENSSL
