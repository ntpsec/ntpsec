--- conflicted
+++ resolved
@@ -287,12 +287,8 @@
 	int	authlen;		/* offset of MAC field */
 	int	is_authentic;		/* cryptosum ok */
 	keyid_t	skeyid;			/* cryptographic keys */
-<<<<<<< HEAD
 	struct sockaddr_storage *dstadr_sin;	/* active runway */
-=======
-	struct sockaddr_in *dstadr_sin;	/* active runway */
 	l_fp	p_org;			/* originate timestamp */
->>>>>>> df34c8d0
 #ifdef OPENSSL
 	keyid_t pkeyid, tkeyid;		/* cryptographic keys */
 	struct autokey *ap;		/* autokey structure pointer */
