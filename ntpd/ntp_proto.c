--- conflicted
+++ resolved
@@ -1811,19 +1811,13 @@
 		sys_refid = peer->refid;
 	else
 		sys_refid = addr2refid(&peer->srcadr);
-<<<<<<< HEAD
 	dtemp = fabs(sys_offset) + peer->disp + peer->rootdisp +
-	    clock_phi * (current_time - peer->update) + sys_jitter;
+	    (peer->delay + peer->rootdelay) / 2 + clock_phi *
+	    (current_time - peer->update) + sys_jitter;
 	if (dtemp > sys_mindisp)
 		sys_rootdisp = dtemp;
 	else
 		sys_rootdisp = sys_mindisp;
-=======
-	dtemp = sys_jitter + fabs(sys_offset) + peer->disp +
-	    (peer->delay + peer->rootdelay) / 2 + clock_phi *
-	    (current_time - peer->update);
-	sys_rootdisp = dtemp + peer->rootdisp;
->>>>>>> c53e3664
 	sys_rootdelay = peer->delay + peer->rootdelay;
 	sys_reftime = peer->dst;
 
@@ -2845,15 +2839,9 @@
 	if (typesystem != NULL) {
 		if (sys_prefer == NULL) {
 			typesystem->new_status = CTL_PST_SEL_SYSPEER;
-<<<<<<< HEAD
 			clock_combine(peers, sys_survivors);
-			sys_jitter = SQRT(SQUARE(typesystem->jitter) +
-			    SQUARE(sys_jitter) + SQUARE(seljitter));
-=======
-			clock_combine(peer_list, sys_survivors);
 			sys_jitter = SQRT(SQUARE(sys_jitter) +
 			    SQUARE(seljitter));
->>>>>>> c53e3664
 		} else {
 			typesystem = sys_prefer;
 			sys_clockhop = 0;
