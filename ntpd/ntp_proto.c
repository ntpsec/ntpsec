--- conflicted
+++ resolved
@@ -210,36 +210,6 @@
 				if (peer->flags & FLAG_IBURST)
 					peer->burst = NTP_BURST;
 			} else {
-
-<<<<<<< HEAD
-			/*
-			 * Here the peer is reachable. If it has not
-			 * been heard for three consecutive polls, stuff
-			 * the clock filter. Next, determine the poll
-			 * interval. If the peer is a synchronization
-			 * candidate, use the system poll interval. If
-			 * we cannot synchronize to the peer increase it
-			 * by one. 
-			 */
-			if (!(peer->reach & 0x07)) {
-				clock_filter(peer, 0., 0., MAXDISPERSE);
-				clock_select();
-			}
-			if ((peer->stratum > 1 &&
-			    peer->dstadr->sin.ss_family == AF_INET ?
-			    peer->refid == GET_INADDR(peer->dstadr->sin) :
-			    peer->refid == host_refid) ||
-			    peer->stratum == STRATUM_UNSPEC)
-				hpoll++;
-			else
-				hpoll = sys_poll;
-			if (peer->flags & FLAG_BURST)
-				peer->burst = NTP_BURST;
-		}
-	} else {
-		peer->burst--;
-		if (peer->burst == 0) {
-=======
 				/*
 				 * Here the peer is reachable. If it has
 				 * not been heard for three consecutive
@@ -255,9 +225,11 @@
 					    MAXDISPERSE);
 					clock_select();
 				}
-				if ((peer->stratum > 1 && peer->refid ==
-				    peer->dstadr->sin.sin_addr.s_addr)
-				    || peer->stratum == STRATUM_UNSPEC)
+				if ((peer->stratum > 1 &&
+				    peer->dstadr->sin.ss_family == AF_INET ?
+				    peer->refid == GET_INADDR(peer->dstadr->sin) :
+				    peer->refid == host_refid) ||
+				    peer->stratum == STRATUM_UNSPEC)
 					hpoll++;
 				else
 					hpoll = sys_poll;
@@ -267,8 +239,6 @@
 		} else {
 			peer->burst--;
 			if (peer->burst == 0) {
->>>>>>> 8fbf6443
-
 				/*
 				 * If a broadcast client at this point,
 				 * the burst has concluded, so we switch
@@ -345,12 +315,8 @@
 	int	authlen;		/* offset of MAC field */
 	int	is_authentic;		/* cryptosum ok */
 	keyid_t	skeyid;			/* cryptographic keys */
-<<<<<<< HEAD
 	struct sockaddr_storage *dstadr_sin;	/* active runway */
 	struct sockaddr_storage mskadr_sin;	/* mask for restrict */
-=======
-	struct sockaddr_in *dstadr_sin;	/* active runway */
->>>>>>> 8fbf6443
 	l_fp	p_org;			/* originate timestamp */
 	l_fp	p_xmt;			/* transmit timestamp */
 	int	rval;			/* cookie snatcher */
@@ -783,7 +749,7 @@
 				struct sockaddr_in mskadr_sin;
 
 				unpeer(peer);
-<<<<<<< HEAD
+				sys_restricted++;
 				memset((char *)&mskadr_sin, 0,
 				    sizeof(struct sockaddr_storage));
 				mskadr_sin.ss_family =
@@ -793,10 +759,6 @@
 				else
 					memset(&GET_INADDR6(mskadr_sin), 0xff,
 					    sizeof(struct in6_addr));
-=======
-				sys_restricted++;
-				mskadr_sin.sin_addr.s_addr = 0xffffffff;
->>>>>>> 8fbf6443
 				hack_restrict(RESTRICT_FLAGS,
 				    &rbufp->recv_srcadr, &mskadr_sin,
 				    0, RES_DONTTRUST | RES_TIMEOUT);
@@ -1053,32 +1015,6 @@
 				peer_clear(peer, "CRYP");
 			else
 				unpeer(peer);
-<<<<<<< HEAD
-			}
-
-			/*
-			 * A signature failure might very well mean the
-			 * server has refreshed keys, and the strategic
-			 * course is to wait and try again. If not, the
-			 * error is probably not recoverable, so don't
-			 * trust subsequent packets.
-			 */
-			if (rval != XEVNT_SIG) {
-				memset((char *)&mskadr_sin, 0,
-				    sizeof(struct sockaddr_storage));
-				mskadr_sin.ss_family =
-				    rbufp->recv_srcadr.ss_family;
-				if (mskadr_sin.ss_family == AF_INET)
-					GET_INADDR(mskadr_sin) = 0xffffffff;
-				else
-					memset(&GET_INADDR6(mskadr_sin), 0xff,
-					    sizeof(struct in6_addr));
-				hack_restrict(RESTRICT_FLAGS,
-				    &rbufp->recv_srcadr, &mskadr_sin, 0,
-				    RES_DONTTRUST | RES_TIMEOUT);
-				sys_restricted++;
-=======
->>>>>>> 8fbf6443
 #ifdef DEBUG
 			if (debug)
 				printf("packet: bad exten %x\n", rval);
