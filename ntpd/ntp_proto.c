/*
 * ntp_proto.c - NTP version 4 protocol machinery
 *
 * ATTENTION: Get approval from Dave Mills on all changes to this file!
 *
 */
#ifdef HAVE_CONFIG_H
#include <config.h>
#endif

#include "ntpd.h"
#include "ntp_stdlib.h"
#include "ntp_unixtime.h"
#include "ntp_control.h"
#include "ntp_string.h"

#include <stdio.h>
#ifdef HAVE_LIBSCF_H
#include <libscf.h>
#endif
#ifdef HAVE_UNISTD_H
#include <unistd.h>
#endif

/*
 * This macro defines the authentication state. If x is 1 authentication
 * is required; othewise it is optional.
 */
#define	AUTH(x, y)	((x) ? (y) == AUTH_OK : (y) == AUTH_OK || \
			    (y) == AUTH_NONE)

#define	AUTH_NONE	0	/* authentication not required */
#define	AUTH_OK		1	/* authentication OK */
#define	AUTH_ERROR	2	/* authentication error */
#define	AUTH_CRYPTO	3	/* crypto_NAK */

/*
 * traffic shaping parameters
 */
#define	NTP_IBURST	6	/* packets in iburst */
#define	RESP_DELAY	1	/* refclock burst delay (s) */

/*
 * pool soliciting restriction duration (s)
 */
#define	POOL_SOLICIT_WINDOW	8

/*
 * System variables are declared here. Unless specified otherwise, all
 * times are in seconds.
 */
u_char	sys_leap;		/* system leap indicator */
u_char	sys_stratum;		/* system stratum */
s_char	sys_precision;		/* local clock precision (log2 s) */
double	sys_rootdelay;		/* roundtrip delay to primary source */
double	sys_rootdisp;		/* dispersion to primary source */
u_int32 sys_refid;		/* reference id (network byte order) */
l_fp	sys_reftime;		/* last update time */
struct	peer *sys_peer;		/* current peer */

/*
 * Rate controls. Leaky buckets are used to throttle the packet
 * transmission rates in order to protect busy servers such as at NIST
 * and USNO. There is a counter for each association and another for KoD
 * packets. The association counter decrements each second, but not
 * below zero. Each time a packet is sent the counter is incremented by
 * a configurable value representing the average interval between
 * packets. A packet is delayed as long as the counter is greater than
 * zero. Note this does not affect the time value computations.
 */
/*
 * Nonspecified system state variables
 */
int	sys_bclient;		/* broadcast client enable */
double	sys_bdelay;		/* broadcast client default delay */
int	sys_authenticate;	/* requre authentication for config */
l_fp	sys_authdelay;		/* authentication delay */
double	sys_offset;	/* current local clock offset */
double	sys_mindisp = MINDISPERSE; /* minimum distance (s) */
double	sys_maxdist = MAXDISTANCE; /* selection threshold */
double	sys_jitter;		/* system jitter */
u_long	sys_epoch;		/* last clock update time */
static	double sys_clockhop;	/* clockhop threshold */
int	leap_tai;		/* TAI at next next leap */
u_long	leap_sec;		/* next scheduled leap from file */
u_long	leap_peers;		/* next scheduled leap from peers */
u_long	leap_expire;		/* leap information expiration */
static int leap_vote;		/* leap consensus */
keyid_t	sys_private;		/* private value for session seed */
int	sys_manycastserver;	/* respond to manycast client pkts */
int	ntp_mode7;		/* respond to ntpdc (mode7) */
int	peer_ntpdate;		/* active peers in ntpdate mode */
int	sys_survivors;		/* truest of the truechimers */
char	*sys_ident = NULL;	/* identity scheme */

/*
 * TOS and multicast mapping stuff
 */
int	sys_floor = 0;		/* cluster stratum floor */
int	sys_ceiling = STRATUM_UNSPEC; /* cluster stratum ceiling */
int	sys_minsane = 1;	/* minimum candidates */
int	sys_minclock = NTP_MINCLOCK; /* minimum candidates */
int	sys_maxclock = NTP_MAXCLOCK; /* maximum candidates */
int	sys_cohort = 0;		/* cohort switch */
int	sys_orphan = STRATUM_UNSPEC + 1; /* orphan stratum */
int	sys_orphwait = NTP_ORPHWAIT; /* orphan wait */
int	sys_beacon = BEACON;	/* manycast beacon interval */
int	sys_ttlmax;		/* max ttl mapping vector index */
u_char	sys_ttl[MAX_TTL];	/* ttl mapping vector */

/*
 * Statistics counters - first the good, then the bad
 */
u_long	sys_stattime;		/* elapsed time */
u_long	sys_received;		/* packets received */
u_long	sys_processed;		/* packets for this host */
u_long	sys_newversion;		/* current version */
u_long	sys_oldversion;		/* old version */
u_long	sys_restricted;		/* access denied */
u_long	sys_badlength;		/* bad length or format */
u_long	sys_badauth;		/* bad authentication */
u_long	sys_declined;		/* declined */
u_long	sys_limitrejected;	/* rate exceeded */
u_long	sys_kodsent;		/* KoD sent */

static	double	root_distance	(struct peer *);
static	void	clock_combine	(struct peer **, int);
static	void	peer_xmit	(struct peer *);
static	void	fast_xmit	(struct recvbuf *, int, keyid_t, int);
static	void	pool_xmit	(struct peer *);
static	void	clock_update	(struct peer *);
static	int	default_get_precision (void);
static	int	local_refid	(struct peer *);
static	int	peer_unfit	(struct peer *);
#ifdef AUTOKEY
static	int	group_test	(char *, char *);
#endif /* AUTOKEY */
#ifdef WORKER
void	pool_name_resolved	(int, int, void *, const char *,
				 const char *, const struct addrinfo *,
				 const struct addrinfo *);
#endif /* WORKER */


/*
 * transmit - transmit procedure called by poll timeout
 */
void
transmit(
	struct peer *peer	/* peer structure pointer */
	)
{
	u_char	hpoll;

	/*
	 * The polling state machine. There are two kinds of machines,
	 * those that never expect a reply (broadcast and manycast
	 * server modes) and those that do (all other modes). The dance
	 * is intricate...
	 */
	hpoll = peer->hpoll;

	/*
	 * In broadcast mode the poll interval is never changed from
	 * minpoll.
	 */
	if (peer->cast_flags & (MDF_BCAST | MDF_MCAST)) {
		peer->outdate = current_time;
		if (sys_leap != LEAP_NOTINSYNC)
			peer_xmit(peer);
		poll_update(peer, hpoll);
		return;
	}

	/*
	 * In manycast mode we start with unity ttl. The ttl is
	 * increased by one for each poll until either sys_maxclock
	 * servers have been found or the maximum ttl is reached. When
	 * sys_maxclock servers are found we stop polling until one or
	 * more servers have timed out or until less than sys_minclock
	 * associations turn up. In this case additional better servers
	 * are dragged in and preempt the existing ones.  Once every
	 * sys_beacon seconds we are to transmit unconditionally, but
	 * this code is not quite right -- peer->unreach counts polls
	 * and is being compared with sys_beacon, so the beacons happen
	 * every sys_beacon polls.
	 */
	if (peer->cast_flags & MDF_ACAST) {
		peer->outdate = current_time;
		if (peer->unreach > sys_beacon) {
			peer->unreach = 0;
			peer->ttl = 0;
			peer_xmit(peer);
		} else if (sys_survivors < sys_minclock ||
		    peer_associations < sys_maxclock) {
			if (peer->ttl < (u_int32)sys_ttlmax)
				peer->ttl++;
			peer_xmit(peer);
		}
		peer->unreach++;
		poll_update(peer, hpoll);
		return;
	}

	/*
	 * Pool associations transmit unicast solicitations when there
	 * are less than a hard limit of 2 * sys_maxclock associations,
	 * and either less than sys_minclock survivors or less than
	 * sys_maxclock associations.  The hard limit prevents unbounded
	 * growth in associations if the system clock or network quality
	 * result in survivor count dipping below sys_minclock often.
	 * This was observed testing with pool, where sys_maxclock == 12
	 * resulted in 60 associations without the hard limit.  A
	 * similar hard limit on manycastclient ephemeral associations
	 * may be appropriate.
	 */
	if (peer->cast_flags & MDF_POOL) {
		peer->outdate = current_time;
		if ((peer_associations <= 2 * sys_maxclock) &&
		    (peer_associations < sys_maxclock ||
		     sys_survivors < sys_minclock))
			pool_xmit(peer);
		poll_update(peer, hpoll);
		return;
	}

	/*
	 * In unicast modes the dance is much more intricate. It is
	 * designed to back off whenever possible to minimize network
	 * traffic.
	 */
	if (peer->burst == 0) {
		u_char oreach;

		/*
		 * Update the reachability status. If not heard for
		 * three consecutive polls, stuff infinity in the clock
		 * filter. 
		 */
		oreach = peer->reach;
		peer->outdate = current_time;
		peer->unreach++;
		peer->reach <<= 1;
		if (!peer->reach) {

			/*
			 * Here the peer is unreachable. If it was
			 * previously reachable raise a trap. Send a
			 * burst if enabled.
			 */
			clock_filter(peer, 0., 0., MAXDISPERSE);
			if (oreach) {
				peer_unfit(peer);
				report_event(PEVNT_UNREACH, peer, NULL);
			}
			if ((peer->flags & FLAG_IBURST) &&
			    peer->retry == 0)
				peer->retry = NTP_RETRY;
		} else {

			/*
			 * Here the peer is reachable. Send a burst if
			 * enabled and the peer is fit.  Reset unreach
			 * for persistent and ephemeral associations.
			 * Unreach is also reset for survivors in
			 * clock_select().
			 */
			hpoll = sys_poll;
			if (!(peer->flags & FLAG_PREEMPT))
				peer->unreach = 0;
			if ((peer->flags & FLAG_BURST) && peer->retry ==
			    0 && !peer_unfit(peer))
				peer->retry = NTP_RETRY;
		}

		/*
		 * Watch for timeout.  If ephemeral, toss the rascal;
		 * otherwise, bump the poll interval. Note the
		 * poll_update() routine will clamp it to maxpoll.
		 * If preemptible and we have more peers than maxclock,
		 * and this peer has the minimum score of preemptibles,
		 * demobilize.
		 */ 
		if (peer->unreach >= NTP_UNREACH) {
			hpoll++;
			/* ephemeral: no FLAG_CONFIG nor FLAG_PREEMPT */
			if (!(peer->flags & (FLAG_CONFIG | FLAG_PREEMPT))) {
				report_event(PEVNT_RESTART, peer, "timeout");
				peer_clear(peer, "TIME");
				unpeer(peer);
				return;
			}
			if ((peer->flags & FLAG_PREEMPT) &&
			    (peer_associations > sys_maxclock) &&
			    score_all(peer)) {
				report_event(PEVNT_RESTART, peer, "timeout");
				peer_clear(peer, "TIME");
				unpeer(peer);
				return;
			}
		}
	} else {
		peer->burst--;
		if (peer->burst == 0) {

			/*
			 * If ntpdate mode and the clock has not been
			 * set and all peers have completed the burst,
			 * we declare a successful failure.
			 */
			if (mode_ntpdate) {
				peer_ntpdate--;
				if (peer_ntpdate == 0) {
					msyslog(LOG_NOTICE,
					    "ntpd: no servers found\n");
					if (!msyslog_term)
						printf(
						    "ntpd: no servers found\n");
					exit (0);
				}
			}
		}
	}
	if (peer->retry > 0)
		peer->retry--;

	/*
	 * Do not transmit if in broadcast client mode. 
	 */
	if (peer->hmode != MODE_BCLIENT)
		peer_xmit(peer);
	poll_update(peer, hpoll);
}


/*
 * receive - receive procedure called for each packet received
 */
void
receive(
	struct recvbuf *rbufp
	)
{
	register struct peer *peer;	/* peer structure pointer */
	register struct pkt *pkt;	/* receive packet pointer */
	u_char	hisversion;		/* packet version */
	u_char	hisleap;		/* packet leap indicator */
	u_char	hismode;		/* packet mode */
	u_char	hisstratum;		/* packet stratum */
	u_short	restrict_mask;		/* restrict bits */
	int	has_mac;		/* length of MAC field */
	int	authlen;		/* offset of MAC field */
	int	is_authentic = 0;	/* cryptosum ok */
	int	retcode = AM_NOMATCH;	/* match code */
	keyid_t	skeyid = 0;		/* key IDs */
	u_int32	opcode = 0;		/* extension field opcode */
	sockaddr_u *dstadr_sin; 	/* active runway */
	struct peer *peer2;		/* aux peer structure pointer */
	endpt *	match_ep;		/* newpeer() local address */
	l_fp	p_org;			/* origin timestamp */
	l_fp	p_rec;			/* receive timestamp */
	l_fp	p_xmt;			/* transmit timestamp */
#ifdef AUTOKEY
	char	hostname[NTP_MAXSTRLEN + 1];
	char	*groupname = NULL;
	struct autokey *ap;		/* autokey structure pointer */
	int	rval;			/* cookie snatcher */
	keyid_t	pkeyid = 0, tkeyid = 0;	/* key IDs */
#endif	/* AUTOKEY */
#ifdef HAVE_NTP_SIGND
	static unsigned char zero_key[16];
#endif /* HAVE_NTP_SIGND */

	/*
	 * Monitor the packet and get restrictions. Note that the packet
	 * length for control and private mode packets must be checked
	 * by the service routines. Some restrictions have to be handled
	 * later in order to generate a kiss-o'-death packet.
	 */
	/*
	 * Bogus port check is before anything, since it probably
	 * reveals a clogging attack.
	 */
	sys_received++;
	if (SRCPORT(&rbufp->recv_srcadr) < NTP_PORT) {
		sys_badlength++;
		return;				/* bogus port */
	}
	restrict_mask = restrictions(&rbufp->recv_srcadr);
#ifdef DEBUG
	if (debug > 1)
		printf("receive: at %ld %s<-%s flags %x restrict %03x\n",
		    current_time, stoa(&rbufp->dstadr->sin),
		    stoa(&rbufp->recv_srcadr),
		    rbufp->dstadr->flags, restrict_mask);
#endif
	pkt = &rbufp->recv_pkt;
	hisversion = PKT_VERSION(pkt->li_vn_mode);
	hisleap = PKT_LEAP(pkt->li_vn_mode);
	hismode = (int)PKT_MODE(pkt->li_vn_mode);
	hisstratum = PKT_TO_STRATUM(pkt->stratum);
	if (restrict_mask & RES_IGNORE) {
		sys_restricted++;
		return;				/* ignore everything */
	}
	if (hismode == MODE_PRIVATE) {
		if (!ntp_mode7 || (restrict_mask & RES_NOQUERY)) {
			sys_restricted++;
			return;			/* no query private */
		}
		process_private(rbufp, ((restrict_mask &
		    RES_NOMODIFY) == 0));
		return;
	}
	if (hismode == MODE_CONTROL) {
		if (restrict_mask & RES_NOQUERY) {
			sys_restricted++;
			return;			/* no query control */
		}
		process_control(rbufp, restrict_mask);
		return;
	}
	if (restrict_mask & RES_DONTSERVE) {
		sys_restricted++;
		return;				/* no time serve */
	}

	/*
	 * This is for testing. If restricted drop ten percent of
	 * surviving packets.
	 */
	if (restrict_mask & RES_FLAKE) {
		if ((double)ntp_random() / 0x7fffffff < .1) {
			sys_restricted++;
			return;			/* no flakeway */
		}
	}
	
	/*
	 * Version check must be after the query packets, since they
	 * intentionally use an early version.
	 */
	if (hisversion == NTP_VERSION) {
		sys_newversion++;		/* new version */
	} else if (!(restrict_mask & RES_VERSION) && hisversion >=
	    NTP_OLDVERSION) {
		sys_oldversion++;		/* previous version */
	} else {
		sys_badlength++;
		return;				/* old version */
	}

	/*
	 * Figure out his mode and validate the packet. This has some
	 * legacy raunch that probably should be removed. In very early
	 * NTP versions mode 0 was equivalent to what later versions
	 * would interpret as client mode.
	 */
	if (hismode == MODE_UNSPEC) {
		if (hisversion == NTP_OLDVERSION) {
			hismode = MODE_CLIENT;
		} else {
			sys_badlength++;
			return;                 /* invalid mode */
		}
	}

	/*
	 * Parse the extension field if present. We figure out whether
	 * an extension field is present by measuring the MAC size. If
	 * the number of words following the packet header is 0, no MAC
	 * is present and the packet is not authenticated. If 1, the
	 * packet is a crypto-NAK; if 3, the packet is authenticated
	 * with DES; if 5, the packet is authenticated with MD5; if 6,
	 * the packet is authenticated with SHA. If 2 or * 4, the packet
	 * is a runt and discarded forthwith. If greater than 6, an
	 * extension field is present, so we subtract the length of the
	 * field and go around again.
	 */
	authlen = LEN_PKT_NOMAC;
	has_mac = rbufp->recv_length - authlen;
	while (has_mac != 0) {
		u_int32	len;
#ifdef AUTOKEY
		u_int32	hostlen;
		struct exten *ep;
#endif /*AUTOKEY */

		if (has_mac % 4 != 0 || has_mac < MIN_MAC_LEN) {
			sys_badlength++;
			return;			/* bad length */
		}
		if (has_mac <= MAX_MAC_LEN) {
			skeyid = ntohl(((u_int32 *)pkt)[authlen / 4]);
			break;

		} else {
			opcode = ntohl(((u_int32 *)pkt)[authlen / 4]);
			len = opcode & 0xffff;
			if (len % 4 != 0 || len < 4 || (int)len +
			    authlen > rbufp->recv_length) {
				sys_badlength++;
				return;		/* bad length */
			}
#ifdef AUTOKEY
			/*
			 * Extract calling group name for later.  If
			 * sys_groupname is non-NULL, there must be
			 * a group name provided to elicit a response.
			 */
			if ((opcode & 0x3fff0000) == CRYPTO_ASSOC &&
			    sys_groupname != NULL) {
				ep = (struct exten *)&((u_int32 *)pkt)[authlen / 4];
				hostlen = ntohl(ep->vallen);
				if (hostlen >= sizeof(hostname) ||
				    hostlen > len -
				    offsetof(struct exten, pkt)) {
					sys_badlength++;
					return;		/* bad length */
				}
				memcpy(hostname, &ep->pkt, hostlen);
				hostname[hostlen] = '\0';
				groupname = strchr(hostname, '@');
				if (groupname == NULL) {
					sys_declined++;
					return;
				}
				groupname++;
			}
#endif /* AUTOKEY */
			authlen += len;
			has_mac -= len;
		}
	}

	/*
	 * If authentication required, a MAC must be present.
	 */
	if (restrict_mask & RES_DONTTRUST && has_mac == 0) {
		sys_restricted++;
		return;				/* access denied */
	}

	/*
	 * Update the MRU list and finger the cloggers. It can be a
	 * little expensive, so turn it off for production use.
	 * RES_LIMITED and RES_KOD will be cleared in the returned
	 * restrict_mask unless one or both actions are warranted.
	 */
	restrict_mask = ntp_monitor(rbufp, restrict_mask);
	if (restrict_mask & RES_LIMITED) {
		sys_limitrejected++;
<<<<<<< HEAD
		if (!(restrict_mask & RES_KOD) || hismode ==
		    MODE_BROADCAST)
			//if (MODE_SERVER == hismode)
			//	DPRINTF(1, ("Possibly self-induced rate limiting of MODE_SERVER from %s\n",
			//		stoa(&rbufp->recv_srcadr)));
=======
		if (!(restrict_mask & RES_KOD) || MODE_BROADCAST ==
		    hismode || MODE_SERVER == hismode)
>>>>>>> 864ef811
			return;			/* rate exceeded */
		if (hismode == MODE_CLIENT)
			fast_xmit(rbufp, MODE_SERVER, skeyid,
			    restrict_mask);
		else
			fast_xmit(rbufp, MODE_ACTIVE, skeyid,
			    restrict_mask);
		return;				/* rate exceeded */
	}
	restrict_mask &= ~RES_KOD;

	/*
	 * We have tossed out as many buggy packets as possible early in
	 * the game to reduce the exposure to a clogging attack. Now we
	 * have to burn some cycles to find the association and
	 * authenticate the packet if required. Note that we burn only
	 * digest cycles, again to reduce exposure. There may be no
	 * matching association and that's okay.
	 *
	 * More on the autokey mambo. Normally the local interface is
	 * found when the association was mobilized with respect to a
	 * designated remote address. We assume packets arriving from
	 * the remote address arrive via this interface and the local
	 * address used to construct the autokey is the unicast address
	 * of the interface. However, if the sender is a broadcaster,
	 * the interface broadcast address is used instead.
	 * Notwithstanding this technobabble, if the sender is a
	 * multicaster, the broadcast address is null, so we use the
	 * unicast address anyway. Don't ask.
	 */
	peer = findpeer(rbufp,  hismode, &retcode);
	dstadr_sin = &rbufp->dstadr->sin;
	NTOHL_FP(&pkt->org, &p_org);
	NTOHL_FP(&pkt->rec, &p_rec);
	NTOHL_FP(&pkt->xmt, &p_xmt);

	/*
	 * Authentication is conditioned by three switches:
	 *
	 * NOPEER  (RES_NOPEER) do not mobilize an association unless
	 *         authenticated
	 * NOTRUST (RES_DONTTRUST) do not allow access unless
	 *         authenticated (implies NOPEER)
	 * enable  (sys_authenticate) master NOPEER switch, by default
	 *         on
	 *
	 * The NOPEER and NOTRUST can be specified on a per-client basis
	 * using the restrict command. The enable switch if on implies
	 * NOPEER for all clients. There are four outcomes:
	 *
	 * NONE    The packet has no MAC.
	 * OK      the packet has a MAC and authentication succeeds
	 * ERROR   the packet has a MAC and authentication fails
	 * CRYPTO  crypto-NAK. The MAC has four octets only.
	 *
	 * Note: The AUTH(x, y) macro is used to filter outcomes. If x
	 * is zero, acceptable outcomes of y are NONE and OK. If x is
	 * one, the only acceptable outcome of y is OK.
	 */

	if (has_mac == 0) {
		restrict_mask &= ~RES_MSSNTP;
		is_authentic = AUTH_NONE; /* not required */
#ifdef DEBUG
		if (debug)
			printf(
			    "receive: at %ld %s<-%s mode %d len %d\n",
			    current_time, stoa(dstadr_sin),
			    stoa(&rbufp->recv_srcadr), hismode,
			    authlen);
#endif
	} else if (has_mac == 4) {
		restrict_mask &= ~RES_MSSNTP;
		is_authentic = AUTH_CRYPTO; /* crypto-NAK */
#ifdef DEBUG
		if (debug)
			printf(
			    "receive: at %ld %s<-%s mode %d keyid %08x len %d auth %d\n",
			    current_time, stoa(dstadr_sin),
			    stoa(&rbufp->recv_srcadr), hismode, skeyid,
			    authlen + has_mac, is_authentic);
#endif

#ifdef HAVE_NTP_SIGND
		/*
		 * If the signature is 20 bytes long, the last 16 of
		 * which are zero, then this is a Microsoft client
		 * wanting AD-style authentication of the server's
		 * reply.  
		 *
		 * This is described in Microsoft's WSPP docs, in MS-SNTP:
		 * http://msdn.microsoft.com/en-us/library/cc212930.aspx
		 */
	} else if (has_mac == MAX_MD5_LEN && (restrict_mask & RES_MSSNTP) &&
	   (retcode == AM_FXMIT || retcode == AM_NEWPASS) &&
	   (memcmp(zero_key, (char *)pkt + authlen + 4, MAX_MD5_LEN - 4) ==
	   0)) {
		is_authentic = AUTH_NONE;
#endif /* HAVE_NTP_SIGND */

	} else {
		restrict_mask &= ~RES_MSSNTP;
#ifdef AUTOKEY
		/*
		 * For autokey modes, generate the session key
		 * and install in the key cache. Use the socket
		 * broadcast or unicast address as appropriate.
		 */
		if (crypto_flags && skeyid > NTP_MAXKEY) {
		
			/*
			 * More on the autokey dance (AKD). A cookie is
			 * constructed from public and private values.
			 * For broadcast packets, the cookie is public
			 * (zero). For packets that match no
			 * association, the cookie is hashed from the
			 * addresses and private value. For server
			 * packets, the cookie was previously obtained
			 * from the server. For symmetric modes, the
			 * cookie was previously constructed using an
			 * agreement protocol; however, should PKI be
			 * unavailable, we construct a fake agreement as
			 * the EXOR of the peer and host cookies.
			 *
			 * hismode	ephemeral	persistent
			 * =======================================
			 * active	0		cookie#
			 * passive	0%		cookie#
			 * client	sys cookie	0%
			 * server	0%		sys cookie
			 * broadcast	0		0
			 *
			 * # if unsync, 0
			 * % can't happen
			 */
			if (has_mac < MAX_MD5_LEN) {
				sys_badauth++;
				return;
			}
			if (hismode == MODE_BROADCAST) {

				/*
				 * For broadcaster, use the interface
				 * broadcast address when available;
				 * otherwise, use the unicast address
				 * found when the association was
				 * mobilized. However, if this is from
				 * the wildcard interface, game over.
				 */
				if (crypto_flags && rbufp->dstadr ==
				    ANY_INTERFACE_CHOOSE(&rbufp->recv_srcadr)) {
					sys_restricted++;
					return;	     /* no wildcard */
				}
				pkeyid = 0;
				if (!SOCK_UNSPEC(&rbufp->dstadr->bcast))
					dstadr_sin =
					    &rbufp->dstadr->bcast;
			} else if (peer == NULL) {
				pkeyid = session_key(
				    &rbufp->recv_srcadr, dstadr_sin, 0,
				    sys_private, 0);
			} else {
				pkeyid = peer->pcookie;
			}

			/*
			 * The session key includes both the public
			 * values and cookie. In case of an extension
			 * field, the cookie used for authentication
			 * purposes is zero. Note the hash is saved for
			 * use later in the autokey mambo.
			 */
			if (authlen > LEN_PKT_NOMAC && pkeyid != 0) {
				session_key(&rbufp->recv_srcadr,
				    dstadr_sin, skeyid, 0, 2);
				tkeyid = session_key(
				    &rbufp->recv_srcadr, dstadr_sin,
				    skeyid, pkeyid, 0);
			} else {
				tkeyid = session_key(
				    &rbufp->recv_srcadr, dstadr_sin,
				    skeyid, pkeyid, 2);
			}

		}
#endif	/* AUTOKEY */

		/*
		 * Compute the cryptosum. Note a clogging attack may
		 * succeed in bloating the key cache. If an autokey,
		 * purge it immediately, since we won't be needing it
		 * again. If the packet is authentic, it can mobilize an
		 * association. Note that there is no key zero.
		 */
		if (!authdecrypt(skeyid, (u_int32 *)pkt, authlen,
		    has_mac))
			is_authentic = AUTH_ERROR;
		else
			is_authentic = AUTH_OK;
#ifdef AUTOKEY
		if (crypto_flags && skeyid > NTP_MAXKEY)
			authtrust(skeyid, 0);
#endif	/* AUTOKEY */
#ifdef DEBUG
		if (debug)
			printf(
			    "receive: at %ld %s<-%s mode %d keyid %08x len %d auth %d\n",
			    current_time, stoa(dstadr_sin),
			    stoa(&rbufp->recv_srcadr), hismode, skeyid,
			    authlen + has_mac, is_authentic);
#endif
	}

	/*
	 * The association matching rules are implemented by a set of
	 * routines and an association table. A packet matching an
	 * association is processed by the peer process for that
	 * association. If there are no errors, an ephemeral association
	 * is mobilized: a broadcast packet mobilizes a broadcast client
	 * aassociation; a manycast server packet mobilizes a manycast
	 * client association; a symmetric active packet mobilizes a
	 * symmetric passive association.
	 */
	switch (retcode) {

	/*
	 * This is a client mode packet not matching any association. If
	 * an ordinary client, simply toss a server mode packet back
	 * over the fence. If a manycast client, we have to work a
	 * little harder.
	 */
	case AM_FXMIT:

		/*
		 * If authentication OK, send a server reply; otherwise,
		 * send a crypto-NAK.
		 */
		if (!(rbufp->dstadr->flags & INT_MCASTOPEN)) {
			if (AUTH(restrict_mask & RES_DONTTRUST,
			   is_authentic)) {
				fast_xmit(rbufp, MODE_SERVER, skeyid,
				    restrict_mask);
			} else if (is_authentic == AUTH_ERROR) {
				fast_xmit(rbufp, MODE_SERVER, 0,
				    restrict_mask);
				sys_badauth++;
			} else {
				sys_restricted++;
			}
			return;			/* hooray */
		}

		/*
		 * This must be manycast. Do not respond if not
		 * configured as a manycast server.
		 */
		if (!sys_manycastserver) {
			sys_restricted++;
			return;			/* not enabled */
		}

#ifdef AUTOKEY
		/*
		 * Do not respond if not the same group.
		 */
		if (group_test(groupname, NULL)) {
			sys_declined++;
			return;
		}
#endif /* AUTOKEY */

		/*
		 * Do not respond if we are not synchronized or our
		 * stratum is greater than the manycaster or the
		 * manycaster has already synchronized to us.
		 */
		if (sys_leap == LEAP_NOTINSYNC || sys_stratum >=
		    hisstratum || (!sys_cohort && sys_stratum ==
		    hisstratum + 1) || rbufp->dstadr->addr_refid ==
		    pkt->refid) {
			sys_declined++;
			return;			/* no help */
		}

		/*
		 * Respond only if authentication succeeds. Don't do a
		 * crypto-NAK, as that would not be useful.
		 */
		if (AUTH(restrict_mask & RES_DONTTRUST, is_authentic))
			fast_xmit(rbufp, MODE_SERVER, skeyid,
			    restrict_mask);
		return;				/* hooray */

	/*
	 * This is a server mode packet returned in response to a client
	 * mode packet sent to a multicast group address (for
	 * manycastclient) or to a unicast address (for pool). The
	 * origin timestamp is a good nonce to reliably associate the
	 * reply with what was sent. If there is no match, that's
	 * curious and could be an intruder attempting to clog, so we
	 * just ignore it.
	 *
	 * If the packet is authentic and the manycastclient or pool 
	 * association is found, we mobilize a client association and
	 * copy pertinent variables from the manycastclient or pool
	 * association to the new client association. If not, just
	 * ignore the packet.
	 *
	 * There is an implosion hazard at the manycast client, since
	 * the manycast servers send the server packet immediately. If
	 * the guy is already here, don't fire up a duplicate.
	 */
	case AM_MANYCAST:

#ifdef AUTOKEY
		/*
		 * Do not respond if not the same group.
		 */
		if (group_test(groupname, NULL)) {
			sys_declined++;
			return;
		}
#endif /* AUTOKEY */
		if ((peer2 = findmanycastpeer(rbufp)) == NULL) {
			sys_restricted++;
			return;			/* not enabled */
		}
		if (!AUTH((!(peer2->cast_flags & MDF_POOL) &&
		    sys_authenticate) | (restrict_mask & (RES_NOPEER |
		    RES_DONTTRUST)), is_authentic)) {
			sys_restricted++;
			return;			/* access denied */
		}

		/*
		 * Do not respond if unsynchronized or stratum is below
		 * the floor or at or above the ceiling.
		 */
		if (hisleap == LEAP_NOTINSYNC || hisstratum <
		    sys_floor || hisstratum >= sys_ceiling) {
			sys_declined++;
			return;			/* no help */
		}
		if ((peer = newpeer(&rbufp->recv_srcadr, NULL,
		    rbufp->dstadr, MODE_CLIENT, hisversion, NTP_MINDPOLL,
		    NTP_MAXDPOLL, FLAG_PREEMPT, MDF_UCAST | MDF_UCLNT, 0,
		    skeyid, sys_ident)) == NULL) {
			sys_declined++;
			return;			/* ignore duplicate  */
		}

		if (peer2->flags & FLAG_IBURST)
			peer->flags |= FLAG_IBURST;
		/*
		 * We don't need these, but it warms the billboards.
		 */
		peer->minpoll = peer2->minpoll;
		peer->maxpoll = peer2->maxpoll;
		/*
		 * After each ephemeral pool association is spun,
		 * accelerate the next poll for the pool solicitor so
		 * the pool will fill promptly.
		 */
		if (peer2->cast_flags & MDF_POOL)
			peer2->nextdate = current_time + 1;
		break;

	/*
	 * This is the first packet received from a broadcast server. If
	 * the packet is authentic and we are enabled as broadcast
	 * client, mobilize a broadcast client association. We don't
	 * kiss any frogs here.
	 */
	case AM_NEWBCL:

#ifdef AUTOKEY
		/*
		 * Do not respond if not the same group.
		 */
		if (group_test(groupname, sys_ident)) {
			sys_declined++;
			return;
		}
#endif /* AUTOKEY */
		if (sys_bclient == 0) {
			sys_restricted++;
			return;			/* not enabled */
		}
		if (!AUTH(sys_authenticate | (restrict_mask &
		    (RES_NOPEER | RES_DONTTRUST)), is_authentic)) {
			sys_restricted++;
			return;			/* access denied */
		}

		/*
		 * Do not respond if unsynchronized or stratum is below
		 * the floor or at or above the ceiling.
		 */
		if (hisleap == LEAP_NOTINSYNC || hisstratum <
		    sys_floor || hisstratum >= sys_ceiling) {
			sys_declined++;
			return;			/* no help */
		}

#ifdef AUTOKEY
		/*
		 * Do not respond if Autokey and the opcode is not a
		 * CRYPTO_ASSOC response with association ID.
		 */
		if (crypto_flags && skeyid > NTP_MAXKEY && (opcode &
		    0xffff0000) != (CRYPTO_ASSOC | CRYPTO_RESP)) {
			sys_declined++;
			return;			/* protocol error */
		}
#endif	/* AUTOKEY */

		/*
		 * Broadcasts received via a multicast address may
		 * arrive after a unicast volley has begun
		 * with the same remote address.  newpeer() will not
		 * find duplicate associations on other local endpoints
		 * if a non-NULL endpoint is supplied.  multicastclient
		 * ephemeral associations are unique across all local
		 * endpoints.
		 */
		if (!(INT_MCASTOPEN & rbufp->dstadr->flags))
			match_ep = rbufp->dstadr;
		else
			match_ep = NULL;

		/*
		 * Determine whether to execute the initial volley.
		 */
		if (sys_bdelay != 0) {
#ifdef AUTOKEY
			/*
			 * If a two-way exchange is not possible,
			 * neither is Autokey.
			 */
			if (crypto_flags && skeyid > NTP_MAXKEY) {
				sys_restricted++;
				return;		/* no autokey */
			}
#endif	/* AUTOKEY */

			/*
			 * Do not execute the volley. Start out in
			 * broadcast client mode.
			 */
			peer = newpeer(&rbufp->recv_srcadr, NULL,
			    match_ep, MODE_BCLIENT, hisversion,
			    pkt->ppoll, pkt->ppoll, FLAG_PREEMPT,
			    MDF_BCLNT, 0, skeyid, sys_ident);
			if (NULL == peer) {
				sys_restricted++;
				return;		/* ignore duplicate */

			} else {
				peer->delay = sys_bdelay;
			}
			break;
		}

		/*
		 * Execute the initial volley in order to calibrate the
		 * propagation delay and run the Autokey protocol.
		 *
		 * Note that the minpoll is taken from the broadcast
		 * packet, normally 6 (64 s) and that the poll interval
		 * is fixed at this value.
		 */
		peer = newpeer(&rbufp->recv_srcadr, NULL, match_ep,
		    MODE_CLIENT, hisversion, pkt->ppoll, pkt->ppoll,
		    FLAG_BC_VOL | FLAG_IBURST | FLAG_PREEMPT, MDF_BCLNT,
		    0, skeyid, sys_ident);
		if (NULL == peer) {
			sys_restricted++;
			return;			/* ignore duplicate */
		}
#ifdef AUTOKEY
		if (skeyid > NTP_MAXKEY)
			crypto_recv(peer, rbufp);
#endif	/* AUTOKEY */

		return;				/* hooray */

	/*
	 * This is the first packet received from a symmetric active
	 * peer. If the packet is authentic and the first he sent,
	 * mobilize a passive association. If not, kiss the frog.
	 */
	case AM_NEWPASS:

#ifdef AUTOKEY
		/*
		 * Do not respond if not the same group.
		 */
		if (group_test(groupname, sys_ident)) {
			sys_declined++;
			return;
		}
#endif /* AUTOKEY */
		if (!AUTH(sys_authenticate | (restrict_mask &
		    (RES_NOPEER | RES_DONTTRUST)), is_authentic)) {

			/*
			 * If authenticated but cannot mobilize an
			 * association, send a symmetric passive
			 * response without mobilizing an association.
			 * This is for drat broken Windows clients. See
			 * Microsoft KB 875424 for preferred workaround.
			 */
			if (AUTH(restrict_mask & RES_DONTTRUST,
			    is_authentic)) {
				fast_xmit(rbufp, MODE_PASSIVE, skeyid,
				    restrict_mask);
				return;			/* hooray */
			}
			if (is_authentic == AUTH_ERROR) {
				fast_xmit(rbufp, MODE_ACTIVE, 0,
				    restrict_mask);
				sys_restricted++;
			}
		}

		/*
		 * Do not respond if synchronized and if stratum is
		 * below the floor or at or above the ceiling. Note,
		 * this allows an unsynchronized peer to synchronize to
		 * us. It would be very strange if he did and then was
		 * nipped, but that could only happen if we were
		 * operating at the top end of the range.  It also means
		 * we will spin an ephemeral association in response to
		 * MODE_ACTIVE KoDs, which will time out eventually.
		 */
		if (hisleap != LEAP_NOTINSYNC && (hisstratum <
		    sys_floor || hisstratum >= sys_ceiling)) {
			sys_declined++;
			return;			/* no help */
		}

		/*
		 * The message is correctly authenticated and allowed.
		 * Mobilize a symmetric passive association.
		 */
		if ((peer = newpeer(&rbufp->recv_srcadr, NULL,
		    rbufp->dstadr, MODE_PASSIVE, hisversion, pkt->ppoll,
		    NTP_MAXDPOLL, 0, MDF_UCAST, 0, skeyid,
		    sys_ident)) == NULL) {
			sys_declined++;
			return;			/* ignore duplicate */
		}
		break;


	/*
	 * Process regular packet. Nothing special.
	 */
	case AM_PROCPKT:

#ifdef AUTOKEY
		/*
		 * Do not respond if not the same group.
		 */
		if (group_test(groupname, peer->ident)) {
			sys_declined++;
			return;
		}
#endif /* AUTOKEY */
		break;

	/*
	 * A passive packet matches a passive association. This is
	 * usually the result of reconfiguring a client on the fly. As
	 * this association might be legitimate and this packet an
	 * attempt to deny service, just ignore it.
	 */
	case AM_ERR:
		sys_declined++;
		return;

	/*
	 * For everything else there is the bit bucket.
	 */
	default:
		sys_declined++;
		return;
	}

#ifdef AUTOKEY
	/*
	 * If the association is configured for Autokey, the packet must
	 * have a public key ID; if not, the packet must have a
	 * symmetric key ID.
	 */
	if (is_authentic != AUTH_CRYPTO && (((peer->flags &
	    FLAG_SKEY) && skeyid <= NTP_MAXKEY) || (!(peer->flags &
	    FLAG_SKEY) && skeyid > NTP_MAXKEY))) {
		sys_badauth++;
		return;
	}
#endif	/* AUTOKEY */
	peer->received++;
	peer->flash &= ~PKT_TEST_MASK;
	if (peer->flags & FLAG_XBOGUS) {
		peer->flags &= ~FLAG_XBOGUS;
		peer->flash |= TEST3;
	}

	/*
	 * Next comes a rigorous schedule of timestamp checking. If the
	 * transmit timestamp is zero, the server has not initialized in
	 * interleaved modes or is horribly broken.
	 */
	if (L_ISZERO(&p_xmt)) {
		peer->flash |= TEST3;			/* unsynch */

	/*
	 * If the transmit timestamp duplicates a previous one, the
	 * packet is a replay. This prevents the bad guys from replaying
	 * the most recent packet, authenticated or not.
	 */
	} else if (L_ISEQU(&peer->xmt, &p_xmt)) {
		peer->flash |= TEST1;			/* duplicate */
		peer->oldpkt++;
		return;

	/*
	 * If this is a broadcast mode packet, skip further checking. If
	 * an initial volley, bail out now and let the client do its
	 * stuff. If the origin timestamp is nonzero, this is an
	 * interleaved broadcast. so restart the protocol.
	 */
	} else if (hismode == MODE_BROADCAST) {
		if (!L_ISZERO(&p_org) && !(peer->flags & FLAG_XB)) {
			peer->flags |= FLAG_XB;
			peer->aorg = p_xmt;
			peer->borg = rbufp->recv_time;
			report_event(PEVNT_XLEAVE, peer, NULL);
			return;
		}

	/*
	 * Check for bogus packet in basic mode. If found, switch to
	 * interleaved mode and resynchronize, but only after confirming
	 * the packet is not bogus in symmetric interleaved mode.
	 */
	} else if (peer->flip == 0) {
		if (!L_ISEQU(&p_org, &peer->aorg)) {
			peer->bogusorg++;
			peer->flash |= TEST2;	/* bogus */
			if (!L_ISZERO(&peer->dst) && L_ISEQU(&p_org,
			    &peer->dst)) {
				peer->flip = 1;
				report_event(PEVNT_XLEAVE, peer, NULL);
			}
		} else {
			L_CLR(&peer->aorg);
		}

	/*
	 * Check for valid nonzero timestamp fields.
	 */
	} else if (L_ISZERO(&p_org) || L_ISZERO(&p_rec) ||
	    L_ISZERO(&peer->dst)) {
		peer->flash |= TEST3;		/* unsynch */

	/*
	 * Check for bogus packet in interleaved symmetric mode. This
	 * can happen if a packet is lost, duplicated or crossed. If
	 * found, flip and resynchronize.
	 */
	} else if (!L_ISZERO(&peer->dst) && !L_ISEQU(&p_org,
	    &peer->dst)) {
		peer->bogusorg++;
		peer->flags |= FLAG_XBOGUS;
		peer->flash |= TEST2;		/* bogus */
	}

	/*
	 * Update the state variables.
	 */
	if (peer->flip == 0) {
		if (hismode != MODE_BROADCAST)
			peer->rec = p_xmt;
		peer->dst = rbufp->recv_time;
	}
	peer->xmt = p_xmt;

	/*
	 * If this is a crypto_NAK, the server cannot authenticate a
	 * client packet. The server might have just changed keys. Clear
	 * the association and restart the protocol.
	 */
	if (is_authentic == AUTH_CRYPTO) {
		report_event(PEVNT_AUTH, peer, "crypto_NAK");
		peer->flash |= TEST5;		/* bad auth */
		peer->badauth++;
		if (peer->flags & FLAG_PREEMPT) {
			unpeer(peer);
			return;
		}
#ifdef AUTOKEY
		if (peer->crypto)
			peer_clear(peer, "AUTH");
#endif	/* AUTOKEY */
		return;

	/* 
	 * If the digest fails, the client cannot authenticate a server
	 * reply to a client packet previously sent. The loopback check
	 * is designed to avoid a bait-and-switch attack, which was
	 * possible in past versions. If symmetric modes, return a
	 * crypto-NAK. The peer should restart the protocol.
	 */
	} else if (!AUTH(has_mac || (restrict_mask & RES_DONTTRUST),
	    is_authentic)) {
		report_event(PEVNT_AUTH, peer, "digest");
		peer->flash |= TEST5;		/* bad auth */
		peer->badauth++;
		if (hismode == MODE_ACTIVE || hismode == MODE_PASSIVE)
			fast_xmit(rbufp, MODE_ACTIVE, 0, restrict_mask);
		if (peer->flags & FLAG_PREEMPT) {
			unpeer(peer);
			return;
		}
#ifdef AUTOKEY
		if (peer->crypto)
			peer_clear(peer, "AUTH");
#endif	/* AUTOKEY */
		return;
	}

	/*
	 * Set the peer ppoll to the maximum of the packet ppoll and the
	 * peer minpoll. If a kiss-o'-death, set the peer minpoll to
	 * this maximum and advance the headway to give the sender some
	 * headroom. Very intricate.
	 */
	peer->ppoll = max(peer->minpoll, pkt->ppoll);
	if (hismode == MODE_SERVER && hisleap == LEAP_NOTINSYNC &&
	    hisstratum == STRATUM_UNSPEC && memcmp(&pkt->refid,
	    "RATE", 4) == 0) {
		peer->selbroken++;
		report_event(PEVNT_RATE, peer, NULL);
		if (pkt->ppoll > peer->minpoll)
			peer->minpoll = peer->ppoll;
		peer->burst = peer->retry = 0;
		peer->throttle = (NTP_SHIFT + 1) * (1 << peer->minpoll);
		poll_update(peer, pkt->ppoll);
		return;				/* kiss-o'-death */
	}

	/*
	 * That was hard and I am sweaty, but the packet is squeaky
	 * clean. Get on with real work.
	 */
	peer->timereceived = current_time;
	if (is_authentic == AUTH_OK)
		peer->flags |= FLAG_AUTHENTIC;
	else
		peer->flags &= ~FLAG_AUTHENTIC;

#ifdef AUTOKEY
	/*
	 * More autokey dance. The rules of the cha-cha are as follows:
	 *
	 * 1. If there is no key or the key is not auto, do nothing.
	 *
	 * 2. If this packet is in response to the one just previously
	 *    sent or from a broadcast server, do the extension fields.
	 *    Otherwise, assume bogosity and bail out.
	 *
	 * 3. If an extension field contains a verified signature, it is
	 *    self-authenticated and we sit the dance.
	 *
	 * 4. If this is a server reply, check only to see that the
	 *    transmitted key ID matches the received key ID.
	 *
	 * 5. Check to see that one or more hashes of the current key ID
	 *    matches the previous key ID or ultimate original key ID
	 *    obtained from the broadcaster or symmetric peer. If no
	 *    match, sit the dance and call for new autokey values.
	 *
	 * In case of crypto error, fire the orchestra, stop dancing and
	 * restart the protocol.
	 */
	if (peer->flags & FLAG_SKEY) {
		/*
		 * Decrement remaining autokey hashes. This isn't
		 * perfect if a packet is lost, but results in no harm.
		 */
		ap = (struct autokey *)peer->recval.ptr;
		if (ap != NULL) {
			if (ap->seq > 0)
				ap->seq--;
		}
		peer->flash |= TEST8;
		rval = crypto_recv(peer, rbufp);
		if (rval == XEVNT_OK) {
			peer->unreach = 0;
		} else {
			if (rval == XEVNT_ERR) {
				report_event(PEVNT_RESTART, peer,
				    "crypto error");
				peer_clear(peer, "CRYP");
				peer->flash |= TEST9;	/* bad crypt */
				if (peer->flags & FLAG_PREEMPT)
					unpeer(peer);
			}
			return;
		}

		/*
		 * If server mode, verify the receive key ID matches
		 * the transmit key ID.
		 */
		if (hismode == MODE_SERVER) {
			if (skeyid == peer->keyid)
				peer->flash &= ~TEST8;

		/*
		 * If an extension field is present, verify only that it
		 * has been correctly signed. We don't need a sequence
		 * check here, but the sequence continues.
		 */
		} else if (!(peer->flash & TEST8)) {
			peer->pkeyid = skeyid;

		/*
		 * Now the fun part. Here, skeyid is the current ID in
		 * the packet, pkeyid is the ID in the last packet and
		 * tkeyid is the hash of skeyid. If the autokey values
		 * have not been received, this is an automatic error.
		 * If so, check that the tkeyid matches pkeyid. If not,
		 * hash tkeyid and try again. If the number of hashes
		 * exceeds the number remaining in the sequence, declare
		 * a successful failure and refresh the autokey values.
		 */
		} else if (ap != NULL) {
			int i;

			for (i = 0; ; i++) {
				if (tkeyid == peer->pkeyid ||
				    tkeyid == ap->key) {
					peer->flash &= ~TEST8;
					peer->pkeyid = skeyid;
					ap->seq -= i;
					break;
				}
				if (i > ap->seq) {
					peer->crypto &=
					    ~CRYPTO_FLAG_AUTO;
					break;
				}
				tkeyid = session_key(
				    &rbufp->recv_srcadr, dstadr_sin,
				    tkeyid, pkeyid, 0);
			}
			if (peer->flash & TEST8)
				report_event(PEVNT_AUTH, peer, "keylist");
		}
		if (!(peer->crypto & CRYPTO_FLAG_PROV)) /* test 9 */
			peer->flash |= TEST8;	/* bad autokey */

		/*
		 * The maximum lifetime of the protocol is about one
		 * week before restarting the Autokey protocol to
		 * refresh certificates and leapseconds values.
		 */
		if (current_time > peer->refresh) {
			report_event(PEVNT_RESTART, peer,
			    "crypto refresh");
			peer_clear(peer, "TIME");
			return;
		}
	}
#endif	/* AUTOKEY */

	/*
	 * The dance is complete and the flash bits have been lit. Toss
	 * the packet over the fence for processing, which may light up
	 * more flashers.
	 */
	process_packet(peer, pkt, rbufp->recv_length);

	/*
	 * In interleaved mode update the state variables. Also adjust the
	 * transmit phase to avoid crossover.
	 */
	if (peer->flip != 0) {
		peer->rec = p_rec;
		peer->dst = rbufp->recv_time;
		if (peer->nextdate - current_time < (1U << min(peer->ppoll,
		    peer->hpoll)) / 2)
			peer->nextdate++;
		else
			peer->nextdate--;
	}
}


/*
 * process_packet - Packet Procedure, a la Section 3.4.4 of the
 *	specification. Or almost, at least. If we're in here we have a
 *	reasonable expectation that we will be having a long term
 *	relationship with this host.
 */
void
process_packet(
	register struct peer *peer,
	register struct pkt *pkt,
	u_int	len
	)
{
	double	t34, t21;
	double	p_offset, p_del, p_disp;
	l_fp	p_rec, p_xmt, p_org, p_reftime, ci;
	u_char	pmode, pleap, pstratum;
	char	statstr[NTP_MAXSTRLEN];
#ifdef ASSYM
	int	itemp;
	double	etemp, ftemp, td;
#endif /* ASSYM */

	sys_processed++;
	peer->processed++;
	p_del = FPTOD(NTOHS_FP(pkt->rootdelay));
	p_offset = 0;
	p_disp = FPTOD(NTOHS_FP(pkt->rootdisp));
	NTOHL_FP(&pkt->reftime, &p_reftime);
	NTOHL_FP(&pkt->org, &p_org);
	NTOHL_FP(&pkt->rec, &p_rec);
	NTOHL_FP(&pkt->xmt, &p_xmt);
	pmode = PKT_MODE(pkt->li_vn_mode);
	pleap = PKT_LEAP(pkt->li_vn_mode);
	pstratum = PKT_TO_STRATUM(pkt->stratum);

	/*
	 * Capture the header values in the client/peer association..
	 */
	record_raw_stats(&peer->srcadr, peer->dstadr ?
	    &peer->dstadr->sin : NULL, &p_org, &p_rec, &p_xmt,
	    &peer->dst);
	peer->leap = pleap;
	peer->stratum = min(pstratum, STRATUM_UNSPEC);
	peer->pmode = pmode;
	peer->precision = pkt->precision;
	peer->rootdelay = p_del;
	peer->rootdisp = p_disp;
	peer->refid = pkt->refid;		/* network byte order */
	peer->reftime = p_reftime;

	/*
	 * First, if either burst mode is armed, enable the burst.
	 * Compute the headway for the next packet and delay if
	 * necessary to avoid exceeding the threshold.
	 */
	if (peer->retry > 0) {
		peer->retry = 0;
		if (peer->reach)
			peer->burst = min(1 << (peer->hpoll -
			    peer->minpoll), NTP_SHIFT) - 1;
		else
			peer->burst = NTP_IBURST - 1;
		if (peer->burst > 0)
			peer->nextdate = current_time;
	}
	poll_update(peer, peer->hpoll);

	/*
	 * Verify the server is synchronized; that is, the leap bits,
	 * stratum and root distance are valid.
	 */
	if (pleap == LEAP_NOTINSYNC ||		/* test 6 */
	    pstratum < sys_floor || pstratum >= sys_ceiling)
		peer->flash |= TEST6;		/* bad synch or strat */
	if (p_del / 2 + p_disp >= MAXDISPERSE)	/* test 7 */
		peer->flash |= TEST7;		/* bad header */

	/*
	 * If any tests fail at this point, the packet is discarded.
	 * Note that some flashers may have already been set in the
	 * receive() routine.
	 */
	if (peer->flash & PKT_TEST_MASK) {
		peer->seldisptoolarge++;
#ifdef DEBUG
		if (debug)
			printf("packet: flash header %04x\n",
			    peer->flash);
#endif
		return;
	}

	/*
	 * If the peer was previously unreachable, raise a trap. In any
	 * case, mark it reachable.
	 */ 
	if (!peer->reach) {
		report_event(PEVNT_REACH, peer, NULL);
		peer->timereachable = current_time;
	}
	peer->reach |= 1;

	/*
	 * For a client/server association, calculate the clock offset,
	 * roundtrip delay and dispersion. The equations are reordered
	 * from the spec for more efficient use of temporaries. For a
	 * broadcast association, offset the last measurement by the
	 * computed delay during the client/server volley. Note the
	 * computation of dispersion includes the system precision plus
	 * that due to the frequency error since the origin time.
	 *
	 * It is very important to respect the hazards of overflow. The
	 * only permitted operation on raw timestamps is subtraction,
	 * where the result is a signed quantity spanning from 68 years
	 * in the past to 68 years in the future. To avoid loss of
	 * precision, these calculations are done using 64-bit integer
	 * arithmetic. However, the offset and delay calculations are
	 * sums and differences of these first-order differences, which
	 * if done using 64-bit integer arithmetic, would be valid over
	 * only half that span. Since the typical first-order
	 * differences are usually very small, they are converted to 64-
	 * bit doubles and all remaining calculations done in floating-
	 * double arithmetic. This preserves the accuracy while
	 * retaining the 68-year span.
	 *
	 * There are three interleaving schemes, basic, interleaved
	 * symmetric and interleaved broadcast. The timestamps are
	 * idioscyncratically different. See the onwire briefing/white
	 * paper at www.eecis.udel.edu/~mills for details.
	 *
	 * Interleaved symmetric mode
	 * t1 = peer->aorg/borg, t2 = peer->rec, t3 = p_xmt,
	 * t4 = peer->dst
	 */
	if (peer->flip != 0) {
		ci = p_xmt;				/* t3 - t4 */
		L_SUB(&ci, &peer->dst);
		LFPTOD(&ci, t34);
		ci = p_rec;				/* t2 - t1 */
		if (peer->flip > 0)
			L_SUB(&ci, &peer->borg);
		else
			L_SUB(&ci, &peer->aorg);
		LFPTOD(&ci, t21);
		p_del = t21 - t34;
		p_offset = (t21 + t34) / 2.;
		if (p_del < 0 || p_del > 1.) {
			snprintf(statstr, sizeof(statstr),
			    "t21 %.6f t34 %.6f", t21, t34);
			report_event(PEVNT_XERR, peer, statstr);
			return;
		}

	/*
	 * Broadcast modes
	 */
	} else if (peer->pmode == MODE_BROADCAST) {

		/*
		 * Interleaved broadcast mode. Use interleaved timestamps.
		 * t1 = peer->borg, t2 = p_org, t3 = p_org, t4 = aorg
		 */
		if (peer->flags & FLAG_XB) { 
			ci = p_org;			/* delay */ 
			L_SUB(&ci, &peer->aorg);
			LFPTOD(&ci, t34);
			ci = p_org;			/* t2 - t1 */
			L_SUB(&ci, &peer->borg);
			LFPTOD(&ci, t21);
			peer->aorg = p_xmt;
			peer->borg = peer->dst;
			if (t34 < 0 || t34 > 1.) {
				snprintf(statstr, sizeof(statstr),
				    "offset %.6f delay %.6f", t21, t34);
				report_event(PEVNT_XERR, peer, statstr);
				return;
			}
			p_offset = t21;
			peer->xleave = t34;

		/*
		 * Basic broadcast - use direct timestamps.
		 * t3 = p_xmt, t4 = peer->dst
		 */
		} else {
			ci = p_xmt;		/* t3 - t4 */
			L_SUB(&ci, &peer->dst);
			LFPTOD(&ci, t34);
			p_offset = t34;
		}

		/*
		 * When calibration is complete and the clock is
		 * synchronized, the bias is calculated as the difference
		 * between the unicast timestamp and the broadcast
		 * timestamp. This works for both basic and interleaved
		 * modes.
		 */
		if (FLAG_BC_VOL & peer->flags) {
			peer->flags &= ~FLAG_BC_VOL;
			peer->delay = fabs(peer->offset - p_offset) * 2;
		}
		p_del = peer->delay;
		p_offset += p_del / 2;


	/*
	 * Basic mode, otherwise known as the old fashioned way.
	 *
	 * t1 = p_org, t2 = p_rec, t3 = p_xmt, t4 = peer->dst
	 */
	} else {
		ci = p_xmt;				/* t3 - t4 */
		L_SUB(&ci, &peer->dst);
		LFPTOD(&ci, t34);
		ci = p_rec;				/* t2 - t1 */
		L_SUB(&ci, &p_org);
		LFPTOD(&ci, t21);
		p_del = fabs(t21 - t34);
		p_offset = (t21 + t34) / 2.;
	}
	p_disp = LOGTOD(sys_precision) + LOGTOD(peer->precision) +
	    clock_phi * p_del;

#if ASSYM
	/*
	 * This code calculates the outbound and inbound data rates by
	 * measuring the differences between timestamps at different
	 * packet lengths. This is helpful in cases of large asymmetric
	 * delays commonly experienced on deep space communication
	 * links.
	 */
	if (peer->t21_last > 0 && peer->t34_bytes > 0) {
		itemp = peer->t21_bytes - peer->t21_last;
		if (itemp > 25) {
			etemp = t21 - peer->t21;
			if (fabs(etemp) > 1e-6) {
				ftemp = itemp / etemp;
				if (ftemp > 1000.)
					peer->r21 = ftemp;
			}
		}
		itemp = len - peer->t34_bytes;
		if (itemp > 25) {
			etemp = -t34 - peer->t34;
			if (fabs(etemp) > 1e-6) {
				ftemp = itemp / etemp;
				if (ftemp > 1000.)
					peer->r34 = ftemp;
			}
		}
	}

	/*
	 * The following section compensates for different data rates on
	 * the outbound (d21) and inbound (t34) directions. To do this,
	 * it finds t such that r21 * t - r34 * (d - t) = 0, where d is
	 * the roundtrip delay. Then it calculates the correction as a
	 * fraction of d.
	 */
 	peer->t21 = t21;
	peer->t21_last = peer->t21_bytes;
	peer->t34 = -t34;
	peer->t34_bytes = len;
#ifdef DEBUG
	if (debug > 1)
		printf("packet: t21 %.9lf %d t34 %.9lf %d\n", peer->t21,
		    peer->t21_bytes, peer->t34, peer->t34_bytes);
#endif
	if (peer->r21 > 0 && peer->r34 > 0 && p_del > 0) {
		if (peer->pmode != MODE_BROADCAST)
			td = (peer->r34 / (peer->r21 + peer->r34) -
			    .5) * p_del;
		else
			td = 0;

		/*
 		 * Unfortunately, in many cases the errors are
		 * unacceptable, so for the present the rates are not
		 * used. In future, we might find conditions where the
		 * calculations are useful, so this should be considered
		 * a work in progress.
		 */
		t21 -= td;
		t34 -= td;
#ifdef DEBUG
		if (debug > 1)
			printf("packet: del %.6lf r21 %.1lf r34 %.1lf %.6lf\n",
			    p_del, peer->r21 / 1e3, peer->r34 / 1e3,
			    td);
#endif
	} 
#endif /* ASSYM */

	/*
	 * That was awesome. Now hand off to the clock filter.
	 */
	clock_filter(peer, p_offset + peer->bias, p_del, p_disp);

	/*
	 * If we are in broadcast calibrate mode, return to broadcast
	 * client mode when the client is fit and the autokey dance is
	 * complete.
	 */
	if ((FLAG_BC_VOL & peer->flags) && MODE_CLIENT == peer->hmode &&
	    !(TEST11 & peer_unfit(peer))) {	/* distance exceeded */
#ifdef AUTOKEY
		if (peer->flags & FLAG_SKEY) {
			if (!(~peer->crypto & CRYPTO_FLAG_ALL))
				peer->hmode = MODE_BCLIENT;
		} else {
			peer->hmode = MODE_BCLIENT;
		}
#else	/* !AUTOKEY follows */
		peer->hmode = MODE_BCLIENT;
#endif	/* !AUTOKEY */
	}
}


/*
 * clock_update - Called at system process update intervals.
 */
static void
clock_update(
	struct peer *peer	/* peer structure pointer */
	)
{
	double	dtemp;
	l_fp	now;
#ifdef HAVE_LIBSCF_H
	char	*fmri;
#endif /* HAVE_LIBSCF_H */

	/*
	 * Update the system state variables. We do this very carefully,
	 * as the poll interval might need to be clamped differently.
	 */
	sys_peer = peer;
	sys_epoch = peer->epoch;
	if (sys_poll < peer->minpoll)
		sys_poll = peer->minpoll;
	if (sys_poll > peer->maxpoll)
		sys_poll = peer->maxpoll;
	poll_update(peer, sys_poll);
	sys_stratum = min(peer->stratum + 1, STRATUM_UNSPEC);
	if (peer->stratum == STRATUM_REFCLOCK ||
	    peer->stratum == STRATUM_UNSPEC)
		sys_refid = peer->refid;
	else
		sys_refid = addr2refid(&peer->srcadr);
	dtemp = sys_jitter + fabs(sys_offset) + peer->disp + clock_phi *
	    (current_time - peer->update);
	sys_rootdisp = dtemp + peer->rootdisp;
	sys_rootdelay = peer->delay + peer->rootdelay;
	sys_reftime = peer->dst;

#ifdef DEBUG
	if (debug)
		printf(
		    "clock_update: at %lu sample %lu associd %d\n",
		    current_time, peer->epoch, peer->associd);
#endif

	/*
	 * Comes now the moment of truth. Crank the clock discipline and
	 * see what comes out.
	 */
	switch (local_clock(peer, sys_offset)) {

	/*
	 * Clock exceeds panic threshold. Life as we know it ends.
	 */
	case -1:
#ifdef HAVE_LIBSCF_H
		/*
		 * For Solaris enter the maintenance mode.
		 */
		if ((fmri = getenv("SMF_FMRI")) != NULL) {
			if (smf_maintain_instance(fmri, 0) < 0) {
				printf("smf_maintain_instance: %s\n",
				    scf_strerror(scf_error()));
				exit(1);
			}
			/*
			 * Sleep until SMF kills us.
			 */
			for (;;)
				pause();
		}
#endif /* HAVE_LIBSCF_H */
		exit (-1);
		/* not reached */

	/*
	 * Clock was stepped. Flush all time values of all peers.
	 */
	case 2:
		clear_all();
		sys_leap = LEAP_NOTINSYNC;
		sys_stratum = STRATUM_UNSPEC;
		memcpy(&sys_refid, "STEP", 4);
		sys_rootdelay = 0;
		sys_rootdisp = 0;
		L_CLR(&sys_reftime);
		sys_jitter = LOGTOD(sys_precision);
		leapsec = 0;
		break;

	/*
	 * Clock was slewed. Handle the leapsecond stuff.
	 */
	case 1:

		/*
		 * If this is the first time the clock is set, reset the
		 * leap bits. If crypto, the timer will goose the setup
		 * process.
		 */
		if (sys_leap == LEAP_NOTINSYNC) {
			sys_leap = LEAP_NOWARNING;
#ifdef AUTOKEY
			if (crypto_flags)
				crypto_update();
#endif	/* AUTOKEY */
			/*
			 * If our parent process is waiting for the
			 * first clock sync, send them home satisfied.
			 */
#ifdef HAVE_WORKING_FORK
			if (waitsync_fd_to_close != -1) {
				close(waitsync_fd_to_close);
				waitsync_fd_to_close = -1;
				DPRINTF(1, ("notified parent --wait-sync is done\n"));
			}
#endif /* HAVE_WORKING_FORK */

		}

		/*
		 * If the leapseconds values are from file or network
		 * and the leap is in the future, schedule a leap at the
		 * given epoch. Otherwise, if the number of survivor
		 * leap bits is greater than half the number of
		 * survivors, schedule a leap for the end of the current
		 * month.
		 */
		get_systime(&now);
		if (leap_sec > 0) {
			if (leap_sec > now.l_ui) {
				sys_tai = leap_tai - 1;
				if (leapsec == 0)
					report_event(EVNT_ARMED, NULL,
					    NULL);
				leapsec = leap_sec - now.l_ui;
			} else {
				sys_tai = leap_tai;
			}
			break;

		} else if (leap_vote > sys_survivors / 2) {
			leap_peers = now.l_ui + leap_month(now.l_ui);
			if (leap_peers > now.l_ui) {
				if (leapsec == 0)
					report_event(PEVNT_ARMED, peer,
					    NULL);
				leapsec = leap_peers - now.l_ui;
			}
		} else if (leapsec > 0) {
			report_event(EVNT_DISARMED, NULL, NULL);
			leapsec = 0;
		}
		break;

	/*
	 * Popcorn spike or step threshold exceeded. Pretend it never
	 * happened.
	 */
	default:
		break;
	}
}


/*
 * poll_update - update peer poll interval
 */
void
poll_update(
	struct peer *peer,	/* peer structure pointer */
	u_char	mpoll
	)
{
	u_long	next, utemp;
	u_char	hpoll;

	/*
	 * This routine figures out when the next poll should be sent.
	 * That turns out to be wickedly complicated. One problem is
	 * that sometimes the time for the next poll is in the past when
	 * the poll interval is reduced. We watch out for races here
	 * between the receive process and the poll process.
	 *
	 * First, bracket the poll interval according to the type of
	 * association and options. If a fixed interval is configured,
	 * use minpoll. This primarily is for reference clocks, but
	 * works for any association. Otherwise, clamp the poll interval
	 * between minpoll and maxpoll.
	 */
	if (peer->cast_flags & MDF_BCLNT) {
		/* verify special casing of MDF_BCLNT here is not needed */
		if (peer->minpoll != peer->maxpoll) {
			msyslog(LOG_ERR, "FATAL poll_update MDF_BCLNT unexpected minpoll %u maxpoll %u",
				(u_int)peer->minpoll, (u_int)peer->maxpoll);
			exit(1);
		}
	} 

	hpoll = max(min(peer->maxpoll, mpoll), peer->minpoll);

#ifdef AUTOKEY
	/*
	 * If during the crypto protocol the poll interval has changed,
	 * the lifetimes in the key list are probably bogus. Purge the
	 * the key list and regenerate it later.
	 */
	if ((peer->flags & FLAG_SKEY) && hpoll != peer->hpoll)
		key_expire(peer);
#endif	/* AUTOKEY */
	peer->hpoll = hpoll;

	/*
	 * There are three variables important for poll scheduling, the
	 * current time (current_time), next scheduled time (nextdate)
	 * and the earliest time (utemp). The earliest time is 2 s
	 * seconds, but could be more due to rate management. When
	 * sending in a burst, use the earliest time. When not in a
	 * burst but with a reply pending, send at the earliest time
	 * unless the next scheduled time has not advanced. This can
	 * only happen if multiple replies are pending in the same
	 * response interval. Otherwise, send at the later of the next
	 * scheduled time and the earliest time.
	 *
	 * Now we figure out if there is an override. If a burst is in
	 * progress and we get called from the receive process, just
	 * slink away. If called from the poll process, delay 1 s for a
	 * reference clock, otherwise 2 s.
	 */
	utemp = current_time + max(peer->throttle - (NTP_SHIFT - 1) *
	    (1 << peer->minpoll), ntp_minpkt);
	if (peer->burst > 0) {
		if (peer->nextdate > current_time)
			return;
#ifdef REFCLOCK
		else if (peer->flags & FLAG_REFCLOCK)
			peer->nextdate = current_time + RESP_DELAY;
#endif /* REFCLOCK */
		else
			peer->nextdate = utemp;

#ifdef AUTOKEY
	/*
	 * If a burst is not in progress and a crypto response message
	 * is pending, delay 2 s, but only if this is a new interval.
	 */
	} else if (peer->cmmd != NULL) {
		if (peer->nextdate > current_time) {
			if (peer->nextdate + ntp_minpkt != utemp)
				peer->nextdate = utemp;
		} else {
			peer->nextdate = utemp;
		}
#endif	/* AUTOKEY */

	/*
	 * The ordinary case. If a retry, use minpoll; if unreachable,
	 * use host poll; otherwise, use the minimum of host and peer
	 * polls; In other words, oversampling is okay but
	 * understampling is evil. Use the maximum of this value and the
	 * headway. If the average headway is greater than the headway
	 * threshold, increase the headway by the minimum interval.
	 */
	} else {
		if (peer->retry > 0)
			hpoll = peer->minpoll;
		else if (!(peer->reach))
			hpoll = peer->hpoll;
		else
			hpoll = min(peer->ppoll, peer->hpoll);
#ifdef REFCLOCK
		if (peer->flags & FLAG_REFCLOCK)
			next = 1 << hpoll;
		else
			next = ((0x1000UL | (ntp_random() & 0x0ff)) <<
			    hpoll) >> 12;
#else /* REFCLOCK */
		next = ((0x1000UL | (ntp_random() & 0x0ff)) << hpoll) >>
		    12;
#endif /* REFCLOCK */
		next += peer->outdate;
		if (next > utemp)
			peer->nextdate = next;
		else
			peer->nextdate = utemp;
		if (peer->throttle > (1 << peer->minpoll))
			peer->nextdate += ntp_minpkt;
	}
#ifdef DEBUG
	if (debug > 1)
		printf("poll_update: at %lu %s poll %d burst %d retry %d head %d early %lu next %lu\n",
		    current_time, ntoa(&peer->srcadr), peer->hpoll,
		    peer->burst, peer->retry, peer->throttle,
		    utemp - current_time, peer->nextdate -
		    current_time);
#endif
}


/*
 * peer_clear - clear peer filter registers.  See Section 3.4.8 of the
 * spec.
 */
void
peer_clear(
	struct peer *peer,		/* peer structure */
	char	*ident			/* tally lights */
	)
{
	u_char	u;

#ifdef AUTOKEY
	/*
	 * If cryptographic credentials have been acquired, toss them to
	 * Valhalla. Note that autokeys are ephemeral, in that they are
	 * tossed immediately upon use. Therefore, the keylist can be
	 * purged anytime without needing to preserve random keys. Note
	 * that, if the peer is purged, the cryptographic variables are
	 * purged, too. This makes it much harder to sneak in some
	 * unauthenticated data in the clock filter.
	 */
	key_expire(peer);
	if (peer->iffval != NULL)
		BN_free(peer->iffval);
	value_free(&peer->cookval);
	value_free(&peer->recval);
	value_free(&peer->encrypt);
	value_free(&peer->sndval);
	if (peer->cmmd != NULL)
		free(peer->cmmd);
	if (peer->subject != NULL)
		free(peer->subject);
	if (peer->issuer != NULL)
		free(peer->issuer);
#endif /* AUTOKEY */

	/*
	 * Clear all values, including the optional crypto values above.
	 */
	memset(CLEAR_TO_ZERO(peer), 0, LEN_CLEAR_TO_ZERO);
	peer->ppoll = peer->maxpoll;
	peer->hpoll = peer->minpoll;
	peer->disp = MAXDISPERSE;
	peer->flash = peer_unfit(peer);
	peer->jitter = LOGTOD(sys_precision);

	/*
	 * If interleave mode, initialize the alternate origin switch.
	 */
	if (peer->flags & FLAG_XLEAVE)
		peer->flip = 1;
	for (u = 0; u < NTP_SHIFT; u++) {
		peer->filter_order[u] = u;
		peer->filter_disp[u] = MAXDISPERSE;
	}
#ifdef REFCLOCK
	if (!(peer->flags & FLAG_REFCLOCK)) {
		peer->leap = LEAP_NOTINSYNC;
		peer->stratum = STRATUM_UNSPEC;
		memcpy(&peer->refid, ident, 4);
	}
#else
	peer->leap = LEAP_NOTINSYNC;
	peer->stratum = STRATUM_UNSPEC;
	memcpy(&peer->refid, ident, 4);
#endif /* REFCLOCK */

	/*
	 * During initialization use the association count to spread out
	 * the polls at one-second intervals. Otherwise, randomize over
	 * the minimum poll interval in order to avoid broadcast
	 * implosion.
	 */
	peer->nextdate = peer->update = peer->outdate = current_time;
	if (initializing) {
		peer->nextdate += peer_associations;
	} else if (peer->hmode == MODE_PASSIVE) {
		peer->nextdate += ntp_minpkt;
	} else {
		peer->nextdate += ntp_random() % peer_associations;
	}
#ifdef AUTOKEY
	peer->refresh = current_time + (1 << NTP_REFRESH);
#endif	/* AUTOKEY */
#ifdef DEBUG
	if (debug)
		printf(
		    "peer_clear: at %ld next %ld associd %d refid %s\n",
		    current_time, peer->nextdate, peer->associd,
		    ident);
#endif
}


/*
 * clock_filter - add incoming clock sample to filter register and run
 *		  the filter procedure to find the best sample.
 */
void
clock_filter(
	struct peer *peer,		/* peer structure pointer */
	double	sample_offset,		/* clock offset */
	double	sample_delay,		/* roundtrip delay */
	double	sample_disp		/* dispersion */
	)
{
	double	dst[NTP_SHIFT];		/* distance vector */
	int	ord[NTP_SHIFT];		/* index vector */
	int	i, j, k, m;
	double	dtemp, etemp;
	char	tbuf[80];

	/*
	 * A sample consists of the offset, delay, dispersion and epoch
	 * of arrival. The offset and delay are determined by the on-
	 * wire protocol. The dispersion grows from the last outbound
	 * packet to the arrival of this one increased by the sum of the
	 * peer precision and the system precision as required by the
	 * error budget. First, shift the new arrival into the shift
	 * register discarding the oldest one.
	 */
	j = peer->filter_nextpt;
	peer->filter_offset[j] = sample_offset;
	peer->filter_delay[j] = sample_delay;
	peer->filter_disp[j] = sample_disp;
	peer->filter_epoch[j] = current_time;
	j = (j + 1) % NTP_SHIFT;
	peer->filter_nextpt = j;

	/*
	 * Update dispersions since the last update and at the same
	 * time initialize the distance and index lists. Since samples
	 * become increasingly uncorrelated beyond the Allan intercept,
	 * only under exceptional cases will an older sample be used.
	 * Therefore, the distance list uses a compound metric. If the
	 * dispersion is greater than the maximum dispersion, clamp the
	 * distance at that value. If the time since the last update is
	 * less than the Allan intercept use the delay; otherwise, use
	 * the sum of the delay and dispersion.
	 */
	dtemp = clock_phi * (current_time - peer->update);
	peer->update = current_time;
	for (i = NTP_SHIFT - 1; i >= 0; i--) {
		if (i != 0)
			peer->filter_disp[j] += dtemp;
		if (peer->filter_disp[j] >= MAXDISPERSE) { 
			peer->filter_disp[j] = MAXDISPERSE;
			dst[i] = MAXDISPERSE;
		} else if (peer->update - peer->filter_epoch[j] >
		    (u_long)ULOGTOD(allan_xpt)) {
			dst[i] = peer->filter_delay[j] +
			    peer->filter_disp[j];
		} else {
			dst[i] = peer->filter_delay[j];
		}
		ord[i] = j;
		j = (j + 1) % NTP_SHIFT;
	}

	/*
	 * If the clock has stabilized, sort the samples by distance.  
	 */
	if (freq_cnt == 0) {
		for (i = 1; i < NTP_SHIFT; i++) {
			for (j = 0; j < i; j++) {
				if (dst[j] > dst[i]) {
					k = ord[j];
					ord[j] = ord[i];
					ord[i] = k;
					etemp = dst[j];
					dst[j] = dst[i];
					dst[i] = etemp;
				}
			}
		}
	}

	/*
	 * Copy the index list to the association structure so ntpq
	 * can see it later. Prune the distance list to leave only
	 * samples less than the maximum dispersion, which disfavors
	 * uncorrelated samples older than the Allan intercept. To
	 * further improve the jitter estimate, of the remainder leave
	 * only samples less than the maximum distance, but keep at
	 * least two samples for jitter calculation.
	 */
	m = 0;
	for (i = 0; i < NTP_SHIFT; i++) {
		peer->filter_order[i] = (u_char) ord[i];
		if (dst[i] >= MAXDISPERSE || (m >= 2 && dst[i] >=
		    sys_maxdist))
			continue;
		m++;
	}
	
	/*
	 * Compute the dispersion and jitter. The dispersion is weighted
	 * exponentially by NTP_FWEIGHT (0.5) so it is normalized close
	 * to 1.0. The jitter is the RMS differences relative to the
	 * lowest delay sample.
	 */
	peer->disp = peer->jitter = 0;
	k = ord[0];
	for (i = NTP_SHIFT - 1; i >= 0; i--) {
		j = ord[i];
		peer->disp = NTP_FWEIGHT * (peer->disp +
		    peer->filter_disp[j]);
		if (i < m)
			peer->jitter += DIFF(peer->filter_offset[j],
			    peer->filter_offset[k]);
	}

	/*
	 * If no acceptable samples remain in the shift register,
	 * quietly tiptoe home leaving only the dispersion. Otherwise,
	 * save the offset, delay and jitter. Note the jitter must not
	 * be less than the precision.
	 */
	if (m == 0) {
		clock_select();
		return;
	}
	etemp = fabs(peer->offset - peer->filter_offset[k]);
	peer->offset = peer->filter_offset[k];
	peer->delay = peer->filter_delay[k];
	if (m > 1)
		peer->jitter /= m - 1;
	peer->jitter = max(SQRT(peer->jitter), LOGTOD(sys_precision));

	/*
	 * If the the new sample and the current sample are both valid
	 * and the difference between their offsets exceeds CLOCK_SGATE
	 * (3) times the jitter and the interval between them is less
	 * than twice the host poll interval, consider the new sample
	 * a popcorn spike and ignore it.
	 */
	if (peer->disp < sys_maxdist && peer->filter_disp[k] <
	    sys_maxdist && etemp > CLOCK_SGATE * peer->jitter &&
	    peer->filter_epoch[k] - peer->epoch < 2. *
	    ULOGTOD(peer->hpoll)) {
		snprintf(tbuf, sizeof(tbuf), "%.6f s", etemp);
		report_event(PEVNT_POPCORN, peer, tbuf);
		return;
	}

	/*
	 * A new minimum sample is useful only if it is later than the
	 * last one used. In this design the maximum lifetime of any
	 * sample is not greater than eight times the poll interval, so
	 * the maximum interval between minimum samples is eight
	 * packets.
	 */
	if (peer->filter_epoch[k] <= peer->epoch) {
#if DEBUG
	if (debug > 1)
		printf("clock_filter: old sample %lu\n", current_time -
		    peer->filter_epoch[k]);
#endif
		return;
	}
	peer->epoch = peer->filter_epoch[k];

	/*
	 * The mitigated sample statistics are saved for later
	 * processing. If not synchronized or not in a burst, tickle the
	 * clock select algorithm.
	 */
	record_peer_stats(&peer->srcadr, ctlpeerstatus(peer),
	    peer->offset, peer->delay, peer->disp, peer->jitter);
#ifdef DEBUG
	if (debug)
		printf(
		    "clock_filter: n %d off %.6f del %.6f dsp %.6f jit %.6f\n",
		    m, peer->offset, peer->delay, peer->disp,
		    peer->jitter);
#endif
	if (peer->burst == 0 || sys_leap == LEAP_NOTINSYNC)
		clock_select();
}


/*
 * clock_select - find the pick-of-the-litter clock
 *
 * LOCKCLOCK: (1) If the local clock is the prefer peer, it will always
 * be enabled, even if declared falseticker, (2) only the prefer peer
 * can be selected as the system peer, (3) if the external source is
 * down, the system leap bits are set to 11 and the stratum set to
 * infinity.
 */
void
clock_select(void)
{
	struct peer *peer;
	int	i, j, k, n;
	int	nlist, nl3;
	int	allow, osurv;
	double	d, e, f, g;
	double	high, low;
	double	seljitter;
	double	orphmet = 2.0 * U_INT32_MAX; /* 2x is greater than */
	struct peer *osys_peer = NULL;
	struct peer *sys_prefer = NULL;	/* prefer peer */
	struct peer *typesystem = NULL;
	struct peer *typeorphan = NULL;
#ifdef REFCLOCK
	struct peer *typeacts = NULL;
	struct peer *typelocal = NULL;
	struct peer *typepps = NULL;
#endif /* REFCLOCK */
	static struct endpoint *endpoint = NULL;
	static double *synch = NULL;
	static double *error = NULL;
	static int *indx = NULL;
	static struct peer **peers = NULL;
	static u_int endpoint_size = 0;
	static u_int synch_size = 0;
	static u_int error_size = 0;
	static u_int peers_size = 0;
	static u_int indx_size = 0;
	size_t octets;

	/*
	 * Initialize and create endpoint, index and peer lists big
	 * enough to handle all associations.
	 */
	osys_peer = sys_peer;
	osurv = sys_survivors;
	sys_survivors = 0;
#ifdef LOCKCLOCK
	sys_leap = LEAP_NOTINSYNC;
	sys_stratum = STRATUM_UNSPEC;
	memcpy(&sys_refid, "DOWN", 4);
#endif /* LOCKCLOCK */

	/*
	 * Allocate dynamic space depending on the number of
	 * associations.
	 */
	nlist = 1;
	for (peer = peer_list; peer != NULL; peer = peer->p_link)
		nlist++;
	endpoint_size = nlist * 2 * sizeof(struct endpoint);
	synch_size = ALIGNED_SIZE(nlist * sizeof(double));
	error_size = ALIGNED_SIZE(nlist * sizeof(double));
	peers_size = ALIGNED_SIZE(nlist * sizeof(struct peer *));
	indx_size = ALIGNED_SIZE(nlist * 2 * sizeof(int));
	octets = endpoint_size + indx_size + peers_size + synch_size +
	    error_size;
	endpoint = erealloc(endpoint, octets);
	synch = INC_ALIGNED_PTR(endpoint, endpoint_size);
	error = INC_ALIGNED_PTR(synch, synch_size);
	peers = INC_ALIGNED_PTR(error, error_size);
	indx = INC_ALIGNED_PTR(peers, peers_size);

	/*
	 * Initially, we populate the island with all the rifraff peers
	 * that happen to be lying around. Those with seriously
	 * defective clocks are immediately booted off the island. Then,
	 * the falsetickers are culled and put to sea. The truechimers
	 * remaining are subject to repeated rounds where the most
	 * unpopular at each round is kicked off. When the population
	 * has dwindled to sys_minclock, the survivors split a million
	 * bucks and collectively crank the chimes.
	 */
	nlist = nl3 = 0;	/* none yet */
	for (peer = peer_list; peer != NULL; peer = peer->p_link) {
		peer->new_status = CTL_PST_SEL_REJECT;

		/*
		 * Leave the island immediately if the peer is
		 * unfit to synchronize.
		 */
		if (peer_unfit(peer))
			continue;

		/*
		 * If this peer is an orphan parent, elect the
		 * one with the lowest metric defined as the
		 * IPv4 address or the first 64 bits of the
		 * hashed IPv6 address.  To ensure convergence
		 * on the same selected orphan, consider as
		 * well that this system may have the lowest
		 * metric and be the orphan parent.  If this
		 * system wins, sys_peer will be NULL to trigger
		 * orphan mode in timer().
		 */
		if (peer->stratum == sys_orphan) {
			u_int32	localmet;
			u_int32 peermet;

			localmet = ntohl(peer->dstadr->addr_refid);
			peermet = ntohl(addr2refid(&peer->srcadr));
			if (peermet < localmet && peermet < orphmet) {
				typeorphan = peer;
				orphmet = peermet;
			}
			continue;
		}

		/*
		 * If this peer could have the orphan parent
		 * as a synchronization ancestor, exclude it
		 * from selection to avoid forming a 
		 * synchronization loop within the orphan mesh,
		 * triggering stratum climb to infinity 
		 * instability.  Peers at stratum higher than
		 * the orphan stratum could have the orphan
		 * parent in ancestry so are excluded.
		 * See http://bugs.ntp.org/2050
		 */
		if (peer->stratum > sys_orphan)
			continue;
#ifdef REFCLOCK
		/*
		 * The following are special cases. We deal
		 * with them later.
		 */
		if (!(peer->flags & FLAG_PREFER)) {
			switch (peer->refclktype) {
			case REFCLK_LOCALCLOCK:
				if (current_time > orphwait &&
				    typelocal == NULL)
					typelocal = peer;
				continue;

			case REFCLK_ACTS:
				if (current_time > orphwait &&
				    typeacts == NULL)
					typeacts = peer;
				continue;
			}
		}
#endif /* REFCLOCK */

		/*
		 * If we get this far, the peer can stay on the
		 * island, but does not yet have the immunity
		 * idol.
		 */
		peer->new_status = CTL_PST_SEL_SANE;
		peers[nlist++] = peer;

		/*
		 * Insert each interval endpoint on the sorted
		 * list. This code relies on the endpoints being at
		 * increasing offsets.
		 */
		e = peer->offset;	 /* upper end */
		f = root_distance(peer);
		e = e + f;
		j = 0;
		for (i = nl3 - 1; i >= 0; i--) {
			j = nl3 - 1 + 2;
			if (e >= endpoint[indx[i]].val)
				break;

			indx[i + 2] = indx[i];
		}
		indx[i + 2] = nl3;
		endpoint[nl3].type = 1;
		endpoint[nl3++].val = e;

		e = e - f - f;		/* lower end */
		for (; i >= 0; i--) {
			if (e >= endpoint[indx[i]].val)
				break;

			indx[i + 1] = indx[i];
		}
		indx[i + 1] = nl3;
		endpoint[nl3].type = -1;
		endpoint[nl3++].val = e;
	}
#ifdef DEBUG
	if (debug > 2)
		for (i = 0; i < nl3; i++)
			printf("select: endpoint %2d %.6f\n",
			   endpoint[indx[i]].type,
			   endpoint[indx[i]].val);
#endif

	/*
	 * This is the actual algorithm that cleaves the truechimers
	 * from the falsetickers. The original algorithm was described
	 * in Keith Marzullo's dissertation, but has been modified for
	 * better accuracy.
	 *
	 * Briefly put, we first assume there are no falsetickers, then
	 * scan the candidate list first from the low end upwards and
	 * then from the high end downwards. The scans stop when the
	 * number of intersections equals the number of candidates less
	 * the number of falsetickers. If this doesn't happen for a
	 * given number of falsetickers, we bump the number of
	 * falsetickers and try again. If the number of falsetickers
	 * becomes equal to or greater than half the number of
	 * candidates, the Albanians have won the Byzantine wars and
	 * correct synchronization is not possible.
	 *
	 * Here, nlist is the number of candidates and allow is the
	 * number of falsetickers. Upon exit, the truechimers are the
	 * survivors with offsets not less than low and not greater than
	 * high. There may be none of them.
	 */
	low = 1e9;
	high = -1e9;
	for (allow = 0; 2 * allow < nlist; allow++) {

		/*
		 * Bound the interval (low, high) as the smallest 
		 * interval containing points from the most sources.
		 */
		n = 0;
		for (i = 0; i < nl3; i++) {
			low = endpoint[indx[i]].val;
			n -= endpoint[indx[i]].type;
			if (n >= nlist - allow)
				break;
		}
		n = 0;
		for (j = nl3 - 1; j >= 0; j--) {
			high = endpoint[indx[j]].val;
			n += endpoint[indx[j]].type;
			if (n >= nlist - allow)
				break;
		}

		/*
		 * If an interval containing truechimers is found, stop.
		 * If not, increase the number of falsetickers and go
		 * around again.
		 */
		if (high > low)
			break;
	}

	/*
	 * Clustering algorithm. Construct candidate list in order first
	 * by stratum then by root distance. Scan the list to find
	 * falsetickers, who leave the island immediately. The TRUE peer
	 * is always a truechimer. We must leave at least one peer
	 * to collect the million bucks.
	 *
	 * We assert the correct time is contained in the interval, but
	 * the best offset estimate for the interval might not be
	 * contained in the interval. For this purpose, a truechimer is
	 * defined as the midpoint of an interval that overlaps the 
	 * intersection interval.
	 */
	j = 0;
	for (i = 0; i < nlist; i++) {
		double	h;

		peer = peers[i];
		h = root_distance(peer);
		if ((high <= low || peer->offset + h < low ||
		    peer->offset - h > high) && !(peer->flags & FLAG_TRUE))
			continue;

#ifdef REFCLOCK
		/*
		 * Eligible PPS peers must survive the intersection
		 * algorithm. Use the first one found, but don't
		 * include any of them in the cluster population.
		 */
		if (peer->flags & FLAG_PPS) {
			if (typepps == NULL) 
				typepps = peer;
			continue;
		}
#endif /* REFCLOCK */

		/*
		 * The metric is the scaled root distance at the next
		 * poll interval.
		 */
		d = root_distance(peer) + clock_phi * (peer->nextdate -
		    current_time);
		for (k = j; k > 0; k--) {
			if (d >= synch[k - 1])
				break;

			peers[k] = peers[k - 1];
			error[k] = error[k - 1];
			synch[k] = synch[k - 1];
		}
		peers[k] = peer;
		error[k] = peer->jitter;
		synch[k] = d;
		j++;
	}
	nlist = j;

	/*
	 * If no survivors remain at this point, check if the modem 
	 * driver, local driver or orphan parent in that order. If so,
	 * nominate the first one found as the only survivor.
	 * Otherwise, give up and leave the island to the rats.
	 */
	if (nlist == 0) {
		error[0] = 0;
		synch[0] = 0;
#ifdef REFCLOCK
		if (typeacts != NULL) {
			peers[0] = typeacts;
			nlist = 1;
		} else if (typelocal != NULL) {
			peers[0] = typelocal;
			nlist = 1;
		} else
#endif /* REFCLOCK */
		if (typeorphan != NULL) {
			peers[0] = typeorphan;
			nlist = 1;
		}
	}

	/*
	 * Mark the candidates at this point as truechimers.
	 */
	for (i = 0; i < nlist; i++) {
		peers[i]->new_status = CTL_PST_SEL_SELCAND;
#ifdef DEBUG
		if (debug > 1)
			printf("select: survivor %s %f\n",
			    stoa(&peers[i]->srcadr), synch[i]);
#endif
	}

	/*
	 * Now, vote outlyers off the island by select jitter weighted
	 * by root distance. Continue voting as long as there are more
	 * than sys_minclock survivors and the minimum select jitter is
	 * greater than the maximum peer jitter. Stop if we are about to
	 * discard a TRUE or PREFER  peer, who of course has the
	 * immunity idol.
	 */
	seljitter = 0;
	while (1) {
		d = 1e9;
		e = -1e9;
		f = g = 0;
		k = 0;
		for (i = 0; i < nlist; i++) {
			if (error[i] < d)
				d = error[i];
			f = 0;
			if (nlist > 1) {
				for (j = 0; j < nlist; j++)
					f += DIFF(peers[j]->offset,
					    peers[i]->offset);
				f = SQRT(f / (nlist - 1));
			}
			if (f * synch[i] > e) {
				g = f;
				e = f * synch[i];
				k = i;
			}
		}
		f = max(f, LOGTOD(sys_precision));
		if (nlist <= sys_minclock) {
			break;

		} else if (f <= d || peers[k]->flags &
		    (FLAG_TRUE | FLAG_PREFER)) {
			seljitter = f;
			break;
		}
#ifdef DEBUG
		if (debug > 2)
			printf(
			    "select: drop %s seljit %.6f jit %.6f\n",
			    ntoa(&peers[k]->srcadr), g, d);
#endif
		if (nlist > sys_maxclock)
			peers[k]->new_status = CTL_PST_SEL_EXCESS;
		for (j = k + 1; j < nlist; j++) {
			peers[j - 1] = peers[j];
			synch[j - 1] = synch[j];
			error[j - 1] = error[j];
		}
		nlist--;
	}

	/*
	 * What remains is a list usually not greater than sys_minclock
	 * peers. Note that the head of the list is the system peer at
	 * the lowest stratum and that unsynchronized peers cannot
	 * survive this far.
	 *
	 * While at it, count the number of leap warning bits found.
	 * This will be used later to vote the system leap warning bit.
	 * If a leap warning bit is found on a reference clock, the vote
	 * is always won.
	 */
	leap_vote = 0;
	for (i = 0; i < nlist; i++) {
		peer = peers[i];
		peer->unreach = 0;
		peer->new_status = CTL_PST_SEL_SYNCCAND;
		sys_survivors++;
		if (peer->leap == LEAP_ADDSECOND) {
			if (peer->flags & FLAG_REFCLOCK)
				leap_vote = nlist;
			else 
				leap_vote++;
		}
		if (peer->flags & FLAG_PREFER)
			sys_prefer = peer;
	}

	/*
	 * Unless there are at least sys_misane survivors, leave the
	 * building dark. Otherwise, do a clockhop dance. Ordinarily,
	 * use the first survivor on the survivor list. However, if the
	 * last selection is not first on the list, use it as long as
	 * it doesn't get too old or too ugly.
	 */
	if (nlist > 0 && nlist >= sys_minsane) {
		double	x;

		typesystem = peers[0];
		if (osys_peer == NULL || osys_peer == typesystem) {
			sys_clockhop = 0; 
		} else if ((x = fabs(typesystem->offset -
		    osys_peer->offset)) < sys_mindisp) {
			if (sys_clockhop == 0)
				sys_clockhop = sys_mindisp;
			else
				sys_clockhop *= .5;
#ifdef DEBUG
			if (debug)
				printf("select: clockhop %d %.6f %.6f\n",
				    j, x, sys_clockhop);
#endif
			if (fabs(x) < sys_clockhop)
				typesystem = osys_peer;
			else
				sys_clockhop = 0;
		} else {
			sys_clockhop = 0;
		}
	}

	/*
	 * Mitigation rules of the game. We have the pick of the
	 * litter in typesystem if any survivors are left. If
	 * there is a prefer peer, use its offset and jitter.
	 * Otherwise, use the combined offset and jitter of all kitters.
	 */
	if (typesystem != NULL) {
		if (sys_prefer == NULL) {
			typesystem->new_status = CTL_PST_SEL_SYSPEER;
			clock_combine(peers, sys_survivors);
			sys_jitter = SQRT(SQUARE(typesystem->jitter) +
			    SQUARE(sys_jitter) + SQUARE(seljitter));
		} else {
			typesystem = sys_prefer;
			sys_clockhop = 0;
			typesystem->new_status = CTL_PST_SEL_SYSPEER;
			sys_offset = typesystem->offset;
			sys_jitter = typesystem->jitter;
		}
#ifdef DEBUG
		if (debug)
			printf("select: combine offset %.9f jitter %.9f\n",
			    sys_offset, sys_jitter);
#endif
	}
#ifdef REFCLOCK
	/*
	 * If a PPS driver is lit and the combined offset is less than
	 * 0.4 s, select the driver as the PPS peer and use its offset
	 * and jitter. However, if this is the atom driver, use it only
	 * if there is a prefer peer or there are no survivors and none
	 * are required.
	 */
	if (typepps != NULL && fabs(sys_offset) < 0.4 &&
	    (typepps->refclktype != REFCLK_ATOM_PPS ||
	    (typepps->refclktype == REFCLK_ATOM_PPS && (sys_prefer !=
	    NULL || (typesystem == NULL && sys_minsane == 0))))) {
		typesystem = typepps;
		sys_clockhop = 0;
		typesystem->new_status = CTL_PST_SEL_PPS;
 		sys_offset = typesystem->offset;
		sys_jitter = typesystem->jitter;
#ifdef DEBUG
		if (debug)
			printf("select: pps offset %.9f jitter %.9f\n",
			    sys_offset, sys_jitter);
#endif
	}
#endif /* REFCLOCK */

	/*
	 * If there are no survivors at this point, there is no
	 * system peer. If so and this is an old update, keep the
	 * current statistics, but do not update the clock.
	 */
	if (typesystem == NULL) {
		if (osys_peer != NULL) {
			if (sys_orphwait > 0)
				orphwait = current_time + sys_orphwait;
			report_event(EVNT_NOPEER, NULL, NULL);
		}
		sys_peer = NULL;			
		for (peer = peer_list; peer != NULL; peer = peer->p_link)
			peer->status = peer->new_status;
		return;
	}

	/*
	 * Do not use old data, as this may mess up the clock discipline
	 * stability.
	 */
	if (typesystem->epoch <= sys_epoch)
		return;

	/*
	 * We have found the alpha male. Wind the clock.
	 */
	if (osys_peer != typesystem)
		report_event(PEVNT_NEWPEER, typesystem, NULL);
	for (peer = peer_list; peer != NULL; peer = peer->p_link)
		peer->status = peer->new_status;
	clock_update(typesystem);
}


static void
clock_combine(
	struct peer **peers,	/* survivor list */
	int	npeers		/* number of survivors */
	)
{
	int	i;
	double	d, x, y, z, w;

	y = z = w = 0;
	for (i = 0; i < npeers; i++) {
		d = root_distance(peers[i]);
		x = 1. / d;
		y += x;
		z += peers[i]->offset * x;
		w += SQUARE(peers[i]->offset - peers[0]->offset) * x;
	}
	sys_offset = z / y;
	sys_jitter = SQRT(w / y);
}


/*
 * root_distance - compute synchronization distance from peer to root
 */
static double
root_distance(
	struct peer *peer	/* peer structure pointer */
	)
{
	double	dtemp;

	/*
	 * Careful squeak here. The value returned must be greater than
	 * the minimum root dispersion in order to avoid clockhop with
	 * highly precise reference clocks. Note that the root distance
	 * cannot exceed the sys_maxdist, as this is the cutoff by the
	 * selection algorithm.
	 */
	dtemp = (peer->delay + peer->rootdelay) / 2 + peer->disp +
	    peer->rootdisp + clock_phi * (current_time - peer->update) +
	    peer->jitter;
	if (dtemp < sys_mindisp)
		dtemp = sys_mindisp;
	return (dtemp);
}


/*
 * peer_xmit - send packet for persistent association.
 */
static void
peer_xmit(
	struct peer *peer	/* peer structure pointer */
	)
{
	struct pkt xpkt;	/* transmit packet */
	int	sendlen, authlen;
	keyid_t	xkeyid = 0;	/* transmit key ID */
	l_fp	xmt_tx, xmt_ty;

	if (!peer->dstadr)	/* drop peers without interface */
		return;

	xpkt.li_vn_mode = PKT_LI_VN_MODE(sys_leap, peer->version,
	    peer->hmode);
	xpkt.stratum = STRATUM_TO_PKT(sys_stratum);
	xpkt.ppoll = peer->hpoll;
	xpkt.precision = sys_precision;
	xpkt.refid = sys_refid;
	xpkt.rootdelay = HTONS_FP(DTOFP(sys_rootdelay));
	xpkt.rootdisp =  HTONS_FP(DTOUFP(sys_rootdisp));
	HTONL_FP(&sys_reftime, &xpkt.reftime);
	HTONL_FP(&peer->rec, &xpkt.org);
	HTONL_FP(&peer->dst, &xpkt.rec);

	/*
	 * If the received packet contains a MAC, the transmitted packet
	 * is authenticated and contains a MAC. If not, the transmitted
	 * packet is not authenticated.
	 *
	 * It is most important when autokey is in use that the local
	 * interface IP address be known before the first packet is
	 * sent. Otherwise, it is not possible to compute a correct MAC
	 * the recipient will accept. Thus, the I/O semantics have to do
	 * a little more work. In particular, the wildcard interface
	 * might not be usable.
	 */
	sendlen = LEN_PKT_NOMAC;
#ifdef AUTOKEY
	if (!(peer->flags & FLAG_SKEY) && peer->keyid == 0) {
#else	/* !AUTOKEY follows */
	if (peer->keyid == 0) {
#endif	/* !AUTOKEY */

		/*
		 * Transmit a-priori timestamps
		 */
		get_systime(&xmt_tx);
		if (peer->flip == 0) {	/* basic mode */
			peer->aorg = xmt_tx;
			HTONL_FP(&xmt_tx, &xpkt.xmt);
		} else {		/* interleaved modes */
			if (peer->hmode == MODE_BROADCAST) { /* bcst */
				HTONL_FP(&xmt_tx, &xpkt.xmt);
				if (peer->flip > 0)
					HTONL_FP(&peer->borg,
					    &xpkt.org);
				else
					HTONL_FP(&peer->aorg,
					    &xpkt.org);
			} else {	/* symmetric */
				if (peer->flip > 0)
					HTONL_FP(&peer->borg,
					    &xpkt.xmt);
				else
					HTONL_FP(&peer->aorg,
					    &xpkt.xmt);
			}
		}
		peer->t21_bytes = sendlen;
		sendpkt(&peer->srcadr, peer->dstadr, sys_ttl[peer->ttl],
		    &xpkt, sendlen);
		peer->sent++;
		peer->throttle += (1 << peer->minpoll) - 2;

		/*
		 * Capture a-posteriori timestamps
		 */
		get_systime(&xmt_ty);
		if (peer->flip != 0) {		/* interleaved modes */
			if (peer->flip > 0)
				peer->aorg = xmt_ty;
			else
				peer->borg = xmt_ty;
			peer->flip = -peer->flip;
		}
		L_SUB(&xmt_ty, &xmt_tx);
		LFPTOD(&xmt_ty, peer->xleave);
#ifdef DEBUG
		if (debug)
			printf("transmit: at %ld %s->%s mode %d len %d\n",
		    	    current_time, peer->dstadr ?
			    stoa(&peer->dstadr->sin) : "-",
		            stoa(&peer->srcadr), peer->hmode, sendlen);
#endif
		return;
	}

	/*
	 * Authentication is enabled, so the transmitted packet must be
	 * authenticated. If autokey is enabled, fuss with the various
	 * modes; otherwise, symmetric key cryptography is used.
	 */
#ifdef AUTOKEY
	if (peer->flags & FLAG_SKEY) {
		struct exten *exten;	/* extension field */

		/*
		 * The Public Key Dance (PKD): Cryptographic credentials
		 * are contained in extension fields, each including a
		 * 4-octet length/code word followed by a 4-octet
		 * association ID and optional additional data. Optional
		 * data includes a 4-octet data length field followed by
		 * the data itself. Request messages are sent from a
		 * configured association; response messages can be sent
		 * from a configured association or can take the fast
		 * path without ever matching an association. Response
		 * messages have the same code as the request, but have
		 * a response bit and possibly an error bit set. In this
		 * implementation, a message may contain no more than
		 * one command and one or more responses.
		 *
		 * Cryptographic session keys include both a public and
		 * a private componet. Request and response messages
		 * using extension fields are always sent with the
		 * private component set to zero. Packets without
		 * extension fields indlude the private component when
		 * the session key is generated.
		 */
		while (1) {
		
			/*
			 * Allocate and initialize a keylist if not
			 * already done. Then, use the list in inverse
			 * order, discarding keys once used. Keep the
			 * latest key around until the next one, so
			 * clients can use client/server packets to
			 * compute propagation delay.
			 *
			 * Note that once a key is used from the list,
			 * it is retained in the key cache until the
			 * next key is used. This is to allow a client
			 * to retrieve the encrypted session key
			 * identifier to verify authenticity.
			 *
			 * If for some reason a key is no longer in the
			 * key cache, a birthday has happened or the key
			 * has expired, so the pseudo-random sequence is
			 * broken. In that case, purge the keylist and
			 * regenerate it.
			 */
			if (peer->keynumber == 0)
				make_keylist(peer, peer->dstadr);
			else
				peer->keynumber--;
			xkeyid = peer->keylist[peer->keynumber];
			if (authistrusted(xkeyid))
				break;
			else
				key_expire(peer);
		}
		peer->keyid = xkeyid;
		exten = NULL;
		switch (peer->hmode) {

		/*
		 * In broadcast server mode the autokey values are
		 * required by the broadcast clients. Push them when a
		 * new keylist is generated; otherwise, push the
		 * association message so the client can request them at
		 * other times.
		 */
		case MODE_BROADCAST:
			if (peer->flags & FLAG_ASSOC)
				exten = crypto_args(peer, CRYPTO_AUTO |
				    CRYPTO_RESP, peer->associd, NULL);
			else
				exten = crypto_args(peer, CRYPTO_ASSOC |
				    CRYPTO_RESP, peer->associd, NULL);
			break;

		/*
		 * In symmetric modes the parameter, certificate, 
		 * identity, cookie and autokey exchanges are
		 * required. The leapsecond exchange is optional. But, a
		 * peer will not believe the other peer until the other
		 * peer has synchronized, so the certificate exchange
		 * might loop until then. If a peer finds a broken
		 * autokey sequence, it uses the autokey exchange to
		 * retrieve the autokey values. In any case, if a new
		 * keylist is generated, the autokey values are pushed.
		 */
		case MODE_ACTIVE:
		case MODE_PASSIVE:

			/*
			 * Parameter, certificate and identity.
			 */
			if (!peer->crypto)
				exten = crypto_args(peer, CRYPTO_ASSOC,
				    peer->associd, hostval.ptr);
			else if (!(peer->crypto & CRYPTO_FLAG_CERT))
				exten = crypto_args(peer, CRYPTO_CERT,
				    peer->associd, peer->issuer);
			else if (!(peer->crypto & CRYPTO_FLAG_VRFY))
				exten = crypto_args(peer,
				    crypto_ident(peer), peer->associd,
				    NULL);

			/*
			 * Cookie and autokey. We request the cookie
			 * only when the this peer and the other peer
			 * are synchronized. But, this peer needs the
			 * autokey values when the cookie is zero. Any
			 * time we regenerate the key list, we offer the
			 * autokey values without being asked. If for
			 * some reason either peer finds a broken
			 * autokey sequence, the autokey exchange is
			 * used to retrieve the autokey values.
			 */
			else if (sys_leap != LEAP_NOTINSYNC &&
			    peer->leap != LEAP_NOTINSYNC &&
			    !(peer->crypto & CRYPTO_FLAG_COOK))
				exten = crypto_args(peer, CRYPTO_COOK,
				    peer->associd, NULL);
			else if (!(peer->crypto & CRYPTO_FLAG_AUTO))
				exten = crypto_args(peer, CRYPTO_AUTO,
				    peer->associd, NULL);
			else if (peer->flags & FLAG_ASSOC &&
			    peer->crypto & CRYPTO_FLAG_SIGN)
				exten = crypto_args(peer, CRYPTO_AUTO |
				    CRYPTO_RESP, peer->assoc, NULL);

			/*
			 * Wait for clock sync, then sign the
			 * certificate and retrieve the leapsecond
			 * values.
			 */
			else if (sys_leap == LEAP_NOTINSYNC)
				break;

			else if (!(peer->crypto & CRYPTO_FLAG_SIGN))
				exten = crypto_args(peer, CRYPTO_SIGN,
				    peer->associd, hostval.ptr);
			else if (!(peer->crypto & CRYPTO_FLAG_LEAP))
				exten = crypto_args(peer, CRYPTO_LEAP,
				    peer->associd, NULL);
			break;

		/*
		 * In client mode the parameter, certificate, identity,
		 * cookie and sign exchanges are required. The
		 * leapsecond exchange is optional. If broadcast client
		 * mode the same exchanges are required, except that the
		 * autokey exchange is substitutes for the cookie
		 * exchange, since the cookie is always zero. If the
		 * broadcast client finds a broken autokey sequence, it
		 * uses the autokey exchange to retrieve the autokey
		 * values.
		 */
		case MODE_CLIENT:

			/*
			 * Parameter, certificate and identity.
			 */
			if (!peer->crypto)
				exten = crypto_args(peer, CRYPTO_ASSOC,
				    peer->associd, hostval.ptr);
			else if (!(peer->crypto & CRYPTO_FLAG_CERT))
				exten = crypto_args(peer, CRYPTO_CERT,
				    peer->associd, peer->issuer);
			else if (!(peer->crypto & CRYPTO_FLAG_VRFY))
				exten = crypto_args(peer,
				    crypto_ident(peer), peer->associd,
				    NULL);

			/*
			 * Cookie and autokey. These are requests, but
			 * we use the peer association ID with autokey
			 * rather than our own.
			 */
			else if (!(peer->crypto & CRYPTO_FLAG_COOK))
				exten = crypto_args(peer, CRYPTO_COOK,
				    peer->associd, NULL);
			else if (!(peer->crypto & CRYPTO_FLAG_AUTO))
				exten = crypto_args(peer, CRYPTO_AUTO,
				    peer->assoc, NULL);

			/*
			 * Wait for clock sync, then sign the
			 * certificate and retrieve the leapsecond
			 * values.
			 */
			else if (sys_leap == LEAP_NOTINSYNC)
				break;

			else if (!(peer->crypto & CRYPTO_FLAG_SIGN))
				exten = crypto_args(peer, CRYPTO_SIGN,
				    peer->associd, hostval.ptr);
			else if (!(peer->crypto & CRYPTO_FLAG_LEAP))
				exten = crypto_args(peer, CRYPTO_LEAP,
				    peer->associd, NULL);
			break;
		}

		/*
		 * Add a queued extension field if present. This is
		 * always a request message, so the reply ID is already
		 * in the message. If an error occurs, the error bit is
		 * lit in the response.
		 */
		if (peer->cmmd != NULL) {
			u_int32 temp32;

			temp32 = CRYPTO_RESP;
			peer->cmmd->opcode |= htonl(temp32);
			sendlen += crypto_xmit(peer, &xpkt, NULL,
			    sendlen, peer->cmmd, 0);
			free(peer->cmmd);
			peer->cmmd = NULL;
		}

		/*
		 * Add an extension field created above. All but the
		 * autokey response message are request messages.
		 */
		if (exten != NULL) {
			if (exten->opcode != 0)
				sendlen += crypto_xmit(peer, &xpkt,
				    NULL, sendlen, exten, 0);
			free(exten);
		}

		/*
		 * Calculate the next session key. Since extension
		 * fields are present, the cookie value is zero.
		 */
		if (sendlen > LEN_PKT_NOMAC) {
			session_key(&peer->dstadr->sin, &peer->srcadr,
			    xkeyid, 0, 2);
		}
	} 
#endif	/* AUTOKEY */

	/*
	 * Transmit a-priori timestamps
	 */
	get_systime(&xmt_tx);
	if (peer->flip == 0) {		/* basic mode */
		peer->aorg = xmt_tx;
		HTONL_FP(&xmt_tx, &xpkt.xmt);
	} else {			/* interleaved modes */
		if (peer->hmode == MODE_BROADCAST) { /* bcst */
			HTONL_FP(&xmt_tx, &xpkt.xmt);
			if (peer->flip > 0)
				HTONL_FP(&peer->borg, &xpkt.org);
			else
				HTONL_FP(&peer->aorg, &xpkt.org);
		} else {		/* symmetric */
			if (peer->flip > 0)
				HTONL_FP(&peer->borg, &xpkt.xmt);
			else
				HTONL_FP(&peer->aorg, &xpkt.xmt);
		}
	}
	xkeyid = peer->keyid;
	authlen = authencrypt(xkeyid, (u_int32 *)&xpkt, sendlen);
	if (authlen == 0) {
		report_event(PEVNT_AUTH, peer, "no key");
		peer->flash |= TEST5;		/* auth error */
		peer->badauth++;
		return;
	}
	sendlen += authlen;
#ifdef AUTOKEY
	if (xkeyid > NTP_MAXKEY)
		authtrust(xkeyid, 0);
#endif	/* AUTOKEY */
	if (sendlen > sizeof(xpkt)) {
		msyslog(LOG_ERR, "proto: buffer overflow %u", sendlen);
		exit (-1);
	}
	peer->t21_bytes = sendlen;
	sendpkt(&peer->srcadr, peer->dstadr, sys_ttl[peer->ttl], &xpkt,
	    sendlen);
	peer->sent++;
	peer->throttle += (1 << peer->minpoll) - 2;

	/*
	 * Capture a-posteriori timestamps
	 */
	get_systime(&xmt_ty);
	if (peer->flip != 0) {			/* interleaved modes */
		if (peer->flip > 0)
			peer->aorg = xmt_ty;
		else
			peer->borg = xmt_ty;
		peer->flip = -peer->flip;
	}
	L_SUB(&xmt_ty, &xmt_tx);
	LFPTOD(&xmt_ty, peer->xleave);
#ifdef AUTOKEY
#ifdef DEBUG
	if (debug)
		printf("transmit: at %ld %s->%s mode %d keyid %08x len %d index %d\n",
		    current_time, latoa(peer->dstadr),
		    ntoa(&peer->srcadr), peer->hmode, xkeyid, sendlen,
		    peer->keynumber);
#endif
#else	/* !AUTOKEY follows */
#ifdef DEBUG
	if (debug)
		printf("transmit: at %ld %s->%s mode %d keyid %08x len %d\n",
		    current_time, peer->dstadr ?
		    ntoa(&peer->dstadr->sin) : "-",
		    ntoa(&peer->srcadr), peer->hmode, xkeyid, sendlen);
#endif
#endif	/* !AUTOKEY */
}


/*
 * fast_xmit - Send packet for nonpersistent association. Note that
 * neither the source or destination can be a broadcast address.
 */
static void
fast_xmit(
	struct recvbuf *rbufp,	/* receive packet pointer */
	int	xmode,		/* receive mode */
	keyid_t	xkeyid,		/* transmit key ID */
	int	flags		/* restrict mask */
	)
{
	struct pkt xpkt;	/* transmit packet structure */
	struct pkt *rpkt;	/* receive packet structure */
	l_fp	xmt_tx, xmt_ty;
	int	sendlen;
#ifdef AUTOKEY
	u_int32	temp32;
#endif

	/*
	 * Initialize transmit packet header fields from the receive
	 * buffer provided. We leave the fields intact as received, but
	 * set the peer poll at the maximum of the receive peer poll and
	 * the system minimum poll (ntp_minpoll). This is for KoD rate
	 * control and not strictly specification compliant, but doesn't
	 * break anything.
	 *
	 * If the gazinta was from a multicast address, the gazoutta
	 * must go out another way.
	 */
	rpkt = &rbufp->recv_pkt;
	if (rbufp->dstadr->flags & INT_MCASTOPEN)
		rbufp->dstadr = findinterface(&rbufp->recv_srcadr);

	/*
	 * If this is a kiss-o'-death (KoD) packet, show leap
	 * unsynchronized, stratum zero, reference ID the four-character
	 * kiss code and system root delay. Note we don't reveal the
	 * local time, so these packets can't be used for
	 * synchronization.
	 */
	if (flags & RES_KOD) {
		sys_kodsent++;
		xpkt.li_vn_mode = PKT_LI_VN_MODE(LEAP_NOTINSYNC,
		    PKT_VERSION(rpkt->li_vn_mode), xmode);
		xpkt.stratum = STRATUM_PKT_UNSPEC;
		xpkt.ppoll = max(rpkt->ppoll, ntp_minpoll);
		memcpy(&xpkt.refid, "RATE", 4);
		xpkt.org = rpkt->xmt;
		xpkt.rec = rpkt->xmt;
		xpkt.xmt = rpkt->xmt;

	/*
	 * This is a normal packet. Use the system variables.
	 */
	} else {
		xpkt.li_vn_mode = PKT_LI_VN_MODE(sys_leap,
		    PKT_VERSION(rpkt->li_vn_mode), xmode);
		xpkt.stratum = STRATUM_TO_PKT(sys_stratum);
		xpkt.ppoll = max(rpkt->ppoll, ntp_minpoll);
		xpkt.precision = sys_precision;
		xpkt.refid = sys_refid;
		xpkt.rootdelay = HTONS_FP(DTOFP(sys_rootdelay));
		xpkt.rootdisp = HTONS_FP(DTOUFP(sys_rootdisp));
		HTONL_FP(&sys_reftime, &xpkt.reftime);
		xpkt.org = rpkt->xmt;
		HTONL_FP(&rbufp->recv_time, &xpkt.rec);
		get_systime(&xmt_tx);
		HTONL_FP(&xmt_tx, &xpkt.xmt);
	}

#ifdef HAVE_NTP_SIGND
	if (flags & RES_MSSNTP) {
		send_via_ntp_signd(rbufp, xmode, xkeyid, flags, &xpkt);
		return;
	}
#endif /* HAVE_NTP_SIGND */

	/*
	 * If the received packet contains a MAC, the transmitted packet
	 * is authenticated and contains a MAC. If not, the transmitted
	 * packet is not authenticated.
	 */
	sendlen = LEN_PKT_NOMAC;
	if (rbufp->recv_length == sendlen) {
		sendpkt(&rbufp->recv_srcadr, rbufp->dstadr, 0, &xpkt,
		    sendlen);
#ifdef DEBUG
		if (debug)
			printf(
			    "transmit: at %ld %s->%s mode %d len %d\n",
			    current_time, stoa(&rbufp->dstadr->sin),
			    stoa(&rbufp->recv_srcadr), xmode, sendlen);
#endif
		return;
	}

	/*
	 * The received packet contains a MAC, so the transmitted packet
	 * must be authenticated. For symmetric key cryptography, use
	 * the predefined and trusted symmetric keys to generate the
	 * cryptosum. For autokey cryptography, use the server private
	 * value to generate the cookie, which is unique for every
	 * source-destination-key ID combination.
	 */
#ifdef AUTOKEY
	if (xkeyid > NTP_MAXKEY) {
		keyid_t cookie;

		/*
		 * The only way to get here is a reply to a legitimate
		 * client request message, so the mode must be
		 * MODE_SERVER. If an extension field is present, there
		 * can be only one and that must be a command. Do what
		 * needs, but with private value of zero so the poor
		 * jerk can decode it. If no extension field is present,
		 * use the cookie to generate the session key.
		 */
		cookie = session_key(&rbufp->recv_srcadr,
		    &rbufp->dstadr->sin, 0, sys_private, 0);
		if (rbufp->recv_length > sendlen + (int)MAX_MAC_LEN) {
			session_key(&rbufp->dstadr->sin,
			    &rbufp->recv_srcadr, xkeyid, 0, 2);
			temp32 = CRYPTO_RESP;
			rpkt->exten[0] |= htonl(temp32);
			sendlen += crypto_xmit(NULL, &xpkt, rbufp,
			    sendlen, (struct exten *)rpkt->exten,
			    cookie);
		} else {
			session_key(&rbufp->dstadr->sin,
			    &rbufp->recv_srcadr, xkeyid, cookie, 2);
		}
	}
#endif	/* AUTOKEY */
	get_systime(&xmt_tx);
	sendlen += authencrypt(xkeyid, (u_int32 *)&xpkt, sendlen);
#ifdef AUTOKEY
	if (xkeyid > NTP_MAXKEY)
		authtrust(xkeyid, 0);
#endif	/* AUTOKEY */
	sendpkt(&rbufp->recv_srcadr, rbufp->dstadr, 0, &xpkt, sendlen);
	get_systime(&xmt_ty);
	L_SUB(&xmt_ty, &xmt_tx);
	sys_authdelay = xmt_ty;
#ifdef DEBUG
	if (debug)
		printf(
		    "transmit: at %ld %s->%s mode %d keyid %08x len %d\n",
		    current_time, ntoa(&rbufp->dstadr->sin),
		    ntoa(&rbufp->recv_srcadr), xmode, xkeyid, sendlen);
#endif
}


/*
 * pool_xmit - resolve hostname or send unicast solicitation for pool.
 */
static void
pool_xmit(
	struct peer *pool	/* pool solicitor association */
	)
{
#ifdef WORKER
	struct pkt		xpkt;	/* transmit packet structure */
	struct addrinfo		hints;
	int			rc;
	struct interface *	lcladr;
	sockaddr_u *		rmtadr;
	int			restrict_mask;
	struct peer *		p;
	l_fp			xmt_tx;

	if (NULL == pool->ai) {
		if (pool->addrs != NULL) {
			/* free() is used with copy_addrinfo_list() */
			free(pool->addrs);
			pool->addrs = NULL;
		}
		ZERO(hints);
		hints.ai_family = AF(&pool->srcadr);
		hints.ai_socktype = SOCK_DGRAM;
		hints.ai_protocol = IPPROTO_UDP;
		/* ignore getaddrinfo_sometime() errors, we will retry */
		rc = getaddrinfo_sometime(
			pool->hostname,
			"ntp",
			&hints,
			0,			/* no retry */
			&pool_name_resolved,
			(void *)(u_int)pool->associd);
		if (!rc)
			DPRINTF(1, ("pool DNS lookup %s started\n",
				pool->hostname));
		else
			msyslog(LOG_ERR,
				"unable to start pool DNS %s %m",
				pool->hostname);
		return;
	}

	do {
		/* copy_addrinfo_list ai_addr points to a sockaddr_u */
		rmtadr = (sockaddr_u *)(void *)pool->ai->ai_addr;
		pool->ai = pool->ai->ai_next;
		p = findexistingpeer(rmtadr, NULL, NULL, MODE_CLIENT, 0);
	} while (p != NULL && pool->ai != NULL);
	if (p != NULL)
		return;	/* out of addresses, re-query DNS next poll */
	restrict_mask = restrictions(rmtadr);
	if (RES_FLAGS & restrict_mask)
		restrict_source(rmtadr, 0, 
				current_time + POOL_SOLICIT_WINDOW + 1);
	lcladr = findinterface(rmtadr);
	memset(&xpkt, 0, sizeof(xpkt));
	xpkt.li_vn_mode = PKT_LI_VN_MODE(sys_leap, pool->version,
					 MODE_CLIENT);
	xpkt.stratum = STRATUM_TO_PKT(sys_stratum);
	xpkt.ppoll = pool->hpoll;
	xpkt.precision = sys_precision;
	xpkt.refid = sys_refid;
	xpkt.rootdelay = HTONS_FP(DTOFP(sys_rootdelay));
	xpkt.rootdisp = HTONS_FP(DTOUFP(sys_rootdisp));
	HTONL_FP(&sys_reftime, &xpkt.reftime);
	get_systime(&xmt_tx);
	pool->aorg = xmt_tx;
	HTONL_FP(&xmt_tx, &xpkt.xmt);
	sendpkt(rmtadr, lcladr,	sys_ttl[pool->ttl], &xpkt,
		LEN_PKT_NOMAC);
	pool->sent++;
	pool->throttle += (1 << pool->minpoll) - 2;
#ifdef DEBUG
	if (debug)
		printf("transmit: at %ld %s->%s pool\n",
		    current_time, latoa(lcladr), stoa(rmtadr));
#endif
	msyslog(LOG_INFO, "Soliciting pool server %s\n", stoa(rmtadr));
#endif	/* WORKER */
}


#ifdef AUTOKEY
	/*
	 * group_test - test if this is the same group
	 *
	 * host		assoc		return		action
	 * none		none		0		mobilize *
	 * none		group		0		mobilize *
	 * group	none		0		mobilize *
	 * group	group		1		mobilize
	 * group	different	1		ignore
	 * * ignore if notrust
	 */
int group_test(
	char	*grp,
	char	*ident
	)
{
	if (grp == NULL)
		return (0);

	if (strcmp(grp, sys_groupname) == 0)
		return (0);

	if (ident == NULL)
		return (1);

	if (strcmp(grp, ident) == 0)
		return (0);

	return (1);
}
#endif /* AUTOKEY */

#ifdef WORKER
void
pool_name_resolved(
	int			rescode,
	int			gai_errno,
	void *			context,
	const char *		name,
	const char *		service,
	const struct addrinfo *	hints,
	const struct addrinfo *	res
	)
{
	struct peer *	pool;	/* pool solicitor association */
	associd_t	assoc;

	if (rescode) {
		msyslog(LOG_ERR,
			"error resolving pool %s: %s (%d)",
			name, gai_strerror(rescode), rescode);
		return;
	}

	assoc = (associd_t)(u_int)context;
	pool = findpeerbyassoc(assoc);
	if (NULL == pool) {
		msyslog(LOG_ERR,
			"Could not find assoc %u for pool DNS %s\n",
			assoc, name);
		return;
	}
	DPRINTF(1, ("pool DNS %s completed\n", name));
	pool->addrs = copy_addrinfo_list(res);
	pool->ai = pool->addrs;
	pool_xmit(pool);

}
#endif	/* WORKER */


#ifdef AUTOKEY
/*
 * key_expire - purge the key list
 */
void
key_expire(
	struct peer *peer	/* peer structure pointer */
	)
{
	int i;

	if (peer->keylist != NULL) {
		for (i = 0; i <= peer->keynumber; i++)
			authtrust(peer->keylist[i], 0);
		free(peer->keylist);
		peer->keylist = NULL;
	}
	value_free(&peer->sndval);
	peer->keynumber = 0;
	peer->flags &= ~FLAG_ASSOC;
#ifdef DEBUG
	if (debug)
		printf("key_expire: at %lu associd %d\n", current_time,
		    peer->associd);
#endif
}
#endif	/* AUTOKEY */


/*
 * local_refid(peer) - check peer refid to avoid selecting peers
 *		       currently synced to this ntpd.
 */
static int
local_refid(
	struct peer *	p
	)
{
	endpt *	unicast_ep;

	if (p->dstadr != NULL && !(INT_MCASTIF & p->dstadr->flags))
		unicast_ep = p->dstadr;
	else
		unicast_ep = findinterface(&p->srcadr);

	if (unicast_ep != NULL && p->refid == unicast_ep->addr_refid)
		return TRUE;
	else
		return FALSE;
}


/*
 * Determine if the peer is unfit for synchronization
 *
 * A peer is unfit for synchronization if
 * > TEST10 bad leap or stratum below floor or at or above ceiling
 * > TEST11 root distance exceeded for remote peer
 * > TEST12 a direct or indirect synchronization loop would form
 * > TEST13 unreachable or noselect
 */
int				/* FALSE if fit, TRUE if unfit */
peer_unfit(
	struct peer *peer	/* peer structure pointer */
	)
{
	int	rval = 0;

	/*
	 * A stratum error occurs if (1) the server has never been
	 * synchronized, (2) the server stratum is below the floor or
	 * greater than or equal to the ceiling.
	 */
	if (peer->leap == LEAP_NOTINSYNC || peer->stratum < sys_floor ||
	    peer->stratum >= sys_ceiling)
		rval |= TEST10;		/* bad synch or stratum */

	/*
	 * A distance error for a remote peer occurs if the root
	 * distance is greater than or equal to the distance threshold
	 * plus the increment due to one host poll interval.
	 */
	if (!(peer->flags & FLAG_REFCLOCK) && root_distance(peer) >=
	    sys_maxdist + clock_phi * ULOGTOD(peer->hpoll))
		rval |= TEST11;		/* distance exceeded */

	/*
	 * A loop error occurs if the remote peer is synchronized to the
	 * local peer or if the remote peer is synchronized to the same
	 * server as the local peer but only if the remote peer is
	 * neither a reference clock nor an orphan.
	 */
	if (peer->stratum > 1 && local_refid(peer))
		rval |= TEST12;		/* synchronization loop */

	/*
	 * An unreachable error occurs if the server is unreachable or
	 * the noselect bit is set.
	 */
	if (!peer->reach || (peer->flags & FLAG_NOSELECT))
		rval |= TEST13;		/* unreachable */

	peer->flash &= ~PEER_TEST_MASK;
	peer->flash |= rval;
	return (rval);
}


/*
 * Find the precision of this particular machine
 */
#define MINSTEP 100e-9		/* minimum clock increment (s) */
#define MAXSTEP 20e-3		/* maximum clock increment (s) */
#define MINLOOPS 5		/* minimum number of step samples */

/*
 * This routine measures the system precision defined as the minimum of
 * a sequence of differences between successive readings of the system
 * clock. However, if a difference is less than MINSTEP, the clock has
 * been read more than once during a clock tick and the difference is
 * ignored. We set MINSTEP greater than zero in case something happens
 * like a cache miss.
 */
int
default_get_precision(void)
{
	l_fp	val;		/* current seconds fraction */
	l_fp	last;		/* last seconds fraction */
	l_fp	diff;		/* difference */
	double	tick;		/* computed tick value */
	double	dtemp;		/* scratch */
	int	i;		/* log2 precision */

	/*
	 * Loop to find precision value in seconds.
	 */
	tick = MAXSTEP;
	i = 0;
	get_systime(&last);
	while (1) {
		get_systime(&val);
		diff = val;
		L_SUB(&diff, &last);
		last = val;
		LFPTOD(&diff, dtemp);
		if (dtemp < MINSTEP)
			continue;

		if (dtemp < tick)
			tick = dtemp;
		if (++i >= MINLOOPS)
			break;
	}
	sys_tick = tick;

	/*
	 * Find the nearest power of two.
	 */
	msyslog(LOG_NOTICE, "proto: precision = %.3f usec", tick * 1e6);
	for (i = 0; tick <= 1; i++)
		tick *= 2;
	if (tick - 1 > 1 - tick / 2)
		i--;
	return (-i);
}


/*
 * init_proto - initialize the protocol module's data
 */
void
init_proto(void)
{
	l_fp	dummy;
	int	i;

	/*
	 * Fill in the sys_* stuff.  Default is don't listen to
	 * broadcasting, require authentication.
	 */
	sys_leap = LEAP_NOTINSYNC;
	sys_stratum = STRATUM_UNSPEC;
	memcpy(&sys_refid, "INIT", 4);
	sys_peer = NULL;
	sys_rootdelay = 0;
	sys_rootdisp = 0;
	L_CLR(&sys_reftime);
	sys_jitter = 0;
	sys_precision = (s_char)default_get_precision();
	get_systime(&dummy);
	sys_survivors = 0;
	sys_manycastserver = 0;
	sys_bclient = 0;
	sys_bdelay = 0;
	sys_authenticate = 1;
	sys_stattime = current_time;
	orphwait = current_time + sys_orphwait;
	proto_clr_stats();
	for (i = 0; i < MAX_TTL; i++) {
		sys_ttl[i] = (u_char)((i * 256) / MAX_TTL);
		sys_ttlmax = i;
	}
	pps_enable = 0;
	stats_control = 1;
}


/*
 * proto_config - configure the protocol module
 */
void
proto_config(
	int	item,
	u_long	value,
	double	dvalue,
	sockaddr_u *svalue
	)
{
	/*
	 * Figure out what he wants to change, then do it
	 */
	DPRINTF(2, ("proto_config: code %d value %lu dvalue %lf\n",
		    item, value, dvalue));

	switch (item) {

	/*
	 * enable and disable commands - arguments are Boolean.
	 */
	case PROTO_AUTHENTICATE: /* authentication (auth) */
		sys_authenticate = value;
		break;

	case PROTO_BROADCLIENT: /* broadcast client (bclient) */
		sys_bclient = (int)value;
		if (sys_bclient == 0)
			io_unsetbclient();
		else
			io_setbclient();
		break;

#ifdef REFCLOCK
	case PROTO_CAL:		/* refclock calibrate (calibrate) */
		cal_enable = value;
		break;
#endif /* REFCLOCK */

	case PROTO_KERNEL:	/* kernel discipline (kernel) */
		select_loop(value);
		break;

	case PROTO_MONITOR:	/* monitoring (monitor) */
		if (value)
			mon_start(MON_ON);
		else
			mon_stop(MON_ON);
		break;

	case PROTO_NTP:		/* NTP discipline (ntp) */
		ntp_enable = value;
		break;

	case PROTO_MODE7:	/* mode7 management (ntpdc) */
		ntp_mode7 = value;
		break;

	case PROTO_PPS:		/* PPS discipline (pps) */
		pps_enable = value;
		break;

	case PROTO_FILEGEN:	/* statistics (stats) */
		stats_control = value;
		break;

	/*
	 * tos command - arguments are double, sometimes cast to int
	 */
	case PROTO_BEACON:	/* manycast beacon (beacon) */
		sys_beacon = (int)dvalue;
		break;

	case PROTO_BROADDELAY:	/* default broadcast delay (bdelay) */
		sys_bdelay = dvalue;
		break;

	case PROTO_CEILING:	/* stratum ceiling (ceiling) */
		sys_ceiling = (int)dvalue;
		break;

	case PROTO_COHORT:	/* cohort switch (cohort) */
		sys_cohort = (int)dvalue;
		break;

	case PROTO_FLOOR:	/* stratum floor (floor) */
		sys_floor = (int)dvalue;
		break;

	case PROTO_MAXCLOCK:	/* maximum candidates (maxclock) */
		sys_maxclock = (int)dvalue;
		break;

	case PROTO_MAXDIST:	/* select threshold (maxdist) */
		sys_maxdist = dvalue;
		break;

	case PROTO_CALLDELAY:	/* modem call delay (mdelay) */
		break;		/* NOT USED */

	case PROTO_MINCLOCK:	/* minimum candidates (minclock) */
		sys_minclock = (int)dvalue;
		break;

	case PROTO_MINDISP:	/* minimum distance (mindist) */
		sys_mindisp = dvalue;
		break;

	case PROTO_MINSANE:	/* minimum survivors (minsane) */
		sys_minsane = (int)dvalue;
		break;

	case PROTO_ORPHAN:	/* orphan stratum (orphan) */
		sys_orphan = (int)dvalue;
		break;

	case PROTO_ORPHWAIT:	/* orphan wait (orphwait) */
		orphwait -= sys_orphwait;
		sys_orphwait = (int)dvalue;
		orphwait += sys_orphwait;
		break;

	case PROTO_ADJ:		/* tick increment (tick) */
		sys_tick = dvalue;
		break;

	/*
	 * Miscellaneous commands
	 */
	case PROTO_MULTICAST_ADD: /* add group address */
		if (svalue != NULL)
			io_multicast_add(svalue);
		sys_bclient = 1;
		break;

	case PROTO_MULTICAST_DEL: /* delete group address */
		if (svalue != NULL)
			io_multicast_del(svalue);
		break;

	default:
		msyslog(LOG_NOTICE,
		    "proto: unsupported option %d", item);
	}
}


/*
 * proto_clr_stats - clear protocol stat counters
 */
void
proto_clr_stats(void)
{
	sys_stattime = current_time;
	sys_received = 0;
	sys_processed = 0;
	sys_newversion = 0;
	sys_oldversion = 0;
	sys_declined = 0;
	sys_restricted = 0;
	sys_badlength = 0;
	sys_badauth = 0;
	sys_limitrejected = 0;
	sys_kodsent = 0;
}<|MERGE_RESOLUTION|>--- conflicted
+++ resolved
@@ -550,17 +550,13 @@
 	restrict_mask = ntp_monitor(rbufp, restrict_mask);
 	if (restrict_mask & RES_LIMITED) {
 		sys_limitrejected++;
-<<<<<<< HEAD
-		if (!(restrict_mask & RES_KOD) || hismode ==
-		    MODE_BROADCAST)
-			//if (MODE_SERVER == hismode)
-			//	DPRINTF(1, ("Possibly self-induced rate limiting of MODE_SERVER from %s\n",
-			//		stoa(&rbufp->recv_srcadr)));
-=======
 		if (!(restrict_mask & RES_KOD) || MODE_BROADCAST ==
-		    hismode || MODE_SERVER == hismode)
->>>>>>> 864ef811
+		    hismode || MODE_SERVER == hismode) {
+			if (MODE_SERVER == hismode)
+				DPRINTF(1, ("Possibly self-induced rate limiting of MODE_SERVER from %s\n",
+					stoa(&rbufp->recv_srcadr)));
 			return;			/* rate exceeded */
+		}
 		if (hismode == MODE_CLIENT)
 			fast_xmit(rbufp, MODE_SERVER, skeyid,
 			    restrict_mask);
