/*
 * ntp_proto.c - NTP version 4 protocol machinery
 *
 * ATTENTION: Get approval from Dave Mills on all changes to this file!
 *
 */
#ifdef HAVE_CONFIG_H
#include <config.h>
#endif

#include "ntpd.h"
#include "ntp_stdlib.h"
#include "ntp_unixtime.h"
#include "ntp_control.h"
#include "ntp_string.h"

#include <stdio.h>
#ifdef HAVE_LIBSCF_H
#include <libscf.h>
#endif
#ifdef HAVE_UNISTD_H
#include <unistd.h>
#endif

/*
 * This macro defines the authentication state. If x is 1 authentication
 * is required; othewise it is optional.
 */
#define	AUTH(x, y)	((x) ? (y) == AUTH_OK : (y) == AUTH_OK || \
			    (y) == AUTH_NONE)

#define	AUTH_NONE	0	/* authentication not required */
#define	AUTH_OK		1	/* authentication OK */
#define	AUTH_ERROR	2	/* authentication error */
#define	AUTH_CRYPTO	3	/* crypto_NAK */

/*
 * traffic shaping parameters
 */
#define	NTP_IBURST	6	/* packets in iburst */
#define	RESP_DELAY	1	/* refclock burst delay (s) */

/*
 * pool soliciting restriction duration (s)
 */
#define	POOL_SOLICIT_WINDOW	8

/*
 * System variables are declared here. Unless specified otherwise, all
 * times are in seconds.
 */
u_char	sys_leap;		/* system leap indicator */
u_char	sys_stratum;		/* system stratum */
s_char	sys_precision;		/* local clock precision (log2 s) */
double	sys_rootdelay;		/* roundtrip delay to primary source */
double	sys_rootdisp;		/* dispersion to primary source */
u_int32 sys_refid;		/* reference id (network byte order) */
l_fp	sys_reftime;		/* last update time */
struct	peer *sys_peer;		/* current peer */

/*
 * Rate controls. Leaky buckets are used to throttle the packet
 * transmission rates in order to protect busy servers such as at NIST
 * and USNO. There is a counter for each association and another for KoD
 * packets. The association counter decrements each second, but not
 * below zero. Each time a packet is sent the counter is incremented by
 * a configurable value representing the average interval between
 * packets. A packet is delayed as long as the counter is greater than
 * zero. Note this does not affect the time value computations.
 */
/*
 * Nonspecified system state variables
 */
int	sys_bclient;		/* broadcast client enable */
double	sys_bdelay;		/* broadcast client default delay */
int	sys_authenticate;	/* requre authentication for config */
l_fp	sys_authdelay;		/* authentication delay */
double	sys_offset;	/* current local clock offset */
double	sys_mindisp = MINDISPERSE; /* minimum distance (s) */
double	sys_maxdist = MAXDISTANCE; /* selection threshold */
double	sys_jitter;		/* system jitter */
u_long	sys_epoch;		/* last clock update time */
static	double sys_clockhop;	/* clockhop threshold */
int	leap_tai;		/* TAI at next next leap */
u_long	leap_sec;		/* next scheduled leap from file */
u_long	leap_peers;		/* next scheduled leap from peers */
u_long	leap_expire;		/* leap information expiration */
static int leap_vote;		/* leap consensus */
keyid_t	sys_private;		/* private value for session seed */
int	sys_manycastserver;	/* respond to manycast client pkts */
int	ntp_mode7;		/* respond to ntpdc (mode7) */
int	peer_ntpdate;		/* active peers in ntpdate mode */
int	sys_survivors;		/* truest of the truechimers */
char	*sys_ident = NULL;	/* identity scheme */

/*
 * TOS and multicast mapping stuff
 */
int	sys_floor = 0;		/* cluster stratum floor */
int	sys_ceiling = STRATUM_UNSPEC; /* cluster stratum ceiling */
int	sys_minsane = 1;	/* minimum candidates */
int	sys_minclock = NTP_MINCLOCK; /* minimum candidates */
int	sys_maxclock = NTP_MAXCLOCK; /* maximum candidates */
int	sys_cohort = 0;		/* cohort switch */
int	sys_orphan = STRATUM_UNSPEC + 1; /* orphan stratum */
int	sys_orphwait = NTP_ORPHWAIT; /* orphan wait */
int	sys_beacon = BEACON;	/* manycast beacon interval */
int	sys_ttlmax;		/* max ttl mapping vector index */
u_char	sys_ttl[MAX_TTL];	/* ttl mapping vector */

/*
 * Statistics counters - first the good, then the bad
 */
u_long	sys_stattime;		/* elapsed time */
u_long	sys_received;		/* packets received */
u_long	sys_processed;		/* packets for this host */
u_long	sys_newversion;		/* current version */
u_long	sys_oldversion;		/* old version */
u_long	sys_restricted;		/* access denied */
u_long	sys_badlength;		/* bad length or format */
u_long	sys_badauth;		/* bad authentication */
u_long	sys_declined;		/* declined */
u_long	sys_limitrejected;	/* rate exceeded */
u_long	sys_kodsent;		/* KoD sent */

static	double	root_distance	(struct peer *);
static	void	clock_combine	(struct peer **, int);
static	void	peer_xmit	(struct peer *);
static	void	fast_xmit	(struct recvbuf *, int, keyid_t, int);
static	void	pool_xmit	(struct peer *);
static	void	clock_update	(struct peer *);
static	int	default_get_precision (void);
static	int	local_refid	(struct peer *);
static	int	peer_unfit	(struct peer *);
#ifdef AUTOKEY
static	int	group_test	(char *, char *);
#endif /* AUTOKEY */
#ifdef WORKER
void	pool_name_resolved	(int, int, void *, const char *,
				 const char *, const struct addrinfo *,
				 const struct addrinfo *);
#endif /* WORKER */


/*
 * transmit - transmit procedure called by poll timeout
 */
void
transmit(
	struct peer *peer	/* peer structure pointer */
	)
{
	u_char	hpoll;

	/*
	 * The polling state machine. There are two kinds of machines,
	 * those that never expect a reply (broadcast and manycast
	 * server modes) and those that do (all other modes). The dance
	 * is intricate...
	 */
	hpoll = peer->hpoll;

	/*
	 * In broadcast mode the poll interval is never changed from
	 * minpoll.
	 */
	if (peer->cast_flags & (MDF_BCAST | MDF_MCAST)) {
		peer->outdate = current_time;
		if (sys_leap != LEAP_NOTINSYNC)
			peer_xmit(peer);
		poll_update(peer, hpoll);
		return;
	}

	/*
	 * In manycast mode we start with unity ttl. The ttl is
	 * increased by one for each poll until either sys_maxclock
	 * servers have been found or the maximum ttl is reached. When
	 * sys_maxclock servers are found we stop polling until one or
	 * more servers have timed out or until less than sys_minclock
	 * associations turn up. In this case additional better servers
	 * are dragged in and preempt the existing ones.  Once every
	 * sys_beacon seconds we are to transmit unconditionally, but
	 * this code is not quite right -- peer->unreach counts polls
	 * and is being compared with sys_beacon, so the beacons happen
	 * every sys_beacon polls.
	 */
	if (peer->cast_flags & MDF_ACAST) {
		peer->outdate = current_time;
		if (peer->unreach > sys_beacon) {
			peer->unreach = 0;
			peer->ttl = 0;
			peer_xmit(peer);
		} else if (sys_survivors < sys_minclock ||
		    peer_associations < sys_maxclock) {
			if (peer->ttl < (u_int32)sys_ttlmax)
				peer->ttl++;
			peer_xmit(peer);
		}
		peer->unreach++;
		poll_update(peer, hpoll);
		return;
	}

	/*
	 * Pool associations transmit unicast solicitations when there
	 * are less than a hard limit of 2 * sys_maxclock associations,
	 * and either less than sys_minclock survivors or less than
	 * sys_maxclock associations.  The hard limit prevents unbounded
	 * growth in associations if the system clock or network quality
	 * result in survivor count dipping below sys_minclock often.
	 * This was observed testing with pool, where sys_maxclock == 12
	 * resulted in 60 associations without the hard limit.  A
	 * similar hard limit on manycastclient ephemeral associations
	 * may be appropriate.
	 */
	if (peer->cast_flags & MDF_POOL) {
		peer->outdate = current_time;
		if ((peer_associations <= 2 * sys_maxclock) &&
		    (peer_associations < sys_maxclock ||
		     sys_survivors < sys_minclock))
			pool_xmit(peer);
		poll_update(peer, hpoll);
		return;
	}

	/*
	 * In unicast modes the dance is much more intricate. It is
	 * designed to back off whenever possible to minimize network
	 * traffic.
	 */
	if (peer->burst == 0) {
		u_char oreach;

		/*
		 * Update the reachability status. If not heard for
		 * three consecutive polls, stuff infinity in the clock
		 * filter. 
		 */
		oreach = peer->reach;
		peer->outdate = current_time;
		peer->unreach++;
		peer->reach <<= 1;
		if (!peer->reach) {

			/*
			 * Here the peer is unreachable. If it was
			 * previously reachable raise a trap. Send a
			 * burst if enabled.
			 */
			clock_filter(peer, 0., 0., MAXDISPERSE);
			if (oreach) {
				peer_unfit(peer);
				report_event(PEVNT_UNREACH, peer, NULL);
			}
			if ((peer->flags & FLAG_IBURST) &&
			    peer->retry == 0)
				peer->retry = NTP_RETRY;
		} else {

			/*
			 * Here the peer is reachable. Send a burst if
			 * enabled and the peer is fit.  Reset unreach
			 * for persistent and ephemeral associations.
			 * Unreach is also reset for survivors in
			 * clock_select().
			 */
			hpoll = sys_poll;
			if (!(peer->flags & FLAG_PREEMPT))
				peer->unreach = 0;
			if ((peer->flags & FLAG_BURST) && peer->retry ==
			    0 && !peer_unfit(peer))
				peer->retry = NTP_RETRY;
		}

		/*
		 * Watch for timeout.  If ephemeral, toss the rascal;
		 * otherwise, bump the poll interval. Note the
		 * poll_update() routine will clamp it to maxpoll.
		 * If preemptible and we have more peers than maxclock,
		 * and this peer has the minimum score of preemptibles,
		 * demobilize.
		 */ 
		if (peer->unreach >= NTP_UNREACH) {
			hpoll++;
			/* ephemeral: no FLAG_CONFIG nor FLAG_PREEMPT */
			if (!(peer->flags & (FLAG_CONFIG | FLAG_PREEMPT))) {
				report_event(PEVNT_RESTART, peer, "timeout");
				peer_clear(peer, "TIME");
				unpeer(peer);
				return;
			}
			if ((peer->flags & FLAG_PREEMPT) &&
			    (peer_associations > sys_maxclock) &&
			    score_all(peer)) {
				report_event(PEVNT_RESTART, peer, "timeout");
				peer_clear(peer, "TIME");
				unpeer(peer);
				return;
			}
		}
	} else {
		peer->burst--;
		if (peer->burst == 0) {

			/*
			 * If ntpdate mode and the clock has not been
			 * set and all peers have completed the burst,
			 * we declare a successful failure.
			 */
			if (mode_ntpdate) {
				peer_ntpdate--;
				if (peer_ntpdate == 0) {
					msyslog(LOG_NOTICE,
					    "ntpd: no servers found");
					printf(
					    "ntpd: no servers found\n");
					exit (0);
				}
			}
		}
	}
	if (peer->retry > 0)
		peer->retry--;

	/*
	 * Do not transmit if in broadcast client mode. 
	 */
	if (peer->hmode != MODE_BCLIENT)
		peer_xmit(peer);
	poll_update(peer, hpoll);
}


/*
 * receive - receive procedure called for each packet received
 */
void
receive(
	struct recvbuf *rbufp
	)
{
	register struct peer *peer;	/* peer structure pointer */
	register struct pkt *pkt;	/* receive packet pointer */
	u_char	hisversion;		/* packet version */
	u_char	hisleap;		/* packet leap indicator */
	u_char	hismode;		/* packet mode */
	u_char	hisstratum;		/* packet stratum */
	u_short	restrict_mask;		/* restrict bits */
	int	has_mac;		/* length of MAC field */
	int	authlen;		/* offset of MAC field */
	int	is_authentic = 0;	/* cryptosum ok */
	int	retcode = AM_NOMATCH;	/* match code */
	keyid_t	skeyid = 0;		/* key IDs */
	u_int32	opcode = 0;		/* extension field opcode */
	sockaddr_u *dstadr_sin; 	/* active runway */
	struct peer *peer2;		/* aux peer structure pointer */
	endpt *	match_ep;		/* newpeer() local address */
	l_fp	p_org;			/* origin timestamp */
	l_fp	p_rec;			/* receive timestamp */
	l_fp	p_xmt;			/* transmit timestamp */
#ifdef AUTOKEY
	char	hostname[NTP_MAXSTRLEN + 1];
	char	*groupname = NULL;
	struct autokey *ap;		/* autokey structure pointer */
	int	rval;			/* cookie snatcher */
	keyid_t	pkeyid = 0, tkeyid = 0;	/* key IDs */
#endif	/* AUTOKEY */
#ifdef HAVE_NTP_SIGND
	static unsigned char zero_key[16];
#endif /* HAVE_NTP_SIGND */

	/*
	 * Monitor the packet and get restrictions. Note that the packet
	 * length for control and private mode packets must be checked
	 * by the service routines. Some restrictions have to be handled
	 * later in order to generate a kiss-o'-death packet.
	 */
	/*
	 * Bogus port check is before anything, since it probably
	 * reveals a clogging attack.
	 */
	sys_received++;
	if (SRCPORT(&rbufp->recv_srcadr) < NTP_PORT) {
		sys_badlength++;
		return;				/* bogus port */
	}
	restrict_mask = restrictions(&rbufp->recv_srcadr);
#ifdef DEBUG
	if (debug > 1)
		printf("receive: at %ld %s<-%s flags %x restrict %03x\n",
		    current_time, stoa(&rbufp->dstadr->sin),
		    stoa(&rbufp->recv_srcadr),
		    rbufp->dstadr->flags, restrict_mask);
#endif
	pkt = &rbufp->recv_pkt;
	hisversion = PKT_VERSION(pkt->li_vn_mode);
	hisleap = PKT_LEAP(pkt->li_vn_mode);
	hismode = (int)PKT_MODE(pkt->li_vn_mode);
	hisstratum = PKT_TO_STRATUM(pkt->stratum);
	if (restrict_mask & RES_IGNORE) {
		sys_restricted++;
		return;				/* ignore everything */
	}
	if (hismode == MODE_PRIVATE) {
		if (!ntp_mode7 || (restrict_mask & RES_NOQUERY)) {
			sys_restricted++;
			return;			/* no query private */
		}
		process_private(rbufp, ((restrict_mask &
		    RES_NOMODIFY) == 0));
		return;
	}
	if (hismode == MODE_CONTROL) {
		if (restrict_mask & RES_NOQUERY) {
			sys_restricted++;
			return;			/* no query control */
		}
		process_control(rbufp, restrict_mask);
		return;
	}
	if (restrict_mask & RES_DONTSERVE) {
		sys_restricted++;
		return;				/* no time serve */
	}

	/*
	 * This is for testing. If restricted drop ten percent of
	 * surviving packets.
	 */
	if (restrict_mask & RES_FLAKE) {
		if ((double)ntp_random() / 0x7fffffff < .1) {
			sys_restricted++;
			return;			/* no flakeway */
		}
	}
	
	/*
	 * Version check must be after the query packets, since they
	 * intentionally use an early version.
	 */
	if (hisversion == NTP_VERSION) {
		sys_newversion++;		/* new version */
	} else if (!(restrict_mask & RES_VERSION) && hisversion >=
	    NTP_OLDVERSION) {
		sys_oldversion++;		/* previous version */
	} else {
		sys_badlength++;
		return;				/* old version */
	}

	/*
	 * Figure out his mode and validate the packet. This has some
	 * legacy raunch that probably should be removed. In very early
	 * NTP versions mode 0 was equivalent to what later versions
	 * would interpret as client mode.
	 */
	if (hismode == MODE_UNSPEC) {
		if (hisversion == NTP_OLDVERSION) {
			hismode = MODE_CLIENT;
		} else {
			sys_badlength++;
			return;                 /* invalid mode */
		}
	}

	/*
	 * Parse the extension field if present. We figure out whether
	 * an extension field is present by measuring the MAC size. If
	 * the number of words following the packet header is 0, no MAC
	 * is present and the packet is not authenticated. If 1, the
	 * packet is a crypto-NAK; if 3, the packet is authenticated
	 * with DES; if 5, the packet is authenticated with MD5; if 6,
	 * the packet is authenticated with SHA. If 2 or * 4, the packet
	 * is a runt and discarded forthwith. If greater than 6, an
	 * extension field is present, so we subtract the length of the
	 * field and go around again.
	 */
	authlen = LEN_PKT_NOMAC;
	has_mac = rbufp->recv_length - authlen;
	while (has_mac != 0) {
		u_int32	len;
#ifdef AUTOKEY
		u_int32	hostlen;
		struct exten *ep;
#endif /*AUTOKEY */

		if (has_mac % 4 != 0 || has_mac < MIN_MAC_LEN) {
			sys_badlength++;
			return;			/* bad length */
		}
		if (has_mac <= MAX_MAC_LEN) {
			skeyid = ntohl(((u_int32 *)pkt)[authlen / 4]);
			break;

		} else {
			opcode = ntohl(((u_int32 *)pkt)[authlen / 4]);
			len = opcode & 0xffff;
			if (len % 4 != 0 || len < 4 || (int)len +
			    authlen > rbufp->recv_length) {
				sys_badlength++;
				return;		/* bad length */
			}
#ifdef AUTOKEY
			/*
			 * Extract calling group name for later.  If
			 * sys_groupname is non-NULL, there must be
			 * a group name provided to elicit a response.
			 */
			if ((opcode & 0x3fff0000) == CRYPTO_ASSOC &&
			    sys_groupname != NULL) {
				ep = (struct exten *)&((u_int32 *)pkt)[authlen / 4];
				hostlen = ntohl(ep->vallen);
				if (hostlen >= sizeof(hostname) ||
				    hostlen > len -
				    offsetof(struct exten, pkt)) {
					sys_badlength++;
					return;		/* bad length */
				}
				memcpy(hostname, &ep->pkt, hostlen);
				hostname[hostlen] = '\0';
				groupname = strchr(hostname, '@');
				if (groupname == NULL) {
					sys_declined++;
					return;
				}
				groupname++;
			}
#endif /* AUTOKEY */
			authlen += len;
			has_mac -= len;
		}
	}

	/*
	 * If authentication required, a MAC must be present.
	 */
	if (restrict_mask & RES_DONTTRUST && has_mac == 0) {
		sys_restricted++;
		return;				/* access denied */
	}

	/*
	 * Update the MRU list and finger the cloggers. It can be a
	 * little expensive, so turn it off for production use.
	 * RES_LIMITED and RES_KOD will be cleared in the returned
	 * restrict_mask unless one or both actions are warranted.
	 */
	restrict_mask = ntp_monitor(rbufp, restrict_mask);
	if (restrict_mask & RES_LIMITED) {
		sys_limitrejected++;
		if (!(restrict_mask & RES_KOD) || hismode ==
		    MODE_BROADCAST)
			return;			/* rate exceeded */

		if (hismode == MODE_CLIENT)
			fast_xmit(rbufp, MODE_SERVER, skeyid,
			    restrict_mask);
		else
			fast_xmit(rbufp, MODE_ACTIVE, skeyid,
			    restrict_mask);
		return;				/* rate exceeded */
	}
	restrict_mask &= ~RES_KOD;

	/*
	 * We have tossed out as many buggy packets as possible early in
	 * the game to reduce the exposure to a clogging attack. Now we
	 * have to burn some cycles to find the association and
	 * authenticate the packet if required. Note that we burn only
	 * digest cycles, again to reduce exposure. There may be no
	 * matching association and that's okay.
	 *
	 * More on the autokey mambo. Normally the local interface is
	 * found when the association was mobilized with respect to a
	 * designated remote address. We assume packets arriving from
	 * the remote address arrive via this interface and the local
	 * address used to construct the autokey is the unicast address
	 * of the interface. However, if the sender is a broadcaster,
	 * the interface broadcast address is used instead.
	 * Notwithstanding this technobabble, if the sender is a
	 * multicaster, the broadcast address is null, so we use the
	 * unicast address anyway. Don't ask.
	 */
	peer = findpeer(rbufp,  hismode, &retcode);
	dstadr_sin = &rbufp->dstadr->sin;
	NTOHL_FP(&pkt->org, &p_org);
	NTOHL_FP(&pkt->rec, &p_rec);
	NTOHL_FP(&pkt->xmt, &p_xmt);

	/*
	 * Authentication is conditioned by three switches:
	 *
	 * NOPEER  (RES_NOPEER) do not mobilize an association unless
	 *         authenticated
	 * NOTRUST (RES_DONTTRUST) do not allow access unless
	 *         authenticated (implies NOPEER)
	 * enable  (sys_authenticate) master NOPEER switch, by default
	 *         on
	 *
	 * The NOPEER and NOTRUST can be specified on a per-client basis
	 * using the restrict command. The enable switch if on implies
	 * NOPEER for all clients. There are four outcomes:
	 *
	 * NONE    The packet has no MAC.
	 * OK      the packet has a MAC and authentication succeeds
	 * ERROR   the packet has a MAC and authentication fails
	 * CRYPTO  crypto-NAK. The MAC has four octets only.
	 *
	 * Note: The AUTH(x, y) macro is used to filter outcomes. If x
	 * is zero, acceptable outcomes of y are NONE and OK. If x is
	 * one, the only acceptable outcome of y is OK.
	 */

	if (has_mac == 0) {
		restrict_mask &= ~RES_MSSNTP;
		is_authentic = AUTH_NONE; /* not required */
#ifdef DEBUG
		if (debug)
			printf(
			    "receive: at %ld %s<-%s mode %d len %d\n",
			    current_time, stoa(dstadr_sin),
			    stoa(&rbufp->recv_srcadr), hismode,
			    authlen);
#endif
	} else if (has_mac == 4) {
		restrict_mask &= ~RES_MSSNTP;
		is_authentic = AUTH_CRYPTO; /* crypto-NAK */
#ifdef DEBUG
		if (debug)
			printf(
			    "receive: at %ld %s<-%s mode %d keyid %08x len %d auth %d\n",
			    current_time, stoa(dstadr_sin),
			    stoa(&rbufp->recv_srcadr), hismode, skeyid,
			    authlen + has_mac, is_authentic);
#endif

#ifdef HAVE_NTP_SIGND
		/*
		 * If the signature is 20 bytes long, the last 16 of
		 * which are zero, then this is a Microsoft client
		 * wanting AD-style authentication of the server's
		 * reply.  
		 *
		 * This is described in Microsoft's WSPP docs, in MS-SNTP:
		 * http://msdn.microsoft.com/en-us/library/cc212930.aspx
		 */
	} else if (has_mac == MAX_MD5_LEN && (restrict_mask & RES_MSSNTP) &&
	   (retcode == AM_FXMIT || retcode == AM_NEWPASS) &&
	   (memcmp(zero_key, (char *)pkt + authlen + 4, MAX_MD5_LEN - 4) ==
	   0)) {
		is_authentic = AUTH_NONE;
#endif /* HAVE_NTP_SIGND */

	} else {
		restrict_mask &= ~RES_MSSNTP;
#ifdef AUTOKEY
		/*
		 * For autokey modes, generate the session key
		 * and install in the key cache. Use the socket
		 * broadcast or unicast address as appropriate.
		 */
		if (crypto_flags && skeyid > NTP_MAXKEY) {
		
			/*
			 * More on the autokey dance (AKD). A cookie is
			 * constructed from public and private values.
			 * For broadcast packets, the cookie is public
			 * (zero). For packets that match no
			 * association, the cookie is hashed from the
			 * addresses and private value. For server
			 * packets, the cookie was previously obtained
			 * from the server. For symmetric modes, the
			 * cookie was previously constructed using an
			 * agreement protocol; however, should PKI be
			 * unavailable, we construct a fake agreement as
			 * the EXOR of the peer and host cookies.
			 *
			 * hismode	ephemeral	persistent
			 * =======================================
			 * active	0		cookie#
			 * passive	0%		cookie#
			 * client	sys cookie	0%
			 * server	0%		sys cookie
			 * broadcast	0		0
			 *
			 * # if unsync, 0
			 * % can't happen
			 */
			if (has_mac < MAX_MD5_LEN) {
				sys_badauth++;
				return;
			}
			if (hismode == MODE_BROADCAST) {

				/*
				 * For broadcaster, use the interface
				 * broadcast address when available;
				 * otherwise, use the unicast address
				 * found when the association was
				 * mobilized. However, if this is from
				 * the wildcard interface, game over.
				 */
				if (crypto_flags && rbufp->dstadr ==
				    ANY_INTERFACE_CHOOSE(&rbufp->recv_srcadr)) {
					sys_restricted++;
					return;	     /* no wildcard */
				}
				pkeyid = 0;
				if (!SOCK_UNSPEC(&rbufp->dstadr->bcast))
					dstadr_sin =
					    &rbufp->dstadr->bcast;
			} else if (peer == NULL) {
				pkeyid = session_key(
				    &rbufp->recv_srcadr, dstadr_sin, 0,
				    sys_private, 0);
			} else {
				pkeyid = peer->pcookie;
			}

			/*
			 * The session key includes both the public
			 * values and cookie. In case of an extension
			 * field, the cookie used for authentication
			 * purposes is zero. Note the hash is saved for
			 * use later in the autokey mambo.
			 */
			if (authlen > LEN_PKT_NOMAC && pkeyid != 0) {
				session_key(&rbufp->recv_srcadr,
				    dstadr_sin, skeyid, 0, 2);
				tkeyid = session_key(
				    &rbufp->recv_srcadr, dstadr_sin,
				    skeyid, pkeyid, 0);
			} else {
				tkeyid = session_key(
				    &rbufp->recv_srcadr, dstadr_sin,
				    skeyid, pkeyid, 2);
			}

		}
#endif	/* AUTOKEY */

		/*
		 * Compute the cryptosum. Note a clogging attack may
		 * succeed in bloating the key cache. If an autokey,
		 * purge it immediately, since we won't be needing it
		 * again. If the packet is authentic, it can mobilize an
		 * association. Note that there is no key zero.
		 */
		if (!authdecrypt(skeyid, (u_int32 *)pkt, authlen,
		    has_mac))
			is_authentic = AUTH_ERROR;
		else
			is_authentic = AUTH_OK;
#ifdef AUTOKEY
		if (crypto_flags && skeyid > NTP_MAXKEY)
			authtrust(skeyid, 0);
#endif	/* AUTOKEY */
#ifdef DEBUG
		if (debug)
			printf(
			    "receive: at %ld %s<-%s mode %d keyid %08x len %d auth %d\n",
			    current_time, stoa(dstadr_sin),
			    stoa(&rbufp->recv_srcadr), hismode, skeyid,
			    authlen + has_mac, is_authentic);
#endif
	}

	/*
	 * The association matching rules are implemented by a set of
	 * routines and an association table. A packet matching an
	 * association is processed by the peer process for that
	 * association. If there are no errors, an ephemeral association
	 * is mobilized: a broadcast packet mobilizes a broadcast client
	 * aassociation; a manycast server packet mobilizes a manycast
	 * client association; a symmetric active packet mobilizes a
	 * symmetric passive association.
	 */
	switch (retcode) {

	/*
	 * This is a client mode packet not matching any association. If
	 * an ordinary client, simply toss a server mode packet back
	 * over the fence. If a manycast client, we have to work a
	 * little harder.
	 */
	case AM_FXMIT:

		/*
		 * If authentication OK, send a server reply; otherwise,
		 * send a crypto-NAK.
		 */
		if (!(rbufp->dstadr->flags & INT_MCASTOPEN)) {
			if (AUTH(restrict_mask & RES_DONTTRUST,
			   is_authentic)) {
				fast_xmit(rbufp, MODE_SERVER, skeyid,
				    restrict_mask);
			} else if (is_authentic == AUTH_ERROR) {
				fast_xmit(rbufp, MODE_SERVER, 0,
				    restrict_mask);
				sys_badauth++;
			} else {
				sys_restricted++;
			}
			return;			/* hooray */
		}

		/*
		 * This must be manycast. Do not respond if not
		 * configured as a manycast server.
		 */
		if (!sys_manycastserver) {
			sys_restricted++;
			return;			/* not enabled */
		}

#ifdef AUTOKEY
		/*
		 * Do not respond if not the same group.
		 */
		if (group_test(groupname, NULL)) {
			sys_declined++;
			return;
		}
#endif /* AUTOKEY */

		/*
		 * Do not respond if we are not synchronized or our
		 * stratum is greater than the manycaster or the
		 * manycaster has already synchronized to us.
		 */
		if (sys_leap == LEAP_NOTINSYNC || sys_stratum >=
		    hisstratum || (!sys_cohort && sys_stratum ==
		    hisstratum + 1) || rbufp->dstadr->addr_refid ==
		    pkt->refid) {
			sys_declined++;
			return;			/* no help */
		}

		/*
		 * Respond only if authentication succeeds. Don't do a
		 * crypto-NAK, as that would not be useful.
		 */
		if (AUTH(restrict_mask & RES_DONTTRUST, is_authentic))
			fast_xmit(rbufp, MODE_SERVER, skeyid,
			    restrict_mask);
		return;				/* hooray */

	/*
	 * This is a server mode packet returned in response to a client
	 * mode packet sent to a multicast group address (for
	 * manycastclient) or to a unicast address (for pool). The
	 * origin timestamp is a good nonce to reliably associate the
	 * reply with what was sent. If there is no match, that's
	 * curious and could be an intruder attempting to clog, so we
	 * just ignore it.
	 *
	 * If the packet is authentic and the manycastclient or pool 
	 * association is found, we mobilize a client association and
	 * copy pertinent variables from the manycastclient or pool
	 * association to the new client association. If not, just
	 * ignore the packet.
	 *
	 * There is an implosion hazard at the manycast client, since
	 * the manycast servers send the server packet immediately. If
	 * the guy is already here, don't fire up a duplicate.
	 */
	case AM_MANYCAST:

#ifdef AUTOKEY
		/*
		 * Do not respond if not the same group.
		 */
		if (group_test(groupname, NULL)) {
			sys_declined++;
			return;
		}
#endif /* AUTOKEY */
		if ((peer2 = findmanycastpeer(rbufp)) == NULL) {
			sys_restricted++;
			return;			/* not enabled */
		}
		if (!AUTH((!(peer2->cast_flags & MDF_POOL) &&
		    sys_authenticate) | (restrict_mask & (RES_NOPEER |
		    RES_DONTTRUST)), is_authentic)) {
			sys_restricted++;
			return;			/* access denied */
		}

		/*
		 * Do not respond if unsynchronized or stratum is below
		 * the floor or at or above the ceiling.
		 */
		if (hisleap == LEAP_NOTINSYNC || hisstratum <
		    sys_floor || hisstratum >= sys_ceiling) {
			sys_declined++;
			return;			/* no help */
		}
		if ((peer = newpeer(&rbufp->recv_srcadr, NULL,
		    rbufp->dstadr, MODE_CLIENT, hisversion, NTP_MINDPOLL,
		    NTP_MAXDPOLL, FLAG_PREEMPT, MDF_UCAST | MDF_UCLNT, 0,
		    skeyid, sys_ident)) == NULL) {
			sys_declined++;
			return;			/* ignore duplicate  */
		}

		if (peer2->flags & FLAG_IBURST)
			peer->flags |= FLAG_IBURST;
		/*
		 * We don't need these, but it warms the billboards.
		 */
		peer->minpoll = peer2->minpoll;
		peer->maxpoll = peer2->maxpoll;
		/*
		 * After each ephemeral pool association is spun,
		 * accelerate the next poll for the pool solicitor so
		 * the pool will fill promptly.
		 */
		if (peer2->cast_flags & MDF_POOL)
			peer2->nextdate = current_time + 1;
		break;

	/*
	 * This is the first packet received from a broadcast server. If
	 * the packet is authentic and we are enabled as broadcast
	 * client, mobilize a broadcast client association. We don't
	 * kiss any frogs here.
	 */
	case AM_NEWBCL:

#ifdef AUTOKEY
		/*
		 * Do not respond if not the same group.
		 */
		if (group_test(groupname, sys_ident)) {
			sys_declined++;
			return;
		}
#endif /* AUTOKEY */
		if (sys_bclient == 0) {
			sys_restricted++;
			return;			/* not enabled */
		}
		if (!AUTH(sys_authenticate | (restrict_mask &
		    (RES_NOPEER | RES_DONTTRUST)), is_authentic)) {
			sys_restricted++;
			return;			/* access denied */
		}

		/*
		 * Do not respond if unsynchronized or stratum is below
		 * the floor or at or above the ceiling.
		 */
		if (hisleap == LEAP_NOTINSYNC || hisstratum <
		    sys_floor || hisstratum >= sys_ceiling) {
			sys_declined++;
			return;			/* no help */
		}

#ifdef AUTOKEY
		/*
		 * Do not respond if Autokey and the opcode is not a
		 * CRYPTO_ASSOC response with association ID.
		 */
		if (crypto_flags && skeyid > NTP_MAXKEY && (opcode &
		    0xffff0000) != (CRYPTO_ASSOC | CRYPTO_RESP)) {
			sys_declined++;
			return;			/* protocol error */
		}
#endif	/* AUTOKEY */

		/*
		 * Broadcasts received via a multicast address may
		 * arrive after a unicast volley has begun
		 * with the same remote address.  newpeer() will not
		 * find duplicate associations on other local endpoints
		 * if a non-NULL endpoint is supplied.  multicastclient
		 * ephemeral associations are unique across all local
		 * endpoints.
		 */
		if (!(INT_MCASTOPEN & rbufp->dstadr->flags))
			match_ep = rbufp->dstadr;
		else
			match_ep = NULL;

		/*
		 * Determine whether to execute the initial volley.
		 */
		if (sys_bdelay != 0) {
#ifdef AUTOKEY
			/*
			 * If a two-way exchange is not possible,
			 * neither is Autokey.
			 */
			if (crypto_flags && skeyid > NTP_MAXKEY) {
				sys_restricted++;
				return;		/* no autokey */
			}
#endif	/* AUTOKEY */

			/*
			 * Do not execute the volley. Start out in
			 * broadcast client mode.
			 */
<<<<<<< HEAD
			if ((peer = newpeer(&rbufp->recv_srcadr, NULL,
			    rbufp->dstadr, MODE_BCLIENT, hisversion,
			    pkt->ppoll, pkt->ppoll, 0, 0, 0,
			    skeyid, sys_ident)) == NULL) {
=======
			peer = newpeer(&rbufp->recv_srcadr, match_ep,
			    MODE_BCLIENT, hisversion, pkt->ppoll,
			    pkt->ppoll, FLAG_PREEMPT, MDF_BCLNT, 0,
			    skeyid);
			if (NULL == peer) {
>>>>>>> b80ef107
				sys_restricted++;
				return;		/* ignore duplicate */

			} else {
				peer->delay = sys_bdelay;
			}
			break;
		}

		/*
		 * Execute the initial volley in order to calibrate the
		 * propagation delay and run the Autokey protocol.
		 *
		 * Note that the minpoll is taken from the broadcast
		 * packet, normally 6 (64 s) and that the poll interval
		 * is fixed at this value.
		 */
<<<<<<< HEAD
		if ((peer = newpeer(&rbufp->recv_srcadr, NULL,
		    rbufp->dstadr, MODE_CLIENT, hisversion, pkt->ppoll,
		    pkt->ppoll, FLAG_IBURST, MDF_BCLNT, 0, skeyid,
		    sys_ident)) == NULL) {
=======
		peer = newpeer(&rbufp->recv_srcadr, match_ep,
		    MODE_CLIENT, hisversion, pkt->ppoll, pkt->ppoll,
		    FLAG_BC_VOL | FLAG_IBURST | FLAG_PREEMPT, MDF_BCLNT,
		    0, skeyid);
		if (NULL == peer) {
>>>>>>> b80ef107
			sys_restricted++;
			return;			/* ignore duplicate */
		}
#ifdef AUTOKEY
		if (skeyid > NTP_MAXKEY)
			crypto_recv(peer, rbufp);
#endif	/* AUTOKEY */

		return;				/* hooray */

	/*
	 * This is the first packet received from a symmetric active
	 * peer. If the packet is authentic and the first he sent,
	 * mobilize a passive association. If not, kiss the frog.
	 */
	case AM_NEWPASS:

#ifdef AUTOKEY
		/*
		 * Do not respond if not the same group.
		 */
		if (group_test(groupname, sys_ident)) {
			sys_declined++;
			return;
		}
#endif /* AUTOKEY */
		if (!AUTH(sys_authenticate | (restrict_mask &
		    (RES_NOPEER | RES_DONTTRUST)), is_authentic)) {

			/*
			 * If authenticated but cannot mobilize an
			 * association, send a symmetric passive
			 * response without mobilizing an association.
			 * This is for drat broken Windows clients. See
			 * Microsoft KB 875424 for preferred workaround.
			 */
			if (AUTH(restrict_mask & RES_DONTTRUST,
			    is_authentic)) {
				fast_xmit(rbufp, MODE_PASSIVE, skeyid,
				    restrict_mask);
				return;			/* hooray */
			}
			if (is_authentic == AUTH_ERROR) {
				fast_xmit(rbufp, MODE_ACTIVE, 0,
				    restrict_mask);
				sys_restricted++;
			}
		}

		/*
		 * Do not respond if synchronized and stratum is either
		 * below the floor or at or above the ceiling. Note,
		 * this allows an unsynchronized peer to synchronize to
		 * us. It would be very strange if he did and then was
		 * nipped, but that could only happen if we were
		 * operating at the top end of the range.
		 */
		if (hisleap != LEAP_NOTINSYNC && (hisstratum <
		    sys_floor || hisstratum >= sys_ceiling)) {
			sys_declined++;
			return;			/* no help */
		}

		/*
		 * The message is correctly authenticated and allowed.
		 * Mobilize a symmetric passive association.
		 */
		if ((peer = newpeer(&rbufp->recv_srcadr, NULL,
		    rbufp->dstadr, MODE_PASSIVE, hisversion, pkt->ppoll,
		    NTP_MAXDPOLL, 0, MDF_UCAST, 0, skeyid,
		    sys_ident)) == NULL) {
			sys_declined++;
			return;			/* ignore duplicate */
		}
		break;


	/*
	 * Process regular packet. Nothing special.
	 */
	case AM_PROCPKT:

#ifdef AUTOKEY
		/*
		 * Do not respond if not the same group.
		 */
		if (group_test(groupname, peer->ident)) {
			sys_declined++;
			return;
		}
#endif /* AUTOKEY */
		break;

	/*
	 * A passive packet matches a passive association. This is
	 * usually the result of reconfiguring a client on the fly. As
	 * this association might be legitimate and this packet an
	 * attempt to deny service, just ignore it.
	 */
	case AM_ERR:
		sys_declined++;
		return;

	/*
	 * For everything else there is the bit bucket.
	 */
	default:
		sys_declined++;
		return;
	}

#ifdef AUTOKEY
	/*
	 * If the association is configured for Autokey, the packet must
	 * have a public key ID; if not, the packet must have a
	 * symmetric key ID.
	 */
	if (is_authentic != AUTH_CRYPTO && (((peer->flags &
	    FLAG_SKEY) && skeyid <= NTP_MAXKEY) || (!(peer->flags &
	    FLAG_SKEY) && skeyid > NTP_MAXKEY))) {
		sys_badauth++;
		return;
	}
#endif	/* AUTOKEY */
	peer->received++;
	peer->flash &= ~PKT_TEST_MASK;
	if (peer->flags & FLAG_XBOGUS) {
		peer->flags &= ~FLAG_XBOGUS;
		peer->flash |= TEST3;
	}

	/*
	 * Next comes a rigorous schedule of timestamp checking. If the
	 * transmit timestamp is zero, the server has not initialized in
	 * interleaved modes or is horribly broken.
	 */
	if (L_ISZERO(&p_xmt)) {
		peer->flash |= TEST3;			/* unsynch */

	/*
	 * If the transmit timestamp duplicates a previous one, the
	 * packet is a replay. This prevents the bad guys from replaying
	 * the most recent packet, authenticated or not.
	 */
	} else if (L_ISEQU(&peer->xmt, &p_xmt)) {
		peer->flash |= TEST1;			/* duplicate */
		peer->oldpkt++;
		return;

	/*
	 * If this is a broadcast mode packet, skip further checking. If
	 * an initial volley, bail out now and let the client do its
	 * stuff. If the origin timestamp is nonzero, this is an
	 * interleaved broadcast. so restart the protocol.
	 */
	} else if (hismode == MODE_BROADCAST) {
		if (!L_ISZERO(&p_org) && !(peer->flags & FLAG_XB)) {
			peer->flags |= FLAG_XB;
			peer->aorg = p_xmt;
			peer->borg = rbufp->recv_time;
			report_event(PEVNT_XLEAVE, peer, NULL);
			return;
		}

	/*
	 * Check for bogus packet in basic mode. If found, switch to
	 * interleaved mode and resynchronize, but only after confirming
	 * the packet is not bogus in symmetric interleaved mode.
	 */
	} else if (peer->flip == 0) {
		if (!L_ISEQU(&p_org, &peer->aorg)) {
			peer->bogusorg++;
			peer->flash |= TEST2;	/* bogus */
			if (!L_ISZERO(&peer->dst) && L_ISEQU(&p_org,
			    &peer->dst)) {
				peer->flip = 1;
				report_event(PEVNT_XLEAVE, peer, NULL);
			}
		} else {
			L_CLR(&peer->aorg);
		}

	/*
	 * Check for valid nonzero timestamp fields.
	 */
	} else if (L_ISZERO(&p_org) || L_ISZERO(&p_rec) ||
	    L_ISZERO(&peer->dst)) {
		peer->flash |= TEST3;		/* unsynch */

	/*
	 * Check for bogus packet in interleaved symmetric mode. This
	 * can happen if a packet is lost, duplicated or crossed. If
	 * found, flip and resynchronize.
	 */
	} else if (!L_ISZERO(&peer->dst) && !L_ISEQU(&p_org,
	    &peer->dst)) {
		peer->bogusorg++;
		peer->flags |= FLAG_XBOGUS;
		peer->flash |= TEST2;		/* bogus */
	}

	/*
	 * Update the state variables.
	 */
	if (peer->flip == 0) {
		if (hismode != MODE_BROADCAST)
			peer->rec = p_xmt;
		peer->dst = rbufp->recv_time;
	}
	peer->xmt = p_xmt;

	/*
	 * If this is a crypto_NAK, the server cannot authenticate a
	 * client packet. The server might have just changed keys. Clear
	 * the association and restart the protocol.
	 */
	if (is_authentic == AUTH_CRYPTO) {
		report_event(PEVNT_AUTH, peer, "crypto_NAK");
		peer->flash |= TEST5;		/* bad auth */
		peer->badauth++;
		if (peer->flags & FLAG_PREEMPT) {
			unpeer(peer);
			return;
		}
#ifdef AUTOKEY
		if (peer->crypto)
			peer_clear(peer, "AUTH");
#endif	/* AUTOKEY */
		return;

	/* 
	 * If the digest fails, the client cannot authenticate a server
	 * reply to a client packet previously sent. The loopback check
	 * is designed to avoid a bait-and-switch attack, which was
	 * possible in past versions. If symmetric modes, return a
	 * crypto-NAK. The peer should restart the protocol.
	 */
	} else if (!AUTH(has_mac || (restrict_mask & RES_DONTTRUST),
	    is_authentic)) {
		report_event(PEVNT_AUTH, peer, "digest");
		peer->flash |= TEST5;		/* bad auth */
		peer->badauth++;
		if (hismode == MODE_ACTIVE || hismode == MODE_PASSIVE)
			fast_xmit(rbufp, MODE_ACTIVE, 0, restrict_mask);
		if (peer->flags & FLAG_PREEMPT) {
			unpeer(peer);
			return;
		}
#ifdef AUTOKEY
		if (peer->crypto)
			peer_clear(peer, "AUTH");
#endif	/* AUTOKEY */
		return;
	}

	/*
	 * Set the peer ppoll to the maximum of the packet ppoll and the
	 * peer minpoll. If a kiss-o'-death, set the peer minpoll to
	 * this maximum and advance the headway to give the sender some
	 * headroom. Very intricate.
	 */
	peer->ppoll = max(peer->minpoll, pkt->ppoll);
	if (hismode == MODE_SERVER && hisleap == LEAP_NOTINSYNC &&
	    hisstratum == STRATUM_UNSPEC && memcmp(&pkt->refid,
	    "RATE", 4) == 0) {
		peer->selbroken++;
		report_event(PEVNT_RATE, peer, NULL);
		if (pkt->ppoll > peer->minpoll)
			peer->minpoll = peer->ppoll;
		peer->burst = peer->retry = 0;
		peer->throttle = (NTP_SHIFT + 1) * (1 << peer->minpoll);
		poll_update(peer, pkt->ppoll);
		return;				/* kiss-o'-death */
	}

	/*
	 * That was hard and I am sweaty, but the packet is squeaky
	 * clean. Get on with real work.
	 */
	peer->timereceived = current_time;
	if (is_authentic == AUTH_OK)
		peer->flags |= FLAG_AUTHENTIC;
	else
		peer->flags &= ~FLAG_AUTHENTIC;

#ifdef AUTOKEY
	/*
	 * More autokey dance. The rules of the cha-cha are as follows:
	 *
	 * 1. If there is no key or the key is not auto, do nothing.
	 *
	 * 2. If this packet is in response to the one just previously
	 *    sent or from a broadcast server, do the extension fields.
	 *    Otherwise, assume bogosity and bail out.
	 *
	 * 3. If an extension field contains a verified signature, it is
	 *    self-authenticated and we sit the dance.
	 *
	 * 4. If this is a server reply, check only to see that the
	 *    transmitted key ID matches the received key ID.
	 *
	 * 5. Check to see that one or more hashes of the current key ID
	 *    matches the previous key ID or ultimate original key ID
	 *    obtained from the broadcaster or symmetric peer. If no
	 *    match, sit the dance and call for new autokey values.
	 *
	 * In case of crypto error, fire the orchestra, stop dancing and
	 * restart the protocol.
	 */
	if (peer->flags & FLAG_SKEY) {
		/*
		 * Decrement remaining autokey hashes. This isn't
		 * perfect if a packet is lost, but results in no harm.
		 */
		ap = (struct autokey *)peer->recval.ptr;
		if (ap != NULL) {
			if (ap->seq > 0)
				ap->seq--;
		}
		peer->flash |= TEST8;
		rval = crypto_recv(peer, rbufp);
		if (rval == XEVNT_OK) {
			peer->unreach = 0;
		} else {
			if (rval == XEVNT_ERR) {
				report_event(PEVNT_RESTART, peer,
				    "crypto error");
				peer_clear(peer, "CRYP");
				peer->flash |= TEST9;	/* bad crypt */
				if (peer->flags & FLAG_PREEMPT)
					unpeer(peer);
			}
			return;
		}

		/*
		 * If server mode, verify the receive key ID matches
		 * the transmit key ID.
		 */
		if (hismode == MODE_SERVER) {
			if (skeyid == peer->keyid)
				peer->flash &= ~TEST8;

		/*
		 * If an extension field is present, verify only that it
		 * has been correctly signed. We don't need a sequence
		 * check here, but the sequence continues.
		 */
		} else if (!(peer->flash & TEST8)) {
			peer->pkeyid = skeyid;

		/*
		 * Now the fun part. Here, skeyid is the current ID in
		 * the packet, pkeyid is the ID in the last packet and
		 * tkeyid is the hash of skeyid. If the autokey values
		 * have not been received, this is an automatic error.
		 * If so, check that the tkeyid matches pkeyid. If not,
		 * hash tkeyid and try again. If the number of hashes
		 * exceeds the number remaining in the sequence, declare
		 * a successful failure and refresh the autokey values.
		 */
		} else if (ap != NULL) {
			int i;

			for (i = 0; ; i++) {
				if (tkeyid == peer->pkeyid ||
				    tkeyid == ap->key) {
					peer->flash &= ~TEST8;
					peer->pkeyid = skeyid;
					ap->seq -= i;
					break;
				}
				if (i > ap->seq) {
					peer->crypto &=
					    ~CRYPTO_FLAG_AUTO;
					break;
				}
				tkeyid = session_key(
				    &rbufp->recv_srcadr, dstadr_sin,
				    tkeyid, pkeyid, 0);
			}
			if (peer->flash & TEST8)
				report_event(PEVNT_AUTH, peer, "keylist");
		}
		if (!(peer->crypto & CRYPTO_FLAG_PROV)) /* test 9 */
			peer->flash |= TEST8;	/* bad autokey */

		/*
		 * The maximum lifetime of the protocol is about one
		 * week before restarting the Autokey protocol to
		 * refresh certificates and leapseconds values.
		 */
		if (current_time > peer->refresh) {
			report_event(PEVNT_RESTART, peer,
			    "crypto refresh");
			peer_clear(peer, "TIME");
			return;
		}
	}
#endif	/* AUTOKEY */

	/*
	 * The dance is complete and the flash bits have been lit. Toss
	 * the packet over the fence for processing, which may light up
	 * more flashers.
	 */
	process_packet(peer, pkt, rbufp->recv_length);

	/*
	 * In interleaved mode update the state variables. Also adjust the
	 * transmit phase to avoid crossover.
	 */
	if (peer->flip != 0) {
		peer->rec = p_rec;
		peer->dst = rbufp->recv_time;
		if (peer->nextdate - current_time < (1U << min(peer->ppoll,
		    peer->hpoll)) / 2)
			peer->nextdate++;
		else
			peer->nextdate--;
	}
}


/*
 * process_packet - Packet Procedure, a la Section 3.4.4 of the
 *	specification. Or almost, at least. If we're in here we have a
 *	reasonable expectation that we will be having a long term
 *	relationship with this host.
 */
void
process_packet(
	register struct peer *peer,
	register struct pkt *pkt,
	u_int	len
	)
{
	double	t34, t21;
	double	p_offset, p_del, p_disp;
	l_fp	p_rec, p_xmt, p_org, p_reftime, ci;
	u_char	pmode, pleap, pstratum;
	char	statstr[NTP_MAXSTRLEN];
#ifdef ASSYM
	int	itemp;
	double	etemp, ftemp, td;
#endif /* ASSYM */

	sys_processed++;
	peer->processed++;
	p_del = FPTOD(NTOHS_FP(pkt->rootdelay));
	p_offset = 0;
	p_disp = FPTOD(NTOHS_FP(pkt->rootdisp));
	NTOHL_FP(&pkt->reftime, &p_reftime);
	NTOHL_FP(&pkt->org, &p_org);
	NTOHL_FP(&pkt->rec, &p_rec);
	NTOHL_FP(&pkt->xmt, &p_xmt);
	pmode = PKT_MODE(pkt->li_vn_mode);
	pleap = PKT_LEAP(pkt->li_vn_mode);
	pstratum = PKT_TO_STRATUM(pkt->stratum);

	/*
	 * Capture the header values in the client/peer association..
	 */
	record_raw_stats(&peer->srcadr, peer->dstadr ?
	    &peer->dstadr->sin : NULL, &p_org, &p_rec, &p_xmt,
	    &peer->dst);
	peer->leap = pleap;
	peer->stratum = min(pstratum, STRATUM_UNSPEC);
	peer->pmode = pmode;
	peer->precision = pkt->precision;
	peer->rootdelay = p_del;
	peer->rootdisp = p_disp;
	peer->refid = pkt->refid;		/* network byte order */
	peer->reftime = p_reftime;

	/*
	 * First, if either burst mode is armed, enable the burst.
	 * Compute the headway for the next packet and delay if
	 * necessary to avoid exceeding the threshold.
	 */
	if (peer->retry > 0) {
		peer->retry = 0;
		if (peer->reach)
			peer->burst = min(1 << (peer->hpoll -
			    peer->minpoll), NTP_SHIFT) - 1;
		else
			peer->burst = NTP_IBURST - 1;
		if (peer->burst > 0)
			peer->nextdate = current_time;
	}
	poll_update(peer, peer->hpoll);

	/*
	 * Verify the server is synchronized; that is, the leap bits,
	 * stratum and root distance are valid.
	 */
	if (pleap == LEAP_NOTINSYNC ||		/* test 6 */
	    pstratum < sys_floor || pstratum >= sys_ceiling)
		peer->flash |= TEST6;		/* bad synch or strat */
	if (p_del / 2 + p_disp >= MAXDISPERSE)	/* test 7 */
		peer->flash |= TEST7;		/* bad header */

	/*
	 * If any tests fail at this point, the packet is discarded.
	 * Note that some flashers may have already been set in the
	 * receive() routine.
	 */
	if (peer->flash & PKT_TEST_MASK) {
		peer->seldisptoolarge++;
#ifdef DEBUG
		if (debug)
			printf("packet: flash header %04x\n",
			    peer->flash);
#endif
		return;
	}

	/*
	 * If the peer was previously unreachable, raise a trap. In any
	 * case, mark it reachable.
	 */ 
	if (!peer->reach) {
		report_event(PEVNT_REACH, peer, NULL);
		peer->timereachable = current_time;
	}
	peer->reach |= 1;

	/*
	 * For a client/server association, calculate the clock offset,
	 * roundtrip delay and dispersion. The equations are reordered
	 * from the spec for more efficient use of temporaries. For a
	 * broadcast association, offset the last measurement by the
	 * computed delay during the client/server volley. Note the
	 * computation of dispersion includes the system precision plus
	 * that due to the frequency error since the origin time.
	 *
	 * It is very important to respect the hazards of overflow. The
	 * only permitted operation on raw timestamps is subtraction,
	 * where the result is a signed quantity spanning from 68 years
	 * in the past to 68 years in the future. To avoid loss of
	 * precision, these calculations are done using 64-bit integer
	 * arithmetic. However, the offset and delay calculations are
	 * sums and differences of these first-order differences, which
	 * if done using 64-bit integer arithmetic, would be valid over
	 * only half that span. Since the typical first-order
	 * differences are usually very small, they are converted to 64-
	 * bit doubles and all remaining calculations done in floating-
	 * double arithmetic. This preserves the accuracy while
	 * retaining the 68-year span.
	 *
	 * There are three interleaving schemes, basic, interleaved
	 * symmetric and interleaved broadcast. The timestamps are
	 * idioscyncratically different. See the onwire briefing/white
	 * paper at www.eecis.udel.edu/~mills for details.
	 *
	 * Interleaved symmetric mode
	 * t1 = peer->aorg/borg, t2 = peer->rec, t3 = p_xmt,
	 * t4 = peer->dst
	 */
	if (peer->flip != 0) {
		ci = p_xmt;				/* t3 - t4 */
		L_SUB(&ci, &peer->dst);
		LFPTOD(&ci, t34);
		ci = p_rec;				/* t2 - t1 */
		if (peer->flip > 0)
			L_SUB(&ci, &peer->borg);
		else
			L_SUB(&ci, &peer->aorg);
		LFPTOD(&ci, t21);
		p_del = t21 - t34;
		p_offset = (t21 + t34) / 2.;
		if (p_del < 0 || p_del > 1.) {
			snprintf(statstr, sizeof(statstr),
			    "t21 %.6f t34 %.6f", t21, t34);
			report_event(PEVNT_XERR, peer, statstr);
			return;
		}

	/*
	 * Broadcast modes
	 */
	} else if (peer->pmode == MODE_BROADCAST) {

		/*
		 * Interleaved broadcast mode. Use interleaved timestamps.
		 * t1 = peer->borg, t2 = p_org, t3 = p_org, t4 = aorg
		 */
		if (peer->flags & FLAG_XB) { 
			ci = p_org;			/* delay */ 
			L_SUB(&ci, &peer->aorg);
			LFPTOD(&ci, t34);
			ci = p_org;			/* t2 - t1 */
			L_SUB(&ci, &peer->borg);
			LFPTOD(&ci, t21);
			peer->aorg = p_xmt;
			peer->borg = peer->dst;
			if (t34 < 0 || t34 > 1.) {
				snprintf(statstr, sizeof(statstr),
				    "offset %.6f delay %.6f", t21, t34);
				report_event(PEVNT_XERR, peer, statstr);
				return;
			}
			p_offset = t21;
			peer->xleave = t34;

		/*
		 * Basic broadcast - use direct timestamps.
		 * t3 = p_xmt, t4 = peer->dst
		 */
		} else {
			ci = p_xmt;		/* t3 - t4 */
			L_SUB(&ci, &peer->dst);
			LFPTOD(&ci, t34);
			p_offset = t34;
		}

		/*
		 * When calibration is complete and the clock is
		 * synchronized, the bias is calculated as the difference
		 * between the unicast timestamp and the broadcast
		 * timestamp. This works for both basic and interleaved
		 * modes.
		 */
<<<<<<< HEAD
		if (peer->cast_flags & MDF_BCLNT) {
			peer->cast_flags &= ~MDF_BCLNT;
			peer->delay = fabs(peer->offset - p_offset) * 2;
=======
		if (FLAG_BC_VOL & peer->flags) {
			peer->flags &= ~FLAG_BC_VOL;
			peer->delay = (peer->offset - p_offset) * 2;
>>>>>>> b80ef107
		}
		p_del = peer->delay;
		p_offset += p_del / 2;


	/*
	 * Basic mode, otherwise known as the old fashioned way.
	 *
	 * t1 = p_org, t2 = p_rec, t3 = p_xmt, t4 = peer->dst
	 */
	} else {
		ci = p_xmt;				/* t3 - t4 */
		L_SUB(&ci, &peer->dst);
		LFPTOD(&ci, t34);
		ci = p_rec;				/* t2 - t1 */
		L_SUB(&ci, &p_org);
		LFPTOD(&ci, t21);
		p_del = fabs(t21 - t34);
		p_offset = (t21 + t34) / 2.;
	}
	p_disp = LOGTOD(sys_precision) + LOGTOD(peer->precision) +
	    clock_phi * p_del;

#if ASSYM
	/*
	 * This code calculates the outbound and inbound data rates by
	 * measuring the differences between timestamps at different
	 * packet lengths. This is helpful in cases of large asymmetric
	 * delays commonly experienced on deep space communication
	 * links.
	 */
	if (peer->t21_last > 0 && peer->t34_bytes > 0) {
		itemp = peer->t21_bytes - peer->t21_last;
		if (itemp > 25) {
			etemp = t21 - peer->t21;
			if (fabs(etemp) > 1e-6) {
				ftemp = itemp / etemp;
				if (ftemp > 1000.)
					peer->r21 = ftemp;
			}
		}
		itemp = len - peer->t34_bytes;
		if (itemp > 25) {
			etemp = -t34 - peer->t34;
			if (fabs(etemp) > 1e-6) {
				ftemp = itemp / etemp;
				if (ftemp > 1000.)
					peer->r34 = ftemp;
			}
		}
	}

	/*
	 * The following section compensates for different data rates on
	 * the outbound (d21) and inbound (t34) directions. To do this,
	 * it finds t such that r21 * t - r34 * (d - t) = 0, where d is
	 * the roundtrip delay. Then it calculates the correction as a
	 * fraction of d.
	 */
 	peer->t21 = t21;
	peer->t21_last = peer->t21_bytes;
	peer->t34 = -t34;
	peer->t34_bytes = len;
#ifdef DEBUG
	if (debug > 1)
		printf("packet: t21 %.9lf %d t34 %.9lf %d\n", peer->t21,
		    peer->t21_bytes, peer->t34, peer->t34_bytes);
#endif
	if (peer->r21 > 0 && peer->r34 > 0 && p_del > 0) {
		if (peer->pmode != MODE_BROADCAST)
			td = (peer->r34 / (peer->r21 + peer->r34) -
			    .5) * p_del;
		else
			td = 0;

		/*
 		 * Unfortunately, in many cases the errors are
		 * unacceptable, so for the present the rates are not
		 * used. In future, we might find conditions where the
		 * calculations are useful, so this should be considered
		 * a work in progress.
		 */
		t21 -= td;
		t34 -= td;
#ifdef DEBUG
		if (debug > 1)
			printf("packet: del %.6lf r21 %.1lf r34 %.1lf %.6lf\n",
			    p_del, peer->r21 / 1e3, peer->r34 / 1e3,
			    td);
#endif
	} 
#endif /* ASSYM */

	/*
	 * That was awesome. Now hand off to the clock filter.
	 */
	clock_filter(peer, p_offset + peer->bias, p_del, p_disp);

	/*
	 * If we are in broadcast calibrate mode, return to broadcast
	 * client mode when the client is fit and the autokey dance is
	 * complete.
	 */
<<<<<<< HEAD
	if ((peer->cast_flags & MDF_BCLNT) && !(peer_unfit(peer) &
	    TEST11)) {
#ifdef AUTOKEY
=======
	if ((FLAG_BC_VOL & peer->flags) && MODE_CLIENT == peer->hmode &&
	    !(TEST11 & peer_unfit(peer))) {	/* distance exceeded */
#ifdef OPENSSL
>>>>>>> b80ef107
		if (peer->flags & FLAG_SKEY) {
			if (!(~peer->crypto & CRYPTO_FLAG_ALL))
				peer->hmode = MODE_BCLIENT;
		} else {
			peer->hmode = MODE_BCLIENT;
		}
#else	/* !AUTOKEY follows */
		peer->hmode = MODE_BCLIENT;
#endif	/* !AUTOKEY */
	}
}


/*
 * clock_update - Called at system process update intervals.
 */
static void
clock_update(
	struct peer *peer	/* peer structure pointer */
	)
{
	double	dtemp;
	l_fp	now;
#ifdef HAVE_LIBSCF_H
	char	*fmri;
#endif /* HAVE_LIBSCF_H */

	/*
	 * Update the system state variables. We do this very carefully,
	 * as the poll interval might need to be clamped differently.
	 */
	sys_peer = peer;
	sys_epoch = peer->epoch;
	if (sys_poll < peer->minpoll)
		sys_poll = peer->minpoll;
	if (sys_poll > peer->maxpoll)
		sys_poll = peer->maxpoll;
	poll_update(peer, sys_poll);
	sys_stratum = min(peer->stratum + 1, STRATUM_UNSPEC);
	if (peer->stratum == STRATUM_REFCLOCK ||
	    peer->stratum == STRATUM_UNSPEC)
		sys_refid = peer->refid;
	else
		sys_refid = addr2refid(&peer->srcadr);
	dtemp = sys_jitter + fabs(sys_offset) + peer->disp + clock_phi *
	    (current_time - peer->update);
	sys_rootdisp = dtemp + peer->rootdisp;
	sys_rootdelay = peer->delay + peer->rootdelay;
	sys_reftime = peer->dst;

#ifdef DEBUG
	if (debug)
		printf(
		    "clock_update: at %lu sample %lu associd %d\n",
		    current_time, peer->epoch, peer->associd);
#endif

	/*
	 * Comes now the moment of truth. Crank the clock discipline and
	 * see what comes out.
	 */
	switch (local_clock(peer, sys_offset)) {

	/*
	 * Clock exceeds panic threshold. Life as we know it ends.
	 */
	case -1:
#ifdef HAVE_LIBSCF_H
		/*
		 * For Solaris enter the maintenance mode.
		 */
		if ((fmri = getenv("SMF_FMRI")) != NULL) {
			if (smf_maintain_instance(fmri, 0) < 0) {
				printf("smf_maintain_instance: %s\n",
				    scf_strerror(scf_error()));
				exit(1);
			}
			/*
			 * Sleep until SMF kills us.
			 */
			for (;;)
				pause();
		}
#endif /* HAVE_LIBSCF_H */
		exit (-1);
		/* not reached */

	/*
	 * Clock was stepped. Flush all time values of all peers.
	 */
	case 2:
		clear_all();
		sys_leap = LEAP_NOTINSYNC;
		sys_stratum = STRATUM_UNSPEC;
		memcpy(&sys_refid, "STEP", 4);
		sys_rootdelay = 0;
		sys_rootdisp = 0;
		L_CLR(&sys_reftime);
		sys_jitter = LOGTOD(sys_precision);
		leapsec = 0;
		break;

	/*
	 * Clock was slewed. Handle the leapsecond stuff.
	 */
	case 1:

		/*
		 * If this is the first time the clock is set, reset the
		 * leap bits. If crypto, the timer will goose the setup
		 * process.
		 */
		if (sys_leap == LEAP_NOTINSYNC) {
			sys_leap = LEAP_NOWARNING;
#ifdef AUTOKEY
			if (crypto_flags)
				crypto_update();
#endif	/* AUTOKEY */
			/*
			 * If our parent process is waiting for the
			 * first clock sync, send them home satisfied.
			 */
#ifdef HAVE_WORKING_FORK
			if (waitsync_fd_to_close != -1) {
				close(waitsync_fd_to_close);
				waitsync_fd_to_close = -1;
				DPRINTF(1, ("notified parent --wait-sync is done\n"));
			}
#endif /* HAVE_WORKING_FORK */

		}

		/*
		 * If the leapseconds values are from file or network
		 * and the leap is in the future, schedule a leap at the
		 * given epoch. Otherwise, if the number of survivor
		 * leap bits is greater than half the number of
		 * survivors, schedule a leap for the end of the current
		 * month.
		 */
		get_systime(&now);
		if (leap_sec > 0) {
			if (leap_sec > now.l_ui) {
				sys_tai = leap_tai - 1;
				if (leapsec == 0)
					report_event(EVNT_ARMED, NULL,
					    NULL);
				leapsec = leap_sec - now.l_ui;
			} else {
				sys_tai = leap_tai;
			}
			break;

		} else if (leap_vote > sys_survivors / 2) {
			leap_peers = now.l_ui + leap_month(now.l_ui);
			if (leap_peers > now.l_ui) {
				if (leapsec == 0)
					report_event(PEVNT_ARMED, peer,
					    NULL);
				leapsec = leap_peers - now.l_ui;
			}
		} else if (leapsec > 0) {
			report_event(EVNT_DISARMED, NULL, NULL);
			leapsec = 0;
		}
		break;

	/*
	 * Popcorn spike or step threshold exceeded. Pretend it never
	 * happened.
	 */
	default:
		break;
	}
}


/*
 * poll_update - update peer poll interval
 */
void
poll_update(
	struct peer *peer,	/* peer structure pointer */
	u_char	mpoll
	)
{
	u_long	next, utemp;
	u_char	hpoll;

	/*
	 * This routine figures out when the next poll should be sent.
	 * That turns out to be wickedly complicated. One problem is
	 * that sometimes the time for the next poll is in the past when
	 * the poll interval is reduced. We watch out for races here
	 * between the receive process and the poll process.
	 *
	 * First, bracket the poll interval according to the type of
	 * association and options. If a fixed interval is configured,
	 * use minpoll. This primarily is for reference clocks, but
	 * works for any association. Otherwise, clamp the poll interval
	 * between minpoll and maxpoll.
	 */
	if (peer->cast_flags & MDF_BCLNT) {
		/* verify special casing of MDF_BCLNT here is not needed */
		if (peer->minpoll != peer->maxpoll) {
			msyslog(LOG_ERR, "FATAL poll_update MDF_BCLNT unexpected minpoll %u maxpoll %u",
				(u_int)peer->minpoll, (u_int)peer->maxpoll);
			exit(1);
		}
	} 

	hpoll = max(min(peer->maxpoll, mpoll), peer->minpoll);

#ifdef AUTOKEY
	/*
	 * If during the crypto protocol the poll interval has changed,
	 * the lifetimes in the key list are probably bogus. Purge the
	 * the key list and regenerate it later.
	 */
	if ((peer->flags & FLAG_SKEY) && hpoll != peer->hpoll)
		key_expire(peer);
#endif	/* AUTOKEY */
	peer->hpoll = hpoll;

	/*
	 * There are three variables important for poll scheduling, the
	 * current time (current_time), next scheduled time (nextdate)
	 * and the earliest time (utemp). The earliest time is 2 s
	 * seconds, but could be more due to rate management. When
	 * sending in a burst, use the earliest time. When not in a
	 * burst but with a reply pending, send at the earliest time
	 * unless the next scheduled time has not advanced. This can
	 * only happen if multiple replies are peinding in the same
	 * response interval. Otherwise, send at the later of the next
	 * scheduled time and the earliest time.
	 *
	 * Now we figure out if there is an override. If a burst is in
	 * progress and we get called from the receive process, just
	 * slink away. If called from the poll process, delay 1 s for a
	 * reference clock, otherwise 2 s.
	 */
	utemp = current_time + max(peer->throttle - (NTP_SHIFT - 1) *
	    (1 << peer->minpoll), ntp_minpkt);
	if (peer->burst > 0) {
		if (peer->nextdate > current_time)
			return;
#ifdef REFCLOCK
		else if (peer->flags & FLAG_REFCLOCK)
			peer->nextdate = current_time + RESP_DELAY;
#endif /* REFCLOCK */
		else
			peer->nextdate = utemp;

#ifdef AUTOKEY
	/*
	 * If a burst is not in progress and a crypto response message
	 * is pending, delay 2 s, but only if this is a new interval.
	 */
	} else if (peer->cmmd != NULL) {
		if (peer->nextdate > current_time) {
			if (peer->nextdate + ntp_minpkt != utemp)
				peer->nextdate = utemp;
		} else {
			peer->nextdate = utemp;
		}
#endif	/* AUTOKEY */

	/*
	 * The ordinary case. If a retry, use minpoll; if unreachable,
	 * use host poll; otherwise, use the minimum of host and peer
	 * polls; In other words, oversampling is okay but
	 * understampling is evil. Use the maximum of this value and the
	 * headway. If the average headway is greater than the headway
	 * threshold, increase the headway by the minimum interval.
	 */
	} else {
		if (peer->retry > 0)
			hpoll = peer->minpoll;
		else if (!(peer->reach))
			hpoll = peer->hpoll;
		else
			hpoll = min(peer->ppoll, peer->hpoll);
#ifdef REFCLOCK
		if (peer->flags & FLAG_REFCLOCK)
			next = 1 << hpoll;
		else
			next = ((0x1000UL | (ntp_random() & 0x0ff)) <<
			    hpoll) >> 12;
#else /* REFCLOCK */
		next = ((0x1000UL | (ntp_random() & 0x0ff)) << hpoll) >>
		    12;
#endif /* REFCLOCK */
		next += peer->outdate;
		if (next > utemp)
			peer->nextdate = next;
		else
			peer->nextdate = utemp;
		if (peer->throttle > (1 << peer->minpoll))
			peer->nextdate += ntp_minpkt;
	}
#ifdef DEBUG
	if (debug > 1)
		printf("poll_update: at %lu %s poll %d burst %d retry %d head %d early %lu next %lu\n",
		    current_time, ntoa(&peer->srcadr), peer->hpoll,
		    peer->burst, peer->retry, peer->throttle,
		    utemp - current_time, peer->nextdate -
		    current_time);
#endif
}


/*
 * peer_clear - clear peer filter registers.  See Section 3.4.8 of the
 * spec.
 */
void
peer_clear(
	struct peer *peer,		/* peer structure */
	char	*ident			/* tally lights */
	)
{
	u_char	u;

#ifdef AUTOKEY
	/*
	 * If cryptographic credentials have been acquired, toss them to
	 * Valhalla. Note that autokeys are ephemeral, in that they are
	 * tossed immediately upon use. Therefore, the keylist can be
	 * purged anytime without needing to preserve random keys. Note
	 * that, if the peer is purged, the cryptographic variables are
	 * purged, too. This makes it much harder to sneak in some
	 * unauthenticated data in the clock filter.
	 */
	key_expire(peer);
	if (peer->iffval != NULL)
		BN_free(peer->iffval);
	value_free(&peer->cookval);
	value_free(&peer->recval);
	value_free(&peer->encrypt);
	value_free(&peer->sndval);
	if (peer->cmmd != NULL)
		free(peer->cmmd);
	if (peer->subject != NULL)
		free(peer->subject);
	if (peer->issuer != NULL)
		free(peer->issuer);
#endif /* AUTOKEY */

	/*
	 * Clear all values, including the optional crypto values above.
	 */
	memset(CLEAR_TO_ZERO(peer), 0, LEN_CLEAR_TO_ZERO);
	peer->ppoll = peer->maxpoll;
	peer->hpoll = peer->minpoll;
	peer->disp = MAXDISPERSE;
	peer->flash = peer_unfit(peer);
	peer->jitter = LOGTOD(sys_precision);

	/*
	 * If interleave mode, initialize the alternate origin switch.
	 */
	if (peer->flags & FLAG_XLEAVE)
		peer->flip = 1;
	for (u = 0; u < NTP_SHIFT; u++) {
		peer->filter_order[u] = u;
		peer->filter_disp[u] = MAXDISPERSE;
	}
#ifdef REFCLOCK
	if (!(peer->flags & FLAG_REFCLOCK)) {
		peer->leap = LEAP_NOTINSYNC;
		peer->stratum = STRATUM_UNSPEC;
		memcpy(&peer->refid, ident, 4);
	}
#else
	peer->leap = LEAP_NOTINSYNC;
	peer->stratum = STRATUM_UNSPEC;
	memcpy(&peer->refid, ident, 4);
#endif /* REFCLOCK */

	/*
	 * During initialization use the association count to spread out
	 * the polls at one-second intervals. Otherwise, randomize over
	 * the minimum poll interval in order to avoid broadcast
	 * implosion.
	 */
	peer->nextdate = peer->update = peer->outdate = current_time;
	if (initializing) {
		peer->nextdate += peer_associations;
	} else if (peer->hmode == MODE_PASSIVE) {
		peer->nextdate += ntp_minpkt;
	} else {
		peer->nextdate += ntp_random() % peer_associations;
	}
#ifdef AUTOKEY
	peer->refresh = current_time + (1 << NTP_REFRESH);
#endif	/* AUTOKEY */
#ifdef DEBUG
	if (debug)
		printf(
		    "peer_clear: at %ld next %ld associd %d refid %s\n",
		    current_time, peer->nextdate, peer->associd,
		    ident);
#endif
}


/*
 * clock_filter - add incoming clock sample to filter register and run
 *		  the filter procedure to find the best sample.
 */
void
clock_filter(
	struct peer *peer,		/* peer structure pointer */
	double	sample_offset,		/* clock offset */
	double	sample_delay,		/* roundtrip delay */
	double	sample_disp		/* dispersion */
	)
{
	double	dst[NTP_SHIFT];		/* distance vector */
	int	ord[NTP_SHIFT];		/* index vector */
	int	i, j, k, m;
	double	dtemp, etemp;
	char	tbuf[80];

	/*
	 * A sample consists of the offset, delay, dispersion and epoch
	 * of arrival. The offset and delay are determined by the on-
	 * wire protocol. The dispersion grows from the last outbound
	 * packet to the arrival of this one increased by the sum of the
	 * peer precision and the system precision as required by the
	 * error budget. First, shift the new arrival into the shift
	 * register discarding the oldest one.
	 */
	j = peer->filter_nextpt;
	peer->filter_offset[j] = sample_offset;
	peer->filter_delay[j] = sample_delay;
	peer->filter_disp[j] = sample_disp;
	peer->filter_epoch[j] = current_time;
	j = (j + 1) % NTP_SHIFT;
	peer->filter_nextpt = j;

	/*
	 * Update dispersions since the last update and at the same
	 * time initialize the distance and index lists. Since samples
	 * become increasingly uncorrelated beyond the Allan intercept,
	 * only under exceptional cases will an older sample be used.
	 * Therefore, the distance list uses a compound metric. If the
	 * dispersion is greater than the maximum dispersion, clamp the
	 * distance at that value. If the time since the last update is
	 * less than the Allan intercept use the delay; otherwise, use
	 * the sum of the delay and dispersion.
	 */
	dtemp = clock_phi * (current_time - peer->update);
	peer->update = current_time;
	for (i = NTP_SHIFT - 1; i >= 0; i--) {
		if (i != 0)
			peer->filter_disp[j] += dtemp;
		if (peer->filter_disp[j] >= MAXDISPERSE) { 
			peer->filter_disp[j] = MAXDISPERSE;
			dst[i] = MAXDISPERSE;
		} else if (peer->update - peer->filter_epoch[j] >
		    (u_long)ULOGTOD(allan_xpt)) {
			dst[i] = peer->filter_delay[j] +
			    peer->filter_disp[j];
		} else {
			dst[i] = peer->filter_delay[j];
		}
		ord[i] = j;
		j = (j + 1) % NTP_SHIFT;
	}

	/*
	 * If the clock has stabilized, sort the samples by distance.  
	 */
	if (freq_cnt == 0) {
		for (i = 1; i < NTP_SHIFT; i++) {
			for (j = 0; j < i; j++) {
				if (dst[j] > dst[i]) {
					k = ord[j];
					ord[j] = ord[i];
					ord[i] = k;
					etemp = dst[j];
					dst[j] = dst[i];
					dst[i] = etemp;
				}
			}
		}
	}

	/*
	 * Copy the index list to the association structure so ntpq
	 * can see it later. Prune the distance list to leave only
	 * samples less than the maximum dispersion, which disfavors
	 * uncorrelated samples older than the Allan intercept. To
	 * further improve the jitter estimate, of the remainder leave
	 * only samples less than the maximum distance, but keep at
	 * least two samples for jitter calculation.
	 */
	m = 0;
	for (i = 0; i < NTP_SHIFT; i++) {
		peer->filter_order[i] = (u_char) ord[i];
		if (dst[i] >= MAXDISPERSE || (m >= 2 && dst[i] >=
		    sys_maxdist))
			continue;
		m++;
	}
	
	/*
	 * Compute the dispersion and jitter. The dispersion is weighted
	 * exponentially by NTP_FWEIGHT (0.5) so it is normalized close
	 * to 1.0. The jitter is the RMS differences relative to the
	 * lowest delay sample.
	 */
	peer->disp = peer->jitter = 0;
	k = ord[0];
	for (i = NTP_SHIFT - 1; i >= 0; i--) {
		j = ord[i];
		peer->disp = NTP_FWEIGHT * (peer->disp +
		    peer->filter_disp[j]);
		if (i < m)
			peer->jitter += DIFF(peer->filter_offset[j],
			    peer->filter_offset[k]);
	}

	/*
	 * If no acceptable samples remain in the shift register,
	 * quietly tiptoe home leaving only the dispersion. Otherwise,
	 * save the offset, delay and jitter. Note the jitter must not
	 * be less than the precision.
	 */
	if (m == 0) {
		clock_select();
		return;
	}
	etemp = fabs(peer->offset - peer->filter_offset[k]);
	peer->offset = peer->filter_offset[k];
	peer->delay = peer->filter_delay[k];
	if (m > 1)
		peer->jitter /= m - 1;
	peer->jitter = max(SQRT(peer->jitter), LOGTOD(sys_precision));

	/*
	 * If the the new sample and the current sample are both valid
	 * and the difference between their offsets exceeds CLOCK_SGATE
	 * (3) times the jitter and the interval between them is less
	 * than twice the host poll interval, consider the new sample
	 * a popcorn spike and ignore it.
	 */
	if (peer->disp < sys_maxdist && peer->filter_disp[k] <
	    sys_maxdist && etemp > CLOCK_SGATE * peer->jitter &&
	    peer->filter_epoch[k] - peer->epoch < 2. *
	    ULOGTOD(peer->hpoll)) {
		snprintf(tbuf, sizeof(tbuf), "%.6f s", etemp);
		report_event(PEVNT_POPCORN, peer, tbuf);
		return;
	}

	/*
	 * A new minimum sample is useful only if it is later than the
	 * last one used. In this design the maximum lifetime of any
	 * sample is not greater than eight times the poll interval, so
	 * the maximum interval between minimum samples is eight
	 * packets.
	 */
	if (peer->filter_epoch[k] <= peer->epoch) {
#if DEBUG
	if (debug > 1)
		printf("clock_filter: old sample %lu\n", current_time -
		    peer->filter_epoch[k]);
#endif
		return;
	}
	peer->epoch = peer->filter_epoch[k];

	/*
	 * The mitigated sample statistics are saved for later
	 * processing. If not synchronized or not in a burst, tickle the
	 * clock select algorithm.
	 */
	record_peer_stats(&peer->srcadr, ctlpeerstatus(peer),
	    peer->offset, peer->delay, peer->disp, peer->jitter);
#ifdef DEBUG
	if (debug)
		printf(
		    "clock_filter: n %d off %.6f del %.6f dsp %.6f jit %.6f\n",
		    m, peer->offset, peer->delay, peer->disp,
		    peer->jitter);
#endif
	if (peer->burst == 0 || sys_leap == LEAP_NOTINSYNC)
		clock_select();
}


/*
 * clock_select - find the pick-of-the-litter clock
 *
 * LOCKCLOCK: (1) If the local clock is the prefer peer, it will always
 * be enabled, even if declared falseticker, (2) only the prefer peer
 * can be selected as the system peer, (3) if the external source is
 * down, the system leap bits are set to 11 and the stratum set to
 * infinity.
 */
void
clock_select(void)
{
	struct peer *peer;
	int	i, j, k, n;
	int	nlist, nl3;
	int	allow, osurv;
	double	d, e, f, g;
	double	high, low;
	double	seljitter;
<<<<<<< HEAD
	double	orphdist = 1e10;
=======
	double	synch[NTP_MAXASSOC], error[NTP_MAXASSOC];
	double	orphmet = 2.0 * U_INT32_MAX; /* 2x is greater than */
>>>>>>> b80ef107
	struct peer *osys_peer = NULL;
	struct peer *sys_prefer = NULL;	/* prefer peer */
	struct peer *typesystem = NULL;
	struct peer *typeorphan = NULL;
#ifdef REFCLOCK
	struct peer *typeacts = NULL;
	struct peer *typelocal = NULL;
	struct peer *typepps = NULL;
#endif /* REFCLOCK */
	static struct endpoint *endpoint = NULL;
	static double *synch = NULL;
	static double *error = NULL;
	static int *indx = NULL;
	static struct peer **peers = NULL;
	static u_int endpoint_size = 0;
	static u_int synch_size = 0;
	static u_int error_size = 0;
	static u_int peers_size = 0;
	static u_int indx_size = 0;
	size_t octets;

	/*
	 * Initialize and create endpoint, index and peer lists big
	 * enough to handle all associations.
	 */
	osys_peer = sys_peer;
	osurv = sys_survivors;
	sys_survivors = 0;
#ifdef LOCKCLOCK
	sys_leap = LEAP_NOTINSYNC;
	sys_stratum = STRATUM_UNSPEC;
	memcpy(&sys_refid, "DOWN", 4);
#endif /* LOCKCLOCK */

	/*
	 * Allocate dynamic space depending on the number of
	 * associations.
	 */
	nlist = 1;
	for (peer = peer_list; peer != NULL; peer = peer->p_link)
		nlist++;
	endpoint_size = nlist * 2 * sizeof(struct endpoint);
	synch_size = ALIGNED_SIZE(nlist * sizeof(double));
	error_size = ALIGNED_SIZE(nlist * sizeof(double));
	peers_size = ALIGNED_SIZE(nlist * sizeof(struct peer *));
	indx_size = ALIGNED_SIZE(nlist * 2 * sizeof(int));
	octets = endpoint_size + indx_size + peers_size + synch_size +
	    error_size;
	endpoint = erealloc(endpoint, octets);
	synch = INC_ALIGNED_PTR(endpoint, endpoint_size);
	error = INC_ALIGNED_PTR(synch, synch_size);
	peers = INC_ALIGNED_PTR(error, error_size);
	indx = INC_ALIGNED_PTR(peers, peers_size);

	/*
	 * Initially, we populate the island with all the rifraff peers
	 * that happen to be lying around. Those with seriously
	 * defective clocks are immediately booted off the island. Then,
	 * the falsetickers are culled and put to sea. The truechimers
	 * remaining are subject to repeated rounds where the most
	 * unpopular at each round is kicked off. When the population
	 * has dwindled to sys_minclock, the survivors split a million
	 * bucks and collectively crank the chimes.
	 */
	nlist = nl3 = 0;	/* none yet */
	for (peer = peer_list; peer != NULL; peer = peer->p_link) {
		peer->new_status = CTL_PST_SEL_REJECT;

		/*
		 * Leave the island immediately if the peer is
		 * unfit to synchronize.
		 */
		if (peer_unfit(peer))
			continue;

<<<<<<< HEAD
		/*
		 * If this is an orphan, choose the one with
		 * the lowest metric defined as the IPv4 address
		 * or the first 64 bits of the hashed IPv6 address.
		 */
		if (peer->stratum == sys_orphan) {
			double	ftemp;

			ftemp = addr2refid(&peer->srcadr);
			if (ftemp < orphdist) {
				typeorphan = peer;
				orphdist = ftemp;
			}
			continue;
		}
=======
			/*
			 * If this peer is an orphan parent, elect the
			 * one with the lowest metric defined as the
			 * IPv4 address or the first 64 bits of the
			 * hashed IPv6 address.  To ensure convergence
			 * on the same selected orphan, consider as
			 * well that this system may have the lowest
			 * metric and be the orphan parent.  If this
			 * system wins, sys_peer will be NULL to trigger
			 * orphan mode in timer().
			 */
			if (peer->stratum == sys_orphan) {
				u_int32	localmet;
				u_int32 peermet;

				localmet = peer->dstadr->addr_refid;
				peermet = addr2refid(&peer->srcadr);
				if (peermet < localmet &&
				    peermet < orphmet) {
					typeorphan = peer;
					orphmet = peermet;
				}
				continue;
			}

			/*
			 * If this peer could have the orphan parent
			 * as a synchronization ancestor, exclude it
			 * from selection to avoid forming a 
			 * synchronization loop within the orphan mesh,
			 * triggering stratum climb to infinity 
			 * instability.  Peers at stratum higher than
			 * the orphan stratum could have the orphan
			 * parent in ancestry so are excluded.
			 * See http://bugs.ntp.org/2050
			 */
			if (peer->stratum > sys_orphan)
				continue;
>>>>>>> b80ef107
#ifdef REFCLOCK
		/*
		 * The following are special cases. We deal
		 * with them later.
		 */
		if (!(peer->flags & FLAG_PREFER)) {
			switch (peer->refclktype) {
			case REFCLK_LOCALCLOCK:
				if (current_time > orphwait &&
				    typelocal == NULL)
					typelocal = peer;
				continue;

			case REFCLK_ACTS:
				if (current_time > orphwait &&
				    typeacts == NULL)
					typeacts = peer;
				continue;
			}
		}
#endif /* REFCLOCK */

		/*
		 * If we get this far, the peer can stay on the
		 * island, but does not yet have the immunity
		 * idol.
		 */
		peer->new_status = CTL_PST_SEL_SANE;
		peers[nlist++] = peer;

		/*
		 * Insert each interval endpoint on the sorted
		 * list. This code relies on the endpoints being at
		 * increasing offsets.
		 */
		e = peer->offset;	 /* upper end */
		f = root_distance(peer);
		e = e + f;
		j = 0;
		for (i = nl3 - 1; i >= 0; i--) {
			j = nl3 - 1 + 2;
			if (e >= endpoint[indx[i]].val)
				break;

			indx[i + 2] = indx[i];
		}
		indx[i + 2] = nl3;
		endpoint[nl3].type = 1;
		endpoint[nl3++].val = e;

		e = e - f - f;		/* lower end */
		for (; i >= 0; i--) {
			if (e >= endpoint[indx[i]].val)
				break;

			indx[i + 1] = indx[i];
		}
		indx[i + 1] = nl3;
		endpoint[nl3].type = -1;
		endpoint[nl3++].val = e;
	}
#ifdef DEBUG
	if (debug > 2)
		for (i = 0; i < nl3; i++)
			printf("select: endpoint %2d %.6f\n",
			   endpoint[indx[i]].type,
			   endpoint[indx[i]].val);
#endif

	/*
	 * This is the actual algorithm that cleaves the truechimers
	 * from the falsetickers. The original algorithm was described
	 * in Keith Marzullo's dissertation, but has been modified for
	 * better accuracy.
	 *
	 * Briefly put, we first assume there are no falsetickers, then
	 * scan the candidate list first from the low end upwards and
	 * then from the high end downwards. The scans stop when the
	 * number of intersections equals the number of candidates less
	 * the number of falsetickers. If this doesn't happen for a
	 * given number of falsetickers, we bump the number of
	 * falsetickers and try again. If the number of falsetickers
	 * becomes equal to or greater than half the number of
	 * candidates, the Albanians have won the Byzantine wars and
	 * correct synchronization is not possible.
	 *
	 * Here, nlist is the number of candidates and allow is the
	 * number of falsetickers. Upon exit, the truechimers are the
	 * survivors with offsets not less than low and not greater than
	 * high. There may be none of them.
	 */
	low = 1e9;
	high = -1e9;
	for (allow = 0; 2 * allow < nlist; allow++) {

		/*
		 * Bound the interval (low, high) as the smallest 
		 * interval containing points from the most sources.
		 */
		n = 0;
		for (i = 0; i < nl3; i++) {
			low = endpoint[indx[i]].val;
			n -= endpoint[indx[i]].type;
			if (n >= nlist - allow)
				break;
		}
		n = 0;
		for (j = nl3 - 1; j >= 0; j--) {
			high = endpoint[indx[j]].val;
			n += endpoint[indx[j]].type;
			if (n >= nlist - allow)
				break;
		}

		/*
		 * If an interval containing truechimers is found, stop.
		 * If not, increase the number of falsetickers and go
		 * around again.
		 */
		if (high > low)
			break;
	}

	/*
	 * Clustering algorithm. Construct candidate list in order first
	 * by stratum then by root distance. Scan the list to find
	 * falsetickers, who leave the island immediately. The TRUE peer
	 * is always a truechimer. We must leave at least one peer
	 * to collect the million bucks.
	 *
	 * We assert the correct time is contained in the interval, but
	 * the best offset estimate for the interval might not be
	 * contained in the interval. For this purpose, a truechimer is
	 * defined as the midpoint of an interval that overlaps the 
	 * intersection interval.
	 */
	j = 0;
	for (i = 0; i < nlist; i++) {
		double	h;

		peer = peers[i];
		h = root_distance(peer);
		if ((high <= low || peer->offset + h < low ||
		    peer->offset - h > high) && !(peer->flags & FLAG_TRUE))
			continue;

#ifdef REFCLOCK
		/*
		 * Eligible PPS peers must survive the intersection
		 * algorithm. Use the first one found, but don't
		 * include any of them in the cluster population.
		 */
		if (peer->flags & FLAG_PPS) {
			if (typepps == NULL) 
				typepps = peer;
			continue;
		}
#endif /* REFCLOCK */

		/*
		 * The metric is the scaled root distance at the next
		 * poll interval.
		 */
		d = root_distance(peer) + clock_phi * (peer->nextdate -
		    current_time);
		for (k = j; k > 0; k--) {
			if (d >= synch[k - 1])
				break;

			peers[k] = peers[k - 1];
			error[k] = error[k - 1];
			synch[k] = synch[k - 1];
		}
		peers[k] = peer;
		error[k] = peer->jitter;
		synch[k] = d;
		j++;
	}
	nlist = j;

	/*
	 * If no survivors remain at this point, check if the modem 
	 * driver, local driver or orphan parent in that order. If so,
	 * nominate the first one found as the only survivor.
	 * Otherwise, give up and leave the island to the rats.
	 */
	if (nlist == 0) {
		error[0] = 0;
		synch[0] = 0;
#ifdef REFCLOCK
		if (typeacts != NULL) {
			peers[0] = typeacts;
			nlist = 1;
		} else if (typelocal != NULL) {
			peers[0] = typelocal;
			nlist = 1;
		} else
#endif /* REFCLOCK */
		if (typeorphan != NULL) {
			peers[0] = typeorphan;
			nlist = 1;
		}
	}

	/*
	 * Mark the candidates at this point as truechimers.
	 */
	for (i = 0; i < nlist; i++) {
		peers[i]->new_status = CTL_PST_SEL_SELCAND;
#ifdef DEBUG
		if (debug > 1)
			printf("select: survivor %s %f\n",
			    stoa(&peers[i]->srcadr), synch[i]);
#endif
	}

	/*
	 * Now, vote outlyers off the island by select jitter weighted
	 * by root distance. Continue voting as long as there are more
	 * than sys_minclock survivors and the minimum select jitter is
	 * greater than the maximum peer jitter. Stop if we are about to
	 * discard a TRUE or PREFER  peer, who of course has the
	 * immunity idol.
	 */
	seljitter = 0;
	while (1) {
		d = 1e9;
		e = -1e9;
		f = g = 0;
		k = 0;
		for (i = 0; i < nlist; i++) {
			if (error[i] < d)
				d = error[i];
			f = 0;
			if (nlist > 1) {
				for (j = 0; j < nlist; j++)
					f += DIFF(peers[j]->offset,
					    peers[i]->offset);
				f = SQRT(f / (nlist - 1));
			}
			if (f * synch[i] > e) {
				g = f;
				e = f * synch[i];
				k = i;
			}
		}
		f = max(f, LOGTOD(sys_precision));
		if (nlist <= sys_minclock) {
			break;

		} else if (f <= d || peers[k]->flags &
		    (FLAG_TRUE | FLAG_PREFER)) {
			seljitter = f;
			break;
		}
#ifdef DEBUG
		if (debug > 2)
			printf(
			    "select: drop %s seljit %.6f jit %.6f\n",
			    ntoa(&peers[k]->srcadr), g, d);
#endif
		if (nlist > sys_maxclock)
			peers[k]->new_status = CTL_PST_SEL_EXCESS;
		for (j = k + 1; j < nlist; j++) {
			peers[j - 1] = peers[j];
			synch[j - 1] = synch[j];
			error[j - 1] = error[j];
		}
		nlist--;
	}

	/*
	 * What remains is a list usually not greater than sys_minclock
	 * peers. Note that the head of the list is the system peer at
	 * the lowest stratum and that unsynchronized peers cannot
	 * survive this far.
	 *
	 * While at it, count the number of leap warning bits found.
	 * This will be used later to vote the system leap warning bit.
	 * If a leap warning bit is found on a reference clock, the vote
	 * is always won.
	 */
	leap_vote = 0;
	for (i = 0; i < nlist; i++) {
		peer = peers[i];
		peer->unreach = 0;
		peer->new_status = CTL_PST_SEL_SYNCCAND;
		sys_survivors++;
		if (peer->leap == LEAP_ADDSECOND) {
			if (peer->flags & FLAG_REFCLOCK)
				leap_vote = nlist;
			else 
				leap_vote++;
		}
		if (peer->flags & FLAG_PREFER)
			sys_prefer = peer;
	}

	/*
	 * Unless there are at least sys_misane survivors, leave the
	 * building dark. Otherwise, do a clockhop dance. Ordinarily,
	 * use the first survivor on the survivor list. However, if the
	 * last selection is not first on the list, use it as long as
	 * it doesn't get too old or too ugly.
	 */
	if (nlist > 0 && nlist >= sys_minsane) {
		double	x;

		typesystem = peers[0];
		if (osys_peer == NULL || osys_peer == typesystem) {
			sys_clockhop = 0; 
		} else if ((x = fabs(typesystem->offset -
		    osys_peer->offset)) < sys_mindisp) {
			if (sys_clockhop == 0)
				sys_clockhop = sys_mindisp;
			else
				sys_clockhop *= .5;
#ifdef DEBUG
			if (debug)
				printf("select: clockhop %d %.6f %.6f\n",
				    j, x, sys_clockhop);
#endif
			if (fabs(x) < sys_clockhop)
				typesystem = osys_peer;
			else
				sys_clockhop = 0;
		} else {
			sys_clockhop = 0;
		}
	}

	/*
	 * Mitigation rules of the game. We have the pick of the
	 * litter in typesystem if any survivors are left. If
	 * there is a prefer peer, use its offset and jitter.
	 * Otherwise, use the combined offset and jitter of all kitters.
	 */
	if (typesystem != NULL) {
		if (sys_prefer == NULL) {
			typesystem->new_status = CTL_PST_SEL_SYSPEER;
			clock_combine(peers, sys_survivors);
			sys_jitter = SQRT(SQUARE(typesystem->jitter) +
			    SQUARE(sys_jitter) + SQUARE(seljitter));
		} else {
			typesystem = sys_prefer;
			sys_clockhop = 0;
			typesystem->new_status = CTL_PST_SEL_SYSPEER;
			sys_offset = typesystem->offset;
			sys_jitter = typesystem->jitter;
		}
#ifdef DEBUG
		if (debug)
			printf("select: combine offset %.9f jitter %.9f\n",
			    sys_offset, sys_jitter);
#endif
	}
#ifdef REFCLOCK
	/*
	 * If a PPS driver is lit and the combined offset is less than
	 * 0.4 s, select the driver as the PPS peer and use its offset
	 * and jitter. However, if this is the atom driver, use it only
	 * if there is a prefer peer or there are no survivors and none
	 * are required.
	 */
	if (typepps != NULL && fabs(sys_offset) < 0.4 &&
	    (typepps->refclktype != REFCLK_ATOM_PPS ||
	    (typepps->refclktype == REFCLK_ATOM_PPS && (sys_prefer !=
	    NULL || (typesystem == NULL && sys_minsane == 0))))) {
		typesystem = typepps;
		sys_clockhop = 0;
		typesystem->new_status = CTL_PST_SEL_PPS;
 		sys_offset = typesystem->offset;
		sys_jitter = typesystem->jitter;
#ifdef DEBUG
		if (debug)
			printf("select: pps offset %.9f jitter %.9f\n",
			    sys_offset, sys_jitter);
#endif
	}
#endif /* REFCLOCK */

	/*
	 * If there are no survivors at this point, there is no
	 * system peer. If so and this is an old update, keep the
	 * current statistics, but do not update the clock.
	 */
	if (typesystem == NULL) {
		if (osys_peer != NULL) {
			if (sys_orphwait > 0)
				orphwait = current_time + sys_orphwait;
			report_event(EVNT_NOPEER, NULL, NULL);
		}
		sys_peer = NULL;			
		for (peer = peer_list; peer != NULL; peer = peer->p_link)
			peer->status = peer->new_status;
		return;
	}

	/*
	 * Do not use old data, as this may mess up the clock discipline
	 * stability.
	 */
	if (typesystem->epoch <= sys_epoch)
		return;

	/*
	 * We have found the alpha male. Wind the clock.
	 */
	if (osys_peer != typesystem)
		report_event(PEVNT_NEWPEER, typesystem, NULL);
	for (peer = peer_list; peer != NULL; peer = peer->p_link)
		peer->status = peer->new_status;
	clock_update(typesystem);
}


/*
 * clock_combine - compute system offset and jitter from selected peers
 */
static void
clock_combine(
	struct peer **peers,	/* survivor list */
	int	npeers		/* number of survivors */
	)
{
	int	i;
	double	x, y, z, w;

	y = z = w = 0;
	for (i = 0; i < npeers; i++) {
		x = max(sys_maxdist - root_distance(peers[i]), sys_mindisp);
		y += x;
		z += peers[i]->offset * x;
		w += SQUARE(peers[i]->offset - peers[0]->offset) * x;
	}
	sys_offset = z / y;
	sys_jitter = SQRT(w / y);
}


/*
 * root_distance - compute synchronization distance from peer to root
 */
static double
root_distance(
	struct peer *peer	/* peer structure pointer */
	)
{
	double	dtemp;

	/*
	 * Careful squeak here. The value returned must be greater than
	 * the minimum root dispersion in order to avoid clockhop with
	 * highly precise reference clocks. Note that the root distance
	 * cannot exceed the sys_maxdist, as this is the cutoff by the
	 * selection algorithm.
	 */
	dtemp = (peer->delay + peer->rootdelay) / 2 + peer->disp +
	    peer->rootdisp + clock_phi * (current_time - peer->update) +
	    peer->jitter;
	if (dtemp < sys_mindisp)
		dtemp = sys_mindisp;
	return (dtemp);
}


/*
 * peer_xmit - send packet for persistent association.
 */
static void
peer_xmit(
	struct peer *peer	/* peer structure pointer */
	)
{
	struct pkt xpkt;	/* transmit packet */
	int	sendlen, authlen;
	keyid_t	xkeyid = 0;	/* transmit key ID */
	l_fp	xmt_tx, xmt_ty;

	if (!peer->dstadr)	/* drop peers without interface */
		return;

	xpkt.li_vn_mode = PKT_LI_VN_MODE(sys_leap, peer->version,
	    peer->hmode);
	xpkt.stratum = STRATUM_TO_PKT(sys_stratum);
	xpkt.ppoll = peer->hpoll;
	xpkt.precision = sys_precision;
	xpkt.refid = sys_refid;
	xpkt.rootdelay = HTONS_FP(DTOFP(sys_rootdelay));
	xpkt.rootdisp =  HTONS_FP(DTOUFP(sys_rootdisp));
	HTONL_FP(&sys_reftime, &xpkt.reftime);
	HTONL_FP(&peer->rec, &xpkt.org);
	HTONL_FP(&peer->dst, &xpkt.rec);

	/*
	 * If the received packet contains a MAC, the transmitted packet
	 * is authenticated and contains a MAC. If not, the transmitted
	 * packet is not authenticated.
	 *
	 * It is most important when autokey is in use that the local
	 * interface IP address be known before the first packet is
	 * sent. Otherwise, it is not possible to compute a correct MAC
	 * the recipient will accept. Thus, the I/O semantics have to do
	 * a little more work. In particular, the wildcard interface
	 * might not be usable.
	 */
	sendlen = LEN_PKT_NOMAC;
#ifdef AUTOKEY
	if (!(peer->flags & FLAG_SKEY) && peer->keyid == 0) {
#else	/* !AUTOKEY follows */
	if (peer->keyid == 0) {
#endif	/* !AUTOKEY */

		/*
		 * Transmit a-priori timestamps
		 */
		get_systime(&xmt_tx);
		if (peer->flip == 0) {	/* basic mode */
			peer->aorg = xmt_tx;
			HTONL_FP(&xmt_tx, &xpkt.xmt);
		} else {		/* interleaved modes */
			if (peer->hmode == MODE_BROADCAST) { /* bcst */
				HTONL_FP(&xmt_tx, &xpkt.xmt);
				if (peer->flip > 0)
					HTONL_FP(&peer->borg,
					    &xpkt.org);
				else
					HTONL_FP(&peer->aorg,
					    &xpkt.org);
			} else {	/* symmetric */
				if (peer->flip > 0)
					HTONL_FP(&peer->borg,
					    &xpkt.xmt);
				else
					HTONL_FP(&peer->aorg,
					    &xpkt.xmt);
			}
		}
		peer->t21_bytes = sendlen;
		sendpkt(&peer->srcadr, peer->dstadr, sys_ttl[peer->ttl],
		    &xpkt, sendlen);
		peer->sent++;
		peer->throttle += (1 << peer->minpoll) - 2;

		/*
		 * Capture a-posteriori timestamps
		 */
		get_systime(&xmt_ty);
		if (peer->flip != 0) {		/* interleaved modes */
			if (peer->flip > 0)
				peer->aorg = xmt_ty;
			else
				peer->borg = xmt_ty;
			peer->flip = -peer->flip;
		}
		L_SUB(&xmt_ty, &xmt_tx);
		LFPTOD(&xmt_ty, peer->xleave);
#ifdef DEBUG
		if (debug)
			printf("transmit: at %ld %s->%s mode %d len %d\n",
		    	    current_time, peer->dstadr ?
			    stoa(&peer->dstadr->sin) : "-",
		            stoa(&peer->srcadr), peer->hmode, sendlen);
#endif
		return;
	}

	/*
	 * Authentication is enabled, so the transmitted packet must be
	 * authenticated. If autokey is enabled, fuss with the various
	 * modes; otherwise, symmetric key cryptography is used.
	 */
#ifdef AUTOKEY
	if (peer->flags & FLAG_SKEY) {
		struct exten *exten;	/* extension field */

		/*
		 * The Public Key Dance (PKD): Cryptographic credentials
		 * are contained in extension fields, each including a
		 * 4-octet length/code word followed by a 4-octet
		 * association ID and optional additional data. Optional
		 * data includes a 4-octet data length field followed by
		 * the data itself. Request messages are sent from a
		 * configured association; response messages can be sent
		 * from a configured association or can take the fast
		 * path without ever matching an association. Response
		 * messages have the same code as the request, but have
		 * a response bit and possibly an error bit set. In this
		 * implementation, a message may contain no more than
		 * one command and one or more responses.
		 *
		 * Cryptographic session keys include both a public and
		 * a private componet. Request and response messages
		 * using extension fields are always sent with the
		 * private component set to zero. Packets without
		 * extension fields indlude the private component when
		 * the session key is generated.
		 */
		while (1) {
		
			/*
			 * Allocate and initialize a keylist if not
			 * already done. Then, use the list in inverse
			 * order, discarding keys once used. Keep the
			 * latest key around until the next one, so
			 * clients can use client/server packets to
			 * compute propagation delay.
			 *
			 * Note that once a key is used from the list,
			 * it is retained in the key cache until the
			 * next key is used. This is to allow a client
			 * to retrieve the encrypted session key
			 * identifier to verify authenticity.
			 *
			 * If for some reason a key is no longer in the
			 * key cache, a birthday has happened or the key
			 * has expired, so the pseudo-random sequence is
			 * broken. In that case, purge the keylist and
			 * regenerate it.
			 */
			if (peer->keynumber == 0)
				make_keylist(peer, peer->dstadr);
			else
				peer->keynumber--;
			xkeyid = peer->keylist[peer->keynumber];
			if (authistrusted(xkeyid))
				break;
			else
				key_expire(peer);
		}
		peer->keyid = xkeyid;
		exten = NULL;
		switch (peer->hmode) {

		/*
		 * In broadcast server mode the autokey values are
		 * required by the broadcast clients. Push them when a
		 * new keylist is generated; otherwise, push the
		 * association message so the client can request them at
		 * other times.
		 */
		case MODE_BROADCAST:
			if (peer->flags & FLAG_ASSOC)
				exten = crypto_args(peer, CRYPTO_AUTO |
				    CRYPTO_RESP, peer->associd, NULL);
			else
				exten = crypto_args(peer, CRYPTO_ASSOC |
				    CRYPTO_RESP, peer->associd, NULL);
			break;

		/*
		 * In symmetric modes the parameter, certificate, 
		 * identity, cookie and autokey exchanges are
		 * required. The leapsecond exchange is optional. But, a
		 * peer will not believe the other peer until the other
		 * peer has synchronized, so the certificate exchange
		 * might loop until then. If a peer finds a broken
		 * autokey sequence, it uses the autokey exchange to
		 * retrieve the autokey values. In any case, if a new
		 * keylist is generated, the autokey values are pushed.
		 */
		case MODE_ACTIVE:
		case MODE_PASSIVE:

			/*
			 * Parameter, certificate and identity.
			 */
			if (!peer->crypto)
				exten = crypto_args(peer, CRYPTO_ASSOC,
				    peer->associd, hostval.ptr);
			else if (!(peer->crypto & CRYPTO_FLAG_CERT))
				exten = crypto_args(peer, CRYPTO_CERT,
				    peer->associd, peer->issuer);
			else if (!(peer->crypto & CRYPTO_FLAG_VRFY))
				exten = crypto_args(peer,
				    crypto_ident(peer), peer->associd,
				    NULL);

			/*
			 * Cookie and autokey. We request the cookie
			 * only when the this peer and the other peer
			 * are synchronized. But, this peer needs the
			 * autokey values when the cookie is zero. Any
			 * time we regenerate the key list, we offer the
			 * autokey values without being asked. If for
			 * some reason either peer finds a broken
			 * autokey sequence, the autokey exchange is
			 * used to retrieve the autokey values.
			 */
			else if (sys_leap != LEAP_NOTINSYNC &&
			    peer->leap != LEAP_NOTINSYNC &&
			    !(peer->crypto & CRYPTO_FLAG_COOK))
				exten = crypto_args(peer, CRYPTO_COOK,
				    peer->associd, NULL);
			else if (!(peer->crypto & CRYPTO_FLAG_AUTO))
				exten = crypto_args(peer, CRYPTO_AUTO,
				    peer->associd, NULL);
			else if (peer->flags & FLAG_ASSOC &&
			    peer->crypto & CRYPTO_FLAG_SIGN)
				exten = crypto_args(peer, CRYPTO_AUTO |
				    CRYPTO_RESP, peer->assoc, NULL);

			/*
			 * Wait for clock sync, then sign the
			 * certificate and retrieve the leapsecond
			 * values.
			 */
			else if (sys_leap == LEAP_NOTINSYNC)
				break;

			else if (!(peer->crypto & CRYPTO_FLAG_SIGN))
				exten = crypto_args(peer, CRYPTO_SIGN,
				    peer->associd, hostval.ptr);
			else if (!(peer->crypto & CRYPTO_FLAG_LEAP))
				exten = crypto_args(peer, CRYPTO_LEAP,
				    peer->associd, NULL);
			break;

		/*
		 * In client mode the parameter, certificate, identity,
		 * cookie and sign exchanges are required. The
		 * leapsecond exchange is optional. If broadcast client
		 * mode the same exchanges are required, except that the
		 * autokey exchange is substitutes for the cookie
		 * exchange, since the cookie is always zero. If the
		 * broadcast client finds a broken autokey sequence, it
		 * uses the autokey exchange to retrieve the autokey
		 * values.
		 */
		case MODE_CLIENT:

			/*
			 * Parameter, certificate and identity.
			 */
			if (!peer->crypto)
				exten = crypto_args(peer, CRYPTO_ASSOC,
				    peer->associd, hostval.ptr);
			else if (!(peer->crypto & CRYPTO_FLAG_CERT))
				exten = crypto_args(peer, CRYPTO_CERT,
				    peer->associd, peer->issuer);
			else if (!(peer->crypto & CRYPTO_FLAG_VRFY))
				exten = crypto_args(peer,
				    crypto_ident(peer), peer->associd,
				    NULL);

			/*
			 * Cookie and autokey. These are requests, but
			 * we use the peer association ID with autokey
			 * rather than our own.
			 */
			else if (!(peer->crypto & CRYPTO_FLAG_COOK))
				exten = crypto_args(peer, CRYPTO_COOK,
				    peer->associd, NULL);
			else if (!(peer->crypto & CRYPTO_FLAG_AUTO))
				exten = crypto_args(peer, CRYPTO_AUTO,
				    peer->assoc, NULL);

			/*
			 * Wait for clock sync, then sign the
			 * certificate and retrieve the leapsecond
			 * values.
			 */
			else if (sys_leap == LEAP_NOTINSYNC)
				break;

			else if (!(peer->crypto & CRYPTO_FLAG_SIGN))
				exten = crypto_args(peer, CRYPTO_SIGN,
				    peer->associd, hostval.ptr);
			else if (!(peer->crypto & CRYPTO_FLAG_LEAP))
				exten = crypto_args(peer, CRYPTO_LEAP,
				    peer->associd, NULL);
			break;
		}

		/*
		 * Add a queued extension field if present. This is
		 * always a request message, so the reply ID is already
		 * in the message. If an error occurs, the error bit is
		 * lit in the response.
		 */
		if (peer->cmmd != NULL) {
			u_int32 temp32;

			temp32 = CRYPTO_RESP;
			peer->cmmd->opcode |= htonl(temp32);
			sendlen += crypto_xmit(peer, &xpkt, NULL,
			    sendlen, peer->cmmd, 0);
			free(peer->cmmd);
			peer->cmmd = NULL;
		}

		/*
		 * Add an extension field created above. All but the
		 * autokey response message are request messages.
		 */
		if (exten != NULL) {
			if (exten->opcode != 0)
				sendlen += crypto_xmit(peer, &xpkt,
				    NULL, sendlen, exten, 0);
			free(exten);
		}

		/*
		 * Calculate the next session key. Since extension
		 * fields are present, the cookie value is zero.
		 */
		if (sendlen > LEN_PKT_NOMAC) {
			session_key(&peer->dstadr->sin, &peer->srcadr,
			    xkeyid, 0, 2);
		}
	} 
#endif	/* AUTOKEY */

	/*
	 * Transmit a-priori timestamps
	 */
	get_systime(&xmt_tx);
	if (peer->flip == 0) {		/* basic mode */
		peer->aorg = xmt_tx;
		HTONL_FP(&xmt_tx, &xpkt.xmt);
	} else {			/* interleaved modes */
		if (peer->hmode == MODE_BROADCAST) { /* bcst */
			HTONL_FP(&xmt_tx, &xpkt.xmt);
			if (peer->flip > 0)
				HTONL_FP(&peer->borg, &xpkt.org);
			else
				HTONL_FP(&peer->aorg, &xpkt.org);
		} else {		/* symmetric */
			if (peer->flip > 0)
				HTONL_FP(&peer->borg, &xpkt.xmt);
			else
				HTONL_FP(&peer->aorg, &xpkt.xmt);
		}
	}
	xkeyid = peer->keyid;
	authlen = authencrypt(xkeyid, (u_int32 *)&xpkt, sendlen);
	if (authlen == 0) {
		report_event(PEVNT_AUTH, peer, "no key");
		peer->flash |= TEST5;		/* auth error */
		peer->badauth++;
		return;
	}
	sendlen += authlen;
#ifdef AUTOKEY
	if (xkeyid > NTP_MAXKEY)
		authtrust(xkeyid, 0);
#endif	/* AUTOKEY */
	if (sendlen > sizeof(xpkt)) {
		msyslog(LOG_ERR, "proto: buffer overflow %u", sendlen);
		exit (-1);
	}
	peer->t21_bytes = sendlen;
	sendpkt(&peer->srcadr, peer->dstadr, sys_ttl[peer->ttl], &xpkt,
	    sendlen);
	peer->sent++;
	peer->throttle += (1 << peer->minpoll) - 2;

	/*
	 * Capture a-posteriori timestamps
	 */
	get_systime(&xmt_ty);
	if (peer->flip != 0) {			/* interleaved modes */
		if (peer->flip > 0)
			peer->aorg = xmt_ty;
		else
			peer->borg = xmt_ty;
		peer->flip = -peer->flip;
	}
	L_SUB(&xmt_ty, &xmt_tx);
	LFPTOD(&xmt_ty, peer->xleave);
#ifdef AUTOKEY
#ifdef DEBUG
	if (debug)
		printf("transmit: at %ld %s->%s mode %d keyid %08x len %d index %d\n",
		    current_time, latoa(peer->dstadr),
		    ntoa(&peer->srcadr), peer->hmode, xkeyid, sendlen,
		    peer->keynumber);
#endif
#else	/* !AUTOKEY follows */
#ifdef DEBUG
	if (debug)
		printf("transmit: at %ld %s->%s mode %d keyid %08x len %d\n",
		    current_time, peer->dstadr ?
		    ntoa(&peer->dstadr->sin) : "-",
		    ntoa(&peer->srcadr), peer->hmode, xkeyid, sendlen);
#endif
#endif	/* !AUTOKEY */
}


/*
 * fast_xmit - Send packet for nonpersistent association. Note that
 * neither the source or destination can be a broadcast address.
 */
static void
fast_xmit(
	struct recvbuf *rbufp,	/* receive packet pointer */
	int	xmode,		/* receive mode */
	keyid_t	xkeyid,		/* transmit key ID */
	int	flags		/* restrict mask */
	)
{
	struct pkt xpkt;	/* transmit packet structure */
	struct pkt *rpkt;	/* receive packet structure */
	l_fp	xmt_tx, xmt_ty;
	int	sendlen;
#ifdef AUTOKEY
	u_int32	temp32;
#endif

	/*
	 * Initialize transmit packet header fields from the receive
	 * buffer provided. We leave the fields intact as received, but
	 * set the peer poll at the maximum of the receive peer poll and
	 * the system minimum poll (ntp_minpoll). This is for KoD rate
	 * control and not strictly specification compliant, but doesn't
	 * break anything.
	 *
	 * If the gazinta was from a multicast address, the gazoutta
	 * must go out another way.
	 */
	rpkt = &rbufp->recv_pkt;
	if (rbufp->dstadr->flags & INT_MCASTOPEN)
		rbufp->dstadr = findinterface(&rbufp->recv_srcadr);

	/*
	 * If this is a kiss-o'-death (KoD) packet, show leap
	 * unsynchronized, stratum zero, reference ID the four-character
	 * kiss code and system root delay. Note we don't reveal the
	 * local time, so these packets can't be used for
	 * synchronization.
	 */
	if (flags & RES_KOD) {
		sys_kodsent++;
		xpkt.li_vn_mode = PKT_LI_VN_MODE(LEAP_NOTINSYNC,
		    PKT_VERSION(rpkt->li_vn_mode), xmode);
		xpkt.stratum = STRATUM_PKT_UNSPEC;
		xpkt.ppoll = max(rpkt->ppoll, ntp_minpoll);
		memcpy(&xpkt.refid, "RATE", 4);
		xpkt.org = rpkt->xmt;
		xpkt.rec = rpkt->xmt;
		xpkt.xmt = rpkt->xmt;

	/*
	 * This is a normal packet. Use the system variables.
	 */
	} else {
		xpkt.li_vn_mode = PKT_LI_VN_MODE(sys_leap,
		    PKT_VERSION(rpkt->li_vn_mode), xmode);
		xpkt.stratum = STRATUM_TO_PKT(sys_stratum);
		xpkt.ppoll = max(rpkt->ppoll, ntp_minpoll);
		xpkt.precision = sys_precision;
		xpkt.refid = sys_refid;
		xpkt.rootdelay = HTONS_FP(DTOFP(sys_rootdelay));
		xpkt.rootdisp = HTONS_FP(DTOUFP(sys_rootdisp));
		HTONL_FP(&sys_reftime, &xpkt.reftime);
		xpkt.org = rpkt->xmt;
		HTONL_FP(&rbufp->recv_time, &xpkt.rec);
		get_systime(&xmt_tx);
		HTONL_FP(&xmt_tx, &xpkt.xmt);
	}

#ifdef HAVE_NTP_SIGND
	if (flags & RES_MSSNTP) {
		send_via_ntp_signd(rbufp, xmode, xkeyid, flags, &xpkt);
		return;
	}
#endif /* HAVE_NTP_SIGND */

	/*
	 * If the received packet contains a MAC, the transmitted packet
	 * is authenticated and contains a MAC. If not, the transmitted
	 * packet is not authenticated.
	 */
	sendlen = LEN_PKT_NOMAC;
	if (rbufp->recv_length == sendlen) {
		sendpkt(&rbufp->recv_srcadr, rbufp->dstadr, 0, &xpkt,
		    sendlen);
#ifdef DEBUG
		if (debug)
			printf(
			    "transmit: at %ld %s->%s mode %d len %d\n",
			    current_time, stoa(&rbufp->dstadr->sin),
			    stoa(&rbufp->recv_srcadr), xmode, sendlen);
#endif
		return;
	}

	/*
	 * The received packet contains a MAC, so the transmitted packet
	 * must be authenticated. For symmetric key cryptography, use
	 * the predefined and trusted symmetric keys to generate the
	 * cryptosum. For autokey cryptography, use the server private
	 * value to generate the cookie, which is unique for every
	 * source-destination-key ID combination.
	 */
#ifdef AUTOKEY
	if (xkeyid > NTP_MAXKEY) {
		keyid_t cookie;

		/*
		 * The only way to get here is a reply to a legitimate
		 * client request message, so the mode must be
		 * MODE_SERVER. If an extension field is present, there
		 * can be only one and that must be a command. Do what
		 * needs, but with private value of zero so the poor
		 * jerk can decode it. If no extension field is present,
		 * use the cookie to generate the session key.
		 */
		cookie = session_key(&rbufp->recv_srcadr,
		    &rbufp->dstadr->sin, 0, sys_private, 0);
		if (rbufp->recv_length > sendlen + (int)MAX_MAC_LEN) {
			session_key(&rbufp->dstadr->sin,
			    &rbufp->recv_srcadr, xkeyid, 0, 2);
			temp32 = CRYPTO_RESP;
			rpkt->exten[0] |= htonl(temp32);
			sendlen += crypto_xmit(NULL, &xpkt, rbufp,
			    sendlen, (struct exten *)rpkt->exten,
			    cookie);
		} else {
			session_key(&rbufp->dstadr->sin,
			    &rbufp->recv_srcadr, xkeyid, cookie, 2);
		}
	}
#endif	/* AUTOKEY */
	get_systime(&xmt_tx);
	sendlen += authencrypt(xkeyid, (u_int32 *)&xpkt, sendlen);
#ifdef AUTOKEY
	if (xkeyid > NTP_MAXKEY)
		authtrust(xkeyid, 0);
#endif	/* AUTOKEY */
	sendpkt(&rbufp->recv_srcadr, rbufp->dstadr, 0, &xpkt, sendlen);
	get_systime(&xmt_ty);
	L_SUB(&xmt_ty, &xmt_tx);
	sys_authdelay = xmt_ty;
#ifdef DEBUG
	if (debug)
		printf(
		    "transmit: at %ld %s->%s mode %d keyid %08x len %d\n",
		    current_time, ntoa(&rbufp->dstadr->sin),
		    ntoa(&rbufp->recv_srcadr), xmode, xkeyid, sendlen);
#endif
}


/*
 * pool_xmit - resolve hostname or send unicast solicitation for pool.
 */
static void
pool_xmit(
	struct peer *pool	/* pool solicitor association */
	)
{
#ifdef WORKER
	struct pkt		xpkt;	/* transmit packet structure */
	struct addrinfo		hints;
	int			rc;
	struct interface *	lcladr;
	sockaddr_u *		rmtadr;
	int			restrict_mask;
	struct peer *		p;
	l_fp			xmt_tx;

	if (NULL == pool->ai) {
		if (pool->addrs != NULL) {
			/* free() is used with copy_addrinfo_list() */
			free(pool->addrs);
			pool->addrs = NULL;
		}
		ZERO(hints);
		hints.ai_family = AF(&pool->srcadr);
		hints.ai_socktype = SOCK_DGRAM;
		hints.ai_protocol = IPPROTO_UDP;
		/* ignore getaddrinfo_sometime() errors, we will retry */
		rc = getaddrinfo_sometime(
			pool->hostname,
			"ntp",
			&hints,
			0,			/* no retry */
			&pool_name_resolved,
			(void *)(u_int)pool->associd);
		if (!rc)
			DPRINTF(1, ("pool DNS lookup %s started\n",
				pool->hostname));
		else
			msyslog(LOG_ERR,
				"unable to start pool DNS %s %m",
				pool->hostname);
		return;
	}

	do {
		/* copy_addrinfo_list ai_addr points to a sockaddr_u */
		rmtadr = (sockaddr_u *)(void *)pool->ai->ai_addr;
		pool->ai = pool->ai->ai_next;
		p = findexistingpeer(rmtadr, NULL, NULL, MODE_CLIENT);
	} while (p != NULL && pool->ai != NULL);
	if (p != NULL)
		return;	/* out of addresses, re-query DNS next poll */
	restrict_mask = restrictions(rmtadr);
	if (RES_FLAGS & restrict_mask)
		restrict_source(rmtadr, 0, 
				current_time + POOL_SOLICIT_WINDOW + 1);
	lcladr = findinterface(rmtadr);
	memset(&xpkt, 0, sizeof(xpkt));
	xpkt.li_vn_mode = PKT_LI_VN_MODE(sys_leap, pool->version,
					 MODE_CLIENT);
	xpkt.stratum = STRATUM_TO_PKT(sys_stratum);
	xpkt.ppoll = pool->hpoll;
	xpkt.precision = sys_precision;
	xpkt.refid = sys_refid;
	xpkt.rootdelay = HTONS_FP(DTOFP(sys_rootdelay));
	xpkt.rootdisp = HTONS_FP(DTOUFP(sys_rootdisp));
	HTONL_FP(&sys_reftime, &xpkt.reftime);
	get_systime(&xmt_tx);
	pool->aorg = xmt_tx;
	HTONL_FP(&xmt_tx, &xpkt.xmt);
	sendpkt(rmtadr, lcladr,	sys_ttl[pool->ttl], &xpkt,
		LEN_PKT_NOMAC);
	pool->sent++;
	pool->throttle += (1 << pool->minpoll) - 2;
#ifdef DEBUG
	if (debug)
		printf("transmit: at %ld %s->%s pool\n",
		    current_time, latoa(lcladr), stoa(rmtadr));
#endif
	msyslog(LOG_INFO, "Soliciting pool server %s\n", stoa(rmtadr));
#endif	/* WORKER */
}


#ifdef AUTOKEY
	/*
	 * group_test - test if this is the same group
	 *
	 * host		assoc		return		action
	 * none		none		0		mobilize *
	 * none		group		0		mobilize *
	 * group	none		0		mobilize *
	 * group	group		1		mobilize
	 * group	different	1		ignore
	 * * ignore if notrust
	 */
int group_test(
	char	*grp,
	char	*ident
	)
{
	if (grp == NULL)
		return (0);

	if (strcmp(grp, sys_groupname) == 0)
		return (0);

	if (ident == NULL)
		return (1);

	if (strcmp(grp, ident) == 0)
		return (0);

	return (1);
}
#endif /* AUTOKEY */

#ifdef WORKER
void
pool_name_resolved(
	int			rescode,
	int			gai_errno,
	void *			context,
	const char *		name,
	const char *		service,
	const struct addrinfo *	hints,
	const struct addrinfo *	res
	)
{
	struct peer *	pool;	/* pool solicitor association */
	associd_t	assoc;

	if (rescode) {
		msyslog(LOG_ERR,
			"error resolving pool %s: %s (%d)",
			name, gai_strerror(rescode), rescode);
		return;
	}

	assoc = (associd_t)(u_int)context;
	pool = findpeerbyassoc(assoc);
	if (NULL == pool) {
		msyslog(LOG_ERR,
			"Could not find assoc %u for pool DNS %s\n",
			assoc, name);
		return;
	}
	DPRINTF(1, ("pool DNS %s completed\n", name));
	pool->addrs = copy_addrinfo_list(res);
	pool->ai = pool->addrs;
	pool_xmit(pool);

}
#endif	/* WORKER */


#ifdef AUTOKEY
/*
 * key_expire - purge the key list
 */
void
key_expire(
	struct peer *peer	/* peer structure pointer */
	)
{
	int i;

	if (peer->keylist != NULL) {
		for (i = 0; i <= peer->keynumber; i++)
			authtrust(peer->keylist[i], 0);
		free(peer->keylist);
		peer->keylist = NULL;
	}
	value_free(&peer->sndval);
	peer->keynumber = 0;
	peer->flags &= ~FLAG_ASSOC;
#ifdef DEBUG
	if (debug)
		printf("key_expire: at %lu associd %d\n", current_time,
		    peer->associd);
#endif
}
#endif	/* AUTOKEY */


/*
 * local_refid(peer) - check peer refid to avoid selecting peers
 *		       currently synced to this ntpd.
 */
static int
local_refid(
	struct peer *	p
	)
{
	endpt *	unicast_ep;

	if (!(INT_MCASTIF & p->dstadr->flags))
		unicast_ep = p->dstadr;
	else
		unicast_ep = findinterface(&p->srcadr);

	if (unicast_ep != NULL && p->refid == unicast_ep->addr_refid)
		return TRUE;
	else
		return FALSE;
}


/*
 * Determine if the peer is unfit for synchronization
 *
 * A peer is unfit for synchronization if
 * > TEST10 bad leap or stratum below floor or at or above ceiling
 * > TEST11 root distance exceeded for remote peer
 * > TEST12 a direct or indirect synchronization loop would form
 * > TEST13 unreachable or noselect
 */
int				/* FALSE if fit, TRUE if unfit */
peer_unfit(
	struct peer *peer	/* peer structure pointer */
	)
{
	int	rval = 0;

	/*
	 * A stratum error occurs if (1) the server has never been
	 * synchronized, (2) the server stratum is below the floor or
	 * greater than or equal to the ceiling.
	 */
	if (peer->leap == LEAP_NOTINSYNC || peer->stratum < sys_floor ||
	    peer->stratum >= sys_ceiling)
		rval |= TEST10;		/* bad synch or stratum */

	/*
	 * A distance error for a remote peer occurs if the root
	 * distance is greater than or equal to the distance threshold
	 * plus the increment due to one host poll interval.
	 */
	if (!(peer->flags & FLAG_REFCLOCK) && root_distance(peer) >=
	    sys_maxdist + clock_phi * ULOGTOD(peer->hpoll))
		rval |= TEST11;		/* distance exceeded */

	/*
	 * A loop error occurs if the remote peer is synchronized to the
	 * local peer or if the remote peer is synchronized to the same
	 * server as the local peer but only if the remote peer is
	 * neither a reference clock nor an orphan.
	 */
	if (peer->stratum > 1 && local_refid(peer))
		rval |= TEST12;		/* synchronization loop */

	/*
	 * An unreachable error occurs if the server is unreachable or
	 * the noselect bit is set.
	 */
	if (!peer->reach || (peer->flags & FLAG_NOSELECT))
		rval |= TEST13;		/* unreachable */

	peer->flash &= ~PEER_TEST_MASK;
	peer->flash |= rval;
	return (rval);
}


/*
 * Find the precision of this particular machine
 */
#define MINSTEP 100e-9		/* minimum clock increment (s) */
#define MAXSTEP 20e-3		/* maximum clock increment (s) */
#define MINLOOPS 5		/* minimum number of step samples */

/*
 * This routine measures the system precision defined as the minimum of
 * a sequence of differences between successive readings of the system
 * clock. However, if a difference is less than MINSTEP, the clock has
 * been read more than once during a clock tick and the difference is
 * ignored. We set MINSTEP greater than zero in case something happens
 * like a cache miss.
 */
int
default_get_precision(void)
{
	l_fp	val;		/* current seconds fraction */
	l_fp	last;		/* last seconds fraction */
	l_fp	diff;		/* difference */
	double	tick;		/* computed tick value */
	double	dtemp;		/* scratch */
	int	i;		/* log2 precision */

	/*
	 * Loop to find precision value in seconds.
	 */
	tick = MAXSTEP;
	i = 0;
	get_systime(&last);
	while (1) {
		get_systime(&val);
		diff = val;
		L_SUB(&diff, &last);
		last = val;
		LFPTOD(&diff, dtemp);
		if (dtemp < MINSTEP)
			continue;

		if (dtemp < tick)
			tick = dtemp;
		if (++i >= MINLOOPS)
			break;
	}
	sys_tick = tick;

	/*
	 * Find the nearest power of two.
	 */
	msyslog(LOG_NOTICE, "proto: precision = %.3f usec", tick * 1e6);
	for (i = 0; tick <= 1; i++)
		tick *= 2;
	if (tick - 1 > 1 - tick / 2)
		i--;
	return (-i);
}


/*
 * init_proto - initialize the protocol module's data
 */
void
init_proto(void)
{
	l_fp	dummy;
	int	i;

	/*
	 * Fill in the sys_* stuff.  Default is don't listen to
	 * broadcasting, require authentication.
	 */
	sys_leap = LEAP_NOTINSYNC;
	sys_stratum = STRATUM_UNSPEC;
	memcpy(&sys_refid, "INIT", 4);
	sys_peer = NULL;
	sys_rootdelay = 0;
	sys_rootdisp = 0;
	L_CLR(&sys_reftime);
	sys_jitter = 0;
	sys_precision = (s_char)default_get_precision();
	get_systime(&dummy);
	sys_survivors = 0;
	sys_manycastserver = 0;
	sys_bclient = 0;
	sys_bdelay = 0;
	sys_authenticate = 1;
	sys_stattime = current_time;
	orphwait = current_time + sys_orphwait;
	proto_clr_stats();
	for (i = 0; i < MAX_TTL; i++) {
		sys_ttl[i] = (u_char)((i * 256) / MAX_TTL);
		sys_ttlmax = i;
	}
	pps_enable = 0;
	stats_control = 1;
}


/*
 * proto_config - configure the protocol module
 */
void
proto_config(
	int	item,
	u_long	value,
	double	dvalue,
	sockaddr_u *svalue
	)
{
	/*
	 * Figure out what he wants to change, then do it
	 */
	DPRINTF(2, ("proto_config: code %d value %lu dvalue %lf\n",
		    item, value, dvalue));

	switch (item) {

	/*
	 * enable and disable commands - arguments are Boolean.
	 */
	case PROTO_AUTHENTICATE: /* authentication (auth) */
		sys_authenticate = value;
		break;

	case PROTO_BROADCLIENT: /* broadcast client (bclient) */
		sys_bclient = (int)value;
		if (sys_bclient == 0)
			io_unsetbclient();
		else
			io_setbclient();
		break;

#ifdef REFCLOCK
	case PROTO_CAL:		/* refclock calibrate (calibrate) */
		cal_enable = value;
		break;
#endif /* REFCLOCK */

	case PROTO_KERNEL:	/* kernel discipline (kernel) */
		select_loop(value);
		break;

	case PROTO_MONITOR:	/* monitoring (monitor) */
		if (value)
			mon_start(MON_ON);
		else
			mon_stop(MON_ON);
		break;

	case PROTO_NTP:		/* NTP discipline (ntp) */
		ntp_enable = value;
		break;

	case PROTO_MODE7:	/* mode7 management (ntpdc) */
		ntp_mode7 = value;
		break;

	case PROTO_PPS:		/* PPS discipline (pps) */
		pps_enable = value;
		break;

	case PROTO_FILEGEN:	/* statistics (stats) */
		stats_control = value;
		break;

	/*
	 * tos command - arguments are double, sometimes cast to int
	 */
	case PROTO_BEACON:	/* manycast beacon (beacon) */
		sys_beacon = (int)dvalue;
		break;

	case PROTO_BROADDELAY:	/* default broadcast delay (bdelay) */
		sys_bdelay = dvalue;
		break;

	case PROTO_CEILING:	/* stratum ceiling (ceiling) */
		sys_ceiling = (int)dvalue;
		break;

	case PROTO_COHORT:	/* cohort switch (cohort) */
		sys_cohort = (int)dvalue;
		break;

	case PROTO_FLOOR:	/* stratum floor (floor) */
		sys_floor = (int)dvalue;
		break;

	case PROTO_MAXCLOCK:	/* maximum candidates (maxclock) */
		sys_maxclock = (int)dvalue;
		break;

	case PROTO_MAXDIST:	/* select threshold (maxdist) */
		sys_maxdist = dvalue;
		break;

	case PROTO_CALLDELAY:	/* modem call delay (mdelay) */
		break;		/* NOT USED */

	case PROTO_MINCLOCK:	/* minimum candidates (minclock) */
		sys_minclock = (int)dvalue;
		break;

	case PROTO_MINDISP:	/* minimum distance (mindist) */
		sys_mindisp = dvalue;
		break;

	case PROTO_MINSANE:	/* minimum survivors (minsane) */
		sys_minsane = (int)dvalue;
		break;

	case PROTO_ORPHAN:	/* orphan stratum (orphan) */
		sys_orphan = (int)dvalue;
		break;

	case PROTO_ORPHWAIT:	/* orphan wait (orphwait) */
		orphwait -= sys_orphwait;
		sys_orphwait = (int)dvalue;
		orphwait += sys_orphwait;
		break;

	case PROTO_ADJ:		/* tick increment (tick) */
		sys_tick = dvalue;
		break;

	/*
	 * Miscellaneous commands
	 */
	case PROTO_MULTICAST_ADD: /* add group address */
		if (svalue != NULL)
			io_multicast_add(svalue);
		sys_bclient = 1;
		break;

	case PROTO_MULTICAST_DEL: /* delete group address */
		if (svalue != NULL)
			io_multicast_del(svalue);
		break;

	default:
		msyslog(LOG_NOTICE,
		    "proto: unsupported option %d", item);
	}
}


/*
 * proto_clr_stats - clear protocol stat counters
 */
void
proto_clr_stats(void)
{
	sys_stattime = current_time;
	sys_received = 0;
	sys_processed = 0;
	sys_newversion = 0;
	sys_oldversion = 0;
	sys_declined = 0;
	sys_restricted = 0;
	sys_badlength = 0;
	sys_badauth = 0;
	sys_limitrejected = 0;
	sys_kodsent = 0;
}<|MERGE_RESOLUTION|>--- conflicted
+++ resolved
@@ -1002,18 +1002,11 @@
 			 * Do not execute the volley. Start out in
 			 * broadcast client mode.
 			 */
-<<<<<<< HEAD
-			if ((peer = newpeer(&rbufp->recv_srcadr, NULL,
-			    rbufp->dstadr, MODE_BCLIENT, hisversion,
-			    pkt->ppoll, pkt->ppoll, 0, 0, 0,
-			    skeyid, sys_ident)) == NULL) {
-=======
-			peer = newpeer(&rbufp->recv_srcadr, match_ep,
-			    MODE_BCLIENT, hisversion, pkt->ppoll,
-			    pkt->ppoll, FLAG_PREEMPT, MDF_BCLNT, 0,
-			    skeyid);
+			peer = newpeer(&rbufp->recv_srcadr, NULL,
+			    match_ep, MODE_BCLIENT, hisversion,
+			    pkt->ppoll, pkt->ppoll, FLAG_PREEMPT,
+			    MDF_BCLNT, 0, skeyid, sys_ident);
 			if (NULL == peer) {
->>>>>>> b80ef107
 				sys_restricted++;
 				return;		/* ignore duplicate */
 
@@ -1031,18 +1024,11 @@
 		 * packet, normally 6 (64 s) and that the poll interval
 		 * is fixed at this value.
 		 */
-<<<<<<< HEAD
-		if ((peer = newpeer(&rbufp->recv_srcadr, NULL,
-		    rbufp->dstadr, MODE_CLIENT, hisversion, pkt->ppoll,
-		    pkt->ppoll, FLAG_IBURST, MDF_BCLNT, 0, skeyid,
-		    sys_ident)) == NULL) {
-=======
-		peer = newpeer(&rbufp->recv_srcadr, match_ep,
+		peer = newpeer(&rbufp->recv_srcadr, NULL, match_ep,
 		    MODE_CLIENT, hisversion, pkt->ppoll, pkt->ppoll,
 		    FLAG_BC_VOL | FLAG_IBURST | FLAG_PREEMPT, MDF_BCLNT,
-		    0, skeyid);
+		    0, skeyid, sys_ident);
 		if (NULL == peer) {
->>>>>>> b80ef107
 			sys_restricted++;
 			return;			/* ignore duplicate */
 		}
@@ -1666,15 +1652,9 @@
 		 * timestamp. This works for both basic and interleaved
 		 * modes.
 		 */
-<<<<<<< HEAD
-		if (peer->cast_flags & MDF_BCLNT) {
-			peer->cast_flags &= ~MDF_BCLNT;
-			peer->delay = fabs(peer->offset - p_offset) * 2;
-=======
 		if (FLAG_BC_VOL & peer->flags) {
 			peer->flags &= ~FLAG_BC_VOL;
-			peer->delay = (peer->offset - p_offset) * 2;
->>>>>>> b80ef107
+			peer->delay = fabs(peer->offset - p_offset) * 2;
 		}
 		p_del = peer->delay;
 		p_offset += p_del / 2;
@@ -1778,15 +1758,9 @@
 	 * client mode when the client is fit and the autokey dance is
 	 * complete.
 	 */
-<<<<<<< HEAD
-	if ((peer->cast_flags & MDF_BCLNT) && !(peer_unfit(peer) &
-	    TEST11)) {
-#ifdef AUTOKEY
-=======
 	if ((FLAG_BC_VOL & peer->flags) && MODE_CLIENT == peer->hmode &&
 	    !(TEST11 & peer_unfit(peer))) {	/* distance exceeded */
-#ifdef OPENSSL
->>>>>>> b80ef107
+#ifdef AUTOKEY
 		if (peer->flags & FLAG_SKEY) {
 			if (!(~peer->crypto & CRYPTO_FLAG_ALL))
 				peer->hmode = MODE_BCLIENT;
@@ -2399,12 +2373,7 @@
 	double	d, e, f, g;
 	double	high, low;
 	double	seljitter;
-<<<<<<< HEAD
-	double	orphdist = 1e10;
-=======
-	double	synch[NTP_MAXASSOC], error[NTP_MAXASSOC];
 	double	orphmet = 2.0 * U_INT32_MAX; /* 2x is greater than */
->>>>>>> b80ef107
 	struct peer *osys_peer = NULL;
 	struct peer *sys_prefer = NULL;	/* prefer peer */
 	struct peer *typesystem = NULL;
@@ -2480,62 +2449,44 @@
 		if (peer_unfit(peer))
 			continue;
 
-<<<<<<< HEAD
-		/*
-		 * If this is an orphan, choose the one with
-		 * the lowest metric defined as the IPv4 address
-		 * or the first 64 bits of the hashed IPv6 address.
+		/*
+		 * If this peer is an orphan parent, elect the
+		 * one with the lowest metric defined as the
+		 * IPv4 address or the first 64 bits of the
+		 * hashed IPv6 address.  To ensure convergence
+		 * on the same selected orphan, consider as
+		 * well that this system may have the lowest
+		 * metric and be the orphan parent.  If this
+		 * system wins, sys_peer will be NULL to trigger
+		 * orphan mode in timer().
 		 */
 		if (peer->stratum == sys_orphan) {
-			double	ftemp;
-
-			ftemp = addr2refid(&peer->srcadr);
-			if (ftemp < orphdist) {
+			u_int32	localmet;
+			u_int32 peermet;
+
+			localmet = peer->dstadr->addr_refid;
+			peermet = addr2refid(&peer->srcadr);
+			if (peermet < localmet &&
+			    peermet < orphmet) {
 				typeorphan = peer;
-				orphdist = ftemp;
+				orphmet = peermet;
 			}
 			continue;
 		}
-=======
-			/*
-			 * If this peer is an orphan parent, elect the
-			 * one with the lowest metric defined as the
-			 * IPv4 address or the first 64 bits of the
-			 * hashed IPv6 address.  To ensure convergence
-			 * on the same selected orphan, consider as
-			 * well that this system may have the lowest
-			 * metric and be the orphan parent.  If this
-			 * system wins, sys_peer will be NULL to trigger
-			 * orphan mode in timer().
-			 */
-			if (peer->stratum == sys_orphan) {
-				u_int32	localmet;
-				u_int32 peermet;
-
-				localmet = peer->dstadr->addr_refid;
-				peermet = addr2refid(&peer->srcadr);
-				if (peermet < localmet &&
-				    peermet < orphmet) {
-					typeorphan = peer;
-					orphmet = peermet;
-				}
-				continue;
-			}
-
-			/*
-			 * If this peer could have the orphan parent
-			 * as a synchronization ancestor, exclude it
-			 * from selection to avoid forming a 
-			 * synchronization loop within the orphan mesh,
-			 * triggering stratum climb to infinity 
-			 * instability.  Peers at stratum higher than
-			 * the orphan stratum could have the orphan
-			 * parent in ancestry so are excluded.
-			 * See http://bugs.ntp.org/2050
-			 */
-			if (peer->stratum > sys_orphan)
-				continue;
->>>>>>> b80ef107
+
+		/*
+		 * If this peer could have the orphan parent
+		 * as a synchronization ancestor, exclude it
+		 * from selection to avoid forming a 
+		 * synchronization loop within the orphan mesh,
+		 * triggering stratum climb to infinity 
+		 * instability.  Peers at stratum higher than
+		 * the orphan stratum could have the orphan
+		 * parent in ancestry so are excluded.
+		 * See http://bugs.ntp.org/2050
+		 */
+		if (peer->stratum > sys_orphan)
+			continue;
 #ifdef REFCLOCK
 		/*
 		 * The following are special cases. We deal
