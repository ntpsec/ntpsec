/*
 * ntp_proto.c - NTP version 4 protocol machinery
 *
 * ATTENTION: Get approval from Dave Mills on all changes to this file!
 *
 */
#include <config.h>

#include "ntpd.h"
#include "ntp_endian.h"
#include "ntp_stdlib.h"
#include "ntp_control.h"
#include "ntp_leapsec.h"
#include "ntp_intercept.h"
#include "refidsmear.h"

#include <string.h>
#include <stdio.h>
#ifdef HAVE_LIBSCF_H
#include <libscf.h>
#endif
#include <unistd.h>

/*
 * traffic shaping parameters
 */
#define	NTP_IBURST	6	/* packets in iburst */
#define	RESP_DELAY	1	/* refclock burst delay (s) */

/*
 * pool soliciting restriction duration (s)
 */
#define	POOL_SOLICIT_WINDOW	8

/*
 * peer_select groups statistics for a peer used by clock_select() and
 * clock_cluster().
 */
typedef struct peer_select_tag {
	struct peer *	peer;
	double		synch;	/* sync distance */
	double		error;	/* jitter */
	double		seljit;	/* selection jitter */
} peer_select;

/*
 * System variables are declared here. Unless specified otherwise, all
 * times are in seconds.
 */
uint8_t	sys_leap;		/* system leap indicator */
uint8_t	xmt_leap;		/* leap indicator sent in client requests */
uint8_t	sys_stratum;		/* system stratum */
int8_t	sys_precision;		/* local clock precision (log2 s) */
double	sys_rootdelay;		/* roundtrip delay to primary source */
double	sys_rootdisp;		/* dispersion to primary source */
uint32_t sys_refid;		/* reference id (network byte order) */
l_fp	sys_reftime;		/* last update time */
struct	peer *sys_peer;		/* current peer */

#ifdef ENABLE_LEAP_SMEAR
struct leap_smear_info leap_smear;
#endif
bool leap_sec_in_progress;

/*
 * Rate controls. Leaky buckets are used to throttle the packet
 * transmission rates in order to protect busy servers such as at NIST
 * and USNO. There is a counter for each association and another for KoD
 * packets. The association counter decrements each second, but not
 * below zero. Each time a packet is sent the counter is incremented by
 * a configurable value representing the average interval between
 * packets. A packet is delayed as long as the counter is greater than
 * zero. Note this does not affect the time value computations.
 */
/*
 * Nonspecified system state variables
 */
int	sys_bclient;		/* broadcast client enable */
double	sys_bdelay;		/* broadcast client default delay */
bool	sys_authenticate;	/* require authentication for config */
l_fp	sys_authdelay;		/* authentication delay */
double	sys_offset;	/* current local clock offset */
double	sys_mindisp = MINDISPERSE; /* minimum distance (s) */
double	sys_maxdist = MAXDISTANCE; /* selection threshold */
double	sys_jitter;		/* system jitter */
u_long	sys_epoch;		/* last clock update time */
static	double sys_clockhop;	/* clockhop threshold */
static int leap_vote_ins;	/* leap consensus for insert */
static int leap_vote_del;	/* leap consensus for delete */
keyid_t	sys_private;		/* private value for session seed */
int	sys_manycastserver;	/* respond to manycast client pkts */
int	peer_ntpdate;		/* active peers in ntpdate mode */
int	sys_survivors;		/* truest of the truechimers */

/*
 * TOS and multicast mapping stuff
 */
int	sys_floor = 0;		/* cluster stratum floor */
int	sys_ceiling = STRATUM_UNSPEC - 1; /* cluster stratum ceiling */
int	sys_minsane = 1;	/* minimum candidates */
int	sys_minclock = NTP_MINCLOCK; /* minimum candidates */
int	sys_maxclock = NTP_MAXCLOCK; /* maximum candidates */
int	sys_cohort = 0;		/* cohort switch */
int	sys_orphan = STRATUM_UNSPEC + 1; /* orphan stratum */
int	sys_orphwait = NTP_ORPHWAIT; /* orphan wait */
int	sys_beacon = BEACON;	/* manycast beacon interval */
int	sys_ttlmax;		/* max ttl mapping vector index */
uint8_t	sys_ttl[MAX_TTL];	/* ttl mapping vector */

/*
 * Statistics counters - first the good, then the bad
 */
u_long	sys_stattime;		/* elapsed time since reset */
u_long	sys_received;		/* packets received */
u_long	sys_processed;		/* packets for this host */
u_long	sys_newversion;		/* current version */
u_long	sys_oldversion;		/* old version */
u_long	sys_restricted;		/* access denied */
u_long	sys_badlength;		/* bad length or format */
u_long	sys_badauth;		/* bad authentication */
u_long	sys_declined;		/* declined */
u_long	sys_limitrejected;	/* rate exceeded */
u_long	sys_kodsent;		/* KoD sent */
u_long	use_stattime;		/* elapsed time since reset */

static	double	root_distance	(struct peer *);
static	void	clock_combine	(peer_select *, int, int);
static	void	peer_xmit	(struct peer *);
static	void	fast_xmit	(struct recvbuf *, int, keyid_t, int);
static	void	pool_xmit	(struct peer *);
static	void	clock_update	(struct peer *);
static	void	measure_precision(const bool);
static	double	measure_tick_fuzz(void);
static	int	local_refid	(struct peer *);
static	int	peer_unfit	(struct peer *);
#ifdef USE_WORKER
void	pool_name_resolved	(int, int, void *, const char *,
				 const char *, const struct addrinfo *,
				 const struct addrinfo *);
#endif /* USE_WORKER */


void
set_sys_leap(u_char new_sys_leap) {
	sys_leap = new_sys_leap;
	xmt_leap = sys_leap;

	/*
	 * Under certain conditions we send faked leap bits to clients, so
	 * eventually change xmt_leap below, but never change LEAP_NOTINSYNC.
	 */
	if (xmt_leap != LEAP_NOTINSYNC) {
		if (leap_sec_in_progress) {
			/* always send "not sync" */
			xmt_leap = LEAP_NOTINSYNC;
		}
#ifdef ENABLE_LEAP_SMEAR
		else {
		    /*
		     * If leap smear is enabled in general we must
		     * never send a leap second warning to clients, so
		     * make sure we only send "in sync".
		     */
		    if (leap_smear.enabled)
				xmt_leap = LEAP_NOWARNING;
		}
#endif	/* ENABLE_LEAP_SMEAR */
	}
}

/* Returns false for packets we want to reject out of hand: those with an
   out-of-range version number or an unsupported mode.
*/
static bool
is_vn_mode_acceptable(
	struct recvbuf const* rbufp
	)
{
	return rbufp->recv_length >= 1 &&
	    PKT_VERSION(rbufp->recv_space.X_recv_buffer[0]) >= 1 &&
	    PKT_VERSION(rbufp->recv_space.X_recv_buffer[0]) <= 4 &&
	    PKT_MODE(rbufp->recv_space.X_recv_buffer[0]) != MODE_PRIVATE &&
	    PKT_MODE(rbufp->recv_space.X_recv_buffer[0]) != MODE_UNSPEC;
}

static bool
is_control_packet(
	struct recvbuf const* rbufp
	)
{
	return rbufp->recv_length >= 1 &&
	    PKT_VERSION(rbufp->recv_space.X_recv_buffer[0]) <= 4 &&
	    PKT_MODE(rbufp->recv_space.X_recv_buffer[0]) == MODE_CONTROL;
}

/* Free a parsed_pkt sturcture allocated by parsed_packet(). In the
   event of a parse error, this function may be called from within
   parse_packet() while the structure is only partially initalized, so
   we must be careful not to dereference uninitialized pointers.  This
   is achieved by making sure we use calloc() everywhere in
   parse_packet(), and then comparing to NULL before dereferencing.
*/
void
free_packet(
	struct parsed_pkt *pkt
	)
{
	size_t i;
	if(pkt == NULL) { return; };
	if(pkt->extensions != NULL) {
		for(i = 0; i < pkt->num_extensions; i++) {
			free(pkt->extensions[i].body);
			pkt->extensions[i].body = NULL;
		}
		free(pkt->extensions);
		pkt->extensions = NULL;
	}
	free(pkt);
};

struct parsed_pkt*
parse_packet(
	struct recvbuf const* rbufp
	)
{
	REQUIRE(rbufp != NULL);

	size_t recv_length = rbufp->recv_length;
	uint8_t const* recv_buf = rbufp->recv_space.X_recv_buffer;

	if(recv_length < LEN_PKT_NOMAC) {
		/* Packet is too short to possibly be valid. */
		return NULL;
	}

	struct parsed_pkt *pkt = calloc(1, sizeof (struct parsed_pkt));

	if(pkt == NULL) { goto fail; }

	/* Parse header fields */
	pkt->li_vn_mode = recv_buf[0];
	pkt->stratum = recv_buf[1];
	pkt->ppoll = recv_buf[2];
	pkt->precision = (int8_t)recv_buf[3];
	pkt->rootdelay = ntp_be32dec(recv_buf + 4);
	pkt->rootdisp = ntp_be32dec(recv_buf + 8);
	memcpy(pkt->refid, recv_buf + 12, 4);
	pkt->reftime = ntp_be64dec(recv_buf + 16);
	pkt->org = ntp_be64dec(recv_buf + 24);
	pkt->rec = ntp_be64dec(recv_buf + 32);
	pkt->xmt = ntp_be64dec(recv_buf + 40);

	/* These initializations should have already been taken care of
	   by calloc(), but let's be explicit. */
	pkt->num_extensions = 0;
	pkt->extensions = NULL;
	pkt->keyid_present = false;
	pkt->keyid = 0;
	pkt->mac_len = 0;

	uint8_t const* bufptr = recv_buf + LEN_PKT_NOMAC;

	if(PKT_VERSION(pkt->li_vn_mode) > 4) {
		/* Unsupported version */
		goto fail;
	} else if(PKT_VERSION(pkt->li_vn_mode) == 4) {
		/* Only version 4 packets support extensions. */

		/* Count and validate extensions */
		size_t ext_count = 0;
		size_t extlen = 0;
		size_t i;
		while(bufptr <= recv_buf + recv_length - 28) {
			extlen = ntp_be16dec(bufptr + 2);
			if(extlen % 4 != 0 || extlen < 16) {
				/* Illegal extension length */
				goto fail;
			}
			if((size_t)(recv_buf + recv_length - bufptr) < extlen) {
				/* Extension length field points past
				 * end of packet */
				goto fail;
			}
			bufptr += extlen;
			ext_count++;
		}

		pkt->num_extensions = ext_count;
		pkt->extensions = calloc(ext_count, sizeof (struct exten));
		if(pkt->extensions == NULL) { goto fail; }

		/* Copy extensions */
		bufptr = recv_buf + LEN_PKT_NOMAC;
		for(i = 0; i < ext_count; i++) {
			pkt->extensions[i].type = ntp_be16dec(bufptr);
			pkt->extensions[i].len = ntp_be16dec(bufptr + 2) - 4;
			pkt->extensions[i].body =
			    calloc(1, pkt->extensions[i].len);
			if(pkt->extensions[i].body == NULL) { goto fail; }
			memcpy(pkt->extensions[i].body, bufptr + 4,
			       pkt->extensions[i].len);
			bufptr += pkt->extensions[i].len + 4;
		}
	}

	/* Parse the authenticator */
	switch(recv_buf + recv_length - bufptr) {
	    case 0:
		/* No authenticator */
		pkt->keyid_present = false;
		pkt->keyid = 0;
		pkt->mac_len = 0;
		break;
	    case 4:
		/* crypto-NAK */
		if(PKT_VERSION(pkt->li_vn_mode) < 3) {
			/* Only allowed as of NTPv3 */
			goto fail;
		}
		pkt->keyid_present = true;
		pkt->keyid = ntp_be32dec(bufptr);
		pkt->mac_len = 0;
		break;
	    case 6:
		/* NTPv2 authenticator, which we allow but strip because
		   we don't support it any more */
		if(PKT_VERSION(pkt->li_vn_mode) != 2) { goto fail; }
		pkt->keyid_present = false;
		pkt->keyid = 0;
		pkt->mac_len = 0;
		break;
	    case 20:
		/* MD5 authenticator */
		if(PKT_VERSION(pkt->li_vn_mode) < 3) {
			/* Only allowed as of NTPv3 */
			goto fail;
		}
		pkt->keyid_present = true;
		pkt->keyid = ntp_be32dec(bufptr);
		pkt->mac_len = 16;
		memcpy(pkt->mac, bufptr + 4, 16);
		break;
	    case 24:
		/* SHA-1 authenticator */
		if(PKT_VERSION(pkt->li_vn_mode) < 3) {
			/* Only allowed as of NTPv3 */
			goto fail;
		}
		pkt->keyid_present = true;
		pkt->keyid = ntp_be32dec(bufptr);
		pkt->mac_len = 20;
		memcpy(pkt->mac, bufptr + 4, 20);
		break;
	    case 72:
		/* MS-SNTP */
		if(PKT_VERSION(pkt->li_vn_mode) != 3) {
			/* Only allowed for NTPv3 */
			goto fail;
		}

		/* We don't deal with the MS-SNTP fields, so just strip
		 * them.
		 */
		pkt->keyid_present = false;
		pkt->keyid = 0;
		pkt->mac_len = 0;

		break;
	    default:
		/* Any other length is illegal */
		goto fail;
	}

	return pkt;
  fail:
	free_packet(pkt);
	return NULL;
}

<<<<<<< HEAD
		/*
		 * Watch for timeout.  If ephemeral, toss the rascal;
		 * otherwise, bump the poll interval. Note the
		 * poll_update() routine will clamp it to maxpoll.
		 * If preemptible and we have more peers than maxclock,
		 * and this peer has the minimum score of preemptibles,
		 * demobilize.
		 */
		if (peer->unreach >= NTP_UNREACH) {
			hpoll++;
			/* ephemeral: no FLAG_CONFIG nor FLAG_PREEMPT */
			if (!(peer->flags & (FLAG_CONFIG | FLAG_PREEMPT))) {
				report_event(PEVNT_RESTART, peer, "timeout");
				peer_clear(peer, "TIME", false);
				unpeer(peer);
				return;
			}
			if ((peer->flags & FLAG_PREEMPT) &&
			    (peer_associations > sys_maxclock) &&
			    score_all(peer)) {
				report_event(PEVNT_RESTART, peer, "timeout");
				peer_clear(peer, "TIME", false);
				unpeer(peer);
				return;
			}
		}
	} else {
		peer->burst--;
		if (peer->burst == 0) {

			/*
			 * If ntpdate mode and the clock has not been
			 * set and all peers have completed the burst,
			 * we declare a successful failure.
			 */
			if (mode_ntpdate) {
				peer_ntpdate--;
				if (peer_ntpdate == 0) {
					msyslog(LOG_NOTICE,
					    "ntpd: no servers found");
					if (!termlogit)
						printf(
						    "ntpd: no servers found\n");
					intercept_exit(1);
				}
			}
		}
	}
	if (peer->retry > 0)
		peer->retry--;
=======
/* Returns true if we should not accept any unauthenticated packets from
   this peer. There are four ways the user can configure this requirement:

   1. A 'restrict notrust' command applies to the peer's IP, or,
   2. We've configured the peer with a 'key' option,
   3. The packet wants to create a new associations, and a 'restrict
      nopeer' command applies to the peer's IP.
   4. This is a symmetric mode packet, and sys_authenticate is set
      (as it is by default).
      
   The 'peer' argument may be NULL to indicate that we have no current
   association.

   These rules implement a couple changes in behavior from NTP Classic:

   1. Unless sys_authenticate is disabled, we always require
      authentication for symmetric mode. NTP Classic only requires
      authentication for symmetric active mode packets from new peers.
      However, without authentication, symmetric mode is vulnerable
      to simple attacks even from off path, so we require it.

   2. We don't enforce 'restrict nopeer' against pool-mode responses.
*/
static bool
i_require_authentication(
	struct peer const* peer,
	struct parsed_pkt const* pkt,
	u_short restrict_mask
	)
{
	return (peer != NULL && peer->keyid != 0) ||
	    (restrict_mask & RES_DONTTRUST) ||
	    ((restrict_mask & RES_NOPEER) &&
	     ((peer != NULL && (peer->cast_flags & MDF_ACAST)) ||
	      (peer == NULL && PKT_MODE(pkt->li_vn_mode) == MODE_ACTIVE) ||
	      (PKT_MODE(pkt->li_vn_mode) == MODE_BROADCAST))) ||
	     (sys_authenticate &&
	      (PKT_MODE(pkt->li_vn_mode) == MODE_ACTIVE ||
	       PKT_MODE(pkt->li_vn_mode) == MODE_PASSIVE));
}

static bool
is_crypto_nak(
	struct parsed_pkt const* pkt
	)
{
	return pkt->keyid_present && pkt->keyid == 0 && pkt->mac_len == 0;
}
>>>>>>> daa3011c

static bool is_kod(
	struct parsed_pkt const* pkt
	)
{
	return PKT_LEAP(pkt->li_vn_mode) == LEAP_NOTINSYNC &&
	    PKT_TO_STRATUM(pkt->stratum) == STRATUM_UNSPEC;
}

/* Check the restrictions which can be checked just based on the source
   IP address and the first byte of the packet, namely RES_IGNORE,
   RES_FLAKE, RES_FLAKE, RES_NOQUERY, RES_DONTSERVE, and RES_VERSION. */

static bool check_early_restrictions(
	struct recvbuf const* rbufp,
	u_short restrict_mask
	)
{
	return (restrict_mask & RES_IGNORE) ||
	    ((restrict_mask & RES_FLAKE) &&
	     (double)intercept_ntp_random(__func__) / 0x7fffffff < .1) ||
	    (restrict_mask & (is_control_packet(rbufp) ? RES_NOQUERY : RES_DONTSERVE)) ||
	    rbufp->recv_length < 1 ||
	    ((restrict_mask & RES_VERSION) &&
	     (rbufp->recv_length < 1 ||
	      PKT_VERSION(rbufp->recv_space.X_recv_buffer[0]) != NTP_VERSION));
}

<<<<<<< HEAD
	/*
	 * Monitor the packet and get restrictions. Note that the packet
	 * length for control and private mode packets must be checked
	 * by the service routines. Some restrictions have to be handled
	 * later in order to generate a kiss-o'-death packet.
	 */
	/*
	 * Bogus port check is before anything, since it probably
	 * reveals a clogging attack.
	 */
	sys_received++;
	if (0 == SRCPORT(&rbufp->recv_srcadr)) {
		sys_badlength++;
		return;				/* bogus port */
	}
#ifdef REFCLOCK
	if (!rbufp->network_packet)
	    restrict_mask = 0;
	else
#endif /* REFCLOCK */
	    restrict_mask = restrictions(&rbufp->recv_srcadr);
	DPRINTF(2, ("receive: at %ld %s<-%s flags %x restrict %03x\n",
		    current_time, socktoa(&rbufp->dstadr->sin),
		    socktoa(&rbufp->recv_srcadr),
		    rbufp->dstadr->flags, restrict_mask));
	pkt = &rbufp->recv_pkt;
	hisversion = PKT_VERSION(pkt->li_vn_mode);
	hisleap = PKT_LEAP(pkt->li_vn_mode);
	hismode = (int)PKT_MODE(pkt->li_vn_mode);
	hisstratum = PKT_TO_STRATUM(pkt->stratum);
	if (restrict_mask & RES_IGNORE) {
		sys_restricted++;
		return;				/* ignore everything */
	}
	if (hismode == MODE_PRIVATE) {
		/* Old ntpdc packets.  monlist was DDoS amplifier. */
		sys_restricted++;
		return;				/* no query private */
	}
	if (hismode == MODE_CONTROL) {
		if (restrict_mask & RES_NOQUERY) {
=======
static void
handle_fastxmit(
	struct recvbuf *rbufp,
	u_short restrict_mask,
	struct parsed_pkt const* pkt,
	struct peer *peer,
	bool request_already_authenticated
	)
{
	uint32_t xkeyid;

	/* This argument is currently unused. */
	(void)peer;

	if (rbufp->dstadr->flags & INT_MCASTOPEN) {
		if (!sys_manycastserver) {
>>>>>>> daa3011c
			sys_restricted++;
			return;
		}

		/* Do not bother responding to manycast requests if we
		 * are not synchronized. */
		if (sys_leap == LEAP_NOTINSYNC) {
			sys_declined++;
			return;
		}
	}

	restrict_mask = ntp_monitor(rbufp, restrict_mask);
	if (restrict_mask & RES_LIMITED) {
		sys_limitrejected++;
		if(!(restrict_mask & RES_KOD)) { return; }
	}

	/* To prevent exposing an authentication oracle, only MAC
	   the response if the request passed authentication.
	*/
	if(request_already_authenticated ||
	   (pkt->keyid_present &&
	    authdecrypt(pkt->keyid,
			(uint32_t*)rbufp->recv_space.X_recv_buffer,
			rbufp->recv_length - (pkt->mac_len + 4),
			pkt->mac_len + 4))) {
		xkeyid = pkt->keyid;
	} else {
		xkeyid = 0;
	}

<<<<<<< HEAD
	/*
	 * Figure out his mode and validate the packet. This has some
	 * legacy raunch that probably should be removed. In very early
	 * NTP versions mode 0 was equivalent to what later versions
	 * would interpret as client mode.
	 */
	if (hismode == MODE_UNSPEC) {
		if (hisversion == NTP_OLDVERSION) {
			hismode = MODE_CLIENT;
		} else {
			sys_badlength++;
			return;                 /* invalid mode */
		}
	}

	/*
	 * Parse the extension field if present. We figure out whether
	 * an extension field is present by measuring the MAC size. If
	 * the number of words following the packet header is 0, no MAC
	 * is present and the packet is not authenticated. If 1, the
	 * packet is a crypto-NAK; if 3, the packet is authenticated
	 * with DES; if 5, the packet is authenticated with MD5; if 6,
	 * the packet is authenticated with SHA. If 2 or * 4, the packet
	 * is a runt and discarded forthwith. If greater than 6, an
	 * extension field is present, so we subtract the length of the
	 * field and go around again.
	 */
	authlen = LEN_PKT_NOMAC;
	has_mac = rbufp->recv_length - authlen;
	while (has_mac > 0) {
		uint32_t	len;
		if (has_mac % 4 != 0 || has_mac < (int)MIN_MAC_LEN) {
			sys_badlength++;
			return;			/* bad length */
		}
		if (has_mac <= (int)MAX_MAC_LEN) {
			/* coverity[overrun-local] */
			skeyid = ntohl(((uint32_t *)pkt)[authlen / 4]);
			break;

		} else {
			opcode = ntohl(((uint32_t *)pkt)[authlen / 4]);
			len = opcode & 0xffff;
			if (len % 4 != 0 || len < 4 || (int)len +
			    authlen > rbufp->recv_length) {
				sys_badlength++;
				return;		/* bad length */
			}
			authlen += len;
			has_mac -= len;
		}
	}

	/*
	 * If has_mac is < 0 we had a malformed packet.
	 */
	if (has_mac < 0) {
		sys_badlength++;
		return;		/* bad length */
	}

	/*
	 * If authentication required, a MAC must be present.
	 */
	if (restrict_mask & RES_DONTTRUST && has_mac == 0) {
		sys_restricted++;
		return;				/* access denied */
	}

	/*
	 * Update the MRU list and finger the cloggers. It can be a
	 * little expensive, so turn it off for production use.
	 * RES_LIMITED and RES_KOD will be cleared in the returned
	 * restrict_mask unless one or both actions are warranted.
	 */
	restrict_mask = ntp_monitor(rbufp, restrict_mask);
	if (restrict_mask & RES_LIMITED) {
		sys_limitrejected++;
		if (!(restrict_mask & RES_KOD) || MODE_BROADCAST ==
		    hismode || MODE_SERVER == hismode) {
			if (MODE_SERVER == hismode)
				DPRINTF(1, ("Possibly self-induced rate limiting of MODE_SERVER from %s\n",
					socktoa(&rbufp->recv_srcadr)));
			return;			/* rate exceeded */
		}
		if (hismode == MODE_CLIENT)
			fast_xmit(rbufp, MODE_SERVER, skeyid,
			    restrict_mask);
		else
			fast_xmit(rbufp, MODE_ACTIVE, skeyid,
			    restrict_mask);
		return;				/* rate exceeded */
	}
	restrict_mask &= ~RES_KOD;

	/*
	 * We have tossed out as many buggy packets as possible early in
	 * the game to reduce the exposure to a clogging attack. Now we
	 * have to burn some cycles to find the association and
	 * authenticate the packet if required. Note that we burn only
	 * digest cycles, again to reduce exposure. There may be no
	 * matching association and that's okay.
	 */
	peer = findpeer(rbufp,  hismode, &retcode);

	/*
	 * If a network packet (nonzero dstadr) source-matched an
	 * active refclock node, drop it. This replaces the old style of
	 * looking for a magic address prefix.
	 */
	if (peer && IS_PEER_REFCLOCK(peer) && rbufp->dstadr != 0)
	{
	    msyslog(LOG_ERR, "refclock srcadr on a network interface (%s)!",
		    socktoa(&peer->srcadr));
	    return;
	}

#ifdef DEBUG
	dstadr_sin = &rbufp->dstadr->sin;
#endif
	NTOHL_FP(&pkt->org, &p_org);
	NTOHL_FP(&pkt->rec, &p_rec);
	NTOHL_FP(&pkt->xmt, &p_xmt);

	/*
	 * Authentication is conditioned by three switches:
	 *
	 * NOPEER  (RES_NOPEER) do not mobilize an association unless
	 *         authenticated
	 * NOTRUST (RES_DONTTRUST) do not allow access unless
	 *         authenticated (implies NOPEER)
	 * enable  (sys_authenticate) master NOPEER switch, by default
	 *         on
	 *
	 * The NOPEER and NOTRUST can be specified on a per-client basis
	 * using the restrict command. The enable switch if on implies
	 * NOPEER for all clients. There are four outcomes:
	 *
	 * NONE    The packet has no MAC.
	 * OK      the packet has a MAC and authentication succeeds
	 * ERROR   the packet has a MAC and authentication fails
	 * CRYPTO  crypto-NAK. The MAC has four octets only.
	 *
	 * Note: The AUTH(x, y) macro is used to filter outcomes. If x
	 * is zero, acceptable outcomes of y are NONE and OK. If x is
	 * one, the only acceptable outcome of y is OK.
	 */

	if (has_mac == 0) {
		restrict_mask &= ~RES_MSSNTP;
		is_authentic = AUTH_NONE; /* not required */
#ifdef DEBUG
		if (debug)
			printf(
			    "receive: at %ld %s<-%s mode %d len %zd\n",
			    current_time, socktoa(dstadr_sin),
			    socktoa(&rbufp->recv_srcadr), hismode,
			    authlen);
#endif
	} else if (has_mac == 4) {
		restrict_mask &= ~RES_MSSNTP;
		is_authentic = AUTH_CRYPTO; /* crypto-NAK */
#ifdef DEBUG
		if (debug)
			printf(
			    "receive: at %ld %s<-%s mode %d keyid %08x len %zd auth %d\n",
			    current_time, socktoa(dstadr_sin),
			    socktoa(&rbufp->recv_srcadr), hismode, skeyid,
			    authlen + has_mac, is_authentic);
#endif
=======
	fast_xmit(rbufp, MODE_SERVER, xkeyid, restrict_mask);
}

static void
handle_procpkt(
	struct recvbuf *rbufp,
	u_short restrict_mask,
	struct parsed_pkt const* pkt,
	struct peer *peer,
	bool request_already_authenticated
	)
{
	/* These arguments are currently unused. */
	(void)restrict_mask;
	(void)request_already_authenticated;
>>>>>>> daa3011c

	/* Shouldn't happen, but include this for safety. */
	if(peer == NULL) { return; }

	peer->flash &= ~PKT_BOGON_MASK;

<<<<<<< HEAD
		/*
		 * Compute the cryptosum. Note a clogging attack may
		 * succeed in bloating the key cache.
		 * If the packet is authentic, it can mobilize an
		 * association. Note that there is no key zero.
		 */
		if (!authdecrypt(skeyid, (uint32_t *)pkt, authlen,
		    has_mac))
			is_authentic = AUTH_ERROR;
		else
			is_authentic = AUTH_OK;
#ifdef DEBUG
		if (debug)
			printf(
			    "receive: at %ld %s<-%s mode %d keyid %08x len %zd auth %d\n",
			    current_time, socktoa(dstadr_sin),
			    socktoa(&rbufp->recv_srcadr), hismode, skeyid,
			    authlen + has_mac, is_authentic);
#endif
	}

	/*
	 * The association matching rules are implemented by a set of
	 * routines and an association table. A packet matching an
	 * association is processed by the peer process for that
	 * association. If there are no errors, an ephemeral association
	 * is mobilized: a broadcast packet mobilizes a broadcast client
	 * aassociation; a manycast server packet mobilizes a manycast
	 * client association; a symmetric active packet mobilizes a
	 * symmetric passive association.
	 */
	switch (retcode) {

	/*
	 * This is a client mode packet not matching any association. If
	 * an ordinary client, simply toss a server mode packet back
	 * over the fence. If a manycast client, we have to work a
	 * little harder.
	 */
	case AM_FXMIT:

		/*
		 * If authentication OK, send a server reply; otherwise,
		 * send a crypto-NAK.
		 */
		if (!(rbufp->dstadr->flags & INT_MCASTOPEN)) {
			if (AUTH(restrict_mask & RES_DONTTRUST,
			   is_authentic)) {
				fast_xmit(rbufp, MODE_SERVER, skeyid,
				    restrict_mask);
			} else if (is_authentic == AUTH_ERROR) {
				fast_xmit(rbufp, MODE_SERVER, 0,
				    restrict_mask);
				sys_badauth++;
			} else {
				sys_restricted++;
			}
			return;			/* hooray */
		}

		/*
		 * This must be manycast. Do not respond if not
		 * configured as a manycast server.
		 */
		if (!sys_manycastserver) {
			sys_restricted++;
			return;			/* not enabled */
		}

		/*
		 * Do not respond if we are not synchronized or our
		 * stratum is greater than the manycaster or the
		 * manycaster has already synchronized to us.
		 */
		if (sys_leap == LEAP_NOTINSYNC || sys_stratum >=
		    hisstratum || (!sys_cohort && sys_stratum ==
		    hisstratum + 1) || rbufp->dstadr->addr_refid ==
		    pkt->refid) {
			sys_declined++;
			return;			/* no help */
		}

		/*
		 * Respond only if authentication succeeds. Don't do a
		 * crypto-NAK, as that would not be useful.
		 */
		if (AUTH(restrict_mask & RES_DONTTRUST, is_authentic))
			fast_xmit(rbufp, MODE_SERVER, skeyid,
			    restrict_mask);
		return;				/* hooray */

	/*
	 * This is a server mode packet returned in response to a client
	 * mode packet sent to a multicast group address (for
	 * manycastclient) or to a unicast address (for pool). The
	 * origin timestamp is a good nonce to reliably associate the
	 * reply with what was sent. If there is no match, that's
	 * curious and could be an intruder attempting to clog, so we
	 * just ignore it.
	 *
	 * If the packet is authentic and the manycastclient or pool
	 * association is found, we mobilize a client association and
	 * copy pertinent variables from the manycastclient or pool
	 * association to the new client association. If not, just
	 * ignore the packet.
	 *
	 * There is an implosion hazard at the manycast client, since
	 * the manycast servers send the server packet immediately. If
	 * the guy is already here, don't fire up a duplicate.
	 */
	case AM_MANYCAST:

		if ((peer2 = findmanycastpeer(rbufp)) == NULL) {
			sys_restricted++;
			return;			/* not enabled */
		}
		if (!AUTH((!(peer2->cast_flags & MDF_POOL) &&
			   (sys_authenticate?1:0)) | (restrict_mask & (RES_NOPEER |
		    RES_DONTTRUST)), is_authentic)) {
			sys_restricted++;
			return;			/* access denied */
		}

		/*
		 * Do not respond if unsynchronized or stratum is below
		 * the floor or at or above the ceiling.
		 */
		if (hisleap == LEAP_NOTINSYNC || hisstratum <
		    sys_floor || hisstratum >= sys_ceiling) {
			sys_declined++;
			return;			/* no help */
		}
		peer = newpeer(&rbufp->recv_srcadr, NULL, rbufp->dstadr,
			       MODE_CLIENT, hisversion, peer2->minpoll,
			       peer2->maxpoll, FLAG_PREEMPT |
			       (FLAG_IBURST & peer2->flags), MDF_UCAST |
			       MDF_UCLNT, 0, skeyid, false);
		if (NULL == peer) {
			sys_declined++;
			return;			/* ignore duplicate  */
		}

		/*
		 * After each ephemeral pool association is spun,
		 * accelerate the next poll for the pool solicitor so
		 * the pool will fill promptly.
		 */
		if (peer2->cast_flags & MDF_POOL)
			peer2->nextdate = current_time + 1;

		/*
		 * Further processing of the solicitation response would
		 * simply detect its origin timestamp as bogus for the
		 * brand-new association (it matches the prototype
		 * association) and tinker with peer->nextdate delaying
		 * first sync.
		 */
		return;		/* solicitation response handled */

	/*
	 * This is the first packet received from a broadcast server. If
	 * the packet is authentic and we are enabled as broadcast
	 * client, mobilize a broadcast client association. We don't
	 * kiss any frogs here.
	 */
	case AM_NEWBCL:

		if (sys_bclient == 0) {
			sys_restricted++;
			return;			/* not enabled */
		}
		if (!AUTH((sys_authenticate?1:0) | (restrict_mask &
		    (RES_NOPEER | RES_DONTTRUST)), is_authentic)) {
			sys_restricted++;
			return;			/* access denied */
		}

		/*
		 * Do not respond if unsynchronized or stratum is below
		 * the floor or at or above the ceiling.
		 */
		if (hisleap == LEAP_NOTINSYNC || hisstratum <
		    sys_floor || hisstratum >= sys_ceiling) {
			sys_declined++;
			return;			/* no help */
		}

		/*
		 * Broadcasts received via a multicast address may
		 * arrive after a unicast volley has begun
		 * with the same remote address.  newpeer() will not
		 * find duplicate associations on other local endpoints
		 * if a non-NULL endpoint is supplied.  multicastclient
		 * ephemeral associations are unique across all local
		 * endpoints.
		 */
		if (!(INT_MCASTOPEN & rbufp->dstadr->flags))
			match_ep = rbufp->dstadr;
		else
			match_ep = NULL;

		/*
		 * Determine whether to execute the initial volley.
		 */
		if (sys_bdelay != 0) {

			/*
			 * Do not execute the volley. Start out in
			 * broadcast client mode.
			 */
			peer = newpeer(&rbufp->recv_srcadr, NULL,
			    match_ep, MODE_BCLIENT, hisversion,
			    pkt->ppoll, pkt->ppoll, FLAG_PREEMPT,
			    MDF_BCLNT, 0, skeyid, false);
			if (NULL == peer) {
				sys_restricted++;
				return;		/* ignore duplicate */

			} else {
				peer->delay = sys_bdelay;
                                peer->xmt = p_xmt; /* for replay prevention */
			}
			break;
		}

		/*
		 * Execute the initial volley in order to calibrate the
		 * propagation delay.
		 *
		 * Note that the minpoll is taken from the broadcast
		 * packet, normally 6 (64 s) and that the poll interval
		 * is fixed at this value.
		 */
		peer = newpeer(&rbufp->recv_srcadr, NULL, match_ep,
		    MODE_CLIENT, hisversion, pkt->ppoll, pkt->ppoll,
		    FLAG_BC_VOL | FLAG_IBURST | FLAG_PREEMPT, MDF_BCLNT,
		    0, skeyid, false);
		if (NULL == peer) {
			sys_restricted++;
			return;			/* ignore duplicate */
		}
                peer->xmt = p_xmt; /* for reply prevention */

		return;				/* hooray */

	/*
	 * This is the first packet received from a symmetric active
	 * peer. If the packet is authentic and the first he sent,
	 * mobilize a passive association. If not, kiss the frog.
	 */
	case AM_NEWPASS:

		if (!AUTH((sys_authenticate?1:0) | (restrict_mask &
		    (RES_NOPEER | RES_DONTTRUST)), is_authentic)) {

			/*
			 * If authenticated but cannot mobilize an
			 * association, send a symmetric passive
			 * response without mobilizing an association.
			 * This is for drat broken Windows clients. See
			 * Microsoft KB 875424 for preferred workaround.
			 */
			if (AUTH(restrict_mask & RES_DONTTRUST,
			    is_authentic)) {
				fast_xmit(rbufp, MODE_PASSIVE, skeyid,
				    restrict_mask);
				return;			/* hooray */
			}
			if (is_authentic == AUTH_ERROR) {
				fast_xmit(rbufp, MODE_ACTIVE, 0,
				    restrict_mask);
				sys_restricted++;
				return;
			}

			/*
			 * If we got here, the packet isn't part of an
			 * existing association, it isn't correctly
			 * authenticated, and it didn't meet either of
			 * the previous two special cases so we should
			 * just drop it on the floor.  For example,
			 * crypto-NAKs (is_authentic == AUTH_CRYPTO)
			 * will make it this far.
			 */
#ifdef DEBUG
			if (debug) {
				 printf(
					 "receive: at %ld refusing to mobilize passive association"
					 " with unknown peer %s mode %d keyid %08x len %zd auth %d\n",
					 current_time, socktoa(&rbufp->recv_srcadr), hismode, skeyid,
					 authlen + has_mac, is_authentic);
			}
#endif
			sys_declined++;
=======
	/* Duplicate detection */
	if(pkt->xmt == lfp_to_uint64(&peer->xmt)) {
		peer->flash |= BOGON1;
		peer->oldpkt++;
		return;
	}

	/* Origin timestamp validation */
	if(PKT_MODE(pkt->li_vn_mode) == MODE_SERVER) {
		if(peer->outcount == 0) {
			peer->flash |= BOGON1;
			peer->oldpkt++;
>>>>>>> daa3011c
			return;
		}
		if(pkt->org == 0) {
			peer->flash |= BOGON3;
			peer->bogusorg++;
			return;
		} else if(pkt->org != lfp_to_uint64(&peer->org)) {
			peer->flash |= BOGON2;
			peer->bogusorg++;
			return;
		}
<<<<<<< HEAD

		/*
		 * The message is correctly authenticated and allowed.
		 * Mobilize a symmetric passive association.
		 */
		if ((peer = newpeer(&rbufp->recv_srcadr, NULL,
				    rbufp->dstadr, MODE_PASSIVE, hisversion,
				    pkt->ppoll, NTP_MAXDPOLL, 0, MDF_UCAST,
				    0, skeyid, false)) == NULL) {
			sys_declined++;
			return;			/* ignore duplicate */
=======
	} else if(PKT_MODE(pkt->li_vn_mode) == MODE_ACTIVE ||
		  PKT_MODE(pkt->li_vn_mode) == MODE_PASSIVE) {
		/* In symmetric modes, even if the origin timestamp is
		   bogus we still need to be willing to update the xmt
		   peer variable. Otherwise, a single droppped packet
		   will result in permanent DoS as the peers continually
		   reject each other as bogus. Also, to be tolerant of
		   restarts, we can't enforce outcount-checking.
		*/
		if(pkt->org == 0) {
			uint64_to_lfp(&peer->xmt, pkt->xmt);
			peer->flash |= BOGON3;
			peer->bogusorg++;
			return;
		} else if(pkt->org != lfp_to_uint64(&peer->org)) {
			uint64_to_lfp(&peer->xmt, pkt->xmt);
			peer->flash |= BOGON2;
			peer->bogusorg++;
			return;
>>>>>>> daa3011c
		}
	} else {
		/* This case should be unreachable. */
		sys_declined++;
		return;
	}

	/* We've now cryptographically authenticated the packet if
	   required, and we've checked the origin timestamp, so if we've
	   gotten this far we can safely assume the packet is not
	   spoofed and start updating important peer variables.
	*/

	peer->outcount = 0;

	if(is_kod(pkt)) {
		if(!memcmp(pkt->refid, "RATE", 4)) {
			peer->selbroken++;
			report_event(PEVNT_RATE, peer, NULL);
			if (peer->minpoll < 10) { peer->minpoll = 10; }
			peer->burst = peer->retry = 0;
			peer->throttle = (NTP_SHIFT + 1) * (1 << peer->minpoll);
			poll_update(peer, 10);
		}
		return;
	}

	if (PKT_LEAP(pkt->li_vn_mode) == LEAP_NOTINSYNC ||
	    PKT_TO_STRATUM(pkt->stratum) < sys_floor ||
	    PKT_TO_STRATUM(pkt->stratum) >= sys_ceiling) {
		peer->flash |= BOGON6;
		return;
	}

	if(scalbn((double)pkt->rootdelay/2.0 + (double)pkt->rootdisp, -16) >=
	   MAXDISPERSE) {
		peer->flash |= BOGON7;
		return;
	}

        /* Compute theta (peer offset), delta (peer distance), and epsilon
	   (peer dispersion) statistics. The timestamps may be large but
	   the difference between them should be small, so it's important
	   to do the subtraction *before* converting to floating point to
	   avoid loss of precision.
	*/

	const uint64_t dst = lfp_to_uint64(&rbufp->recv_time);
	const double t34 =
	    (pkt->xmt >= dst) ?
	    scalbn((double)(pkt->xmt - dst), -32) :
	    -scalbn((double)(dst - pkt->xmt), -32);
	const double t21 =
	    (pkt->rec >= lfp_to_uint64(&peer->org)) ?
	    scalbn((double)(pkt->rec - lfp_to_uint64(&peer->org)), -32) :
	    -scalbn((double)(lfp_to_uint64(&peer->org) - pkt->rec), -32);
	const double theta = (t21 + t34) / 2.;
	const double delta = max(fabs(t21 - t34), LOGTOD(sys_precision));
	const double epsilon = LOGTOD(sys_precision) +
	    LOGTOD(peer->precision) +
	    clock_phi * delta;

	/* One final test before we touch any variables that could
	   affect the clock: don't accept any packets with a round
	   trip delay longer than sys_maxdist.	Failure to enforce
	   this constraint could allow an on-path attacker, despite
	   authentication, to mess with the clock by adding long
	   artificial delays in one direction but not the other.
	   Anything rejected here should be getting rejected later by
	   clock filtering anyhow, but performing this check early
	   makes the desired security invariant easier to verify.
	*/
	if(delta > sys_maxdist) {
	  peer->flash |= BOGON1; /*XXX we should probably allocate a
				   new bogon bit here rather than
				   recycling BOGON1. */
	  peer->oldpkt++;
	  return;
	}

	peer->leap = PKT_LEAP(pkt->li_vn_mode);
	peer->stratum = min(PKT_TO_STRATUM(pkt->stratum), STRATUM_UNSPEC);
	peer->pmode = PKT_MODE(pkt->li_vn_mode);
	peer->precision = pkt->precision;
	peer->rootdelay = scalbn((double)pkt->rootdelay, -16);
	peer->rootdisp = scalbn((double)pkt->rootdisp, -16);
	memcpy(&peer->refid, pkt->refid, 4);
	uint64_to_lfp(&peer->reftime, pkt->reftime);
	uint64_to_lfp(&peer->rec, pkt->rec);
	uint64_to_lfp(&peer->xmt, pkt->xmt);
	peer->dst = rbufp->recv_time;

	record_raw_stats(&peer->srcadr,
			 peer->dstadr ? &peer->dstadr->sin : NULL,
			 /* What we want to be reporting is values in the packet,
			    not the values in the peer structure, but when we
			    reach here they're the same thing. Passing the values
			    in the peer structure is a convenience, because
			    they're already in the l_fp format that
			    record_raw_stats() expects. */
			 &peer->org, &peer->rec, &peer->xmt, &peer->dst,
			 PKT_LEAP(pkt->li_vn_mode),
			 PKT_VERSION(pkt->li_vn_mode),
			 PKT_MODE(pkt->li_vn_mode),
			 PKT_TO_STRATUM(pkt->stratum),
			 pkt->ppoll, pkt->precision,
			 pkt->rootdelay, pkt->rootdisp,
			 /* FIXME: this cast is disgusting */
			 *(uint32_t*)pkt->refid,
			 /* This will always be 0 by the time we get here */
			 peer->outcount);

	/* If either burst mode is armed, enable the burst.
	 * Compute the headway for the next packet and delay if
	 * necessary to avoid exceeding the threshold. */
	if (peer->retry > 0) {
		peer->retry = 0;
		if (peer->reach)
			peer->burst = min(1 << (peer->hpoll -
			    peer->minpoll), NTP_SHIFT) - 1;
		else
			peer->burst = NTP_IBURST - 1;
		if (peer->burst > 0)
			peer->nextdate = current_time;
	}
	poll_update(peer, peer->hpoll);

	 /* If the peer was previously unreachable, raise a trap. In any
	  * case, mark it reachable. */
	if (!peer->reach) {
		report_event(PEVNT_REACH, peer, NULL);
		peer->timereachable = current_time;
	}
	peer->reach |= 1;

	/* Hooray! Pass our new sample off to the clock filter. */
	clock_filter(peer, theta + peer->bias, delta, epsilon);
}

static void
handle_manycast(
	struct recvbuf *rbufp,
	u_short restrict_mask,
	struct parsed_pkt const* pkt,
	struct peer *mpeer,
	bool request_already_authenticated
	)
{
	(void)request_already_authenticated;
	(void)restrict_mask;

	if(mpeer == NULL) {
		sys_restricted++;
		return;
	};

	if(mpeer->cast_flags & MDF_POOL) {
		mpeer->nextdate = current_time + 1;
	}

	/* Don't bother associating with unsynchronized servers */
	if (PKT_LEAP(pkt->li_vn_mode) == LEAP_NOTINSYNC ||
	    PKT_TO_STRATUM(pkt->stratum) < sys_floor ||
	    PKT_TO_STRATUM(pkt->stratum) >= sys_ceiling ||
	    scalbn((double)pkt->rootdelay/2.0 + (double)pkt->rootdisp, -16) >=
	    MAXDISPERSE) {
		return;
	}

	newpeer(&rbufp->recv_srcadr, NULL, rbufp->dstadr,
		MODE_CLIENT, PKT_VERSION(pkt->li_vn_mode),
		mpeer->minpoll, mpeer->maxpoll,
		FLAG_PREEMPT | (FLAG_IBURST & mpeer->flags),
		MDF_UCAST | MDF_UCLNT, 0, mpeer->keyid);
}
	
void
receive(
	struct recvbuf *rbufp
	)
{
	struct parsed_pkt *pkt = NULL;
	struct peer *peer = NULL;
	u_short restrict_mask;
	int match = AM_NOMATCH;
	bool authenticated = false;

	sys_received++;

	if(!is_vn_mode_acceptable(rbufp)) {
		sys_badlength++;
		goto done;
	}

#ifdef REFCLOCK
	restrict_mask = rbufp->network_packet ?
	    restrictions(&rbufp->recv_srcadr) :
	    0;
#else
	restrict_mask = restrictions(&rbufp->recv_srcadr);
#endif

	if(check_early_restrictions(rbufp, restrict_mask)) {
		sys_restricted++;
		goto done;
	}

	if(is_control_packet(rbufp)) {
		process_control(rbufp, restrict_mask);
		goto done;
	}

	pkt = parse_packet(rbufp);
	if(pkt == NULL) {
		sys_badlength++;
		goto done;
	}
	peer = findpeer(rbufp, PKT_MODE(pkt->li_vn_mode), &match);
	if(peer == NULL && match == AM_MANYCAST) {
		peer = findmanycastpeer(rbufp);
	}

	if(i_require_authentication(peer, pkt, restrict_mask)) {
		if(
			/* Check whether an authenticator is even present. */
			!pkt->keyid_present || is_crypto_nak(pkt) ||
			/* If we require a specific key from this peer,
			   check that it matches. */
			(peer != NULL && peer->keyid != 0 &&
			 peer->keyid != pkt->keyid) ||
			/* Verify the MAC.
			   TODO: rewrite authdecrypt() to give it a
			   better name and a saner interface so we don't
			   have to do this screwy buffer-length
			   arithmetic in order to call it. */
			!authdecrypt(pkt->keyid,
				     (uint32_t*)rbufp->recv_space.X_recv_buffer,
				     rbufp->recv_length - (pkt->mac_len + 4),
				     pkt->mac_len + 4)) {

			sys_badauth++;
			if(peer != NULL) {
				peer->badauth++;
				peer->flash |= BOGON5;
			}
		} else {
			authenticated = true;
		}
	}

	switch(match) {
	    case AM_FXMIT:
		handle_fastxmit(rbufp, restrict_mask, pkt, peer, authenticated);
		break;
	    case AM_PROCPKT:
		handle_procpkt(rbufp, restrict_mask, pkt, peer, authenticated);
		break;
	    case AM_MANYCAST:
		handle_manycast(rbufp, restrict_mask, pkt, peer, authenticated);
		break;
	    default:
		/* Everything else is for symmetric passive, broadcast,
		   or multicast modes, which are a security nightmare.
		   So they go to the bit bucket until this improves.
		*/
		sys_declined++;
		break;
	}

  done:
	free_packet(pkt);
}

/*
 * transmit - transmit procedure called by poll timeout
 */
void
transmit(
	struct peer *peer	/* peer structure pointer */
	)
{
	uint8_t	hpoll;

	/*
	 * The polling state machine. There are two kinds of machines,
	 * those that never expect a reply (broadcast and manycast
	 * server modes) and those that do (all other modes). The dance
	 * is intricate...
	 */
	hpoll = peer->hpoll;

	/*
	 * In broadcast mode the poll interval is never changed from
	 * minpoll.
	 */
	if (peer->cast_flags & (MDF_BCAST | MDF_MCAST)) {
		peer->outdate = current_time;
		if (sys_leap != LEAP_NOTINSYNC)
			peer_xmit(peer);
		poll_update(peer, hpoll);
		return;
	}

	/*
	 * In manycast mode we start with unity ttl. The ttl is
	 * increased by one for each poll until either sys_maxclock
	 * servers have been found or the maximum ttl is reached. When
	 * sys_maxclock servers are found we stop polling until one or
	 * more servers have timed out or until less than sys_minclock
	 * associations turn up. In this case additional better servers
	 * are dragged in and preempt the existing ones.  Once every
	 * sys_beacon seconds we are to transmit unconditionally, but
	 * this code is not quite right -- peer->unreach counts polls
	 * and is being compared with sys_beacon, so the beacons happen
	 * every sys_beacon polls.
	 */
	if (peer->cast_flags & MDF_ACAST) {
		peer->outdate = current_time;
		if (peer->unreach > sys_beacon) {
			peer->unreach = 0;
			peer->ttl = 0;
			peer_xmit(peer);
		} else if (sys_survivors < sys_minclock ||
		    peer_associations < sys_maxclock) {
			if (peer->ttl < (uint32_t)sys_ttlmax)
				peer->ttl++;
			peer_xmit(peer);
		}
		peer->unreach++;
		poll_update(peer, hpoll);
		return;
	}

	/*
	 * Pool associations transmit unicast solicitations when there
	 * are less than a hard limit of 2 * sys_maxclock associations,
	 * and either less than sys_minclock survivors or less than
	 * sys_maxclock associations.  The hard limit prevents unbounded
	 * growth in associations if the system clock or network quality
	 * result in survivor count dipping below sys_minclock often.
	 * This was observed testing with pool, where sys_maxclock == 12
	 * resulted in 60 associations without the hard limit.	A
	 * similar hard limit on manycastclient ephemeral associations
	 * may be appropriate.
	 */
	if (peer->cast_flags & MDF_POOL) {
		peer->outdate = current_time;
		if ((peer_associations <= 2 * sys_maxclock) &&
		    (peer_associations < sys_maxclock ||
		     sys_survivors < sys_minclock))
			pool_xmit(peer);
		poll_update(peer, hpoll);
		return;
	}

	/*
	 * In unicast modes the dance is much more intricate. It is
	 * designed to back off whenever possible to minimize network
	 * traffic.
	 */
	if (peer->burst == 0) {
		uint8_t oreach;

		/*
		 * Update the reachability status. If not heard for
		 * three consecutive polls, stuff infinity in the clock
		 * filter.
		 */
		oreach = peer->reach;
		peer->outdate = current_time;
		peer->unreach++;
		peer->reach <<= 1;
		if (!peer->reach) {

			/*
			 * Here the peer is unreachable. If it was
			 * previously reachable raise a trap. Send a
			 * burst if enabled.
			 */
			clock_filter(peer, 0., 0., MAXDISPERSE);
			if (oreach) {
				peer_unfit(peer);
				report_event(PEVNT_UNREACH, peer, NULL);
			}
			if ((peer->flags & FLAG_IBURST) &&
			    peer->retry == 0)
				peer->retry = NTP_RETRY;
		} else {

			/*
			 * Here the peer is reachable. Send a burst if
			 * enabled and the peer is fit.	 Reset unreach
			 * for persistent and ephemeral associations.
			 * Unreach is also reset for survivors in
			 * clock_select().
			 */
			hpoll = sys_poll;
			if (!(peer->flags & FLAG_PREEMPT))
				peer->unreach = 0;
			if ((peer->flags & FLAG_BURST) && peer->retry ==
			    0 && !peer_unfit(peer))
				peer->retry = NTP_RETRY;
		}

		/*
		 * Watch for timeout.  If ephemeral, toss the rascal;
		 * otherwise, bump the poll interval. Note the
		 * poll_update() routine will clamp it to maxpoll.
		 * If preemptible and we have more peers than maxclock,
		 * and this peer has the minimum score of preemptibles,
		 * demobilize.
		 */
		if (peer->unreach >= NTP_UNREACH) {
			hpoll++;
			/* ephemeral: no FLAG_CONFIG nor FLAG_PREEMPT */
			if (!(peer->flags & (FLAG_CONFIG | FLAG_PREEMPT))) {
				report_event(PEVNT_RESTART, peer, "timeout");
				peer_clear(peer, "TIME");
				unpeer(peer);
				return;
			}
			if ((peer->flags & FLAG_PREEMPT) &&
			    (peer_associations > sys_maxclock) &&
			    score_all(peer)) {
				report_event(PEVNT_RESTART, peer, "timeout");
				peer_clear(peer, "TIME");
				unpeer(peer);
				return;
			}
		}
	} else {
		peer->burst--;
		if (peer->burst == 0) {

			/*
			 * If ntpdate mode and the clock has not been
			 * set and all peers have completed the burst,
			 * we declare a successful failure.
			 */
			if (mode_ntpdate) {
				peer_ntpdate--;
				if (peer_ntpdate == 0) {
					msyslog(LOG_NOTICE,
					    "ntpd: no servers found");
					if (!termlogit)
						printf(
						    "ntpd: no servers found\n");
					intercept_exit(0);
				}
			}
		}
	}
	if (peer->retry > 0)
		peer->retry--;

	/*
	 * Do not transmit if in broadcast client mode.
	 */
	if (peer->hmode != MODE_BCLIENT)
		peer_xmit(peer);
	poll_update(peer, hpoll);
}

/*
 * clock_update - Called at system process update intervals.
 */
static void
clock_update(
	struct peer *peer	/* peer structure pointer */
	)
{
	double	dtemp;
	l_fp	now;
#ifdef HAVE_LIBSCF_H
	char	*fmri;
#endif /* HAVE_LIBSCF_H */

	/*
	 * Update the system state variables. We do this very carefully,
	 * as the poll interval might need to be clamped differently.
	 */
	sys_peer = peer;
	sys_epoch = peer->epoch;
	if (sys_poll < peer->minpoll)
		sys_poll = peer->minpoll;
	if (sys_poll > peer->maxpoll)
		sys_poll = peer->maxpoll;
	poll_update(peer, sys_poll);
	sys_stratum = min(peer->stratum + 1, STRATUM_UNSPEC);
	if (peer->stratum == STRATUM_REFCLOCK ||
	    peer->stratum == STRATUM_UNSPEC)
		sys_refid = peer->refid;
	else
		sys_refid = addr2refid(&peer->srcadr);
	/*
	 * Root Dispersion (E) is defined (in RFC 5905) as:
	 *
	 * E = p.epsilon_r + p.epsilon + p.psi + PHI*(s.t - p.t) + |THETA|
	 *
	 * where:
	 *  p.epsilon_r is the PollProc's root dispersion
	 *  p.epsilon	is the PollProc's dispersion
	 *  p.psi	is the PollProc's jitter
	 *  THETA	is the combined offset
	 *
	 * NB: Think Hard about where these numbers come from and
	 * what they mean.  When did peer->update happen?  Has anything
	 * interesting happened since then?  What values are the most
	 * defensible?	Why?
	 *
	 * DLM thinks this equation is probably the best of all worse choices.
	 */
	dtemp	= peer->rootdisp
		+ peer->disp
		+ sys_jitter
		+ clock_phi * (current_time - peer->update)
		+ fabs(sys_offset);

	if (dtemp > sys_mindisp)
		sys_rootdisp = dtemp;
	else
		sys_rootdisp = sys_mindisp;
	sys_rootdelay = peer->delay + peer->rootdelay;
	sys_reftime = peer->dst;

#ifdef DEBUG
	if (debug)
		printf(
		    "clock_update: at %lu sample %lu associd %d\n",
		    current_time, peer->epoch, peer->associd);
#endif

	/*
	 * Comes now the moment of truth. Crank the clock discipline and
	 * see what comes out.
	 */
	switch (local_clock(peer, sys_offset)) {

	/*
	 * Clock exceeds panic threshold. Life as we know it ends.
	 */
	case -1:
#ifdef HAVE_LIBSCF_H
		/*
		 * For Solaris enter the maintenance mode.
		 */
		if ((fmri = getenv("SMF_FMRI")) != NULL) {
			if (smf_maintain_instance(fmri, 0) < 0) {
				printf("smf_maintain_instance: %s\n",
				    scf_strerror(scf_error()));
				intercept_exit(1);
			}
			/*
			 * Sleep until SMF kills us.
			 */
			for (;;)
				pause();
		}
#endif /* HAVE_LIBSCF_H */
		msyslog(LOG_ERR, "Panic: offset too big: %.3f", sys_offset);
		intercept_exit (1);
		/* not reached */

	/*
	 * Clock was stepped. Flush all time values of all peers.
	 */
	case 2:
		clear_all();
		set_sys_leap(LEAP_NOTINSYNC);
		sys_stratum = STRATUM_UNSPEC;
		memcpy(&sys_refid, "STEP", REFIDLEN);
		sys_rootdelay = 0;
		sys_rootdisp = 0;
		L_CLR(&sys_reftime);
		sys_jitter = LOGTOD(sys_precision);
		leapsec_reset_frame();
		break;

	/*
	 * Clock was slewed. Handle the leapsecond stuff.
	 */
	case 1:

		/*
		 * If this is the first time the clock is set, reset the
		 * leap bits. If crypto, the timer will goose the setup
		 * process.
		 */
		if (sys_leap == LEAP_NOTINSYNC) {
			set_sys_leap(LEAP_NOWARNING);
			/*
			 * If our parent process is waiting for the
			 * first clock sync, send them home satisfied.
			 */
#ifdef HAVE_WORKING_FORK
			if (waitsync_fd_to_close != -1) {
				close(waitsync_fd_to_close);
				waitsync_fd_to_close = -1;
				DPRINTF(1, ("notified parent --wait-sync is done\n"));
			}
#endif /* HAVE_WORKING_FORK */

		}

		/*
		 * If there is no leap second pending and the number of
		 * survivor leap bits is greater than half the number of
		 * survivors, try to schedule a leap for the end of the
		 * current month. (This only works if no leap second for
		 * that range is in the table, so doing this more than
		 * once is mostly harmless.)
		 */
		if (leapsec == LSPROX_NOWARN) {
			if (leap_vote_ins > leap_vote_del
			    && leap_vote_ins > sys_survivors / 2) {
				get_systime(&now);
				leapsec_add_dyn(true, now.l_ui, NULL);
			}
			if (leap_vote_del > leap_vote_ins
			    && leap_vote_del > sys_survivors / 2) {
				get_systime(&now);
				leapsec_add_dyn(false, now.l_ui, NULL);
			}
		}
		break;

	/*
	 * Popcorn spike or step threshold exceeded. Pretend it never
	 * happened.
	 */
	default:
		break;
	}
}


/*
 * poll_update - update peer poll interval
 */
void
poll_update(
	struct peer *peer,	/* peer structure pointer */
	uint8_t	mpoll
	)
{
	u_long	next, utemp;
	uint8_t	hpoll;

	/*
	 * This routine figures out when the next poll should be sent.
	 * That turns out to be wickedly complicated. One problem is
	 * that sometimes the time for the next poll is in the past when
	 * the poll interval is reduced. We watch out for races here
	 * between the receive process and the poll process.
	 *
	 * Clamp the poll interval between minpoll and maxpoll.
	 */
	hpoll = max(min(peer->maxpoll, mpoll), peer->minpoll);

	peer->hpoll = hpoll;

	/*
	 * There are three variables important for poll scheduling, the
	 * current time (current_time), next scheduled time (nextdate)
	 * and the earliest time (utemp). The earliest time is 2 s
	 * seconds, but could be more due to rate management. When
	 * sending in a burst, use the earliest time. When not in a
	 * burst but with a reply pending, send at the earliest time
	 * unless the next scheduled time has not advanced. This can
	 * only happen if multiple replies are pending in the same
	 * response interval. Otherwise, send at the later of the next
	 * scheduled time and the earliest time.
	 *
	 * Now we figure out if there is an override. If a burst is in
	 * progress and we get called from the receive process, just
	 * slink away. If called from the poll process, delay 1 s for a
	 * reference clock, otherwise 2 s.
	 */
	utemp = current_time + max(peer->throttle - (NTP_SHIFT - 1) *
	    (1 << peer->minpoll), ntp_minpkt);
	if (peer->burst > 0) {
		if (peer->nextdate > current_time)
			return;
#ifdef REFCLOCK
		else if (peer->flags & FLAG_REFCLOCK)
			peer->nextdate = current_time + RESP_DELAY;
#endif /* REFCLOCK */
		else
			peer->nextdate = utemp;

	/*
	 * The ordinary case. If a retry, use minpoll; if unreachable,
	 * use host poll; otherwise, use the minimum of host and peer
	 * polls; In other words, oversampling is okay but
	 * understampling is evil. Use the maximum of this value and the
	 * headway. If the average headway is greater than the headway
	 * threshold, increase the headway by the minimum interval.
	 */
	} else {
		if (peer->retry > 0)
			hpoll = peer->minpoll;
		else if (!(peer->reach))
			hpoll = peer->hpoll;
		else
			hpoll = min(peer->ppoll, peer->hpoll);
#ifdef REFCLOCK
		if (peer->flags & FLAG_REFCLOCK)
			next = 1 << hpoll;
		else
#endif /* REFCLOCK */
			/*
			 * Doesn't need to be captured, because the poll interval
			 * has no effect on replay.
			 */
			next = ((0x1000UL | (ntp_random() & 0x0ff)) <<
			    hpoll) >> 12;
		next += peer->outdate;
		if (next > utemp)
			peer->nextdate = next;
		else
			peer->nextdate = utemp;
		if (peer->throttle > (1 << peer->minpoll))
			peer->nextdate += ntp_minpkt;
	}
	DPRINTF(2, ("poll_update: at %lu %s poll %d burst %d retry %d head %d early %lu next %lu\n",
		    current_time, socktoa(&peer->srcadr), peer->hpoll,
		    peer->burst, peer->retry, peer->throttle,
		    utemp - current_time, peer->nextdate -
		    current_time));
}


/*
 * peer_clear - clear peer filter registers.  See Section 3.4.8 of the
 * spec.
 */
void
peer_clear(
	struct peer *peer,		/* peer structure */
	const char *ident,		/* tally lights */
	const bool initializing
	)
{
	uint8_t	u;
	l_fp xmt = peer->xmt;

	/*
	 * Clear all values, including the optional crypto values above.
	 */
	memset(CLEAR_TO_ZERO(peer), 0, LEN_CLEAR_TO_ZERO(peer));
	peer->ppoll = peer->maxpoll;
	peer->hpoll = peer->minpoll;
	peer->disp = MAXDISPERSE;
	peer->flash = peer_unfit(peer);
	peer->jitter = LOGTOD(sys_precision);

	/* Don't throw away our broadcast replay protection */
	if (peer->hmode == MODE_BCLIENT) {
		peer->xmt = xmt;
	}

	for (u = 0; u < NTP_SHIFT; u++) {
		peer->filter_order[u] = u;
		peer->filter_disp[u] = MAXDISPERSE;
	}
#ifdef REFCLOCK
	if (!(peer->flags & FLAG_REFCLOCK)) {
#endif
		peer->leap = LEAP_NOTINSYNC;
		peer->stratum = STRATUM_UNSPEC;
		memcpy(&peer->refid, ident, REFIDLEN);
#ifdef REFCLOCK
	}
#endif

	/*
	 * During initialization use the association count to spread out
	 * the polls at one-second intervals. Passive associations'
	 * first poll is delayed by the "discard minimum" to avoid rate
	 * limiting. Other post-startup new or cleared associations
	 * randomize the first poll over the minimum poll interval to
	 * avoid implosion.
	 */
	peer->nextdate = peer->update = peer->outdate = current_time;
	if (initializing) {
		peer->nextdate += peer_associations;
	} else if (MODE_PASSIVE == peer->hmode) {
		peer->nextdate += ntp_minpkt;
	} else {
	    /*
	     * Randomizing the next poll interval used to be done with
	     * ntp_random(); this leads to replay-mode problems and is
	     * unnecessary, any deterministic but uniformly
	     * distributed function of the peer state would be good
	     * enough.	Furthermore, changing the function creates no
	     * interop problems. For security reasons (to prevent
	     * hypothetical timing attacks) we want at least one input
	     * to be invisible from outside ntpd; the internal
	     * association ID fits the bill.
	     */
	    int pseudorandom = peer->associd ^ sock_hash(&peer->srcadr);
	    peer->nextdate += pseudorandom % peer->minpoll;
	}
#ifdef DEBUG
	if (debug)
		printf(
		    "peer_clear: at %ld next %ld associd %d refid %s\n",
		    current_time, peer->nextdate, peer->associd,
		    ident);
#endif
}


/*
 * clock_filter - add incoming clock sample to filter register and run
 *		  the filter procedure to find the best sample.
 */
void
clock_filter(
	struct peer *peer,		/* peer structure pointer */
	double	sample_offset,		/* clock offset */
	double	sample_delay,		/* roundtrip delay */
	double	sample_disp		/* dispersion */
	)
{
	double	dst[NTP_SHIFT];		/* distance vector */
	int	ord[NTP_SHIFT];		/* index vector */
	int	i, j, k, m;
	double	dtemp, etemp;
	char	tbuf[80];

	/*
	 * A sample consists of the offset, delay, dispersion and epoch
	 * of arrival. The offset and delay are determined by the on-
	 * wire protocol. The dispersion grows from the last outbound
	 * packet to the arrival of this one increased by the sum of the
	 * peer precision and the system precision as required by the
	 * error budget. First, shift the new arrival into the shift
	 * register discarding the oldest one.
	 */
	j = peer->filter_nextpt;
	peer->filter_offset[j] = sample_offset;
	peer->filter_delay[j] = sample_delay;
	peer->filter_disp[j] = sample_disp;
	peer->filter_epoch[j] = current_time;
	j = (j + 1) % NTP_SHIFT;
	peer->filter_nextpt = j;

	/*
	 * Update dispersions since the last update and at the same
	 * time initialize the distance and index lists. Since samples
	 * become increasingly uncorrelated beyond the Allan intercept,
	 * only under exceptional cases will an older sample be used.
	 * Therefore, the distance list uses a compound metric. If the
	 * dispersion is greater than the maximum dispersion, clamp the
	 * distance at that value. If the time since the last update is
	 * less than the Allan intercept use the delay; otherwise, use
	 * the sum of the delay and dispersion.
	 */
	dtemp = clock_phi * (current_time - peer->update);
	peer->update = current_time;
	for (i = NTP_SHIFT - 1; i >= 0; i--) {
		if (i != 0)
			peer->filter_disp[j] += dtemp;
		if (peer->filter_disp[j] >= MAXDISPERSE) {
			peer->filter_disp[j] = MAXDISPERSE;
			dst[i] = MAXDISPERSE;
		} else if (peer->update - peer->filter_epoch[j] >
		    (u_long)ULOGTOD(allan_xpt)) {
			dst[i] = peer->filter_delay[j] +
			    peer->filter_disp[j];
		} else {
			dst[i] = peer->filter_delay[j];
		}
		ord[i] = j;
		j = (j + 1) % NTP_SHIFT;
	}

	/*
	 * If the clock has stabilized, sort the samples by distance.
	 */
	if (freq_cnt == 0) {
		for (i = 1; i < NTP_SHIFT; i++) {
			for (j = 0; j < i; j++) {
				if (dst[j] > dst[i]) {
					k = ord[j];
					ord[j] = ord[i];
					ord[i] = k;
					etemp = dst[j];
					dst[j] = dst[i];
					dst[i] = etemp;
				}
			}
		}
	}

	/*
	 * Copy the index list to the association structure so ntpq
	 * can see it later. Prune the distance list to leave only
	 * samples less than the maximum dispersion, which disfavors
	 * uncorrelated samples older than the Allan intercept. To
	 * further improve the jitter estimate, of the remainder leave
	 * only samples less than the maximum distance, but keep at
	 * least two samples for jitter calculation.
	 */
	m = 0;
	for (i = 0; i < NTP_SHIFT; i++) {
		peer->filter_order[i] = (uint8_t) ord[i];
		if (dst[i] >= MAXDISPERSE || (m >= 2 && dst[i] >=
		    sys_maxdist))
			continue;
		m++;
	}

	/*
	 * Compute the dispersion and jitter. The dispersion is weighted
	 * exponentially by NTP_FWEIGHT (0.5) so it is normalized close
	 * to 1.0. The jitter is the RMS differences relative to the
	 * lowest delay sample.
	 */
	peer->disp = peer->jitter = 0;
	k = ord[0];
	for (i = NTP_SHIFT - 1; i >= 0; i--) {
		j = ord[i];
		peer->disp = NTP_FWEIGHT * (peer->disp +
		    peer->filter_disp[j]);
		if (i < m)
			peer->jitter += DIFF(peer->filter_offset[j],
			    peer->filter_offset[k]);
	}

	/*
	 * If no acceptable samples remain in the shift register,
	 * quietly tiptoe home leaving only the dispersion. Otherwise,
	 * save the offset, delay and jitter. Note the jitter must not
	 * be less than the precision.
	 */
	if (m == 0) {
		clock_select();
		return;
	}
	etemp = fabs(peer->offset - peer->filter_offset[k]);
	peer->offset = peer->filter_offset[k];
	peer->delay = peer->filter_delay[k];
	if (m > 1)
		peer->jitter /= m - 1;
	peer->jitter = max(SQRT(peer->jitter), LOGTOD(sys_precision));

	/*
	 * If the new sample and the current sample are both valid
	 * and the difference between their offsets exceeds CLOCK_SGATE
	 * (3) times the jitter and the interval between them is less
	 * than twice the host poll interval, consider the new sample
	 * a popcorn spike and ignore it.
	 */
	if (peer->disp < sys_maxdist && peer->filter_disp[k] <
	    sys_maxdist && etemp > CLOCK_SGATE * peer->jitter &&
	    peer->filter_epoch[k] - peer->epoch < 2. *
	    ULOGTOD(peer->hpoll)) {
		snprintf(tbuf, sizeof(tbuf), "%.6f s", etemp);
		report_event(PEVNT_POPCORN, peer, tbuf);
		return;
	}

	/*
	 * A new minimum sample is useful only if it is later than the
	 * last one used. In this design the maximum lifetime of any
	 * sample is not greater than eight times the poll interval, so
	 * the maximum interval between minimum samples is eight
	 * packets.
	 */
	if (peer->filter_epoch[k] <= peer->epoch) {
#if DEBUG
	if (debug > 1)
		printf("clock_filter: old sample %lu\n", current_time -
		    peer->filter_epoch[k]);
#endif
		return;
	}
	peer->epoch = peer->filter_epoch[k];

	/*
	 * The mitigated sample statistics are saved for later
	 * processing. If not synchronized or not in a burst, tickle the
	 * clock select algorithm.
	 */
	record_peer_stats(peer, ctlpeerstatus(peer));
#ifdef DEBUG
	if (debug)
		printf(
		    "clock_filter: n %d off %.6f del %.6f dsp %.6f jit %.6f\n",
		    m, peer->offset, peer->delay, peer->disp,
		    peer->jitter);
#endif
	if (peer->burst == 0 || sys_leap == LEAP_NOTINSYNC)
		clock_select();
}


/*
 * clock_select - find the pick-of-the-litter clock
 *
 * ENABLE_LOCKCLOCK: (1) If the local clock is the prefer peer, it will always
 * be enabled, even if declared falseticker, (2) only the prefer peer
 * can be selected as the system peer, (3) if the external source is
 * down, the system leap bits are set to 11 and the stratum set to
 * infinity.
 */
void
clock_select(void)
{
	struct peer *peer;
	int	i, j, k, n;
	int	nlist, nl2;
	int	allow;
	int	speer;
	double	d, e, f, g;
	double	high, low;
	double	speermet;
	double	orphmet = 2.0 * UINT32_MAX; /* 2x is greater than */
	struct endpoint endp;
	struct peer *osys_peer;
	struct peer *sys_prefer = NULL;	/* prefer peer */
	struct peer *typesystem = NULL;
	struct peer *typeorphan = NULL;
#ifdef REFCLOCK
	struct peer *typemodem = NULL;
	struct peer *typelocal = NULL;
	struct peer *typepps = NULL;
#endif /* REFCLOCK */
	static struct endpoint *endpoint = NULL;
	static int *indx = NULL;
	static peer_select *peers = NULL;
	static u_int endpoint_size = 0;
	static u_int peers_size = 0;
	static u_int indx_size = 0;
	size_t octets;

	/*
	 * Initialize and create endpoint, index and peer lists big
	 * enough to handle all associations.
	 */
	osys_peer = sys_peer;
	sys_survivors = 0;
#ifdef ENABLE_LOCKCLOCK
	set_sys_leap(LEAP_NOTINSYNC);
	sys_stratum = STRATUM_UNSPEC;
	memcpy(&sys_refid, "DOWN", REFIDLEN);
#endif /* ENABLE_LOCKCLOCK */

	/*
	 * Allocate dynamic space depending on the number of
	 * associations.
	 */
	nlist = 1;
	for (peer = peer_list; peer != NULL; peer = peer->p_link)
		nlist++;
	endpoint_size = ALIGNED_SIZE(nlist * 2 * sizeof(*endpoint));
	peers_size = ALIGNED_SIZE(nlist * sizeof(*peers));
	indx_size = ALIGNED_SIZE(nlist * 2 * sizeof(*indx));
	octets = endpoint_size + peers_size + indx_size;
	endpoint = erealloc(endpoint, octets);
	peers = INC_ALIGNED_PTR(endpoint, endpoint_size);
	indx = INC_ALIGNED_PTR(peers, peers_size);

	/*
	 * Initially, we populate the island with all the rifraff peers
	 * that happen to be lying around. Those with seriously
	 * defective clocks are immediately booted off the island. Then,
	 * the falsetickers are culled and put to sea. The truechimers
	 * remaining are subject to repeated rounds where the most
	 * unpopular at each round is kicked off. When the population
	 * has dwindled to sys_minclock, the survivors split a million
	 * bucks and collectively crank the chimes.
	 */
	nlist = nl2 = 0;	/* none yet */
	for (peer = peer_list; peer != NULL; peer = peer->p_link) {
		peer->new_status = CTL_PST_SEL_REJECT;

		/*
		 * Leave the island immediately if the peer is
		 * unfit to synchronize.
		 */
		if (peer_unfit(peer))
			continue;

		/*
		 * If this peer is an orphan parent, elect the
		 * one with the lowest metric defined as the
		 * IPv4 address or the first 64 bits of the
		 * hashed IPv6 address.	 To ensure convergence
		 * on the same selected orphan, consider as
		 * well that this system may have the lowest
		 * metric and be the orphan parent.  If this
		 * system wins, sys_peer will be NULL to trigger
		 * orphan mode in timer().
		 */
		if (peer->stratum == sys_orphan) {
			uint32_t	localmet;
			uint32_t peermet;

			if (peer->dstadr != NULL)
				localmet = ntohl(peer->dstadr->addr_refid);
			else
				localmet = UINT32_MAX;
			peermet = ntohl(addr2refid(&peer->srcadr));
			if (peermet < localmet && peermet < orphmet) {
				typeorphan = peer;
				orphmet = peermet;
			}
			continue;
		}

		/*
		 * If this peer could have the orphan parent
		 * as a synchronization ancestor, exclude it
		 * from selection to avoid forming a
		 * synchronization loop within the orphan mesh,
		 * triggering stratum climb to infinity
		 * instability.	 Peers at stratum higher than
		 * the orphan stratum could have the orphan
		 * parent in ancestry so are excluded.
		 * See http://bugs.ntp.org/2050
		 */
		if (peer->stratum > sys_orphan)
			continue;
#ifdef REFCLOCK
		/*
		 * This is an attempt to set up fallbacks in case falseticker
		 * elimination leaves no survivors with better service quality.
		 */
		if (!(peer->flags & FLAG_PREFER)) {
		    if (peer->sstclktype == CTL_SST_TS_LOCAL) {
			if (current_time > orphwait && typelocal == NULL)
				typelocal = peer;
			continue;
		    } else if (peer->sstclktype == CTL_SST_TS_TELEPHONE) {
			if (current_time > orphwait && typemodem == NULL)
				typemodem = peer;
			continue;
		    }
		}
#endif /* REFCLOCK */

		/*
		 * If we get this far, the peer can stay on the
		 * island, but does not yet have the immunity
		 * idol.
		 */
		peer->new_status = CTL_PST_SEL_SANE;
		f = root_distance(peer);
		peers[nlist].peer = peer;
		peers[nlist].error = peer->jitter;
		peers[nlist].synch = f;
		nlist++;

		/*
		 * Insert each interval endpoint on the unsorted
		 * endpoint[] list.
		 */
		e = peer->offset;
		endpoint[nl2].type = -1;	/* lower end */
		endpoint[nl2].val = e - f;
		nl2++;
		endpoint[nl2].type = 1;		/* upper end */
		endpoint[nl2].val = e + f;
		nl2++;
	}
	/*
	 * Construct sorted indx[] of endpoint[] indexes ordered by
	 * offset.
	 */
	for (i = 0; i < nl2; i++)
		indx[i] = i;
	for (i = 0; i < nl2; i++) {
		endp = endpoint[indx[i]];
		e = endp.val;
		k = i;
		for (j = i + 1; j < nl2; j++) {
			endp = endpoint[indx[j]];
			if (endp.val < e) {
				e = endp.val;
				k = j;
			}
		}
		if (k != i) {
			j = indx[k];
			indx[k] = indx[i];
			indx[i] = j;
		}
	}
	for (i = 0; i < nl2; i++)
		DPRINTF(3, ("select: endpoint %2d %.6f\n",
			endpoint[indx[i]].type, endpoint[indx[i]].val));

	/*
	 * This is the actual algorithm that cleaves the truechimers
	 * from the falsetickers. The original algorithm was described
	 * in Keith Marzullo's dissertation, but has been modified for
	 * better accuracy.
	 *
	 * Briefly put, we first assume there are no falsetickers, then
	 * scan the candidate list first from the low end upwards and
	 * then from the high end downwards. The scans stop when the
	 * number of intersections equals the number of candidates less
	 * the number of falsetickers. If this doesn't happen for a
	 * given number of falsetickers, we bump the number of
	 * falsetickers and try again. If the number of falsetickers
	 * becomes equal to or greater than half the number of
	 * candidates, the Albanians have won the Byzantine wars and
	 * correct synchronization is not possible.
	 *
	 * Here, nlist is the number of candidates and allow is the
	 * number of falsetickers. Upon exit, the truechimers are the
	 * survivors with offsets not less than low and not greater than
	 * high. There may be none of them.
	 */
	low = 1e9;
	high = -1e9;
	for (allow = 0; 2 * allow < nlist; allow++) {

		/*
		 * Bound the interval (low, high) as the smallest
		 * interval containing points from the most sources.
		 */
		n = 0;
		for (i = 0; i < nl2; i++) {
			low = endpoint[indx[i]].val;
			n -= endpoint[indx[i]].type;
			if (n >= nlist - allow)
				break;
		}
		n = 0;
		for (j = nl2 - 1; j >= 0; j--) {
			high = endpoint[indx[j]].val;
			n += endpoint[indx[j]].type;
			if (n >= nlist - allow)
				break;
		}

		/*
		 * If an interval containing truechimers is found, stop.
		 * If not, increase the number of falsetickers and go
		 * around again.
		 */
		if (high > low)
			break;
	}

	/*
	 * Clustering algorithm. Whittle candidate list of falsetickers,
	 * who leave the island immediately. The TRUE peer is always a
	 * truechimer. We must leave at least one peer to collect the
	 * million bucks.
	 *
	 * We assert the correct time is contained in the interval, but
	 * the best offset estimate for the interval might not be
	 * contained in the interval. For this purpose, a truechimer is
	 * defined as the midpoint of an interval that overlaps the
	 * intersection interval.
	 */
	j = 0;
	for (i = 0; i < nlist; i++) {
		double	h;

		peer = peers[i].peer;
		h = peers[i].synch;
		if ((high <= low || peer->offset + h < low ||
		    peer->offset - h > high) && !(peer->flags & FLAG_TRUE))
			continue;

#ifdef REFCLOCK
		/*
		 * Eligible PPS peers must survive the intersection
		 * algorithm. Use the first one found, but don't
		 * include any of them in the cluster population.
		 */
		if (peer->flags & FLAG_PPS) {
			if (typepps == NULL)
				typepps = peer;
			if (!(peer->flags & FLAG_TSTAMP_PPS))
				continue;
		}
#endif /* REFCLOCK */

		if (j != i)
			peers[j] = peers[i];
		j++;
	}
	nlist = j;

	/*
	 * If no survivors remain at this point, check if we have a modem
	 * driver, local driver or orphan parent in that order. If so,
	 * nominate the first one found as the only survivor.
	 * Otherwise, give up and leave the island to the rats.
	 */
	if (nlist == 0) {
		peers[0].error = 0;
		peers[0].synch = sys_mindisp;
#ifdef REFCLOCK
		if (typemodem != NULL) {
			peers[0].peer = typemodem;
			nlist = 1;
		} else if (typelocal != NULL) {
			peers[0].peer = typelocal;
			nlist = 1;
		} else
#endif /* REFCLOCK */
		if (typeorphan != NULL) {
			peers[0].peer = typeorphan;
			nlist = 1;
		}
	}

	/*
	 * Mark the candidates at this point as truechimers.
	 */
	for (i = 0; i < nlist; i++) {
		peers[i].peer->new_status = CTL_PST_SEL_SELCAND;
		DPRINTF(2, ("select: survivor %s %f\n",
			socktoa(&peers[i].peer->srcadr), peers[i].synch));
	}

	/*
	 * Now, vote outliers off the island by select jitter weighted
	 * by root distance. Continue voting as long as there are more
	 * than sys_minclock survivors and the select jitter of the peer
	 * with the worst metric is greater than the minimum peer
	 * jitter. Stop if we are about to discard a TRUE or PREFER
	 * peer, who of course have the immunity idol.
	 */
	while (1) {
		d = 1e9;
		e = -1e9;
		g = 0;
		k = 0;
		for (i = 0; i < nlist; i++) {
			if (peers[i].error < d)
				d = peers[i].error;
			peers[i].seljit = 0;
			if (nlist > 1) {
				f = 0;
				for (j = 0; j < nlist; j++)
					f += DIFF(peers[j].peer->offset,
					    peers[i].peer->offset);
				peers[i].seljit = SQRT(f / (nlist - 1));
			}
			if (peers[i].seljit * peers[i].synch > e) {
				g = peers[i].seljit;
				e = peers[i].seljit * peers[i].synch;
				k = i;
			}
		}
		g = max(g, LOGTOD(sys_precision));
		if (nlist <= max(1, sys_minclock) || g <= d ||
		    ((FLAG_TRUE | FLAG_PREFER) & peers[k].peer->flags))
			break;

		DPRINTF(3, ("select: drop %s seljit %.6f jit %.6f\n",
			socktoa(&peers[k].peer->srcadr), g, d));
		if (nlist > sys_maxclock)
			peers[k].peer->new_status = CTL_PST_SEL_EXCESS;
		for (j = k + 1; j < nlist; j++)
			peers[j - 1] = peers[j];
		nlist--;
	}

	/*
	 * What remains is a list usually not greater than sys_minclock
	 * peers. Note that unsynchronized peers cannot survive this
	 * far.	 Count and mark these survivors.
	 *
	 * While at it, count the number of leap warning bits found.
	 * This will be used later to vote the system leap warning bit.
	 * If a leap warning bit is found on a reference clock, the vote
	 * is always won.
	 *
	 * Choose the system peer using a hybrid metric composed of the
	 * selection jitter scaled by the root distance augmented by
	 * stratum scaled by sys_mindisp (.001 by default). The goal of
	 * the small stratum factor is to avoid clockhop between a
	 * reference clock and a network peer which has a refclock and
	 * is using an older ntpd, which does not floor sys_rootdisp at
	 * sys_mindisp.
	 *
	 * In contrast, ntpd 4.2.6 and earlier used stratum primarily
	 * in selecting the system peer, using a weight of 1 second of
	 * additional root distance per stratum.  This heavy bias is no
	 * longer appropriate, as the scaled root distance provides a
	 * more rational metric carrying the cumulative error budget.
	 */
	e = 1e9;
	speer = 0;
	leap_vote_ins = 0;
	leap_vote_del = 0;
	for (i = 0; i < nlist; i++) {
		peer = peers[i].peer;
		peer->unreach = 0;
		peer->new_status = CTL_PST_SEL_SYNCCAND;
		sys_survivors++;
		if (peer->leap == LEAP_ADDSECOND) {
			if (peer->flags & FLAG_REFCLOCK)
				leap_vote_ins = nlist;
			else if (leap_vote_ins < nlist)
				leap_vote_ins++;
		}
		if (peer->leap == LEAP_DELSECOND) {
			if (peer->flags & FLAG_REFCLOCK)
				leap_vote_del = nlist;
			else if (leap_vote_del < nlist)
				leap_vote_del++;
		}
		if (peer->flags & FLAG_PREFER)
			sys_prefer = peer;
		speermet = peers[i].seljit * peers[i].synch +
		    peer->stratum * sys_mindisp;
		if (speermet < e) {
			e = speermet;
			speer = i;
		}
	}

	/*
	 * Unless there are at least sys_misane survivors, leave the
	 * building dark. Otherwise, do a clockhop dance. Ordinarily,
	 * use the selected survivor speer. However, if the current
	 * system peer is not speer, stay with the current system peer
	 * as long as it doesn't get too old or too ugly.
	 */
	if (nlist > 0 && nlist >= sys_minsane) {
		double	x;

		typesystem = peers[speer].peer;
		if (osys_peer == NULL || osys_peer == typesystem) {
			sys_clockhop = 0;
		} else if ((x = fabs(typesystem->offset -
		    osys_peer->offset)) < sys_mindisp) {
			if (sys_clockhop == 0)
				sys_clockhop = sys_mindisp;
			else
				sys_clockhop *= .5;
			DPRINTF(1, ("select: clockhop %d %.6f %.6f\n",
				j, x, sys_clockhop));
			if (fabs(x) < sys_clockhop)
				typesystem = osys_peer;
			else
				sys_clockhop = 0;
		} else {
			sys_clockhop = 0;
		}
	}

	/*
	 * Mitigation rules of the game. We have the pick of the
	 * litter in typesystem if any survivors are left. If
	 * there is a prefer peer, use its offset and jitter.
	 * Otherwise, use the combined offset and jitter of all kitters.
	 */
	if (typesystem != NULL) {
		if (sys_prefer == NULL) {
			typesystem->new_status = CTL_PST_SEL_SYSPEER;
			clock_combine(peers, sys_survivors, speer);
		} else {
			typesystem = sys_prefer;
			sys_clockhop = 0;
			typesystem->new_status = CTL_PST_SEL_SYSPEER;
			sys_offset = typesystem->offset;
			sys_jitter = typesystem->jitter;
		}
		DPRINTF(1, ("select: combine offset %.9f jitter %.9f\n",
			sys_offset, sys_jitter));
	}
#ifdef REFCLOCK
	/*
	 * If a PPS driver is lit and the combined offset is less than
	 * 0.4 s, select the driver as the PPS peer and use its offset
	 * and jitter. However, if this is the pps driver, use it only
	 * if there is a prefer peer or there are no survivors and none
	 * are required.
	 */
	if (typepps != NULL && fabs(sys_offset) < 0.4 &&
	    (!typepps->is_pps_driver ||
	    (typepps->is_pps_driver && (sys_prefer !=
	    NULL || (typesystem == NULL && sys_minsane == 0))))) {
		typesystem = typepps;
		sys_clockhop = 0;
		typesystem->new_status = CTL_PST_SEL_PPS;
		sys_offset = typesystem->offset;
		sys_jitter = typesystem->jitter;
		DPRINTF(1, ("select: pps offset %.9f jitter %.9f\n",
			sys_offset, sys_jitter));
	}
#endif /* REFCLOCK */

	/*
	 * If there are no survivors at this point, there is no
	 * system peer. If so and this is an old update, keep the
	 * current statistics, but do not update the clock.
	 */
	if (typesystem == NULL) {
		if (osys_peer != NULL) {
			if (sys_orphwait > 0)
				orphwait = current_time + sys_orphwait;
			report_event(EVNT_NOPEER, NULL, NULL);
		}
		sys_peer = NULL;
		for (peer = peer_list; peer != NULL; peer = peer->p_link)
			peer->status = peer->new_status;
		return;
	}

	/*
	 * Do not use old data, as this may mess up the clock discipline
	 * stability.
	 */
	if (typesystem->epoch <= sys_epoch)
		return;

	/*
	 * We have found the alpha male. Wind the clock.
	 */
	if (osys_peer != typesystem)
		report_event(PEVNT_NEWPEER, typesystem, NULL);
	for (peer = peer_list; peer != NULL; peer = peer->p_link)
		peer->status = peer->new_status;
	clock_update(typesystem);
}


static void
clock_combine(
	peer_select *	peers,	/* survivor list */
	int		npeers,	/* number of survivors */
	int		syspeer	/* index of sys.peer */
	)
{
	int	i;
	double	x, y, z, w;

	y = z = w = 0;
	for (i = 0; i < npeers; i++) {
		x = 1. / peers[i].synch;
		y += x;
		z += x * peers[i].peer->offset;
		w += x * DIFF(peers[i].peer->offset,
		    peers[syspeer].peer->offset);
	}
	sys_offset = z / y;
	sys_jitter = SQRT(w / y + SQUARE(peers[syspeer].seljit));
}


/*
 * root_distance - compute synchronization distance from peer to root
 */
static double
root_distance(
	struct peer *peer	/* peer structure pointer */
	)
{
	double	dtemp;

	/*
	 * Root Distance (LAMBDA) is defined as:
	 * (delta + DELTA)/2 + epsilon + EPSILON + phi
	 *
	 * where:
	 *  delta   is the round-trip delay
	 *  DELTA   is the root delay
	 *  epsilon is the remote server precision + local precision
	 *	    + (15 usec each second)
	 *  EPSILON is the root dispersion
	 *  phi	    is the peer jitter statistic
	 *
	 * NB: Think hard about why we are using these values, and what
	 * the alternatives are, and the various pros/cons.
	 *
	 * DLM thinks these are probably the best choices from any of the
	 * other worse choices.
	 */
	dtemp = (peer->delay + peer->rootdelay) / 2
		+ LOGTOD(peer->precision)
		  + LOGTOD(sys_precision)
		  + clock_phi * (current_time - peer->update)
		+ peer->rootdisp
		+ peer->jitter;
	/*
	 * Careful squeak here. The value returned must be greater than
	 * the minimum root dispersion in order to avoid clockhop with
	 * highly precise reference clocks. Note that the root distance
	 * cannot exceed the sys_maxdist, as this is the cutoff by the
	 * selection algorithm.
	 */
	if (dtemp < sys_mindisp)
		dtemp = sys_mindisp;
	return (dtemp);
}


/*
 * peer_xmit - send packet for persistent association.
 */
static void
peer_xmit(
	struct peer *peer	/* peer structure pointer */
	)
{
	struct pkt xpkt;	/* transmit packet */
	size_t	sendlen, authlen;
	keyid_t	xkeyid = 0;	/* transmit key ID */
	l_fp	xmt_tx;

	if (!peer->dstadr)	/* drop peers without interface */
		return;

	xpkt.li_vn_mode = PKT_LI_VN_MODE(sys_leap, peer->version,
	    peer->hmode);
	xpkt.stratum = STRATUM_TO_PKT(sys_stratum);
	xpkt.ppoll = peer->hpoll;
	xpkt.precision = sys_precision;
	xpkt.refid = sys_refid;
	xpkt.rootdelay = HTONS_FP(DTOFP(sys_rootdelay));
	xpkt.rootdisp =	 HTONS_FP(DTOUFP(sys_rootdisp));
	HTONL_FP(&sys_reftime, &xpkt.reftime);
	HTONL_FP(&peer->rec, &xpkt.org);
	HTONL_FP(&peer->dst, &xpkt.rec);

	/*
	 * If the received packet contains a MAC, the transmitted packet
	 * is authenticated and contains a MAC. If not, the transmitted
	 * packet is not authenticated.
	 */
	sendlen = LEN_PKT_NOMAC;
	if (peer->keyid == 0) {
		/*
		 * Transmit a-priori timestamps.  This is paired with
		 * a later call used to record transmission time.
		 */
		get_systime(&xmt_tx);
		peer->org = xmt_tx;
		HTONL_FP(&xmt_tx, &xpkt.xmt);
		peer->t21_bytes = sendlen;
		intercept_sendpkt(__func__, &peer->srcadr, peer->dstadr, sys_ttl[peer->ttl],
		    &xpkt, sendlen);
		peer->sent++;
		peer->outcount++;
		peer->throttle += (1 << peer->minpoll) - 2;

#ifdef DEBUG
		if (debug)
			printf("transmit: at %ld %s->%s mode %d len %zu\n",
<<<<<<< HEAD
		    	    current_time, peer->dstadr ?
			    socktoa(&peer->dstadr->sin) : "-",
		            socktoa(&peer->srcadr), peer->hmode, sendlen);
=======
			    current_time, peer->dstadr ?
			    stoa(&peer->dstadr->sin) : "-",
			    stoa(&peer->srcadr), peer->hmode, sendlen);
>>>>>>> daa3011c
#endif
		return;
	}

	/*
	 * Authentication is enabled, so the transmitted packet must be
	 * authenticated.
`	 */

	/*
	 * Transmit a-priori timestamps
	 */
	intercept_get_systime(__func__, &xmt_tx);
	peer->org = xmt_tx;
	HTONL_FP(&xmt_tx, &xpkt.xmt);
	xkeyid = peer->keyid;
	authlen = authencrypt(xkeyid, (uint32_t *)&xpkt, sendlen);
	if (authlen == 0) {
		report_event(PEVNT_AUTH, peer, "no key");
		peer->flash |= BOGON5;		/* auth error */
		peer->badauth++;
		return;
	}
	sendlen += authlen;
	if (sendlen > sizeof(xpkt)) {
		msyslog(LOG_ERR, "proto: buffer overflow %zu", sendlen);
		intercept_exit(1);
	}
	peer->t21_bytes = sendlen;
	intercept_sendpkt(__func__, &peer->srcadr, peer->dstadr, sys_ttl[peer->ttl], &xpkt,
	    sendlen);
	peer->sent++;
	peer->throttle += (1 << peer->minpoll) - 2;
#ifdef DEBUG
	if (debug)
		printf("transmit: at %ld %s->%s mode %d keyid %08x len %zd\n",
		    current_time, peer->dstadr ?
		    socktoa(&peer->dstadr->sin) : "-",
		    socktoa(&peer->srcadr), peer->hmode, xkeyid, sendlen);
#endif
}


#ifdef ENABLE_LEAP_SMEAR

static void
leap_smear_add_offs(l_fp *t, l_fp *t_recv) {
	UNUSED_ARG(t_recv);
	L_ADD(t, &leap_smear.offset);
}

#endif	/* ENABLE_LEAP_SMEAR */

/*
 * fast_xmit - Send packet for nonpersistent association. Note that
 * neither the source or destination can be a broadcast address.
 */
static void
fast_xmit(
	struct recvbuf *rbufp,	/* receive packet pointer */
	int	xmode,		/* receive mode */
	keyid_t	xkeyid,		/* transmit key ID */
	int	flags		/* restrict mask */
	)
{
	struct pkt xpkt;	/* transmit packet structure */
	struct pkt *rpkt;	/* receive packet structure */
	l_fp	xmt_tx, xmt_ty;
	size_t	sendlen;

	/*
	 * Initialize transmit packet header fields from the receive
	 * buffer provided. We leave the fields intact as received, but
	 * set the peer poll at the maximum of the receive peer poll and
	 * the system minimum poll (ntp_minpoll). This is for KoD rate
	 * control and not strictly specification compliant, but doesn't
	 * break anything.
	 *
	 * If the gazinta was from a multicast address, the gazoutta
	 * must go out another way.
	 */
	rpkt = &rbufp->recv_pkt;
	if (rbufp->dstadr->flags & INT_MCASTOPEN)
		rbufp->dstadr = findinterface(&rbufp->recv_srcadr);

	/*
	 * If this is a kiss-o'-death (KoD) packet, show leap
	 * unsynchronized, stratum zero, reference ID the four-character
	 * kiss code and system root delay. Note we don't reveal the
	 * local time, so these packets can't be used for
	 * synchronization.
	 */
	if (flags & RES_KOD) {
		sys_kodsent++;
		xpkt.li_vn_mode = PKT_LI_VN_MODE(LEAP_NOTINSYNC,
		    PKT_VERSION(rpkt->li_vn_mode), xmode);
		xpkt.stratum = STRATUM_PKT_UNSPEC;
		xpkt.ppoll = max(rpkt->ppoll, ntp_minpoll);
		xpkt.precision = rpkt->precision;
		memcpy(&xpkt.refid, "RATE", REFIDLEN);
		xpkt.rootdelay = rpkt->rootdelay;
		xpkt.rootdisp = rpkt->rootdisp;
		xpkt.reftime = rpkt->reftime;
		xpkt.org = rpkt->xmt;
		xpkt.rec = rpkt->xmt;
		xpkt.xmt = rpkt->xmt;

	/*
	 * This is a normal packet. Use the system variables.
	 */
	} else {
#ifdef ENABLE_LEAP_SMEAR
		/*
		 * Make copies of the variables which can be affected by smearing.
		 */
		l_fp this_ref_time;
		l_fp this_recv_time;
#endif

		/*
		 * If we are inside the leap smear interval we add the
		 * current smear offset to the packet receive time, to
		 * the packet transmit time, and eventually to the
		 * reftime to make sure the reftime isn't later than
		 * the transmit/receive times.
		 */
		xpkt.li_vn_mode = PKT_LI_VN_MODE(sys_leap,
		    PKT_VERSION(rpkt->li_vn_mode), xmode);
		xpkt.stratum = STRATUM_TO_PKT(sys_stratum);
		xpkt.ppoll = max(rpkt->ppoll, ntp_minpoll);
		xpkt.precision = sys_precision;
		xpkt.refid = sys_refid;
		xpkt.rootdelay = HTONS_FP(DTOFP(sys_rootdelay));
		xpkt.rootdisp = HTONS_FP(DTOUFP(sys_rootdisp));

#ifdef ENABLE_LEAP_SMEAR
		this_ref_time = sys_reftime;
		if (leap_smear.in_progress) {
			leap_smear_add_offs(&this_ref_time, NULL);
			xpkt.refid = convertLFPToRefID(leap_smear.offset);
			DPRINTF(2, ("fast_xmit: leap_smear.in_progress: refid %8x, smear %s\n",
				ntohl(xpkt.refid),
				lfptoa(&leap_smear.offset, 8)
				));
		}
		HTONL_FP(&this_ref_time, &xpkt.reftime);
#else
		HTONL_FP(&sys_reftime, &xpkt.reftime);
#endif

		xpkt.org = rpkt->xmt;

#ifdef ENABLE_LEAP_SMEAR
		this_recv_time = rbufp->recv_time;
		if (leap_smear.in_progress)
			leap_smear_add_offs(&this_recv_time, NULL);
		HTONL_FP(&this_recv_time, &xpkt.rec);
#else
		HTONL_FP(&rbufp->recv_time, &xpkt.rec);
#endif

		intercept_get_systime(__func__, &xmt_tx);
#ifdef ENABLE_LEAP_SMEAR
		if (leap_smear.in_progress)
			leap_smear_add_offs(&xmt_tx, &this_recv_time);
#endif
		HTONL_FP(&xmt_tx, &xpkt.xmt);
	}

#ifdef ENABLE_MSSNTP
	if (flags & RES_MSSNTP) {
		send_via_ntp_signd(rbufp, xmode, xkeyid, flags, &xpkt);
		return;
	}
#endif /* ENABLE_MSSNTP */

	/*
	 * If the received packet contains a MAC, the transmitted packet
	 * is authenticated and contains a MAC. If not, the transmitted
	 * packet is not authenticated.
	 */
	sendlen = LEN_PKT_NOMAC;
	if (rbufp->recv_length == sendlen) {
		intercept_sendpkt(__func__, &rbufp->recv_srcadr, rbufp->dstadr, 0, &xpkt,
		    sendlen);
#ifdef DEBUG
		if (debug)
			printf(
			    "transmit: at %ld %s->%s mode %d len %zd\n",
			    current_time, socktoa(&rbufp->dstadr->sin),
			    socktoa(&rbufp->recv_srcadr), xmode, sendlen);
#endif
		return;
	}

	/*
	 * The received packet contains a MAC, so the transmitted packet
	 * must be authenticated. For symmetric key cryptography, use
	 * the predefined and trusted symmetric keys to generate the
	 * cryptosum.
	 */
	intercept_get_systime(__func__, &xmt_tx);
	sendlen += authencrypt(xkeyid, (uint32_t *)&xpkt, sendlen);
	intercept_sendpkt(__func__, &rbufp->recv_srcadr, rbufp->dstadr, 0, &xpkt, sendlen);
	intercept_get_systime(__func__, &xmt_ty);
	L_SUB(&xmt_ty, &xmt_tx);
	sys_authdelay = xmt_ty;
#ifdef DEBUG
	if (debug)
		printf(
		    "transmit: at %ld %s->%s mode %d keyid %08x len %zd\n",
		    current_time, socktoa(&rbufp->dstadr->sin),
		    socktoa(&rbufp->recv_srcadr), xmode, xkeyid, sendlen);
#endif
}


/*
 * pool_xmit - resolve hostname or send unicast solicitation for pool.
 */
static void
pool_xmit(
	struct peer *pool	/* pool solicitor association */
	)
{
#ifdef USE_WORKER
	struct pkt		xpkt;	/* transmit packet structure */
	struct addrinfo		hints;
	int			rc;
	struct interface *	lcladr;
	sockaddr_u *		rmtadr;
	int			restrict_mask;
	struct peer *		p;
	l_fp			xmt_tx;

	if (NULL == pool->ai) {
		if (pool->addrs != NULL) {
			/* free() is used with copy_addrinfo_list() */
			free(pool->addrs);
			pool->addrs = NULL;
		}
		ZERO(hints);
		hints.ai_family = AF(&pool->srcadr);
		hints.ai_socktype = SOCK_DGRAM;
		hints.ai_protocol = IPPROTO_UDP;
		/* ignore getaddrinfo_sometime() errors, we will retry */
		rc = getaddrinfo_sometime(
			pool->hostname,
			"ntp",
			&hints,
			0,			/* no retry */
			&pool_name_resolved,
			(void *)(intptr_t)pool->associd);
		if (!rc)
			DPRINTF(1, ("pool DNS lookup %s started\n",
				pool->hostname));
		else
			msyslog(LOG_ERR,
				"unable to start pool DNS %s %m",
				pool->hostname);
		return;
	}

	do {
		/* copy_addrinfo_list ai_addr points to a sockaddr_u */
		rmtadr = (sockaddr_u *)(void *)pool->ai->ai_addr;
		pool->ai = pool->ai->ai_next;
		p = findexistingpeer(rmtadr, NULL, NULL, MODE_CLIENT, 0);
	} while (p != NULL && pool->ai != NULL);
	if (p != NULL)
		return;	/* out of addresses, re-query DNS next poll */
	restrict_mask = restrictions(rmtadr);
	if (RES_FLAGS & restrict_mask)
		restrict_source(rmtadr, false,
				current_time + POOL_SOLICIT_WINDOW + 1);
	lcladr = findinterface(rmtadr);
	memset(&xpkt, 0, sizeof(xpkt));
	xpkt.li_vn_mode = PKT_LI_VN_MODE(sys_leap, pool->version,
					 MODE_CLIENT);
	xpkt.stratum = STRATUM_TO_PKT(sys_stratum);
	xpkt.ppoll = pool->hpoll;
	xpkt.precision = sys_precision;
	xpkt.refid = sys_refid;
	xpkt.rootdelay = HTONS_FP(DTOFP(sys_rootdelay));
	xpkt.rootdisp = HTONS_FP(DTOUFP(sys_rootdisp));
	HTONL_FP(&sys_reftime, &xpkt.reftime);
	intercept_get_systime(__func__, &xmt_tx);
	pool->org = xmt_tx;
	HTONL_FP(&xmt_tx, &xpkt.xmt);
	intercept_sendpkt(__func__,
			  rmtadr, lcladr, sys_ttl[pool->ttl], &xpkt,
			  LEN_PKT_NOMAC);
	pool->sent++;
	pool->throttle += (1 << pool->minpoll) - 2;
#ifdef DEBUG
	if (debug)
		printf("transmit: at %ld %s->%s pool\n",
		    current_time, latoa(lcladr), socktoa(rmtadr));
#endif
	msyslog(LOG_INFO, "Soliciting pool server %s", socktoa(rmtadr));
#endif	/* USE_WORKER */
}


#ifdef USE_WORKER
void
pool_name_resolved(
	int			rescode,
	int			gai_errno,
	void *			context,
	const char *		name,
	const char *		service,
	const struct addrinfo *	hints,
	const struct addrinfo *	res
	)
{
	struct peer *	pool;	/* pool solicitor association */
	associd_t	assoc;

	UNUSED_ARG(gai_errno);
	UNUSED_ARG(service);
	UNUSED_ARG(hints);

	if (rescode) {
		msyslog(LOG_ERR,
			"error resolving pool %s: %s (%d)",
			name, gai_strerror(rescode), rescode);
		return;
	}

	assoc = (associd_t)(intptr_t)context;
	pool = findpeerbyassoc(assoc);
	if (NULL == pool) {
		msyslog(LOG_ERR,
			"Could not find assoc %u for pool DNS %s",
			assoc, name);
		return;
	}
	DPRINTF(1, ("pool DNS %s completed\n", name));
	pool->addrs = copy_addrinfo_list(res);
	pool->ai = pool->addrs;
	pool_xmit(pool);

}
#endif	/* USE_WORKER */


/*
 * local_refid(peer) - check peer refid to avoid selecting peers
 *		       currently synced to this ntpd.
 */
static int
local_refid(
	struct peer *	p
	)
{
	endpt *	unicast_ep;

	if (p->dstadr != NULL && !(INT_MCASTIF & p->dstadr->flags))
		unicast_ep = p->dstadr;
	else
		unicast_ep = findinterface(&p->srcadr);

	if (unicast_ep != NULL && p->refid == unicast_ep->addr_refid)
		return true;
	else
		return false;
}


/*
 * Determine if the peer is unfit for synchronization
 *
 * A peer is unfit for synchronization if
 * > BOGON10 bad leap or stratum below floor or at or above ceiling
 * > BOGON11 root distance exceeded for remote peer
 * > BOGON12 a direct or indirect synchronization loop would form
 * > BOGON13 unreachable or noselect
 */
int				/* false if fit, true if unfit */
peer_unfit(
	struct peer *peer	/* peer structure pointer */
	)
{
	int	rval = 0;

	/*
	 * A stratum error occurs if (1) the server has never been
	 * synchronized, (2) the server stratum is below the floor or
	 * greater than or equal to the ceiling.
	 */
	if (peer->leap == LEAP_NOTINSYNC || peer->stratum < sys_floor ||
	    peer->stratum >= sys_ceiling)
		rval |= BOGON10;		/* bad synch or stratum */

	/*
	 * A distance error for a remote peer occurs if the root
	 * distance is greater than or equal to the distance threshold
	 * plus the increment due to one host poll interval.
	 */
	if (!(peer->flags & FLAG_REFCLOCK) && root_distance(peer) >=
	    sys_maxdist + clock_phi * ULOGTOD(peer->hpoll))
		rval |= BOGON11;		/* distance exceeded */
/* Startup bug, https://gitlab.com/NTPsec/ntpsec/issues/68
 *   introduced with ntp-dev-4.2.7p385
 * [2085] Fix root distance and root dispersion calculations.
 */
	if (!(peer->flags & FLAG_REFCLOCK) && peer->disp >=
	    sys_maxdist + clock_phi * ULOGTOD(peer->hpoll))
		rval |= BOGON11;		/* Initialization */

	/*
	 * A loop error occurs if the remote peer is synchronized to the
	 * local peer or if the remote peer is synchronized to the same
	 * server as the local peer but only if the remote peer is
	 * neither a reference clock nor an orphan.
	 */
	if (peer->stratum > 1 && local_refid(peer))
		rval |= BOGON12;		/* synchronization loop */

	/*
	 * An unreachable error occurs if the server is unreachable or
	 * the noselect bit is set.
	 */
	if (!peer->reach || (peer->flags & FLAG_NOSELECT))
		rval |= BOGON13;		/* unreachable */

	peer->flash &= ~PEER_BOGON_MASK;
	peer->flash |= rval;
	return (rval);
}


/*
 * Find the precision of this particular machine
 */
#define MINSTEP		20e-9	/* minimum clock increment (s) */
#define MAXSTEP		1	/* maximum clock increment (s) */
#define MINCHANGES	12	/* minimum number of step samples */
#define MAXLOOPS	((int)(1. / MINSTEP))	/* avoid infinite loop */

/*
 * This routine measures the system precision defined as the minimum of
 * a sequence of differences between successive readings of the system
 * clock. However, if a difference is less than MINSTEP, the clock has
 * been read more than once during a clock tick and the difference is
 * ignored. We set MINSTEP greater than zero in case something happens
 * like a cache miss, and to tolerate underlying system clocks which
 * ensure each reading is strictly greater than prior readings while
 * using an underlying stepping (not interpolated) clock.
 *
 * sys_tick and sys_precision represent the time to read the clock for
 * systems with high-precision clocks, and the tick interval or step
 * size for lower-precision stepping clocks.
 *
 * This routine also measures the time to read the clock on stepping
 * system clocks by counting the number of readings between changes of
 * the underlying clock.  With either type of clock, the minimum time
 * to read the clock is saved as sys_fuzz, and used to ensure the
 * get_systime() readings always increase and are fuzzed below sys_fuzz.
 */
void
measure_precision(const bool verbose)
{
	/*
	 * With sys_fuzz set to zero, get_systime() fuzzing of low bits
	 * is effectively disabled.  trunc_os_clock is false to disable
	 * get_ostime() simulation of a low-precision system clock.
	 */
	set_sys_fuzz(0.);
	trunc_os_clock = false;
	measured_tick = measure_tick_fuzz();
	set_sys_tick_precision(measured_tick);
	if (verbose) {
		msyslog(LOG_INFO, "proto: precision = %.3f usec (%d)",
			sys_tick * 1e6, sys_precision);
		if (sys_fuzz < sys_tick) {
			msyslog(LOG_NOTICE, "proto: fuzz beneath %.3f usec",
				sys_fuzz * 1e6);
		}
	}
}


/*
 * measure_tick_fuzz()
 *
 * measures the minimum time to read the clock (stored in sys_fuzz)
 * and returns the tick, the larger of the minimum increment observed
 * between successive clock readings and the time to read the clock.
 */
double
measure_tick_fuzz(void)
{
	l_fp	minstep;	/* MINSTEP as l_fp */
	l_fp	val;		/* current seconds fraction */
	l_fp	last;		/* last seconds fraction */
	l_fp	ldiff;		/* val - last */
	double	tick;		/* computed tick value */
	double	diff;
	long	repeats;
	long	max_repeats;
	int	changes;
	int	i;		/* log2 precision */

	tick = MAXSTEP;
	max_repeats = 0;
	repeats = 0;
	changes = 0;
	DTOLFP(MINSTEP, &minstep);
	intercept_get_systime(__func__, &last);
	for (i = 0; i < MAXLOOPS && changes < MINCHANGES; i++) {
		/*
		 * Not intercepted because it's called a variable
		 * number of times, which screws up replay.
		 */
		get_systime(&val);
		ldiff = val;
		L_SUB(&ldiff, &last);
		last = val;
		if (L_ISGT(&ldiff, &minstep)) {
			max_repeats = max(repeats, max_repeats);
			repeats = 0;
			changes++;
			LFPTOD(&ldiff, diff);
			tick = min(diff, tick);
		} else {
			repeats++;
		}
	}
	if (changes < MINCHANGES) {
		msyslog(LOG_ERR, "Fatal error: precision could not be measured (MINSTEP too large?)");
		intercept_exit(1);
	}

	if (0 == max_repeats) {
		set_sys_fuzz(tick);
	} else {
		set_sys_fuzz(tick / max_repeats);
	}

	return tick;
}


void
set_sys_tick_precision(
	double tick
	)
{
	int i;

	if (tick > 1.) {
		msyslog(LOG_ERR,
			"unsupported tick %.3f > 1s ignored", tick);
		return;
	}
	if (tick < measured_tick) {
		msyslog(LOG_ERR,
			"proto: tick %.3f less than measured tick %.3f, ignored",
			tick, measured_tick);
		return;
	} else if (tick > measured_tick) {
		trunc_os_clock = true;
		msyslog(LOG_NOTICE,
			"proto: truncating system clock to multiples of %.9f",
			tick);
	}
	sys_tick = tick;

	/*
	 * Find the nearest power of two.
	 */
	for (i = 0; tick <= 1; i--)
		tick *= 2;
	if (tick - 1 > 1 - tick / 2)
		i++;

	sys_precision = (int8_t)i;
}


/*
 * init_proto - initialize the protocol module's data
 */
void
init_proto(const bool verbose)
{
	l_fp	dummy;
	int	i;

	/*
	 * Fill in the sys_* stuff.  Default is don't listen to
	 * broadcasting, require authentication.
	 */
	sys_leap = LEAP_NOTINSYNC;
	sys_stratum = STRATUM_UNSPEC;
	memcpy(&sys_refid, "INIT", REFIDLEN);
	sys_peer = NULL;
	sys_rootdelay = 0;
	sys_rootdisp = 0;
	L_CLR(&sys_reftime);
	sys_jitter = 0;
	measure_precision(verbose);
	intercept_get_systime(__func__, &dummy);
	sys_survivors = 0;
	sys_manycastserver = 0;
	sys_bclient = 0;
	sys_bdelay = 0;
	sys_authenticate = true;
	sys_stattime = current_time;
	orphwait = current_time + sys_orphwait;
	proto_clr_stats();
	use_stattime = current_time;
	for (i = 0; i < MAX_TTL; i++) {
		sys_ttl[i] = (uint8_t)((i * 256) / MAX_TTL);
		sys_ttlmax = i;
	}
	hardpps_enable = false;
	stats_control = true;
}


/*
 * proto_config - configure the protocol module
 */
void
proto_config(
	int	item,
	u_long	value,
	double	dvalue,
	sockaddr_u *svalue
	)
{
	/*
	 * Figure out what he wants to change, then do it
	 */
	DPRINTF(2, ("proto_config: code %d value %lu dvalue %lf\n",
		    item, value, dvalue));

	switch (item) {

	/*
	 * enable and disable commands - arguments are Boolean.
	 */
	case PROTO_AUTHENTICATE: /* authentication (auth) */
		sys_authenticate = (bool)value;
		break;

	case PROTO_BROADCLIENT: /* broadcast client (bclient) */
		sys_bclient = (int)value;
		if (sys_bclient == 0)
			io_unsetbclient();
		else
			io_setbclient();
		break;

#ifdef REFCLOCK
	case PROTO_CAL:		/* refclock calibrate (calibrate) */
		cal_enable = value;
		break;
#endif /* REFCLOCK */

	case PROTO_KERNEL:	/* kernel discipline (kernel) */
		select_loop(value);
		break;

	case PROTO_MONITOR:	/* monitoring (monitor) */
		if (value)
			mon_start(MON_ON);
		else {
			mon_stop(MON_ON);
			if (mon_enabled)
				msyslog(LOG_WARNING,
					"restrict: 'monitor' cannot be disabled while 'limited' is enabled");
		}
		break;

	case PROTO_NTP:		/* NTP discipline (ntp) */
		ntp_enable = (bool)value;
		break;

	case PROTO_PPS:		/* PPS discipline (pps) */
		hardpps_enable = (bool)value;
		break;

	case PROTO_FILEGEN:	/* statistics (stats) */
		stats_control = (bool)value;
		break;

	/*
	 * tos command - arguments are double, sometimes cast to int
	 */
	case PROTO_BEACON:	/* manycast beacon (beacon) */
		sys_beacon = (int)dvalue;
		break;

	case PROTO_BROADDELAY:	/* default broadcast delay (bdelay) */
		sys_bdelay = dvalue;
		break;

	case PROTO_CEILING:	/* stratum ceiling (ceiling) */
		sys_ceiling = (int)dvalue;
		break;

	case PROTO_COHORT:	/* cohort switch (cohort) */
		sys_cohort = (int)dvalue;
		break;

	case PROTO_FLOOR:	/* stratum floor (floor) */
		sys_floor = (int)dvalue;
		break;

	case PROTO_MAXCLOCK:	/* maximum candidates (maxclock) */
		sys_maxclock = (int)dvalue;
		break;

	case PROTO_MAXDIST:	/* select threshold (maxdist) */
		sys_maxdist = dvalue;
		break;

	case PROTO_CALLDELAY:	/* modem call delay (mdelay) */
		break;		/* NOT USED */

	case PROTO_MINCLOCK:	/* minimum candidates (minclock) */
		sys_minclock = (int)dvalue;
		break;

	case PROTO_MINDISP:	/* minimum distance (mindist) */
		sys_mindisp = dvalue;
		break;

	case PROTO_MINSANE:	/* minimum survivors (minsane) */
		sys_minsane = (int)dvalue;
		break;

	case PROTO_ORPHAN:	/* orphan stratum (orphan) */
		sys_orphan = (int)dvalue;
		break;

	case PROTO_ORPHWAIT:	/* orphan wait (orphwait) */
		orphwait -= sys_orphwait;
		sys_orphwait = (int)dvalue;
		orphwait += sys_orphwait;
		break;

	/*
	 * Miscellaneous commands
	 */
	case PROTO_MULTICAST_ADD: /* add group address */
		if (svalue != NULL)
			io_multicast_add(svalue);
		sys_bclient = 1;
		break;

	case PROTO_MULTICAST_DEL: /* delete group address */
		if (svalue != NULL)
			io_multicast_del(svalue);
		break;

	default:
		msyslog(LOG_NOTICE,
		    "proto: unsupported option %d", item);
	}
}


/*
 * proto_clr_stats - clear protocol stat counters
 */
void
proto_clr_stats(void)
{
	sys_stattime = current_time;
	sys_received = 0;
	sys_processed = 0;
	sys_newversion = 0;
	sys_oldversion = 0;
	sys_declined = 0;
	sys_restricted = 0;
	sys_badlength = 0;
	sys_badauth = 0;
	sys_limitrejected = 0;
	sys_kodsent = 0;
}

void proto_dump(FILE *fp)
{
    /* must cover at least anything that can be set on the command line */
    fprintf(fp, "%sable auth;\n", sys_authenticate ? "en" : "dis");
    fprintf(fp, "%sable bclient;\n", sys_bclient ? "en" : "dis");
    fprintf(fp, "broadcastdelay %f;\n", sys_bdelay);
}<|MERGE_RESOLUTION|>--- conflicted
+++ resolved
@@ -377,7 +377,597 @@
 	return NULL;
 }
 
-<<<<<<< HEAD
+/* Returns true if we should not accept any unauthenticated packets from
+   this peer. There are four ways the user can configure this requirement:
+
+   1. A 'restrict notrust' command applies to the peer's IP, or,
+   2. We've configured the peer with a 'key' option,
+   3. The packet wants to create a new associations, and a 'restrict
+      nopeer' command applies to the peer's IP.
+   4. This is a symmetric mode packet, and sys_authenticate is set
+      (as it is by default).
+      
+   The 'peer' argument may be NULL to indicate that we have no current
+   association.
+
+   These rules implement a couple changes in behavior from NTP Classic:
+
+   1. Unless sys_authenticate is disabled, we always require
+      authentication for symmetric mode. NTP Classic only requires
+      authentication for symmetric active mode packets from new peers.
+      However, without authentication, symmetric mode is vulnerable
+      to simple attacks even from off path, so we require it.
+
+   2. We don't enforce 'restrict nopeer' against pool-mode responses.
+*/
+static bool
+i_require_authentication(
+	struct peer const* peer,
+	struct parsed_pkt const* pkt,
+	u_short restrict_mask
+	)
+{
+	return (peer != NULL && peer->keyid != 0) ||
+	    (restrict_mask & RES_DONTTRUST) ||
+	    ((restrict_mask & RES_NOPEER) &&
+	     ((peer != NULL && (peer->cast_flags & MDF_ACAST)) ||
+	      (peer == NULL && PKT_MODE(pkt->li_vn_mode) == MODE_ACTIVE) ||
+	      (PKT_MODE(pkt->li_vn_mode) == MODE_BROADCAST))) ||
+	     (sys_authenticate &&
+	      (PKT_MODE(pkt->li_vn_mode) == MODE_ACTIVE ||
+	       PKT_MODE(pkt->li_vn_mode) == MODE_PASSIVE));
+}
+
+static bool
+is_crypto_nak(
+	struct parsed_pkt const* pkt
+	)
+{
+	return pkt->keyid_present && pkt->keyid == 0 && pkt->mac_len == 0;
+}
+
+static bool is_kod(
+	struct parsed_pkt const* pkt
+	)
+{
+	return PKT_LEAP(pkt->li_vn_mode) == LEAP_NOTINSYNC &&
+	    PKT_TO_STRATUM(pkt->stratum) == STRATUM_UNSPEC;
+}
+
+/* Check the restrictions which can be checked just based on the source
+   IP address and the first byte of the packet, namely RES_IGNORE,
+   RES_FLAKE, RES_FLAKE, RES_NOQUERY, RES_DONTSERVE, and RES_VERSION. */
+
+static bool check_early_restrictions(
+	struct recvbuf const* rbufp,
+	u_short restrict_mask
+	)
+{
+	return (restrict_mask & RES_IGNORE) ||
+	    ((restrict_mask & RES_FLAKE) &&
+	     (double)intercept_ntp_random(__func__) / 0x7fffffff < .1) ||
+	    (restrict_mask & (is_control_packet(rbufp) ? RES_NOQUERY : RES_DONTSERVE)) ||
+	    rbufp->recv_length < 1 ||
+	    ((restrict_mask & RES_VERSION) &&
+	     (rbufp->recv_length < 1 ||
+	      PKT_VERSION(rbufp->recv_space.X_recv_buffer[0]) != NTP_VERSION));
+}
+
+static void
+handle_fastxmit(
+	struct recvbuf *rbufp,
+	u_short restrict_mask,
+	struct parsed_pkt const* pkt,
+	struct peer *peer,
+	bool request_already_authenticated
+	)
+{
+	uint32_t xkeyid;
+
+	/* This argument is currently unused. */
+	(void)peer;
+
+	if (rbufp->dstadr->flags & INT_MCASTOPEN) {
+		if (!sys_manycastserver) {
+			sys_restricted++;
+			return;
+		}
+
+		/* Do not bother responding to manycast requests if we
+		 * are not synchronized. */
+		if (sys_leap == LEAP_NOTINSYNC) {
+			sys_declined++;
+			return;
+		}
+	}
+
+	restrict_mask = ntp_monitor(rbufp, restrict_mask);
+	if (restrict_mask & RES_LIMITED) {
+		sys_limitrejected++;
+		if(!(restrict_mask & RES_KOD)) { return; }
+	}
+
+	/* To prevent exposing an authentication oracle, only MAC
+	   the response if the request passed authentication.
+	*/
+	if(request_already_authenticated ||
+	   (pkt->keyid_present &&
+	    authdecrypt(pkt->keyid,
+			(uint32_t*)rbufp->recv_space.X_recv_buffer,
+			rbufp->recv_length - (pkt->mac_len + 4),
+			pkt->mac_len + 4))) {
+		xkeyid = pkt->keyid;
+	} else {
+		xkeyid = 0;
+	}
+
+	fast_xmit(rbufp, MODE_SERVER, xkeyid, restrict_mask);
+}
+
+static void
+handle_procpkt(
+	struct recvbuf *rbufp,
+	u_short restrict_mask,
+	struct parsed_pkt const* pkt,
+	struct peer *peer,
+	bool request_already_authenticated
+	)
+{
+	/* These arguments are currently unused. */
+	(void)restrict_mask;
+	(void)request_already_authenticated;
+
+	/* Shouldn't happen, but include this for safety. */
+	if(peer == NULL) { return; }
+
+	peer->flash &= ~PKT_BOGON_MASK;
+
+	/* Duplicate detection */
+	if(pkt->xmt == lfp_to_uint64(&peer->xmt)) {
+		peer->flash |= BOGON1;
+		peer->oldpkt++;
+		return;
+	}
+
+	/* Origin timestamp validation */
+	if(PKT_MODE(pkt->li_vn_mode) == MODE_SERVER) {
+		if(peer->outcount == 0) {
+			peer->flash |= BOGON1;
+			peer->oldpkt++;
+			return;
+		}
+		if(pkt->org == 0) {
+			peer->flash |= BOGON3;
+			peer->bogusorg++;
+			return;
+		} else if(pkt->org != lfp_to_uint64(&peer->org)) {
+			peer->flash |= BOGON2;
+			peer->bogusorg++;
+			return;
+		}
+	} else if(PKT_MODE(pkt->li_vn_mode) == MODE_ACTIVE ||
+		  PKT_MODE(pkt->li_vn_mode) == MODE_PASSIVE) {
+		/* In symmetric modes, even if the origin timestamp is
+		   bogus we still need to be willing to update the xmt
+		   peer variable. Otherwise, a single droppped packet
+		   will result in permanent DoS as the peers continually
+		   reject each other as bogus. Also, to be tolerant of
+		   restarts, we can't enforce outcount-checking.
+		*/
+		if(pkt->org == 0) {
+			uint64_to_lfp(&peer->xmt, pkt->xmt);
+			peer->flash |= BOGON3;
+			peer->bogusorg++;
+			return;
+		} else if(pkt->org != lfp_to_uint64(&peer->org)) {
+			uint64_to_lfp(&peer->xmt, pkt->xmt);
+			peer->flash |= BOGON2;
+			peer->bogusorg++;
+			return;
+		}
+	} else {
+		/* This case should be unreachable. */
+		sys_declined++;
+		return;
+	}
+
+	/* We've now cryptographically authenticated the packet if
+	   required, and we've checked the origin timestamp, so if we've
+	   gotten this far we can safely assume the packet is not
+	   spoofed and start updating important peer variables.
+	*/
+
+	peer->outcount = 0;
+
+	if(is_kod(pkt)) {
+		if(!memcmp(pkt->refid, "RATE", 4)) {
+			peer->selbroken++;
+			report_event(PEVNT_RATE, peer, NULL);
+			if (peer->minpoll < 10) { peer->minpoll = 10; }
+			peer->burst = peer->retry = 0;
+			peer->throttle = (NTP_SHIFT + 1) * (1 << peer->minpoll);
+			poll_update(peer, 10);
+		}
+		return;
+	}
+
+	if (PKT_LEAP(pkt->li_vn_mode) == LEAP_NOTINSYNC ||
+	    PKT_TO_STRATUM(pkt->stratum) < sys_floor ||
+	    PKT_TO_STRATUM(pkt->stratum) >= sys_ceiling) {
+		peer->flash |= BOGON6;
+		return;
+	}
+
+	if(scalbn((double)pkt->rootdelay/2.0 + (double)pkt->rootdisp, -16) >=
+	   MAXDISPERSE) {
+		peer->flash |= BOGON7;
+		return;
+	}
+
+        /* Compute theta (peer offset), delta (peer distance), and epsilon
+	   (peer dispersion) statistics. The timestamps may be large but
+	   the difference between them should be small, so it's important
+	   to do the subtraction *before* converting to floating point to
+	   avoid loss of precision.
+	*/
+
+	const uint64_t dst = lfp_to_uint64(&rbufp->recv_time);
+	const double t34 =
+	    (pkt->xmt >= dst) ?
+	    scalbn((double)(pkt->xmt - dst), -32) :
+	    -scalbn((double)(dst - pkt->xmt), -32);
+	const double t21 =
+	    (pkt->rec >= lfp_to_uint64(&peer->org)) ?
+	    scalbn((double)(pkt->rec - lfp_to_uint64(&peer->org)), -32) :
+	    -scalbn((double)(lfp_to_uint64(&peer->org) - pkt->rec), -32);
+	const double theta = (t21 + t34) / 2.;
+	const double delta = max(fabs(t21 - t34), LOGTOD(sys_precision));
+	const double epsilon = LOGTOD(sys_precision) +
+	    LOGTOD(peer->precision) +
+	    clock_phi * delta;
+
+	/* One final test before we touch any variables that could
+	   affect the clock: don't accept any packets with a round
+	   trip delay longer than sys_maxdist.	Failure to enforce
+	   this constraint could allow an on-path attacker, despite
+	   authentication, to mess with the clock by adding long
+	   artificial delays in one direction but not the other.
+	   Anything rejected here should be getting rejected later by
+	   clock filtering anyhow, but performing this check early
+	   makes the desired security invariant easier to verify.
+	*/
+	if(delta > sys_maxdist) {
+	  peer->flash |= BOGON1; /*XXX we should probably allocate a
+				   new bogon bit here rather than
+				   recycling BOGON1. */
+	  peer->oldpkt++;
+	  return;
+	}
+
+	peer->leap = PKT_LEAP(pkt->li_vn_mode);
+	peer->stratum = min(PKT_TO_STRATUM(pkt->stratum), STRATUM_UNSPEC);
+	peer->pmode = PKT_MODE(pkt->li_vn_mode);
+	peer->precision = pkt->precision;
+	peer->rootdelay = scalbn((double)pkt->rootdelay, -16);
+	peer->rootdisp = scalbn((double)pkt->rootdisp, -16);
+	memcpy(&peer->refid, pkt->refid, 4);
+	uint64_to_lfp(&peer->reftime, pkt->reftime);
+	uint64_to_lfp(&peer->rec, pkt->rec);
+	uint64_to_lfp(&peer->xmt, pkt->xmt);
+	peer->dst = rbufp->recv_time;
+
+	record_raw_stats(&peer->srcadr,
+			 peer->dstadr ? &peer->dstadr->sin : NULL,
+			 /* What we want to be reporting is values in the packet,
+			    not the values in the peer structure, but when we
+			    reach here they're the same thing. Passing the values
+			    in the peer structure is a convenience, because
+			    they're already in the l_fp format that
+			    record_raw_stats() expects. */
+			 &peer->org, &peer->rec, &peer->xmt, &peer->dst,
+			 PKT_LEAP(pkt->li_vn_mode),
+			 PKT_VERSION(pkt->li_vn_mode),
+			 PKT_MODE(pkt->li_vn_mode),
+			 PKT_TO_STRATUM(pkt->stratum),
+			 pkt->ppoll, pkt->precision,
+			 pkt->rootdelay, pkt->rootdisp,
+			 /* FIXME: this cast is disgusting */
+			 *(uint32_t*)pkt->refid,
+			 /* This will always be 0 by the time we get here */
+			 peer->outcount);
+
+	/* If either burst mode is armed, enable the burst.
+	 * Compute the headway for the next packet and delay if
+	 * necessary to avoid exceeding the threshold. */
+	if (peer->retry > 0) {
+		peer->retry = 0;
+		if (peer->reach)
+			peer->burst = min(1 << (peer->hpoll -
+			    peer->minpoll), NTP_SHIFT) - 1;
+		else
+			peer->burst = NTP_IBURST - 1;
+		if (peer->burst > 0)
+			peer->nextdate = current_time;
+	}
+	poll_update(peer, peer->hpoll);
+
+	 /* If the peer was previously unreachable, raise a trap. In any
+	  * case, mark it reachable. */
+	if (!peer->reach) {
+		report_event(PEVNT_REACH, peer, NULL);
+		peer->timereachable = current_time;
+	}
+	peer->reach |= 1;
+
+	/* Hooray! Pass our new sample off to the clock filter. */
+	clock_filter(peer, theta + peer->bias, delta, epsilon);
+}
+
+static void
+handle_manycast(
+	struct recvbuf *rbufp,
+	u_short restrict_mask,
+	struct parsed_pkt const* pkt,
+	struct peer *mpeer,
+	bool request_already_authenticated
+	)
+{
+	(void)request_already_authenticated;
+	(void)restrict_mask;
+
+	if(mpeer == NULL) {
+		sys_restricted++;
+		return;
+	};
+
+	if(mpeer->cast_flags & MDF_POOL) {
+		mpeer->nextdate = current_time + 1;
+	}
+
+	/* Don't bother associating with unsynchronized servers */
+	if (PKT_LEAP(pkt->li_vn_mode) == LEAP_NOTINSYNC ||
+	    PKT_TO_STRATUM(pkt->stratum) < sys_floor ||
+	    PKT_TO_STRATUM(pkt->stratum) >= sys_ceiling ||
+	    scalbn((double)pkt->rootdelay/2.0 + (double)pkt->rootdisp, -16) >=
+	    MAXDISPERSE) {
+		return;
+	}
+
+	newpeer(&rbufp->recv_srcadr, NULL, rbufp->dstadr,
+		MODE_CLIENT, PKT_VERSION(pkt->li_vn_mode),
+		mpeer->minpoll, mpeer->maxpoll,
+		FLAG_PREEMPT | (FLAG_IBURST & mpeer->flags),
+		MDF_UCAST | MDF_UCLNT, 0, mpeer->keyid, false);
+}
+	
+void
+receive(
+	struct recvbuf *rbufp
+	)
+{
+	struct parsed_pkt *pkt = NULL;
+	struct peer *peer = NULL;
+	u_short restrict_mask;
+	int match = AM_NOMATCH;
+	bool authenticated = false;
+
+	sys_received++;
+
+	if(!is_vn_mode_acceptable(rbufp)) {
+		sys_badlength++;
+		goto done;
+	}
+
+#ifdef REFCLOCK
+	restrict_mask = rbufp->network_packet ?
+	    restrictions(&rbufp->recv_srcadr) :
+	    0;
+#else
+	restrict_mask = restrictions(&rbufp->recv_srcadr);
+#endif
+
+	if(check_early_restrictions(rbufp, restrict_mask)) {
+		sys_restricted++;
+		goto done;
+	}
+
+	if(is_control_packet(rbufp)) {
+		process_control(rbufp, restrict_mask);
+		goto done;
+	}
+
+	pkt = parse_packet(rbufp);
+	if(pkt == NULL) {
+		sys_badlength++;
+		goto done;
+	}
+	peer = findpeer(rbufp, PKT_MODE(pkt->li_vn_mode), &match);
+	if(peer == NULL && match == AM_MANYCAST) {
+		peer = findmanycastpeer(rbufp);
+	}
+
+	if(i_require_authentication(peer, pkt, restrict_mask)) {
+		if(
+			/* Check whether an authenticator is even present. */
+			!pkt->keyid_present || is_crypto_nak(pkt) ||
+			/* If we require a specific key from this peer,
+			   check that it matches. */
+			(peer != NULL && peer->keyid != 0 &&
+			 peer->keyid != pkt->keyid) ||
+			/* Verify the MAC.
+			   TODO: rewrite authdecrypt() to give it a
+			   better name and a saner interface so we don't
+			   have to do this screwy buffer-length
+			   arithmetic in order to call it. */
+			!authdecrypt(pkt->keyid,
+				     (uint32_t*)rbufp->recv_space.X_recv_buffer,
+				     rbufp->recv_length - (pkt->mac_len + 4),
+				     pkt->mac_len + 4)) {
+
+			sys_badauth++;
+			if(peer != NULL) {
+				peer->badauth++;
+				peer->flash |= BOGON5;
+			}
+		} else {
+			authenticated = true;
+		}
+	}
+
+	switch(match) {
+	    case AM_FXMIT:
+		handle_fastxmit(rbufp, restrict_mask, pkt, peer, authenticated);
+		break;
+	    case AM_PROCPKT:
+		handle_procpkt(rbufp, restrict_mask, pkt, peer, authenticated);
+		break;
+	    case AM_MANYCAST:
+		handle_manycast(rbufp, restrict_mask, pkt, peer, authenticated);
+		break;
+	    default:
+		/* Everything else is for symmetric passive, broadcast,
+		   or multicast modes, which are a security nightmare.
+		   So they go to the bit bucket until this improves.
+		*/
+		sys_declined++;
+		break;
+	}
+
+  done:
+	free_packet(pkt);
+}
+
+/*
+ * transmit - transmit procedure called by poll timeout
+ */
+void
+transmit(
+	struct peer *peer	/* peer structure pointer */
+	)
+{
+	uint8_t	hpoll;
+
+	/*
+	 * The polling state machine. There are two kinds of machines,
+	 * those that never expect a reply (broadcast and manycast
+	 * server modes) and those that do (all other modes). The dance
+	 * is intricate...
+	 */
+	hpoll = peer->hpoll;
+
+	/*
+	 * In broadcast mode the poll interval is never changed from
+	 * minpoll.
+	 */
+	if (peer->cast_flags & (MDF_BCAST | MDF_MCAST)) {
+		peer->outdate = current_time;
+		if (sys_leap != LEAP_NOTINSYNC)
+			peer_xmit(peer);
+		poll_update(peer, hpoll);
+		return;
+	}
+
+	/*
+	 * In manycast mode we start with unity ttl. The ttl is
+	 * increased by one for each poll until either sys_maxclock
+	 * servers have been found or the maximum ttl is reached. When
+	 * sys_maxclock servers are found we stop polling until one or
+	 * more servers have timed out or until less than sys_minclock
+	 * associations turn up. In this case additional better servers
+	 * are dragged in and preempt the existing ones.  Once every
+	 * sys_beacon seconds we are to transmit unconditionally, but
+	 * this code is not quite right -- peer->unreach counts polls
+	 * and is being compared with sys_beacon, so the beacons happen
+	 * every sys_beacon polls.
+	 */
+	if (peer->cast_flags & MDF_ACAST) {
+		peer->outdate = current_time;
+		if (peer->unreach > sys_beacon) {
+			peer->unreach = 0;
+			peer->ttl = 0;
+			peer_xmit(peer);
+		} else if (sys_survivors < sys_minclock ||
+		    peer_associations < sys_maxclock) {
+			if (peer->ttl < (uint32_t)sys_ttlmax)
+				peer->ttl++;
+			peer_xmit(peer);
+		}
+		peer->unreach++;
+		poll_update(peer, hpoll);
+		return;
+	}
+
+	/*
+	 * Pool associations transmit unicast solicitations when there
+	 * are less than a hard limit of 2 * sys_maxclock associations,
+	 * and either less than sys_minclock survivors or less than
+	 * sys_maxclock associations.  The hard limit prevents unbounded
+	 * growth in associations if the system clock or network quality
+	 * result in survivor count dipping below sys_minclock often.
+	 * This was observed testing with pool, where sys_maxclock == 12
+	 * resulted in 60 associations without the hard limit.	A
+	 * similar hard limit on manycastclient ephemeral associations
+	 * may be appropriate.
+	 */
+	if (peer->cast_flags & MDF_POOL) {
+		peer->outdate = current_time;
+		if ((peer_associations <= 2 * sys_maxclock) &&
+		    (peer_associations < sys_maxclock ||
+		     sys_survivors < sys_minclock))
+			pool_xmit(peer);
+		poll_update(peer, hpoll);
+		return;
+	}
+
+	/*
+	 * In unicast modes the dance is much more intricate. It is
+	 * designed to back off whenever possible to minimize network
+	 * traffic.
+	 */
+	if (peer->burst == 0) {
+		uint8_t oreach;
+
+		/*
+		 * Update the reachability status. If not heard for
+		 * three consecutive polls, stuff infinity in the clock
+		 * filter.
+		 */
+		oreach = peer->reach;
+		peer->outdate = current_time;
+		peer->unreach++;
+		peer->reach <<= 1;
+		if (!peer->reach) {
+
+			/*
+			 * Here the peer is unreachable. If it was
+			 * previously reachable raise a trap. Send a
+			 * burst if enabled.
+			 */
+			clock_filter(peer, 0., 0., MAXDISPERSE);
+			if (oreach) {
+				peer_unfit(peer);
+				report_event(PEVNT_UNREACH, peer, NULL);
+			}
+			if ((peer->flags & FLAG_IBURST) &&
+			    peer->retry == 0)
+				peer->retry = NTP_RETRY;
+		} else {
+
+			/*
+			 * Here the peer is reachable. Send a burst if
+			 * enabled and the peer is fit.	 Reset unreach
+			 * for persistent and ephemeral associations.
+			 * Unreach is also reset for survivors in
+			 * clock_select().
+			 */
+			hpoll = sys_poll;
+			if (!(peer->flags & FLAG_PREEMPT))
+				peer->unreach = 0;
+			if ((peer->flags & FLAG_BURST) && peer->retry ==
+			    0 && !peer_unfit(peer))
+				peer->retry = NTP_RETRY;
+		}
+
 		/*
 		 * Watch for timeout.  If ephemeral, toss the rascal;
 		 * otherwise, bump the poll interval. Note the
@@ -400,1177 +990,6 @@
 			    score_all(peer)) {
 				report_event(PEVNT_RESTART, peer, "timeout");
 				peer_clear(peer, "TIME", false);
-				unpeer(peer);
-				return;
-			}
-		}
-	} else {
-		peer->burst--;
-		if (peer->burst == 0) {
-
-			/*
-			 * If ntpdate mode and the clock has not been
-			 * set and all peers have completed the burst,
-			 * we declare a successful failure.
-			 */
-			if (mode_ntpdate) {
-				peer_ntpdate--;
-				if (peer_ntpdate == 0) {
-					msyslog(LOG_NOTICE,
-					    "ntpd: no servers found");
-					if (!termlogit)
-						printf(
-						    "ntpd: no servers found\n");
-					intercept_exit(1);
-				}
-			}
-		}
-	}
-	if (peer->retry > 0)
-		peer->retry--;
-=======
-/* Returns true if we should not accept any unauthenticated packets from
-   this peer. There are four ways the user can configure this requirement:
-
-   1. A 'restrict notrust' command applies to the peer's IP, or,
-   2. We've configured the peer with a 'key' option,
-   3. The packet wants to create a new associations, and a 'restrict
-      nopeer' command applies to the peer's IP.
-   4. This is a symmetric mode packet, and sys_authenticate is set
-      (as it is by default).
-      
-   The 'peer' argument may be NULL to indicate that we have no current
-   association.
-
-   These rules implement a couple changes in behavior from NTP Classic:
-
-   1. Unless sys_authenticate is disabled, we always require
-      authentication for symmetric mode. NTP Classic only requires
-      authentication for symmetric active mode packets from new peers.
-      However, without authentication, symmetric mode is vulnerable
-      to simple attacks even from off path, so we require it.
-
-   2. We don't enforce 'restrict nopeer' against pool-mode responses.
-*/
-static bool
-i_require_authentication(
-	struct peer const* peer,
-	struct parsed_pkt const* pkt,
-	u_short restrict_mask
-	)
-{
-	return (peer != NULL && peer->keyid != 0) ||
-	    (restrict_mask & RES_DONTTRUST) ||
-	    ((restrict_mask & RES_NOPEER) &&
-	     ((peer != NULL && (peer->cast_flags & MDF_ACAST)) ||
-	      (peer == NULL && PKT_MODE(pkt->li_vn_mode) == MODE_ACTIVE) ||
-	      (PKT_MODE(pkt->li_vn_mode) == MODE_BROADCAST))) ||
-	     (sys_authenticate &&
-	      (PKT_MODE(pkt->li_vn_mode) == MODE_ACTIVE ||
-	       PKT_MODE(pkt->li_vn_mode) == MODE_PASSIVE));
-}
-
-static bool
-is_crypto_nak(
-	struct parsed_pkt const* pkt
-	)
-{
-	return pkt->keyid_present && pkt->keyid == 0 && pkt->mac_len == 0;
-}
->>>>>>> daa3011c
-
-static bool is_kod(
-	struct parsed_pkt const* pkt
-	)
-{
-	return PKT_LEAP(pkt->li_vn_mode) == LEAP_NOTINSYNC &&
-	    PKT_TO_STRATUM(pkt->stratum) == STRATUM_UNSPEC;
-}
-
-/* Check the restrictions which can be checked just based on the source
-   IP address and the first byte of the packet, namely RES_IGNORE,
-   RES_FLAKE, RES_FLAKE, RES_NOQUERY, RES_DONTSERVE, and RES_VERSION. */
-
-static bool check_early_restrictions(
-	struct recvbuf const* rbufp,
-	u_short restrict_mask
-	)
-{
-	return (restrict_mask & RES_IGNORE) ||
-	    ((restrict_mask & RES_FLAKE) &&
-	     (double)intercept_ntp_random(__func__) / 0x7fffffff < .1) ||
-	    (restrict_mask & (is_control_packet(rbufp) ? RES_NOQUERY : RES_DONTSERVE)) ||
-	    rbufp->recv_length < 1 ||
-	    ((restrict_mask & RES_VERSION) &&
-	     (rbufp->recv_length < 1 ||
-	      PKT_VERSION(rbufp->recv_space.X_recv_buffer[0]) != NTP_VERSION));
-}
-
-<<<<<<< HEAD
-	/*
-	 * Monitor the packet and get restrictions. Note that the packet
-	 * length for control and private mode packets must be checked
-	 * by the service routines. Some restrictions have to be handled
-	 * later in order to generate a kiss-o'-death packet.
-	 */
-	/*
-	 * Bogus port check is before anything, since it probably
-	 * reveals a clogging attack.
-	 */
-	sys_received++;
-	if (0 == SRCPORT(&rbufp->recv_srcadr)) {
-		sys_badlength++;
-		return;				/* bogus port */
-	}
-#ifdef REFCLOCK
-	if (!rbufp->network_packet)
-	    restrict_mask = 0;
-	else
-#endif /* REFCLOCK */
-	    restrict_mask = restrictions(&rbufp->recv_srcadr);
-	DPRINTF(2, ("receive: at %ld %s<-%s flags %x restrict %03x\n",
-		    current_time, socktoa(&rbufp->dstadr->sin),
-		    socktoa(&rbufp->recv_srcadr),
-		    rbufp->dstadr->flags, restrict_mask));
-	pkt = &rbufp->recv_pkt;
-	hisversion = PKT_VERSION(pkt->li_vn_mode);
-	hisleap = PKT_LEAP(pkt->li_vn_mode);
-	hismode = (int)PKT_MODE(pkt->li_vn_mode);
-	hisstratum = PKT_TO_STRATUM(pkt->stratum);
-	if (restrict_mask & RES_IGNORE) {
-		sys_restricted++;
-		return;				/* ignore everything */
-	}
-	if (hismode == MODE_PRIVATE) {
-		/* Old ntpdc packets.  monlist was DDoS amplifier. */
-		sys_restricted++;
-		return;				/* no query private */
-	}
-	if (hismode == MODE_CONTROL) {
-		if (restrict_mask & RES_NOQUERY) {
-=======
-static void
-handle_fastxmit(
-	struct recvbuf *rbufp,
-	u_short restrict_mask,
-	struct parsed_pkt const* pkt,
-	struct peer *peer,
-	bool request_already_authenticated
-	)
-{
-	uint32_t xkeyid;
-
-	/* This argument is currently unused. */
-	(void)peer;
-
-	if (rbufp->dstadr->flags & INT_MCASTOPEN) {
-		if (!sys_manycastserver) {
->>>>>>> daa3011c
-			sys_restricted++;
-			return;
-		}
-
-		/* Do not bother responding to manycast requests if we
-		 * are not synchronized. */
-		if (sys_leap == LEAP_NOTINSYNC) {
-			sys_declined++;
-			return;
-		}
-	}
-
-	restrict_mask = ntp_monitor(rbufp, restrict_mask);
-	if (restrict_mask & RES_LIMITED) {
-		sys_limitrejected++;
-		if(!(restrict_mask & RES_KOD)) { return; }
-	}
-
-	/* To prevent exposing an authentication oracle, only MAC
-	   the response if the request passed authentication.
-	*/
-	if(request_already_authenticated ||
-	   (pkt->keyid_present &&
-	    authdecrypt(pkt->keyid,
-			(uint32_t*)rbufp->recv_space.X_recv_buffer,
-			rbufp->recv_length - (pkt->mac_len + 4),
-			pkt->mac_len + 4))) {
-		xkeyid = pkt->keyid;
-	} else {
-		xkeyid = 0;
-	}
-
-<<<<<<< HEAD
-	/*
-	 * Figure out his mode and validate the packet. This has some
-	 * legacy raunch that probably should be removed. In very early
-	 * NTP versions mode 0 was equivalent to what later versions
-	 * would interpret as client mode.
-	 */
-	if (hismode == MODE_UNSPEC) {
-		if (hisversion == NTP_OLDVERSION) {
-			hismode = MODE_CLIENT;
-		} else {
-			sys_badlength++;
-			return;                 /* invalid mode */
-		}
-	}
-
-	/*
-	 * Parse the extension field if present. We figure out whether
-	 * an extension field is present by measuring the MAC size. If
-	 * the number of words following the packet header is 0, no MAC
-	 * is present and the packet is not authenticated. If 1, the
-	 * packet is a crypto-NAK; if 3, the packet is authenticated
-	 * with DES; if 5, the packet is authenticated with MD5; if 6,
-	 * the packet is authenticated with SHA. If 2 or * 4, the packet
-	 * is a runt and discarded forthwith. If greater than 6, an
-	 * extension field is present, so we subtract the length of the
-	 * field and go around again.
-	 */
-	authlen = LEN_PKT_NOMAC;
-	has_mac = rbufp->recv_length - authlen;
-	while (has_mac > 0) {
-		uint32_t	len;
-		if (has_mac % 4 != 0 || has_mac < (int)MIN_MAC_LEN) {
-			sys_badlength++;
-			return;			/* bad length */
-		}
-		if (has_mac <= (int)MAX_MAC_LEN) {
-			/* coverity[overrun-local] */
-			skeyid = ntohl(((uint32_t *)pkt)[authlen / 4]);
-			break;
-
-		} else {
-			opcode = ntohl(((uint32_t *)pkt)[authlen / 4]);
-			len = opcode & 0xffff;
-			if (len % 4 != 0 || len < 4 || (int)len +
-			    authlen > rbufp->recv_length) {
-				sys_badlength++;
-				return;		/* bad length */
-			}
-			authlen += len;
-			has_mac -= len;
-		}
-	}
-
-	/*
-	 * If has_mac is < 0 we had a malformed packet.
-	 */
-	if (has_mac < 0) {
-		sys_badlength++;
-		return;		/* bad length */
-	}
-
-	/*
-	 * If authentication required, a MAC must be present.
-	 */
-	if (restrict_mask & RES_DONTTRUST && has_mac == 0) {
-		sys_restricted++;
-		return;				/* access denied */
-	}
-
-	/*
-	 * Update the MRU list and finger the cloggers. It can be a
-	 * little expensive, so turn it off for production use.
-	 * RES_LIMITED and RES_KOD will be cleared in the returned
-	 * restrict_mask unless one or both actions are warranted.
-	 */
-	restrict_mask = ntp_monitor(rbufp, restrict_mask);
-	if (restrict_mask & RES_LIMITED) {
-		sys_limitrejected++;
-		if (!(restrict_mask & RES_KOD) || MODE_BROADCAST ==
-		    hismode || MODE_SERVER == hismode) {
-			if (MODE_SERVER == hismode)
-				DPRINTF(1, ("Possibly self-induced rate limiting of MODE_SERVER from %s\n",
-					socktoa(&rbufp->recv_srcadr)));
-			return;			/* rate exceeded */
-		}
-		if (hismode == MODE_CLIENT)
-			fast_xmit(rbufp, MODE_SERVER, skeyid,
-			    restrict_mask);
-		else
-			fast_xmit(rbufp, MODE_ACTIVE, skeyid,
-			    restrict_mask);
-		return;				/* rate exceeded */
-	}
-	restrict_mask &= ~RES_KOD;
-
-	/*
-	 * We have tossed out as many buggy packets as possible early in
-	 * the game to reduce the exposure to a clogging attack. Now we
-	 * have to burn some cycles to find the association and
-	 * authenticate the packet if required. Note that we burn only
-	 * digest cycles, again to reduce exposure. There may be no
-	 * matching association and that's okay.
-	 */
-	peer = findpeer(rbufp,  hismode, &retcode);
-
-	/*
-	 * If a network packet (nonzero dstadr) source-matched an
-	 * active refclock node, drop it. This replaces the old style of
-	 * looking for a magic address prefix.
-	 */
-	if (peer && IS_PEER_REFCLOCK(peer) && rbufp->dstadr != 0)
-	{
-	    msyslog(LOG_ERR, "refclock srcadr on a network interface (%s)!",
-		    socktoa(&peer->srcadr));
-	    return;
-	}
-
-#ifdef DEBUG
-	dstadr_sin = &rbufp->dstadr->sin;
-#endif
-	NTOHL_FP(&pkt->org, &p_org);
-	NTOHL_FP(&pkt->rec, &p_rec);
-	NTOHL_FP(&pkt->xmt, &p_xmt);
-
-	/*
-	 * Authentication is conditioned by three switches:
-	 *
-	 * NOPEER  (RES_NOPEER) do not mobilize an association unless
-	 *         authenticated
-	 * NOTRUST (RES_DONTTRUST) do not allow access unless
-	 *         authenticated (implies NOPEER)
-	 * enable  (sys_authenticate) master NOPEER switch, by default
-	 *         on
-	 *
-	 * The NOPEER and NOTRUST can be specified on a per-client basis
-	 * using the restrict command. The enable switch if on implies
-	 * NOPEER for all clients. There are four outcomes:
-	 *
-	 * NONE    The packet has no MAC.
-	 * OK      the packet has a MAC and authentication succeeds
-	 * ERROR   the packet has a MAC and authentication fails
-	 * CRYPTO  crypto-NAK. The MAC has four octets only.
-	 *
-	 * Note: The AUTH(x, y) macro is used to filter outcomes. If x
-	 * is zero, acceptable outcomes of y are NONE and OK. If x is
-	 * one, the only acceptable outcome of y is OK.
-	 */
-
-	if (has_mac == 0) {
-		restrict_mask &= ~RES_MSSNTP;
-		is_authentic = AUTH_NONE; /* not required */
-#ifdef DEBUG
-		if (debug)
-			printf(
-			    "receive: at %ld %s<-%s mode %d len %zd\n",
-			    current_time, socktoa(dstadr_sin),
-			    socktoa(&rbufp->recv_srcadr), hismode,
-			    authlen);
-#endif
-	} else if (has_mac == 4) {
-		restrict_mask &= ~RES_MSSNTP;
-		is_authentic = AUTH_CRYPTO; /* crypto-NAK */
-#ifdef DEBUG
-		if (debug)
-			printf(
-			    "receive: at %ld %s<-%s mode %d keyid %08x len %zd auth %d\n",
-			    current_time, socktoa(dstadr_sin),
-			    socktoa(&rbufp->recv_srcadr), hismode, skeyid,
-			    authlen + has_mac, is_authentic);
-#endif
-=======
-	fast_xmit(rbufp, MODE_SERVER, xkeyid, restrict_mask);
-}
-
-static void
-handle_procpkt(
-	struct recvbuf *rbufp,
-	u_short restrict_mask,
-	struct parsed_pkt const* pkt,
-	struct peer *peer,
-	bool request_already_authenticated
-	)
-{
-	/* These arguments are currently unused. */
-	(void)restrict_mask;
-	(void)request_already_authenticated;
->>>>>>> daa3011c
-
-	/* Shouldn't happen, but include this for safety. */
-	if(peer == NULL) { return; }
-
-	peer->flash &= ~PKT_BOGON_MASK;
-
-<<<<<<< HEAD
-		/*
-		 * Compute the cryptosum. Note a clogging attack may
-		 * succeed in bloating the key cache.
-		 * If the packet is authentic, it can mobilize an
-		 * association. Note that there is no key zero.
-		 */
-		if (!authdecrypt(skeyid, (uint32_t *)pkt, authlen,
-		    has_mac))
-			is_authentic = AUTH_ERROR;
-		else
-			is_authentic = AUTH_OK;
-#ifdef DEBUG
-		if (debug)
-			printf(
-			    "receive: at %ld %s<-%s mode %d keyid %08x len %zd auth %d\n",
-			    current_time, socktoa(dstadr_sin),
-			    socktoa(&rbufp->recv_srcadr), hismode, skeyid,
-			    authlen + has_mac, is_authentic);
-#endif
-	}
-
-	/*
-	 * The association matching rules are implemented by a set of
-	 * routines and an association table. A packet matching an
-	 * association is processed by the peer process for that
-	 * association. If there are no errors, an ephemeral association
-	 * is mobilized: a broadcast packet mobilizes a broadcast client
-	 * aassociation; a manycast server packet mobilizes a manycast
-	 * client association; a symmetric active packet mobilizes a
-	 * symmetric passive association.
-	 */
-	switch (retcode) {
-
-	/*
-	 * This is a client mode packet not matching any association. If
-	 * an ordinary client, simply toss a server mode packet back
-	 * over the fence. If a manycast client, we have to work a
-	 * little harder.
-	 */
-	case AM_FXMIT:
-
-		/*
-		 * If authentication OK, send a server reply; otherwise,
-		 * send a crypto-NAK.
-		 */
-		if (!(rbufp->dstadr->flags & INT_MCASTOPEN)) {
-			if (AUTH(restrict_mask & RES_DONTTRUST,
-			   is_authentic)) {
-				fast_xmit(rbufp, MODE_SERVER, skeyid,
-				    restrict_mask);
-			} else if (is_authentic == AUTH_ERROR) {
-				fast_xmit(rbufp, MODE_SERVER, 0,
-				    restrict_mask);
-				sys_badauth++;
-			} else {
-				sys_restricted++;
-			}
-			return;			/* hooray */
-		}
-
-		/*
-		 * This must be manycast. Do not respond if not
-		 * configured as a manycast server.
-		 */
-		if (!sys_manycastserver) {
-			sys_restricted++;
-			return;			/* not enabled */
-		}
-
-		/*
-		 * Do not respond if we are not synchronized or our
-		 * stratum is greater than the manycaster or the
-		 * manycaster has already synchronized to us.
-		 */
-		if (sys_leap == LEAP_NOTINSYNC || sys_stratum >=
-		    hisstratum || (!sys_cohort && sys_stratum ==
-		    hisstratum + 1) || rbufp->dstadr->addr_refid ==
-		    pkt->refid) {
-			sys_declined++;
-			return;			/* no help */
-		}
-
-		/*
-		 * Respond only if authentication succeeds. Don't do a
-		 * crypto-NAK, as that would not be useful.
-		 */
-		if (AUTH(restrict_mask & RES_DONTTRUST, is_authentic))
-			fast_xmit(rbufp, MODE_SERVER, skeyid,
-			    restrict_mask);
-		return;				/* hooray */
-
-	/*
-	 * This is a server mode packet returned in response to a client
-	 * mode packet sent to a multicast group address (for
-	 * manycastclient) or to a unicast address (for pool). The
-	 * origin timestamp is a good nonce to reliably associate the
-	 * reply with what was sent. If there is no match, that's
-	 * curious and could be an intruder attempting to clog, so we
-	 * just ignore it.
-	 *
-	 * If the packet is authentic and the manycastclient or pool
-	 * association is found, we mobilize a client association and
-	 * copy pertinent variables from the manycastclient or pool
-	 * association to the new client association. If not, just
-	 * ignore the packet.
-	 *
-	 * There is an implosion hazard at the manycast client, since
-	 * the manycast servers send the server packet immediately. If
-	 * the guy is already here, don't fire up a duplicate.
-	 */
-	case AM_MANYCAST:
-
-		if ((peer2 = findmanycastpeer(rbufp)) == NULL) {
-			sys_restricted++;
-			return;			/* not enabled */
-		}
-		if (!AUTH((!(peer2->cast_flags & MDF_POOL) &&
-			   (sys_authenticate?1:0)) | (restrict_mask & (RES_NOPEER |
-		    RES_DONTTRUST)), is_authentic)) {
-			sys_restricted++;
-			return;			/* access denied */
-		}
-
-		/*
-		 * Do not respond if unsynchronized or stratum is below
-		 * the floor or at or above the ceiling.
-		 */
-		if (hisleap == LEAP_NOTINSYNC || hisstratum <
-		    sys_floor || hisstratum >= sys_ceiling) {
-			sys_declined++;
-			return;			/* no help */
-		}
-		peer = newpeer(&rbufp->recv_srcadr, NULL, rbufp->dstadr,
-			       MODE_CLIENT, hisversion, peer2->minpoll,
-			       peer2->maxpoll, FLAG_PREEMPT |
-			       (FLAG_IBURST & peer2->flags), MDF_UCAST |
-			       MDF_UCLNT, 0, skeyid, false);
-		if (NULL == peer) {
-			sys_declined++;
-			return;			/* ignore duplicate  */
-		}
-
-		/*
-		 * After each ephemeral pool association is spun,
-		 * accelerate the next poll for the pool solicitor so
-		 * the pool will fill promptly.
-		 */
-		if (peer2->cast_flags & MDF_POOL)
-			peer2->nextdate = current_time + 1;
-
-		/*
-		 * Further processing of the solicitation response would
-		 * simply detect its origin timestamp as bogus for the
-		 * brand-new association (it matches the prototype
-		 * association) and tinker with peer->nextdate delaying
-		 * first sync.
-		 */
-		return;		/* solicitation response handled */
-
-	/*
-	 * This is the first packet received from a broadcast server. If
-	 * the packet is authentic and we are enabled as broadcast
-	 * client, mobilize a broadcast client association. We don't
-	 * kiss any frogs here.
-	 */
-	case AM_NEWBCL:
-
-		if (sys_bclient == 0) {
-			sys_restricted++;
-			return;			/* not enabled */
-		}
-		if (!AUTH((sys_authenticate?1:0) | (restrict_mask &
-		    (RES_NOPEER | RES_DONTTRUST)), is_authentic)) {
-			sys_restricted++;
-			return;			/* access denied */
-		}
-
-		/*
-		 * Do not respond if unsynchronized or stratum is below
-		 * the floor or at or above the ceiling.
-		 */
-		if (hisleap == LEAP_NOTINSYNC || hisstratum <
-		    sys_floor || hisstratum >= sys_ceiling) {
-			sys_declined++;
-			return;			/* no help */
-		}
-
-		/*
-		 * Broadcasts received via a multicast address may
-		 * arrive after a unicast volley has begun
-		 * with the same remote address.  newpeer() will not
-		 * find duplicate associations on other local endpoints
-		 * if a non-NULL endpoint is supplied.  multicastclient
-		 * ephemeral associations are unique across all local
-		 * endpoints.
-		 */
-		if (!(INT_MCASTOPEN & rbufp->dstadr->flags))
-			match_ep = rbufp->dstadr;
-		else
-			match_ep = NULL;
-
-		/*
-		 * Determine whether to execute the initial volley.
-		 */
-		if (sys_bdelay != 0) {
-
-			/*
-			 * Do not execute the volley. Start out in
-			 * broadcast client mode.
-			 */
-			peer = newpeer(&rbufp->recv_srcadr, NULL,
-			    match_ep, MODE_BCLIENT, hisversion,
-			    pkt->ppoll, pkt->ppoll, FLAG_PREEMPT,
-			    MDF_BCLNT, 0, skeyid, false);
-			if (NULL == peer) {
-				sys_restricted++;
-				return;		/* ignore duplicate */
-
-			} else {
-				peer->delay = sys_bdelay;
-                                peer->xmt = p_xmt; /* for replay prevention */
-			}
-			break;
-		}
-
-		/*
-		 * Execute the initial volley in order to calibrate the
-		 * propagation delay.
-		 *
-		 * Note that the minpoll is taken from the broadcast
-		 * packet, normally 6 (64 s) and that the poll interval
-		 * is fixed at this value.
-		 */
-		peer = newpeer(&rbufp->recv_srcadr, NULL, match_ep,
-		    MODE_CLIENT, hisversion, pkt->ppoll, pkt->ppoll,
-		    FLAG_BC_VOL | FLAG_IBURST | FLAG_PREEMPT, MDF_BCLNT,
-		    0, skeyid, false);
-		if (NULL == peer) {
-			sys_restricted++;
-			return;			/* ignore duplicate */
-		}
-                peer->xmt = p_xmt; /* for reply prevention */
-
-		return;				/* hooray */
-
-	/*
-	 * This is the first packet received from a symmetric active
-	 * peer. If the packet is authentic and the first he sent,
-	 * mobilize a passive association. If not, kiss the frog.
-	 */
-	case AM_NEWPASS:
-
-		if (!AUTH((sys_authenticate?1:0) | (restrict_mask &
-		    (RES_NOPEER | RES_DONTTRUST)), is_authentic)) {
-
-			/*
-			 * If authenticated but cannot mobilize an
-			 * association, send a symmetric passive
-			 * response without mobilizing an association.
-			 * This is for drat broken Windows clients. See
-			 * Microsoft KB 875424 for preferred workaround.
-			 */
-			if (AUTH(restrict_mask & RES_DONTTRUST,
-			    is_authentic)) {
-				fast_xmit(rbufp, MODE_PASSIVE, skeyid,
-				    restrict_mask);
-				return;			/* hooray */
-			}
-			if (is_authentic == AUTH_ERROR) {
-				fast_xmit(rbufp, MODE_ACTIVE, 0,
-				    restrict_mask);
-				sys_restricted++;
-				return;
-			}
-
-			/*
-			 * If we got here, the packet isn't part of an
-			 * existing association, it isn't correctly
-			 * authenticated, and it didn't meet either of
-			 * the previous two special cases so we should
-			 * just drop it on the floor.  For example,
-			 * crypto-NAKs (is_authentic == AUTH_CRYPTO)
-			 * will make it this far.
-			 */
-#ifdef DEBUG
-			if (debug) {
-				 printf(
-					 "receive: at %ld refusing to mobilize passive association"
-					 " with unknown peer %s mode %d keyid %08x len %zd auth %d\n",
-					 current_time, socktoa(&rbufp->recv_srcadr), hismode, skeyid,
-					 authlen + has_mac, is_authentic);
-			}
-#endif
-			sys_declined++;
-=======
-	/* Duplicate detection */
-	if(pkt->xmt == lfp_to_uint64(&peer->xmt)) {
-		peer->flash |= BOGON1;
-		peer->oldpkt++;
-		return;
-	}
-
-	/* Origin timestamp validation */
-	if(PKT_MODE(pkt->li_vn_mode) == MODE_SERVER) {
-		if(peer->outcount == 0) {
-			peer->flash |= BOGON1;
-			peer->oldpkt++;
->>>>>>> daa3011c
-			return;
-		}
-		if(pkt->org == 0) {
-			peer->flash |= BOGON3;
-			peer->bogusorg++;
-			return;
-		} else if(pkt->org != lfp_to_uint64(&peer->org)) {
-			peer->flash |= BOGON2;
-			peer->bogusorg++;
-			return;
-		}
-<<<<<<< HEAD
-
-		/*
-		 * The message is correctly authenticated and allowed.
-		 * Mobilize a symmetric passive association.
-		 */
-		if ((peer = newpeer(&rbufp->recv_srcadr, NULL,
-				    rbufp->dstadr, MODE_PASSIVE, hisversion,
-				    pkt->ppoll, NTP_MAXDPOLL, 0, MDF_UCAST,
-				    0, skeyid, false)) == NULL) {
-			sys_declined++;
-			return;			/* ignore duplicate */
-=======
-	} else if(PKT_MODE(pkt->li_vn_mode) == MODE_ACTIVE ||
-		  PKT_MODE(pkt->li_vn_mode) == MODE_PASSIVE) {
-		/* In symmetric modes, even if the origin timestamp is
-		   bogus we still need to be willing to update the xmt
-		   peer variable. Otherwise, a single droppped packet
-		   will result in permanent DoS as the peers continually
-		   reject each other as bogus. Also, to be tolerant of
-		   restarts, we can't enforce outcount-checking.
-		*/
-		if(pkt->org == 0) {
-			uint64_to_lfp(&peer->xmt, pkt->xmt);
-			peer->flash |= BOGON3;
-			peer->bogusorg++;
-			return;
-		} else if(pkt->org != lfp_to_uint64(&peer->org)) {
-			uint64_to_lfp(&peer->xmt, pkt->xmt);
-			peer->flash |= BOGON2;
-			peer->bogusorg++;
-			return;
->>>>>>> daa3011c
-		}
-	} else {
-		/* This case should be unreachable. */
-		sys_declined++;
-		return;
-	}
-
-	/* We've now cryptographically authenticated the packet if
-	   required, and we've checked the origin timestamp, so if we've
-	   gotten this far we can safely assume the packet is not
-	   spoofed and start updating important peer variables.
-	*/
-
-	peer->outcount = 0;
-
-	if(is_kod(pkt)) {
-		if(!memcmp(pkt->refid, "RATE", 4)) {
-			peer->selbroken++;
-			report_event(PEVNT_RATE, peer, NULL);
-			if (peer->minpoll < 10) { peer->minpoll = 10; }
-			peer->burst = peer->retry = 0;
-			peer->throttle = (NTP_SHIFT + 1) * (1 << peer->minpoll);
-			poll_update(peer, 10);
-		}
-		return;
-	}
-
-	if (PKT_LEAP(pkt->li_vn_mode) == LEAP_NOTINSYNC ||
-	    PKT_TO_STRATUM(pkt->stratum) < sys_floor ||
-	    PKT_TO_STRATUM(pkt->stratum) >= sys_ceiling) {
-		peer->flash |= BOGON6;
-		return;
-	}
-
-	if(scalbn((double)pkt->rootdelay/2.0 + (double)pkt->rootdisp, -16) >=
-	   MAXDISPERSE) {
-		peer->flash |= BOGON7;
-		return;
-	}
-
-        /* Compute theta (peer offset), delta (peer distance), and epsilon
-	   (peer dispersion) statistics. The timestamps may be large but
-	   the difference between them should be small, so it's important
-	   to do the subtraction *before* converting to floating point to
-	   avoid loss of precision.
-	*/
-
-	const uint64_t dst = lfp_to_uint64(&rbufp->recv_time);
-	const double t34 =
-	    (pkt->xmt >= dst) ?
-	    scalbn((double)(pkt->xmt - dst), -32) :
-	    -scalbn((double)(dst - pkt->xmt), -32);
-	const double t21 =
-	    (pkt->rec >= lfp_to_uint64(&peer->org)) ?
-	    scalbn((double)(pkt->rec - lfp_to_uint64(&peer->org)), -32) :
-	    -scalbn((double)(lfp_to_uint64(&peer->org) - pkt->rec), -32);
-	const double theta = (t21 + t34) / 2.;
-	const double delta = max(fabs(t21 - t34), LOGTOD(sys_precision));
-	const double epsilon = LOGTOD(sys_precision) +
-	    LOGTOD(peer->precision) +
-	    clock_phi * delta;
-
-	/* One final test before we touch any variables that could
-	   affect the clock: don't accept any packets with a round
-	   trip delay longer than sys_maxdist.	Failure to enforce
-	   this constraint could allow an on-path attacker, despite
-	   authentication, to mess with the clock by adding long
-	   artificial delays in one direction but not the other.
-	   Anything rejected here should be getting rejected later by
-	   clock filtering anyhow, but performing this check early
-	   makes the desired security invariant easier to verify.
-	*/
-	if(delta > sys_maxdist) {
-	  peer->flash |= BOGON1; /*XXX we should probably allocate a
-				   new bogon bit here rather than
-				   recycling BOGON1. */
-	  peer->oldpkt++;
-	  return;
-	}
-
-	peer->leap = PKT_LEAP(pkt->li_vn_mode);
-	peer->stratum = min(PKT_TO_STRATUM(pkt->stratum), STRATUM_UNSPEC);
-	peer->pmode = PKT_MODE(pkt->li_vn_mode);
-	peer->precision = pkt->precision;
-	peer->rootdelay = scalbn((double)pkt->rootdelay, -16);
-	peer->rootdisp = scalbn((double)pkt->rootdisp, -16);
-	memcpy(&peer->refid, pkt->refid, 4);
-	uint64_to_lfp(&peer->reftime, pkt->reftime);
-	uint64_to_lfp(&peer->rec, pkt->rec);
-	uint64_to_lfp(&peer->xmt, pkt->xmt);
-	peer->dst = rbufp->recv_time;
-
-	record_raw_stats(&peer->srcadr,
-			 peer->dstadr ? &peer->dstadr->sin : NULL,
-			 /* What we want to be reporting is values in the packet,
-			    not the values in the peer structure, but when we
-			    reach here they're the same thing. Passing the values
-			    in the peer structure is a convenience, because
-			    they're already in the l_fp format that
-			    record_raw_stats() expects. */
-			 &peer->org, &peer->rec, &peer->xmt, &peer->dst,
-			 PKT_LEAP(pkt->li_vn_mode),
-			 PKT_VERSION(pkt->li_vn_mode),
-			 PKT_MODE(pkt->li_vn_mode),
-			 PKT_TO_STRATUM(pkt->stratum),
-			 pkt->ppoll, pkt->precision,
-			 pkt->rootdelay, pkt->rootdisp,
-			 /* FIXME: this cast is disgusting */
-			 *(uint32_t*)pkt->refid,
-			 /* This will always be 0 by the time we get here */
-			 peer->outcount);
-
-	/* If either burst mode is armed, enable the burst.
-	 * Compute the headway for the next packet and delay if
-	 * necessary to avoid exceeding the threshold. */
-	if (peer->retry > 0) {
-		peer->retry = 0;
-		if (peer->reach)
-			peer->burst = min(1 << (peer->hpoll -
-			    peer->minpoll), NTP_SHIFT) - 1;
-		else
-			peer->burst = NTP_IBURST - 1;
-		if (peer->burst > 0)
-			peer->nextdate = current_time;
-	}
-	poll_update(peer, peer->hpoll);
-
-	 /* If the peer was previously unreachable, raise a trap. In any
-	  * case, mark it reachable. */
-	if (!peer->reach) {
-		report_event(PEVNT_REACH, peer, NULL);
-		peer->timereachable = current_time;
-	}
-	peer->reach |= 1;
-
-	/* Hooray! Pass our new sample off to the clock filter. */
-	clock_filter(peer, theta + peer->bias, delta, epsilon);
-}
-
-static void
-handle_manycast(
-	struct recvbuf *rbufp,
-	u_short restrict_mask,
-	struct parsed_pkt const* pkt,
-	struct peer *mpeer,
-	bool request_already_authenticated
-	)
-{
-	(void)request_already_authenticated;
-	(void)restrict_mask;
-
-	if(mpeer == NULL) {
-		sys_restricted++;
-		return;
-	};
-
-	if(mpeer->cast_flags & MDF_POOL) {
-		mpeer->nextdate = current_time + 1;
-	}
-
-	/* Don't bother associating with unsynchronized servers */
-	if (PKT_LEAP(pkt->li_vn_mode) == LEAP_NOTINSYNC ||
-	    PKT_TO_STRATUM(pkt->stratum) < sys_floor ||
-	    PKT_TO_STRATUM(pkt->stratum) >= sys_ceiling ||
-	    scalbn((double)pkt->rootdelay/2.0 + (double)pkt->rootdisp, -16) >=
-	    MAXDISPERSE) {
-		return;
-	}
-
-	newpeer(&rbufp->recv_srcadr, NULL, rbufp->dstadr,
-		MODE_CLIENT, PKT_VERSION(pkt->li_vn_mode),
-		mpeer->minpoll, mpeer->maxpoll,
-		FLAG_PREEMPT | (FLAG_IBURST & mpeer->flags),
-		MDF_UCAST | MDF_UCLNT, 0, mpeer->keyid);
-}
-	
-void
-receive(
-	struct recvbuf *rbufp
-	)
-{
-	struct parsed_pkt *pkt = NULL;
-	struct peer *peer = NULL;
-	u_short restrict_mask;
-	int match = AM_NOMATCH;
-	bool authenticated = false;
-
-	sys_received++;
-
-	if(!is_vn_mode_acceptable(rbufp)) {
-		sys_badlength++;
-		goto done;
-	}
-
-#ifdef REFCLOCK
-	restrict_mask = rbufp->network_packet ?
-	    restrictions(&rbufp->recv_srcadr) :
-	    0;
-#else
-	restrict_mask = restrictions(&rbufp->recv_srcadr);
-#endif
-
-	if(check_early_restrictions(rbufp, restrict_mask)) {
-		sys_restricted++;
-		goto done;
-	}
-
-	if(is_control_packet(rbufp)) {
-		process_control(rbufp, restrict_mask);
-		goto done;
-	}
-
-	pkt = parse_packet(rbufp);
-	if(pkt == NULL) {
-		sys_badlength++;
-		goto done;
-	}
-	peer = findpeer(rbufp, PKT_MODE(pkt->li_vn_mode), &match);
-	if(peer == NULL && match == AM_MANYCAST) {
-		peer = findmanycastpeer(rbufp);
-	}
-
-	if(i_require_authentication(peer, pkt, restrict_mask)) {
-		if(
-			/* Check whether an authenticator is even present. */
-			!pkt->keyid_present || is_crypto_nak(pkt) ||
-			/* If we require a specific key from this peer,
-			   check that it matches. */
-			(peer != NULL && peer->keyid != 0 &&
-			 peer->keyid != pkt->keyid) ||
-			/* Verify the MAC.
-			   TODO: rewrite authdecrypt() to give it a
-			   better name and a saner interface so we don't
-			   have to do this screwy buffer-length
-			   arithmetic in order to call it. */
-			!authdecrypt(pkt->keyid,
-				     (uint32_t*)rbufp->recv_space.X_recv_buffer,
-				     rbufp->recv_length - (pkt->mac_len + 4),
-				     pkt->mac_len + 4)) {
-
-			sys_badauth++;
-			if(peer != NULL) {
-				peer->badauth++;
-				peer->flash |= BOGON5;
-			}
-		} else {
-			authenticated = true;
-		}
-	}
-
-	switch(match) {
-	    case AM_FXMIT:
-		handle_fastxmit(rbufp, restrict_mask, pkt, peer, authenticated);
-		break;
-	    case AM_PROCPKT:
-		handle_procpkt(rbufp, restrict_mask, pkt, peer, authenticated);
-		break;
-	    case AM_MANYCAST:
-		handle_manycast(rbufp, restrict_mask, pkt, peer, authenticated);
-		break;
-	    default:
-		/* Everything else is for symmetric passive, broadcast,
-		   or multicast modes, which are a security nightmare.
-		   So they go to the bit bucket until this improves.
-		*/
-		sys_declined++;
-		break;
-	}
-
-  done:
-	free_packet(pkt);
-}
-
-/*
- * transmit - transmit procedure called by poll timeout
- */
-void
-transmit(
-	struct peer *peer	/* peer structure pointer */
-	)
-{
-	uint8_t	hpoll;
-
-	/*
-	 * The polling state machine. There are two kinds of machines,
-	 * those that never expect a reply (broadcast and manycast
-	 * server modes) and those that do (all other modes). The dance
-	 * is intricate...
-	 */
-	hpoll = peer->hpoll;
-
-	/*
-	 * In broadcast mode the poll interval is never changed from
-	 * minpoll.
-	 */
-	if (peer->cast_flags & (MDF_BCAST | MDF_MCAST)) {
-		peer->outdate = current_time;
-		if (sys_leap != LEAP_NOTINSYNC)
-			peer_xmit(peer);
-		poll_update(peer, hpoll);
-		return;
-	}
-
-	/*
-	 * In manycast mode we start with unity ttl. The ttl is
-	 * increased by one for each poll until either sys_maxclock
-	 * servers have been found or the maximum ttl is reached. When
-	 * sys_maxclock servers are found we stop polling until one or
-	 * more servers have timed out or until less than sys_minclock
-	 * associations turn up. In this case additional better servers
-	 * are dragged in and preempt the existing ones.  Once every
-	 * sys_beacon seconds we are to transmit unconditionally, but
-	 * this code is not quite right -- peer->unreach counts polls
-	 * and is being compared with sys_beacon, so the beacons happen
-	 * every sys_beacon polls.
-	 */
-	if (peer->cast_flags & MDF_ACAST) {
-		peer->outdate = current_time;
-		if (peer->unreach > sys_beacon) {
-			peer->unreach = 0;
-			peer->ttl = 0;
-			peer_xmit(peer);
-		} else if (sys_survivors < sys_minclock ||
-		    peer_associations < sys_maxclock) {
-			if (peer->ttl < (uint32_t)sys_ttlmax)
-				peer->ttl++;
-			peer_xmit(peer);
-		}
-		peer->unreach++;
-		poll_update(peer, hpoll);
-		return;
-	}
-
-	/*
-	 * Pool associations transmit unicast solicitations when there
-	 * are less than a hard limit of 2 * sys_maxclock associations,
-	 * and either less than sys_minclock survivors or less than
-	 * sys_maxclock associations.  The hard limit prevents unbounded
-	 * growth in associations if the system clock or network quality
-	 * result in survivor count dipping below sys_minclock often.
-	 * This was observed testing with pool, where sys_maxclock == 12
-	 * resulted in 60 associations without the hard limit.	A
-	 * similar hard limit on manycastclient ephemeral associations
-	 * may be appropriate.
-	 */
-	if (peer->cast_flags & MDF_POOL) {
-		peer->outdate = current_time;
-		if ((peer_associations <= 2 * sys_maxclock) &&
-		    (peer_associations < sys_maxclock ||
-		     sys_survivors < sys_minclock))
-			pool_xmit(peer);
-		poll_update(peer, hpoll);
-		return;
-	}
-
-	/*
-	 * In unicast modes the dance is much more intricate. It is
-	 * designed to back off whenever possible to minimize network
-	 * traffic.
-	 */
-	if (peer->burst == 0) {
-		uint8_t oreach;
-
-		/*
-		 * Update the reachability status. If not heard for
-		 * three consecutive polls, stuff infinity in the clock
-		 * filter.
-		 */
-		oreach = peer->reach;
-		peer->outdate = current_time;
-		peer->unreach++;
-		peer->reach <<= 1;
-		if (!peer->reach) {
-
-			/*
-			 * Here the peer is unreachable. If it was
-			 * previously reachable raise a trap. Send a
-			 * burst if enabled.
-			 */
-			clock_filter(peer, 0., 0., MAXDISPERSE);
-			if (oreach) {
-				peer_unfit(peer);
-				report_event(PEVNT_UNREACH, peer, NULL);
-			}
-			if ((peer->flags & FLAG_IBURST) &&
-			    peer->retry == 0)
-				peer->retry = NTP_RETRY;
-		} else {
-
-			/*
-			 * Here the peer is reachable. Send a burst if
-			 * enabled and the peer is fit.	 Reset unreach
-			 * for persistent and ephemeral associations.
-			 * Unreach is also reset for survivors in
-			 * clock_select().
-			 */
-			hpoll = sys_poll;
-			if (!(peer->flags & FLAG_PREEMPT))
-				peer->unreach = 0;
-			if ((peer->flags & FLAG_BURST) && peer->retry ==
-			    0 && !peer_unfit(peer))
-				peer->retry = NTP_RETRY;
-		}
-
-		/*
-		 * Watch for timeout.  If ephemeral, toss the rascal;
-		 * otherwise, bump the poll interval. Note the
-		 * poll_update() routine will clamp it to maxpoll.
-		 * If preemptible and we have more peers than maxclock,
-		 * and this peer has the minimum score of preemptibles,
-		 * demobilize.
-		 */
-		if (peer->unreach >= NTP_UNREACH) {
-			hpoll++;
-			/* ephemeral: no FLAG_CONFIG nor FLAG_PREEMPT */
-			if (!(peer->flags & (FLAG_CONFIG | FLAG_PREEMPT))) {
-				report_event(PEVNT_RESTART, peer, "timeout");
-				peer_clear(peer, "TIME");
-				unpeer(peer);
-				return;
-			}
-			if ((peer->flags & FLAG_PREEMPT) &&
-			    (peer_associations > sys_maxclock) &&
-			    score_all(peer)) {
-				report_event(PEVNT_RESTART, peer, "timeout");
-				peer_clear(peer, "TIME");
 				unpeer(peer);
 				return;
 			}
@@ -2797,15 +2216,9 @@
 #ifdef DEBUG
 		if (debug)
 			printf("transmit: at %ld %s->%s mode %d len %zu\n",
-<<<<<<< HEAD
 		    	    current_time, peer->dstadr ?
 			    socktoa(&peer->dstadr->sin) : "-",
 		            socktoa(&peer->srcadr), peer->hmode, sendlen);
-=======
-			    current_time, peer->dstadr ?
-			    stoa(&peer->dstadr->sin) : "-",
-			    stoa(&peer->srcadr), peer->hmode, sendlen);
->>>>>>> daa3011c
 #endif
 		return;
 	}
