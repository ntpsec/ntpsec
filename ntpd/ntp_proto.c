/*
 * ntp_proto.c - NTP version 4 protocol machinery
 *
 * ATTENTION: Get approval from Dave Mills on all changes to this file!
 *
 */
#ifdef HAVE_CONFIG_H
#include <config.h>
#endif

#include "ntpd.h"
#include "ntp_stdlib.h"
#include "ntp_unixtime.h"
#include "ntp_control.h"
#include "ntp_string.h"

#include <stdio.h>

#if defined(VMS) && defined(VMS_LOCALUNIT)	/*wjm*/
#include "ntp_refclock.h"
#endif

#if defined(__FreeBSD__) && __FreeBSD__ >= 3
#include <sys/sysctl.h>
#endif

/*
 * This macro defines the authentication state. If x is 1 authentication
 * is required; othewise it is optional.
 */
#define	AUTH(x, y)	((x) ? (y) == AUTH_OK : (y) == AUTH_OK || \
			    (y) == AUTH_NONE)

/*
 * System variables are declared here. See Section 3.2 of the
 * specification.
 */
u_char	sys_leap;		/* system leap indicator */
u_char	sys_stratum;		/* stratum of system */
s_char	sys_precision;		/* local clock precision (log2 s) */
double	sys_rootdelay;		/* roundtrip delay to primary source */
double	sys_rootdispersion;	/* dispersion to primary source */
u_int32 sys_refid;		/* source/loop in network byte order */
static	double sys_offset;	/* current local clock offset */
l_fp	sys_reftime;		/* time we were last updated */
struct	peer *sys_peer;		/* our current peer */
struct	peer *sys_pps;		/* our PPS peer */
struct	peer *sys_prefer;	/* our cherished peer */
int	sys_kod;		/* kod credit */
int	sys_kod_rate = 2;	/* max kod packets per second */
#ifdef OPENSSL
u_long	sys_automax;		/* maximum session key lifetime */
#endif /* OPENSSL */

/*
 * Nonspecified system state variables.
 */
int	sys_bclient;		/* broadcast client enable */
double	sys_bdelay;		/* broadcast client default delay */
int	sys_calldelay;		/* modem callup delay (s) */
int	sys_authenticate;	/* requre authentication for config */
l_fp	sys_authdelay;		/* authentication delay */
static	u_long sys_authdly[2];	/* authentication delay shift reg */
static	double sys_mindisp = MINDISPERSE; /* min disp increment (s) */
static	double sys_maxdist = MAXDISTANCE; /* selection threshold (s) */
double	sys_jitter;		/* system jitter (s) */
static	int sys_hopper;		/* anticlockhop counter */
static	int sys_maxhop = MAXHOP; /* anticlockhop counter threshold */
int	leap_next;		/* leap consensus */
keyid_t	sys_private;		/* private value for session seed */
int	sys_manycastserver;	/* respond to manycast client pkts */
int	peer_ntpdate;		/* active peers in ntpdate mode */
int	sys_survivors;		/* truest of the truechimers */
#ifdef OPENSSL
char	*sys_hostname;		/* gethostname() name */
#endif /* OPENSSL */

/*
 * TOS and multicast mapping stuff
 */
int	sys_floor = 0;		/* cluster stratum floor */
int	sys_ceiling = STRATUM_UNSPEC; /* cluster stratum ceiling */
int	sys_minsane = 1;	/* minimum candidates */
int	sys_minclock = NTP_MINCLOCK; /* minimum survivors */
int	sys_maxclock = NTP_MAXCLOCK; /* maximum candidates */
int	sys_cohort = 0;		/* cohort switch */
int	sys_orphan = STRATUM_UNSPEC + 1; /* orphan stratum */
double	sys_orphandelay = 0;	/* orphan root delay */
int	sys_beacon = BEACON;	/* manycast beacon interval */
int	sys_ttlmax;		/* max ttl mapping vector index */
u_char	sys_ttl[MAX_TTL];	/* ttl mapping vector */

/*
 * Statistics counters
 */
u_long	sys_stattime;		/* time since reset */
u_long	sys_received;		/* packets received */
u_long	sys_processed;		/* packets processed */
u_long	sys_newversionpkt;	/* current version */
u_long	sys_oldversionpkt;	/* recent version */
u_long	sys_unknownversion;	/* invalid version */
u_long	sys_restricted;		/* access denied */
u_long	sys_badlength;		/* bad length or format */
u_long	sys_badauth;		/* bad authentication */
u_long	sys_limitrejected;	/* rate exceeded */

static	double	root_distance	P((struct peer *));
static	void	clock_combine	P((struct peer **, int));
static	void	peer_xmit	P((struct peer *));
static	void	fast_xmit	P((struct recvbuf *, int, keyid_t,
				    int));
static	void	clock_update	P((void));
static	int	default_get_precision	P((void));
static	int	peer_unfit	P((struct peer *));


/*
 * transmit - Transmit Procedure. See Section 3.4.2 of the
 *	specification.
 */
void
transmit(
	struct peer *peer	/* peer structure pointer */
	)
{
	int	hpoll;

	/*
	 * The polling state machine. There are two kinds of machines,
	 * those that never expect a reply (broadcast and manycast
	 * server modes) and those that do (all other modes). The dance
	 * is intricate...
	 */
	/*
	 * Orphan mode is active when enabled and when no other source
	 * is available. In this mode packets are sent at the orphan
	 * stratum and with root delay randomized over a 1-s range. In
	 * broadcast mode the root delay is used by the election
	 * algorithm to select a single source from among the orphans.
	 */
	hpoll = peer->hpoll;
	if (sys_orphan < STRATUM_UNSPEC && sys_peer == NULL) {
		sys_leap = LEAP_NOWARNING;
		sys_stratum = sys_orphan;
	}

	/*
	 * In broadcast mode the poll interval is never changed from
	 * minpoll.
	 */
	if (peer->cast_flags & (MDF_BCAST | MDF_MCAST)) {
		peer->outdate = current_time;
		peer_xmit(peer);
		poll_update(peer, hpoll);
		return;
	}

	/*
	 * In manycast mode we start with unity ttl. The ttl is
	 * increased by one for each poll until either sys_maxclock
	 * servers have been found or the maximum ttl is reached. When
	 * sys_maxclock servers are found we stop polling until one or
	 * more servers have timed out or until less than minpoll
	 * associations turn up. In this case additional better servers
	 * are dragged in and preempt the existing ones.
	 */
	if (peer->cast_flags & MDF_ACAST) {
		peer->outdate = current_time;
		if (peer->unreach > sys_beacon) {
			peer->unreach = 0;
			peer->ttl = 0;
			peer_xmit(peer);
		} else if (sys_survivors < sys_minclock ||
		    peer_preempt < sys_maxclock) {
			if (peer->ttl < sys_ttlmax)
				peer->ttl++;
			peer_xmit(peer);
		}
		peer->unreach++;
		poll_update(peer, hpoll);
		return;
	}

	/*
	 * In unicast modes the dance is much more intricate. It is
	 * desigmed to back off whenever possible to minimize network
	 * traffic.
	 */
	if (peer->burst == 0) {
		u_char oreach;

		/*
		 * Update the reachability status. If not heard for
		 * three consecutive polls, stuff infinity in the clock
		 * filter. 
		 */
		oreach = peer->reach;
		peer->outdate = current_time;
		if (peer == sys_peer)
			sys_hopper++;
		peer->reach <<= 1;
		if (!(peer->reach & 0x07))
			clock_filter(peer, 0., 0., MAXDISPERSE);
		if (!peer->reach) {

			/*
			 * Here the peer is unreachable. If it was
			 * previously reachable, raise a trap.
			 */
			if (oreach) {
				report_event(EVNT_UNREACH, peer);
				peer->timereachable = current_time;
			}

			/*
			 * Bump the poll interval. Send a burst if
			 * enabled, but only once after a peer becomes
			 * unreachable.
			 */
			if (peer->flags & FLAG_IBURST &&
			    peer->unreach == 0) {
				peer->burst = NTP_BURST;
			}
			if (!(peer->flags & FLAG_PREEMPT))	
				peer->unreach++;
			else
				peer->unreach += 3;
		} else {

			/*
			 * Here the peer is reachable. Set the poll
			 * interval to the system poll interval. Send a
			 * burst only if enabled and the peer is fit.
			 *
			 * Respond to the peer evaluation produced by
			 * the selection algorithm. If less than the
			 * outlyer level, up the unreach by three. If
			 * there are excess associations, up the unreach
			 * by two if not a candidate and by one if so.
			 */
			if (!(peer->flags & FLAG_PREEMPT)) {
				peer->unreach = 0;
			} else if (peer->status < CTL_PST_SEL_SELCAND) {
				peer->unreach += 3;
			} else if (peer_preempt > sys_maxclock) {
				if (peer->status < CTL_PST_SEL_SYNCCAND)
					peer->unreach += 2;
				else
					peer->unreach++;
			} else {
				peer->unreach = 0;
			}
			hpoll = sys_poll;
			if (peer->flags & FLAG_BURST &&
			    peer_unfit(peer))
				peer->burst = NTP_BURST;
		}

		/*
		 * Watch for timeout. If ephemeral or preemptable, toss
		 * the rascal; otherwise, bump the poll interval.
		 */ 
		if (peer->unreach >= NTP_UNREACH) {
			if (peer->flags & FLAG_PREEMPT ||
			    !(peer->flags & FLAG_CONFIG)) {
				peer_clear(peer, "TIME");
				unpeer(peer);
				return;
			} else {
				hpoll++;
			}
		}
	} else {
		peer->burst--;

		/*
		 * If a broadcast client at this point, the burst has
		 * concluded, so we switch to client mode and purge the
		 * keylist, since no further transmissions will be made.
		 */
		if (peer->burst == 0) {
			if (peer->cast_flags & MDF_BCLNT) {
				peer->hmode = MODE_BCLIENT;
#ifdef OPENSSL
				key_expire(peer);
#endif /* OPENSSL */
			}

			/*
			 * If ntpdate mode and the clock has not been
			 * set and all peers have completed the burst,
			 * we declare a successful failure.
			 */
			if (mode_ntpdate) {
				peer_ntpdate--;
				if (peer_ntpdate == 0) {
					msyslog(LOG_NOTICE,
					    "no reply; clock not set");
					exit (0);
				}
			}
		}
	}

	/*
	 * Do not transmit if in broadcast client mode. 
	 */
	if (peer->hmode != MODE_BCLIENT)
		peer_xmit(peer);
	poll_update(peer, hpoll);
}


/*
 * receive - Receive Procedure.  See section 3.4.3 in the specification.
 */
void
receive(
	struct recvbuf *rbufp
	)
{
	register struct peer *peer;	/* peer structure pointer */
	register struct pkt *pkt;	/* receive packet pointer */
	int	hisversion;		/* packet version */
	int	hisleap;		/* packet leap indicator */
	int	hismode;		/* packet mode */
	int	hisstratum;		/* packet stratum */
	int	restrict_mask;		/* restrict bits */
	int	has_mac;		/* length of MAC field */
	int	authlen;		/* offset of MAC field */
	int	is_authentic = 0;	/* cryptosum ok */
	keyid_t	skeyid = 0;		/* key ID */
	struct sockaddr_storage *dstadr_sin; /* active runway */
	struct peer *peer2;		/* aux peer structure pointer */
	l_fp	p_org;			/* origin timestamp */
	l_fp	p_rec;			/* receive timestamp */
	l_fp	p_xmt;			/* transmit timestamp */
#ifdef OPENSSL
	keyid_t tkeyid = 0;		/* temporary key ID */
	keyid_t	pkeyid = 0;		/* previous key ID */
	struct autokey *ap;		/* autokey structure pointer */
	int	rval;			/* cookie snatcher */
#endif /* OPENSSL */
	int retcode = AM_NOMATCH;

	/*
	 * Monitor the packet and get restrictions. Note that the packet
	 * length for control and private mode packets must be checked
	 * by the service routines. Note that no statistics counters are
	 * recorded for restrict violations, since these counters are in
	 * the restriction routine. Note the careful distinctions here
	 * between a packet with a format error and a packet that is
	 * simply discarded without prejudice. Some restrictions have to
	 * be handled later in order to generate a kiss-of-death packet.
	 */
	/*
	 * Bogus port check is before anything, since it probably
	 * reveals a clogging attack.
	 */
	sys_received++;
	if (SRCPORT(&rbufp->recv_srcadr) == 0) {
		sys_badlength++;
		return;				/* bogus port */
	}
	ntp_monitor(rbufp);
	restrict_mask = restrictions(&rbufp->recv_srcadr);
#ifdef DEBUG
	if (debug > 1)
		printf("receive: at %ld %s<-%s flags %x restrict %03x\n",
		    current_time, stoa(&rbufp->dstadr->sin),
		    stoa(&rbufp->recv_srcadr),
		    rbufp->dstadr->flags, restrict_mask);
#endif
	if (restrict_mask & RES_IGNORE) {
		sys_restricted++;
		return;				/* ignore everything */
	}
	pkt = &rbufp->recv_pkt;
	hisversion = PKT_VERSION(pkt->li_vn_mode);
	hisleap = PKT_LEAP(pkt->li_vn_mode);
	hismode = (int)PKT_MODE(pkt->li_vn_mode);
	hisstratum = PKT_TO_STRATUM(pkt->stratum);
	if (hismode == MODE_PRIVATE) {
		if (restrict_mask & RES_NOQUERY) {
			sys_restricted++;
			return;			/* no query private */
		}
		process_private(rbufp, ((restrict_mask &
		    RES_NOMODIFY) == 0));
		return;
	}
	if (hismode == MODE_CONTROL) {
		if (restrict_mask & RES_NOQUERY) {
			sys_restricted++;
			return;			/* no query control */
		}
		process_control(rbufp, restrict_mask);
		return;
	}
	if (restrict_mask & RES_DONTSERVE) {
		sys_restricted++;
		return;				/* no time */
	}
	if (rbufp->recv_length < LEN_PKT_NOMAC) {
		sys_badlength++;
		return;				/* runt packet */
	}
	
	/*
	 * Version check must be after the query packets, since they
	 * intentionally use early version.
	 */
	if (hisversion == NTP_VERSION) {
		sys_newversionpkt++;		/* new version */
	} else if (!(restrict_mask & RES_VERSION) && hisversion >=
	    NTP_OLDVERSION) {
		sys_oldversionpkt++;		/* previous version */
	} else {
		sys_unknownversion++;
		return;				/* old version */
	}

	/*
	 * Figure out his mode and validate the packet. This has some
	 * legacy raunch that probably should be removed. In very early
	 * NTP versions mode 0 was equivalent to what later versions
	 * would interpret as client mode.
	 */
	if (hismode == MODE_UNSPEC) {
		if (hisversion == NTP_OLDVERSION) {
			hismode = MODE_CLIENT;
		} else {
			sys_badlength++;
			return;                 /* invalid mode */
		}
	}

	/*
	 * Parse the extension field if present. We figure out whether
	 * an extension field is present by measuring the MAC size. If
	 * the number of words following the packet header is 0, no MAC
	 * is present and the packet is not authenticated. If 1, the
	 * packet is a crypto-NAK; if 3, the packet is authenticated
	 * with DES; if 5, the packet is authenticated with MD5. If 2 or
	 * 4, the packet is a runt and discarded forthwith. If greater
	 * than 5, an extension field is present, so we subtract the
	 * length of the field and go around again.
	 */
	authlen = LEN_PKT_NOMAC;
	has_mac = rbufp->recv_length - authlen;
	while (has_mac > 0) {
		int temp;

		if (has_mac % 4 != 0 || has_mac < 0) {
			sys_badlength++;
			return;			/* bad MAC length */
		}
		if (has_mac == 1 * 4 || has_mac == 3 * 4 || has_mac ==
		    MAX_MAC_LEN) {
			skeyid = ntohl(((u_int32 *)pkt)[authlen / 4]);
			break;

		} else if (has_mac > MAX_MAC_LEN) {
			temp = ntohl(((u_int32 *)pkt)[authlen / 4]) &
			    0xffff;
			if (temp < 4 || temp > NTP_MAXEXTEN || temp % 4
			    != 0) {
				sys_badlength++;
				return;		/* bad MAC length */
			}
			authlen += temp;
			has_mac -= temp;
		} else {
			sys_badlength++;
			return;			/* bad MAC length */
		}
	}
#ifdef OPENSSL
	pkeyid = tkeyid = 0;
#endif /* OPENSSL */

	/*
	 * We have tossed out as many buggy packets as possible early in
	 * the game to reduce the exposure to a clogging attack. Now we
	 * have to burn some cycles to find the association and
	 * authenticate the packet if required. Note that we burn only
	 * MD5 cycles, again to reduce exposure. There may be no
	 * matching association and that's okay.
	 *
	 * More on the autokey mambo. Normally the local interface is
	 * found when the association was mobilized with respect to a
	 * designated remote address. We assume packets arriving from
	 * the remote address arrive via this interface and the local
	 * address used to construct the autokey is the unicast address
	 * of the interface. However, if the sender is a broadcaster,
	 * the interface broadcast address is used instead.
	 & Notwithstanding this technobabble, if the sender is a
	 * multicaster, the broadcast address is null, so we use the
	 * unicast address anyway. Don't ask.
	 */
	peer = findpeer(&rbufp->recv_srcadr, rbufp->dstadr,  hismode,
	    &retcode);
	dstadr_sin = &rbufp->dstadr->sin;
	NTOHL_FP(&pkt->org, &p_org);
	NTOHL_FP(&pkt->rec, &p_rec);
	NTOHL_FP(&pkt->xmt, &p_xmt);

	/*
	 * Authentication is conditioned by three switches:
	 *
	 * NOPEER  (RES_NOPEER) do not mobilize an association unless
	 *         authenticated
	 * NOTRUST (RES_DONTTRUST) do not allow access unless
	 *         authenticated (implies NOPEER)
	 * enable  (sys_authenticate) master NOPEER switch, by default
	 *         on
	 *
	 * The NOPEER and NOTRUST can be specified on a per-client basis
	 * using the restrict command. The enable switch if on implies
	 * NOPEER for all clients. There are four outcomes:
	 *
	 * NONE    The packet has no MAC.
	 * OK      the packet has a MAC and authentication succeeds
	 * ERROR   the packet has a MAC and authentication fails
	 * CRYPTO  crypto-NAK. The MAC has four octets only.
	 *
	 * Note: The AUTH(x, y) macro is used to filter outcomes. If x
	 * is zero, acceptable outcomes of y are NONE and OK. If x is
	 * one, the only acceptable outcome of y is OK.
	 */
	if (has_mac == 0) {
		is_authentic = AUTH_NONE; /* not required */
#ifdef DEBUG
		if (debug)
			printf("receive: at %ld %s<-%s mode %d code %d auth %d\n",
			    current_time, stoa(dstadr_sin),
			    stoa(&rbufp->recv_srcadr), hismode, retcode,
			    is_authentic);
#endif
	} else if (has_mac == 4) {
			is_authentic = AUTH_CRYPTO; /* crypto-NAK */
#ifdef DEBUG
		if (debug)
			printf(
			    "receive: at %ld %s<-%s mode %d code %d keyid %08x len %d mac %d auth %d\n",
			    current_time, stoa(dstadr_sin),
			    stoa(&rbufp->recv_srcadr), hismode, retcode,
			    skeyid, authlen, has_mac, is_authentic);
#endif
	} else {
#ifdef OPENSSL
		/*
		 * For autokey modes, generate the session key
		 * and install in the key cache. Use the socket
		 * broadcast or unicast address as appropriate.
		 */
		if (skeyid > NTP_MAXKEY) {
		
			/*
			 * More on the autokey dance (AKD). A cookie is
			 * constructed from public and private values.
			 * For broadcast packets, the cookie is public
			 * (zero). For packets that match no
			 * association, the cookie is hashed from the
			 * addresses and private value. For server
			 * packets, the cookie was previously obtained
			 * from the server. For symmetric modes, the
			 * cookie was previously constructed using an
			 * agreement protocol; however, should PKI be
			 * unavailable, we construct a fake agreement as
			 * the EXOR of the peer and host cookies.
			 *
			 * hismode	ephemeral	persistent
			 * =======================================
			 * active	0		cookie#
			 * passive	0%		cookie#
			 * client	sys cookie	0%
			 * server	0%		sys cookie
			 * broadcast	0		0
			 *
			 * # if unsync, 0
			 * % can't happen
			 */
			if (hismode == MODE_BROADCAST) {

				/*
				 * For broadcaster, use the interface
				 * broadcast address when available;
				 * otherwise, use the unicast address
				 * found when the association was
				 * mobilized. However, if this is from
				 * the wildcard interface, game over.
				 */
				if (crypto_flags && rbufp->dstadr ==
				    any_interface) {
					sys_restricted++;
					return;	     /* no wildcard */
				}
				pkeyid = 0;
				if (!SOCKNUL(&rbufp->dstadr->bcast))
					dstadr_sin =
					    &rbufp->dstadr->bcast;
			} else if (peer == NULL) {
				pkeyid = session_key(
				    &rbufp->recv_srcadr, dstadr_sin, 0,
				    sys_private, 0);
			} else {
				pkeyid = peer->pcookie;
			}

			/*
			 * The session key includes both the public
			 * values and cookie. In case of an extension
			 * field, the cookie used for authentication
			 * purposes is zero. Note the hash is saved for
			 * use later in the autokey mambo.
			 */
			if (authlen > LEN_PKT_NOMAC && pkeyid != 0) {
				session_key(&rbufp->recv_srcadr,
				    dstadr_sin, skeyid, 0, 2);
				tkeyid = session_key(
				    &rbufp->recv_srcadr, dstadr_sin,
				    skeyid, pkeyid, 0);
			} else {
				tkeyid = session_key(
				    &rbufp->recv_srcadr, dstadr_sin,
				    skeyid, pkeyid, 2);
			}

		}
#endif /* OPENSSL */

		/*
		 * Compute the cryptosum. Note a clogging attack may
		 * succeed in bloating the key cache. If an autokey,
		 * purge it immediately, since we won't be needing it
		 * again. If the packet is authentic, it can mobilize an
		 * association. Note that there is no key zero.
		 */
		if (!authdecrypt(skeyid, (u_int32 *)pkt, authlen,
		    has_mac)) {
			is_authentic = AUTH_ERROR;
			sys_badauth++;
		} else {
			is_authentic = AUTH_OK;
		}
#ifdef OPENSSL
		if (skeyid > NTP_MAXKEY)
			authtrust(skeyid, 0);
#endif /* OPENSSL */
#ifdef DEBUG
		if (debug)
			printf(
			    "receive: at %ld %s<-%s mode %d code %d keyid %08x len %d mac %d auth %d\n",
			    current_time, stoa(dstadr_sin),
			    stoa(&rbufp->recv_srcadr), hismode, retcode,
			    skeyid, authlen, has_mac, is_authentic);
#endif
	}

	/*
	 * The association matching rules are implemented by a set of
	 * routines and an association table. A packet matching an
	 * association is processed by the peer process for that
	 * association. If there are no errors, an ephemeral association
	 * is mobilized: a broadcast packet mobilizes a broadcast client
	 * aassociation; a manycast server packet mobilizes a manycast
	 * client association; a symmetric active packet mobilizes a
	 * symmetric passive association.
	 */
	switch (retcode) {

	/*
	 * This is a client mode packet not matching any association. If
	 * an ordinary client, simply toss a server mode packet back
	 * over the fence. If a manycast client, we have to work a
	 * little harder.
	 */
	case AM_FXMIT:

		/*
		 * The vanilla case is when this is not a multicast
		 * interface. If authentication succeeds, return a
		 * server mode packet; if not and the key ID is nonzero,
		 * return a crypto-NAK.
		 */
		if (!(rbufp->dstadr->flags & INT_MCASTOPEN)) {
			if (AUTH(restrict_mask & RES_DONTTRUST,
			   is_authentic))
				fast_xmit(rbufp, MODE_SERVER, skeyid,
				    restrict_mask);
			else if (is_authentic == AUTH_ERROR)
				fast_xmit(rbufp, MODE_SERVER, 0,
				    restrict_mask);
			return;			/* hooray */
		}

		/*
		 * This must be manycast. Do not respond if not
		 * configured as a manycast server.
		 */
		if (!sys_manycastserver) {
			sys_restricted++;
			return;			/* not enabled */
		}

		/*
		 * Do not respond if unsynchronized or stratum is below
		 * the floor or at or above the ceiling.
		 */
		if (sys_leap == LEAP_NOTINSYNC || sys_stratum <
		    sys_floor || sys_stratum >= sys_ceiling)
			return;			/* bad stratum */

		/*
		 * Do not respond if our stratum is greater than the
		 * manycaster or it has already synchronized to us.
		 */
		if (sys_peer == NULL || hisstratum < sys_stratum ||
		    (sys_cohort && hisstratum == sys_stratum) ||
		    rbufp->dstadr->addr_refid == pkt->refid)
			return;			/* no help */

		/*
		 * Respond only if authentication succeeds. Don't do a
		 * crypto-NAK, as that would not be useful.
		 */
		if (AUTH(restrict_mask & RES_DONTTRUST, is_authentic))
			fast_xmit(rbufp, MODE_SERVER, skeyid,
			    restrict_mask);

		return;				/* hooray */

	/*
	 * This is a server mode packet returned in response to a client
	 * mode packet sent to a multicast group address. The origin
	 * timestamp is a good nonce to reliably associate the reply
	 * with what was sent. If there is no match, that's curious and
	 * could be an intruder attempting to clog, so we just ignore
	 * it.
	 *
	 * If the packet is authentic and the manycast association is
	 * found, we mobilize a client association and copy pertinent
	 * variables from the manycast association to the new client
	 * association. If not, just ignore the packet.
	 *
	 * There is an implosion hazard at the manycast client, since
	 * the manycast servers send the server packet immediately. If
	 * the guy is already here, don't fire up a duplicate.
	 */
	case AM_MANYCAST:
		if (!AUTH(sys_authenticate | (restrict_mask &
		    (RES_NOPEER | RES_DONTTRUST)), is_authentic))
			return;			/* bad auth */

		if ((peer2 = findmanycastpeer(rbufp)) == NULL) {
			sys_restricted++;
			return;			/* not enabled */
		}
		if ((peer = newpeer(&rbufp->recv_srcadr,
		    rbufp->dstadr, MODE_CLIENT,
		    hisversion, NTP_MINDPOLL, NTP_MAXDPOLL,
		    FLAG_IBURST | FLAG_PREEMPT, MDF_UCAST | MDF_ACLNT,
		    0, skeyid)) == NULL)
			return;			/* system error */

		/*
		 * We don't need these, but it warms the billboards.
		 */
		peer->ttl = peer2->ttl;
		break;

	/*
	 * This is the first packet received from a broadcast server. If
	 * the packet is authentic and we are enabled as broadcast
	 * client, mobilize a broadcast client association. We don't
	 * kiss any frogs here.
	 */
	case AM_NEWBCL:
		if (!AUTH(sys_authenticate | (restrict_mask &
		    (RES_NOPEER | RES_DONTTRUST)), is_authentic))
			return;			/* bad auth */

		/*
		 * Do not respond if unsynchronized or stratum is below
		 * the floor or at or above the ceiling.
		 */
		if (hisleap == LEAP_NOTINSYNC || hisstratum <
		    sys_floor || hisstratum >= sys_ceiling)
			return;			/* bad stratum */

		switch (sys_bclient) {

		/*
		 * If not enabled, just skedaddle.
		 */
		case 0:
			sys_restricted++;
			return;			/* not enabled */

		/*
		 * Execute the initial volley in order to calibrate the
		 * propagation delay and run the Autokey protocol, if
		 * enabled.
		 */
		case 1:
			if ((peer = newpeer(&rbufp->recv_srcadr,
			    rbufp->dstadr, MODE_CLIENT, hisversion,
			    NTP_MINDPOLL, NTP_MAXDPOLL, FLAG_MCAST |
			    FLAG_IBURST, MDF_BCLNT, 0, skeyid)) ==
			    NULL)
				return;		/* system error */
			return;			/* hooray */


		/*
		 * Do not execute the initial volley.
		 */
		case 2:
#ifdef OPENSSL
			/*
			 * If a two-way exchange is not possible,
			 * neither is Autokey.
			 */
			if (skeyid > NTP_MAXKEY) {
				msyslog(LOG_INFO,
				    "receive: autokey requires two-way communication");
				return;		/* no autokey */
			}
#endif /* OPENSSL */
			if ((peer = newpeer(&rbufp->recv_srcadr,
			    rbufp->dstadr, MODE_BCLIENT, hisversion,
			    NTP_MINDPOLL, NTP_MAXDPOLL, 0, MDF_BCLNT, 0,
			    skeyid)) == NULL)
				return;		/* system error */
		}
		break;

	/*
	 * This is the first packet received from a symmetric active
	 * peer. If the packet is authentic and the first he sent,
	 * mobilize a passive association. If not, kiss the frog.
	 */
	case AM_NEWPASS:

		/*
		 * If the inbound packet is correctly authenticated and
		 * enabled, a symmetric passive association is
		 * mobilized. If not but correctly authenticated, a
		 * symmetric active response is sent. If authentication
		 * fails, send a crypto-NAK packet. 
		 */
		if (!AUTH(restrict_mask & RES_DONTTRUST, is_authentic))
		    {
			if (is_authentic == AUTH_ERROR)
				fast_xmit(rbufp, MODE_ACTIVE, 0,
				    restrict_mask);
			return;			/* bad auth */
		}
		if (!AUTH(sys_authenticate | (restrict_mask &
		    RES_NOPEER), is_authentic)) {
			fast_xmit(rbufp, MODE_ACTIVE, skeyid,
			    restrict_mask);
			return;			/* hooray */
		}

		/*
		 * Do not respond if stratum is below the floor.
		 */
		if (hisstratum < sys_floor)
			return;			/* bad stratum */

		if ((peer = newpeer(&rbufp->recv_srcadr,
		    rbufp->dstadr, MODE_PASSIVE, hisversion,
		    NTP_MINDPOLL, NTP_MAXDPOLL, 0, MDF_UCAST, 0,
		    skeyid)) == NULL)
			return;			/* system error */
		break;

	/*
	 * Process regular packet. Nothing special.
	 */
	case AM_PROCPKT:
		break;

	/*
	 * A passive packet matches a passive association. This is
	 * usually the result of reconfiguring a client on the fly. As
	 * this association might be legitamate and this packet an
	 * attempt to deny service, just ignore it.
	 */
	case AM_ERR:
		return;

	/*
	 * For everything else there is the bit bucket.
	 */
	default:
		return;
	}
	peer->flash &= ~PKT_TEST_MASK;

	/*
	 * Next comes a rigorous schedule of timestamp checking. If the
	 * transmit timestamp is zero, the server is horribly broken.
	 */
	if (L_ISZERO(&p_xmt)) {
		return;				/* read rfc1305 */

	/*
	 * If the transmit timestamp duplicates a previous one, the
	 * packet is a replay. This prevents the bad guys from replaying
	 * the most recent packet, authenticated or not.
	 */
	} else if (L_ISEQU(&peer->org, &p_xmt)) {
		peer->flash |= TEST1;
		peer->oldpkt++;
		return;				/* duplicate packet */
	

	/*
	 * If this is a broadcast mode packet, skip further checking.
	 */
	} else if (hismode != MODE_BROADCAST) {
		if (L_ISZERO(&p_org))
			peer->flash |= TEST3;	/* protocol unsynch */
		else if (!L_ISEQU(&p_org, &peer->xmt))
			peer->flash |= TEST2;	/* bogus packet */
	}

	/*
	 * Update the origin and destination timestamps. If
	 * unsynchronized or bogus abandon ship. If the crypto machine
	 * breaks, light the crypto bit and plaint the log.
	 */
	peer->org = p_xmt;
	peer->rec = rbufp->recv_time;
	if (peer->flash & PKT_TEST_MASK) {
#ifdef OPENSSL
		if (crypto_flags && (peer->flags & FLAG_SKEY)) {
			rval = crypto_recv(peer, rbufp);
			if (rval != XEVNT_OK)
				peer->flash |= TEST9; /* crypto error */
		}
#endif /* OPENSSL */
		return;				/* unsynch */
	}

	/*
	 * The timestamps are valid and the receive packet matches the
	 * last one sent. If the packet is a crypto-NAK, the server
	 * might have just changed keys. We reset the association
	 * and restart the protocol.
	 */
	if (is_authentic == AUTH_CRYPTO) {
		peer_clear(peer, "AUTH");
		return;				/* crypto-NAK */

	/* 
	 * If the association is authenticated, the key ID is nonzero
	 * and received packets must be authenticated. This is designed
	 * to avoid a bait-and-switch attack, which was possible in past
	 * versions. If symmetric modes, return a crypto-NAK. The peer
	 * should restart the protocol.
	 */
	} else if (!AUTH(peer->keyid || (restrict_mask & RES_DONTTRUST),
	    is_authentic)) {
		peer->flash |= TEST5;
		if (hismode == MODE_ACTIVE || hismode == MODE_PASSIVE)
			fast_xmit(rbufp, MODE_ACTIVE, 0, restrict_mask);
		return;				/* bad auth */
	}

	/*
	 * That was hard and I am sweaty, but the packet is squeaky
	 * clean. Get on with real work.
	 */
	peer->received++;
	peer->timereceived = current_time;
	if (is_authentic == AUTH_OK)
		peer->flags |= FLAG_AUTHENTIC;
	else
		peer->flags &= ~FLAG_AUTHENTIC;
#ifdef OPENSSL
	/*
	 * More autokey dance. The rules of the cha-cha are as follows:
	 *
	 * 1. If there is no key or the key is not auto, do nothing.
	 *
	 * 2. If this packet is in response to the one just previously
	 *    sent or from a broadcast server, do the extension fields.
	 *    Otherwise, assume bogosity and bail out.
	 *
	 * 3. If an extension field contains a verified signature, it is
	 *    self-authenticated and we sit the dance.
	 *
	 * 4. If this is a server reply, check only to see that the
	 *    transmitted key ID matches the received key ID.
	 *
	 * 5. Check to see that one or more hashes of the current key ID
	 *    matches the previous key ID or ultimate original key ID
	 *    obtained from the broadcaster or symmetric peer. If no
	 *    match, sit the dance and wait for timeout.
	 *
	 * In case of crypto error, fire the orchestra and stop dancing.
	 * This is considered a permanant error, so light the crypto bit
	 * to suppress further requests.
	 */
	if (crypto_flags && (peer->flags & FLAG_SKEY)) {
		peer->flash |= TEST8;
		rval = crypto_recv(peer, rbufp);
		if (rval != XEVNT_OK) {
			peer->flash |= TEST9;	/* crypto error */
			return;

		} else if (hismode == MODE_SERVER) {
			if (skeyid == peer->keyid)
				peer->flash &= ~TEST8;
		} else if (!(peer->flash & TEST8)) {
			peer->pkeyid = skeyid;
		} else if ((ap = (struct autokey *)peer->recval.ptr) !=
		    NULL) {
			int i;

			for (i = 0; ; i++) {
				if (tkeyid == peer->pkeyid ||
				    tkeyid == ap->key) {
					peer->flash &= ~TEST8;
					peer->pkeyid = skeyid;
					break;
				}
				if (i > ap->seq)
					break;
				tkeyid = session_key(
				    &rbufp->recv_srcadr, dstadr_sin,
				    tkeyid, pkeyid, 0);
			}
		}
		if (!(peer->crypto & CRYPTO_FLAG_PROV)) /* test 9 */
			peer->flash |= TEST8;	/* not proventic */

		/*
		 * If the transmit queue is nonempty, clamp the host
		 * poll interval to the packet poll interval.
		 */
		if (peer->cmmd != 0) {
			peer->ppoll = pkt->ppoll;
			poll_update(peer, peer->hpoll);
		}
	}
#endif /* OPENSSL */

	/*
	 * The dance is complete and the flash bits have been lit. Toss
	 * the packet over the fence for processing, which may light up
	 * more flashers.
	 */
	process_packet(peer, pkt);

	/*
	 * Well, that was nice. If TEST4 is lit, either the crypto
	 * machine jammed or a kiss-o'-death packet flew in, either of
	 * which is fatal.
	 */
	if (peer->flash & TEST4) {
		msyslog(LOG_INFO, "receive: fatal error %04x for %s",
		    peer->flash, stoa(&peer->srcadr));
		return;
	}
}


/*
 * process_packet - Packet Procedure, a la Section 3.4.4 of the
 *	specification. Or almost, at least. If we're in here we have a
 *	reasonable expectation that we will be having a long term
 *	relationship with this host.
 */
void
process_packet(
	register struct peer *peer,
	register struct pkt *pkt
	)
{
	double	t34, t21;
	double	p_offset, p_del, p_disp;
	l_fp	p_rec, p_xmt, p_org, p_reftime;
	l_fp	ci;
	u_char	pmode, pleap, pstratum;

	sys_processed++;
	peer->processed++;
	p_del = FPTOD(NTOHS_FP(pkt->rootdelay));
	p_disp = FPTOD(NTOHS_FP(pkt->rootdispersion));
	NTOHL_FP(&pkt->reftime, &p_reftime);
	NTOHL_FP(&pkt->rec, &p_rec);
	NTOHL_FP(&pkt->xmt, &p_xmt);
	pmode = PKT_MODE(pkt->li_vn_mode);
	pleap = PKT_LEAP(pkt->li_vn_mode);
	if (pmode != MODE_BROADCAST)
		NTOHL_FP(&pkt->org, &p_org);
	else
		p_org = peer->rec;
	pstratum = PKT_TO_STRATUM(pkt->stratum);

	/*
	 * Test for kiss-o'death packet)
	 */
	if (pleap == LEAP_NOTINSYNC && pstratum == STRATUM_UNSPEC) {
		if (memcmp(&pkt->refid, "DENY", 4) == 0) {
			peer_clear(peer, "DENY");
			peer->flash |= TEST4;	/* access denied */
		}
	}

	/*
	 * Capture the header values.
	 */
	record_raw_stats(&peer->srcadr, peer->dstadr ? &peer->dstadr->sin : NULL, &p_org,
	    &p_rec, &p_xmt, &peer->rec);
	peer->leap = pleap;
	peer->stratum = min(pstratum, STRATUM_UNSPEC);
	peer->pmode = pmode;
	peer->ppoll = pkt->ppoll;
	peer->precision = pkt->precision;
	peer->rootdelay = p_del;
	peer->rootdispersion = p_disp;
	peer->refid = pkt->refid;		/* network byte order */
	peer->reftime = p_reftime;

	/*
	 * Verify the server is synchronized; that is, the leap bits and
	 * stratum are valid, the root delay and root dispersion are
	 * valid and the reference timestamp is not later than the
	 * transmit timestamp.
	 */
	if (pleap == LEAP_NOTINSYNC ||		/* test 6 */
	    pstratum < sys_floor || pstratum >= sys_ceiling)
		peer->flash |= TEST6;		/* peer not synch */
	if (p_del < 0 || p_disp < 0 || p_del /	/* test 7 */
	    2 + p_disp >= MAXDISPERSE || !L_ISHIS(&p_xmt, &p_reftime))
		peer->flash |= TEST7;		/* bad header */

	/*
	 * If any tests fail at this point, the packet is discarded.
	 * Note that some flashers may have already been set in the
	 * receive() routine.
	 */
	if (peer->flash & PKT_TEST_MASK) {
#ifdef DEBUG
		if (debug)
			printf("packet: flash header %04x\n",
			    peer->flash);
#endif
		return;
	}
	if (!(peer->reach)) {
		report_event(EVNT_REACH, peer);
		peer->timereachable = current_time;
	}
	poll_update(peer, peer->hpoll);
	peer->reach |= 1;

	/*
	 * For a client/server association, calculate the clock offset,
	 * roundtrip delay and dispersion. The equations are reordered
	 * from the spec for more efficient use of temporaries. For a
	 * broadcast association, offset the last measurement by the
	 * computed delay during the client/server volley. Note that
	 * org has been set to the time of last reception. Note the
	 * computation of dispersion includes the system precision plus
	 * that due to the frequency error since the origin time.
	 *
	 * It is very important to respect the hazards of overflow. The
	 * only permitted operation on raw timestamps is subtraction,
	 * where the result is a signed quantity spanning from 68 years
	 * in the past to 68 years in the future. To avoid loss of
	 * precision, these calculations are done using 64-bit integer
	 * arithmetic. However, the offset and delay calculations are
	 * sums and differences of these first-order differences, which
	 * if done using 64-bit integer arithmetic, would be valid over
	 * only half that span. Since the typical first-order
	 * differences are usually very small, they are converted to 64-
	 * bit doubles and all remaining calculations done in floating-
	 * point arithmetic. This preserves the accuracy while retaining
	 * the 68-year span.
	 *
	 * Let t1 = p_org, t2 = p_rec, t3 = p_xmt, t4 = peer->rec:
	 */
	ci = p_xmt;			/* t3 - t4 */
	L_SUB(&ci, &peer->rec);
	LFPTOD(&ci, t34);
	ci = p_rec;			/* t2 - t1 */
	L_SUB(&ci, &p_org);
	LFPTOD(&ci, t21);
	ci = peer->rec;			/* t4 - t1 */
	L_SUB(&ci, &p_org);

	/*
	 * If running in a broadcast association, the clock offset is
	 * (t1 - t0) corrected by the one-way delay, but we can't
	 * measure that directly. Therefore, we start up in MODE_CLIENT
	 * mode, set FLAG_MCAST and exchange eight messages to determine
	 * the clock offset. When the last message is sent, we switch to
	 * MODE_BCLIENT mode. The next broadcast message after that
	 * computes the broadcast offset and clears FLAG_MCAST.
	 */
	if (pmode == MODE_BROADCAST) {
		p_offset = t34;
		if (peer->flags & FLAG_MCAST) {
			peer->estbdelay = peer->offset - p_offset;
			if (peer->hmode == MODE_CLIENT)
				return;

			peer->flags &= ~(FLAG_MCAST | FLAG_BURST);
		}
		p_offset += peer->estbdelay;
		p_del = peer->delay;
		p_disp = 0;
	} else {
		p_offset = (t21 + t34) / 2.;
		p_del = t21 - t34;
		LFPTOD(&ci, p_disp);
		p_disp = LOGTOD(sys_precision) +
		    LOGTOD(peer->precision) + clock_phi * p_disp;
	}
	p_del = max(p_del, LOGTOD(sys_precision));
	clock_filter(peer, p_offset, p_del, p_disp);
	record_peer_stats(&peer->srcadr, ctlpeerstatus(peer),
	    peer->offset, peer->delay, peer->disp, peer->jitter);
}


/*
 * clock_update - Called at system process update intervals.
 */
static void
clock_update(void)
{
	u_char	oleap;
	u_char	ostratum;
	double	dtemp;

	/*
	 * There must be a system peer at this point. If we just changed
	 * the system peer, but have a newer sample from the old one,
	 * wait until newer data are available.
	 */
	if (sys_poll < sys_peer->minpoll)
		sys_poll = sys_peer->minpoll;
	if (sys_poll > sys_peer->maxpoll)
		sys_poll = sys_peer->maxpoll;
	poll_update(sys_peer, sys_poll);
	if (sys_peer->epoch <= sys_clocktime)
		return;

#ifdef DEBUG
	if (debug)
		printf("clock_update: at %ld assoc %d \n", current_time,
		    peer_associations);
#endif
	oleap = sys_leap;
	ostratum = sys_stratum;
	switch (local_clock(sys_peer, sys_offset)) {

	/*
	 * Clock exceeds panic threshold. Life as we know it ends.
	 */
	case -1:
		report_event(EVNT_SYSFAULT, NULL);
		exit (-1);
		/* not reached */

	/*
	 * Clock was stepped. Flush all time values of all peers.
	 */
	case 2:
		clear_all();
		sys_stratum = STRATUM_UNSPEC;
		memcpy(&sys_refid, "STEP", 4);
		sys_poll = NTP_MINPOLL;
		report_event(EVNT_CLOCKRESET, NULL);
#ifdef OPENSSL
		if (oleap != LEAP_NOTINSYNC)
			expire_all();
#endif /* OPENSSL */
		break;

	/*
	 * Clock was slewed. Update the system stratum, leap bits, root
	 * delay, root dispersion, reference ID and reference time. If
	 * the leap changes, we gotta reroll the keys. Except for
	 * reference clocks, the minimum dispersion increment is not
	 * less than sys_mindisp.
	 */
	case 1:
		sys_leap = leap_next;
		sys_stratum = min(sys_peer->stratum + 1,
		    STRATUM_UNSPEC);
		sys_reftime = sys_peer->rec;

		/*
		 * In orphan mode the stratum defaults to the orphan
		 * stratum. The root delay is set to a random value
		 * generated at startup. The root dispersion is set from
		 * the peer dispersion; the the peer root dispersion
		 * ignored.
		 */
		dtemp = sys_peer->disp + clock_phi * (current_time -
		    sys_peer->update) + sys_jitter +
		    fabs(sys_peer->offset);
#ifdef REFCLOCK
		if (!(sys_peer->flags & FLAG_REFCLOCK) && dtemp <
		    sys_mindisp)
			dtemp = sys_mindisp;
#else
		if (dtemp < sys_mindisp)
			dtemp = sys_mindisp;
#endif /* REFCLOCK */
		if (sys_stratum >= sys_orphan) {
			sys_stratum = sys_orphan;
			sys_rootdelay = sys_peer->delay;
			sys_rootdispersion = dtemp;
		} else {
			sys_rootdelay = sys_peer->delay +
			    sys_peer->rootdelay;
			sys_rootdispersion = dtemp +
			    sys_peer->rootdispersion;
		}
		if (oleap == LEAP_NOTINSYNC) {
			report_event(EVNT_SYNCCHG, NULL);
#ifdef OPENSSL
			expire_all();
#endif /* OPENSSL */
		}
		break;
	/*
	 * Popcorn spike or step threshold exceeded. Pretend it never
	 * happened.
	 */
	default:
		break;
	}
	if (ostratum != sys_stratum)
		report_event(EVNT_PEERSTCHG, NULL);
}


/*
 * poll_update - update peer poll interval
 */
void
poll_update(
	struct peer *peer,
	int	mpoll
	)
{
	int	hpoll;

	/*
	 * This routine figures out when the next poll should be sent.
	 * That turns out to be wickedly complicated. The big problem is
	 * that sometimes the time for the next poll is in the past.
	 * Watch out for races here between the receive process and the
	 * poll process. The key assertion is that, if nextdate equals
	 * current_time, the call is from the poll process; otherwise,
	 * it is from the receive process.
	 *
	 * First, bracket the poll interval according to the type of
	 * association and options. If a fixed interval is configured,
	 * use minpoll. This primarily is for reference clocks, but
	 * works for any association.
	 */
	if (peer->flags & FLAG_FIXPOLL) {
		hpoll = peer->minpoll;

	/*
	 * The ordinary case; clamp the poll interval between minpoll
	 * and maxpoll.
	 */
	} else {
		hpoll = max(min(peer->maxpoll, mpoll), peer->minpoll);
	}
#ifdef OPENSSL
	/*
	 * Bit of crass arrogance at this point. If the poll interval
	 * has changed and we have a keylist, the lifetimes in the
	 * keylist are probably bogus. In this case purge the keylist
	 * and regenerate it later.
	 */
	if (hpoll != peer->hpoll)
		key_expire(peer);
#endif /* OPENSSL */
	peer->hpoll = hpoll;

	/*
	 * Now we figure out if there is an override. If during the
	 * crypto protocol and a message is pending, make it wait not
	 * more than two seconds.
	 */
#ifdef OPENSSL
	if (peer->cmmd != NULL && (sys_leap != LEAP_NOTINSYNC ||
	    peer->crypto)) {
		peer->nextdate = current_time + RESP_DELAY;

	/*
	 * If we get called from the receive routine while a burst is
	 * pending, just slink away. If from the poll routine and a
	 * reference clock or a pending crypto response, delay for one
	 * second. If this is the first sent in a burst, wait for the
	 * modem to come up. For others in the burst, delay two seconds.
	 */
	} else if (peer->burst > 0) {
#else /* OPENSSL */
	if (peer->burst > 0) {
#endif /* OPENSSL */
		if (peer->nextdate != current_time)
			return;
#ifdef REFCLOCK
		else if (peer->flags & FLAG_REFCLOCK)
			peer->nextdate += RESP_DELAY;
#endif /* REFCLOCK */
		else if (peer->flags & (FLAG_IBURST | FLAG_BURST) &&
		    peer->burst == NTP_BURST)
			peer->nextdate += sys_calldelay;
		else
			peer->nextdate += BURST_DELAY;
	/*
	 * The ordinary case; use the minimum of the host and peer
	 * intervals, but not less than minpoll. In other words,
	 * oversampling is okay but understampling is evil.
	 */
	} else {
		peer->nextdate = peer->outdate +
		    RANDPOLL(max(min(peer->ppoll, hpoll),
		    peer->minpoll));
	}

	/*
	 * If the time for the next poll has already happened, bring it
	 * up to the next second after this one. This way the only way
	 * to get nexdate == current time is from the poll routine.
	 */
	if (peer->nextdate <= current_time)
		peer->nextdate = current_time + 1;
#ifdef DEBUG
	if (debug > 1)
		printf("poll_update: at %lu %s flags %04x poll %d burst %d last %lu next %lu\n",
		    current_time, ntoa(&peer->srcadr), peer->flags,
		    peer->hpoll, peer->burst, peer->outdate,
		    peer->nextdate);
#endif
}

/*
 * peer_crypto_clear - discard crypto information
 */
void
peer_crypto_clear(
		  struct peer *peer
		  )
{
	/*
	 * If cryptographic credentials have been acquired, toss them to
	 * Valhalla. Note that autokeys are ephemeral, in that they are
	 * tossed immediately upon use. Therefore, the keylist can be
	 * purged anytime without needing to preserve random keys. Note
	 * that, if the peer is purged, the cryptographic variables are
	 * purged, too. This makes it much harder to sneak in some
	 * unauthenticated data in the clock filter.
	 */
	DPRINTF(1, ("peer_crypto_clear: at %ld next %ld assoc ID %d\n",
		    current_time, peer->nextdate, peer->associd));

#ifdef OPENSSL
	peer->assoc = 0;
	peer->crypto = 0;

	if (peer->pkey != NULL)
		EVP_PKEY_free(peer->pkey);
	peer->pkey = NULL;

	memset(&peer->first, 0, sizeof(peer->first));
	memset(&peer->last, 0, sizeof(peer->last));

	peer->digest = NULL;	/* XXX MEMLEAK? check whether this needs to be freed in any way - never was freed */

	if (peer->subject != NULL)
		free(peer->subject);
	peer->subject = NULL;

	if (peer->issuer != NULL)
		free(peer->issuer);
	peer->issuer = NULL;

	peer->pkeyid = 0;

	peer->pcookie = 0;

	if (peer->ident_pkey != NULL)
		EVP_PKEY_free(peer->ident_pkey);
	peer->ident_pkey = NULL;
	
	memset(&peer->fstamp, 0, sizeof(peer->fstamp));

	if (peer->iffval != NULL)
		BN_free(peer->iffval);
	peer->iffval = NULL;

	if (peer->grpkey != NULL)
		BN_free(peer->grpkey);
	peer->grpkey = NULL;

	value_free(&peer->cookval);
	value_free(&peer->recval);
	value_free(&peer->tai_leap);

	if (peer->cmmd != NULL) {
		free(peer->cmmd);
		peer->cmmd = NULL;
	}

	key_expire(peer);

	value_free(&peer->encrypt);
#endif /* OPENSSL */
}

/*
 * peer_clear - clear peer filter registers.  See Section 3.4.8 of the spec.
 */
void
peer_clear(
	struct peer *peer,		/* peer structure */
	char	*ident			/* tally lights */
	)
{
	int	i;

	peer_crypto_clear(peer);
	
	if (peer == sys_peer)
		sys_peer = NULL;

	/*
	 * Wipe the association clean and initialize the nonzero values.
	 */
	memset(CLEAR_TO_ZERO(peer), 0, LEN_CLEAR_TO_ZERO);
	peer->estbdelay = sys_bdelay;
	peer->ppoll = peer->maxpoll;
	peer->hpoll = peer->minpoll;
	peer->disp = MAXDISPERSE;
	peer->jitter = LOGTOD(sys_precision);
	for (i = 0; i < NTP_SHIFT; i++) {
		peer->filter_order[i] = i;
		peer->filter_disp[i] = MAXDISPERSE;
	}
#ifdef REFCLOCK
	if (!(peer->flags & FLAG_REFCLOCK)) {
		peer->leap = LEAP_NOTINSYNC;
		peer->stratum = STRATUM_UNSPEC;
		memcpy(&peer->refid, ident, 4);
	}
#else
	peer->leap = LEAP_NOTINSYNC;
	peer->stratum = STRATUM_UNSPEC;
	memcpy(&peer->refid, ident, 4);
#endif /* REFCLOCK */

	/*
	 * During initialization use the association count to spread out
	 * the polls at one-second intervals. Othersie, randomize over
	 * the minimum poll interval in order to avoid broadcast
	 * implosion.
	 */
	peer->nextdate = peer->update = peer->outdate = current_time;
	if (initializing)
		peer->nextdate += peer_associations;
	else if (peer->hmode == MODE_PASSIVE)
		peer->nextdate += RESP_DELAY;
	else
<<<<<<< HEAD
		peer->nextdate = current_time + (ntp_random() & ((1 <<
		    NTP_MINPOLL) - 1));

	DPRINTF(1, ("peer_clear: at %ld next %ld assoc ID %d refid %s\n",
		    current_time, peer->nextdate, peer->associd, ident));
=======
		peer->nextdate += (ntp_random() & ((1 << NTP_MINDPOLL) -
		    1));
#ifdef DEBUG
	if (debug)
		printf("peer_clear: at %ld next %ld assoc ID %d refid %s\n",
		    current_time, peer->nextdate, peer->associd, ident);
#endif
>>>>>>> 031f7e7e
}


/*
 * clock_filter - add incoming clock sample to filter register and run
 *		  the filter procedure to find the best sample.
 */
void
clock_filter(
	struct peer *peer,		/* peer structure pointer */
	double	sample_offset,		/* clock offset */
	double	sample_delay,		/* roundtrip delay */
	double	sample_disp		/* dispersion */
	)
{
	double	dst[NTP_SHIFT];		/* distance vector */
	int	ord[NTP_SHIFT];		/* index vector */
	int	i, j, k, m;
	double	dtemp, etemp;

	/*
	 * Shift the new sample into the register and discard the oldest
	 * one. The new offset and delay come directly from the
	 * timestamp calculations. The dispersion grows from the last
	 * outbound packet or reference clock update to the present time
	 * and increased by the sum of the peer precision and the system
	 * precision. The delay can sometimes swing negative due to
	 * frequency skew, so it is clamped non-negative.
	 */
	j = peer->filter_nextpt;
	peer->filter_offset[j] = sample_offset;
	peer->filter_delay[j] = max(0, sample_delay);
	peer->filter_disp[j] = sample_disp;
	peer->filter_epoch[j] = current_time;
	j = (j + 1) % NTP_SHIFT;
	peer->filter_nextpt = j;

	/*
	 * Update dispersions since the last update and at the same
	 * time initialize the distance and index lists. The distance
	 * list uses a compound metric. If the sample is valid and
	 * younger than the minimum Allan intercept, use delay;
	 * otherwise, use biased dispersion.
	 */
	dtemp = clock_phi * (current_time - peer->update);
	peer->update = current_time;
	for (i = NTP_SHIFT - 1; i >= 0; i--) {
		if (i != 0)
			peer->filter_disp[j] += dtemp;
		if (peer->filter_disp[j] >= MAXDISPERSE) 
			peer->filter_disp[j] = MAXDISPERSE;
		if (peer->filter_disp[j] >= MAXDISPERSE)
			dst[i] = MAXDISPERSE;
		else if (peer->update - peer->filter_epoch[j] >
		    allan_xpt)
			dst[i] = sys_maxdist + peer->filter_disp[j];
		else
			dst[i] = peer->filter_delay[j];
		ord[i] = j;
		j++; j %= NTP_SHIFT;
	}

        /*
	 * Sort the samples in both lists by distance. Note, we do not
	 * displace a higher distance sample by a lower distance one
	 * unless lower by at least the precision.  
	 */
	for (i = 1; i < NTP_SHIFT; i++) {
		for (j = 0; j < i; j++) {
			if (dst[j] > dst[i] + LOGTOD(sys_precision)) {
				k = ord[j];
				ord[j] = ord[i];
				ord[i] = k;
				etemp = dst[j];
				dst[j] = dst[i];
				dst[i] = etemp;
			}
		}
	}

	/*
	 * Copy the index list to the association structure so ntpq
	 * can see it later. Prune the distance list to samples less
	 * than max distance, but keep at least two valid samples for
	 * jitter calculation.
	 */
	m = 0;
	for (i = 0; i < NTP_SHIFT; i++) {
		peer->filter_order[i] = (u_char) ord[i];
		if (dst[i] >= MAXDISPERSE || (m >= 2 && dst[i] >=
		    sys_maxdist))
			continue;
		m++;
	}
	
	/*
	 * Compute the dispersion and jitter. The dispersion is weighted
	 * exponentially by NTP_FWEIGHT (0.5) so it is normalized close
	 * to 1.0. The jitter is the RMS differences relative to the
	 * lowest delay sample. If no acceptable samples remain in the
	 * shift register, quietly tiptoe home leaving only the
	 * dispersion.
	 */
	peer->disp = peer->jitter = 0;
	k = ord[0];
	for (i = NTP_SHIFT - 1; i >= 0; i--) {
		j = ord[i];
		peer->disp = NTP_FWEIGHT * (peer->disp +
		    peer->filter_disp[j]);
		if (i < m)
			peer->jitter += DIFF(peer->filter_offset[j],
			    peer->filter_offset[k]);
	}

	/*
	 * If no acceptable samples remain in the shift register,
	 * quietly tiptoe home leaving only the dispersion. Otherwise,
	 * save the offset, delay and jitter. Note the jitter must not
	 * be less than the precision.
	 */
	if (m == 0)
		return;

	etemp = fabs(peer->offset - peer->filter_offset[k]);
	peer->offset = peer->filter_offset[k];
	peer->delay = peer->filter_delay[k];
	if (m > 1)
		peer->jitter /= m - 1;
	peer->jitter = max(SQRT(peer->jitter), LOGTOD(sys_precision));

	/*
	 * A new sample is useful only if it is younger than the last
	 * one used, but only if the sucker has been synchronized.
	 */
	if (peer->filter_epoch[k] <= peer->epoch && sys_leap !=
	    LEAP_NOTINSYNC) {
#ifdef DEBUG
		if (debug)
			printf("clock_filter: discard %lu\n",
			    peer->epoch - peer->filter_epoch[k]);
#endif
		return;
	}

	/*
	 * If the difference between the last offset and the current one
	 * exceeds the jitter by CLOCK_SGATE and the interval since the
	 * last update is less than twice the system poll interval,
	 * consider the update a popcorn spike and ignore it.
	 */
	if (etemp > CLOCK_SGATE * peer->jitter && m > 1 &&
	    peer->filter_epoch[k] - peer->epoch < 2. *
	    ULOGTOD(sys_poll)) {
#ifdef DEBUG
		if (debug)
			printf("clock_filter: popcorn %.6f %.6f\n",
			    etemp, dtemp);
#endif
		return;
	}

	/*
	 * The mitigated sample statistics are saved for later
	 * processing. If not in a burst, tickle the select.
	 */
	peer->epoch = peer->filter_epoch[k];
#ifdef DEBUG
	if (debug)
		printf(
		    "clock_filter: n %d off %.6f del %.6f dsp %.6f jit %.6f, age %lu\n",
		    m, peer->offset, peer->delay, peer->disp,
		    peer->jitter, current_time - peer->epoch);
#endif
	if (peer->burst == 0 || sys_leap == LEAP_NOTINSYNC)
		clock_select();
}


/*
 * clock_select - find the pick-of-the-litter clock
 *
 * LOCKCLOCK: If the local clock is the prefer peer, it will always be
 * enabled, even if declared falseticker, (2) only the prefer peer can
 * be selected as the system peer, (3) if the external source is down,
 * the system leap bits are set to 11 and the stratum set to infinity.
 */
void
clock_select(void)
{
	struct peer *peer;
	int	i, j, k, n;
	int	nlist, nl3;

	int	allow, osurv;
	double	d, e, f, g;
	double	high, low;
	double	synch[NTP_MAXASSOC], error[NTP_MAXASSOC];
	struct peer *osys_peer;
	struct peer *typeacts = NULL;
	struct peer *typelocal = NULL;
	struct peer *typesystem = NULL;

	static int list_alloc = 0;
	static struct endpoint *endpoint = NULL;
	static int *indx = NULL;
	static struct peer **peer_list = NULL;
	static u_int endpoint_size = 0;
	static u_int indx_size = 0;
	static u_int peer_list_size = 0;

	/*
	 * Initialize and create endpoint, index and peer lists big
	 * enough to handle all associations.
	 */
	osys_peer = sys_peer;
	sys_peer = NULL;
	sys_pps = NULL;
	sys_prefer = NULL;
	osurv = sys_survivors;
	sys_survivors = 0;
#ifdef LOCKCLOCK
	sys_leap = LEAP_NOTINSYNC;
	sys_stratum = STRATUM_UNSPEC;
	memcpy(&sys_refid, "DOWN", 4);
#endif /* LOCKCLOCK */
	nlist = 0;
	for (n = 0; n < NTP_HASH_SIZE; n++)
		nlist += peer_hash_count[n];
	if (nlist > list_alloc) {
		if (list_alloc > 0) {
			free(endpoint);
			free(indx);
			free(peer_list);
		}
		while (list_alloc < nlist) {
			list_alloc += 5;
			endpoint_size += 5 * 3 * sizeof(*endpoint);
			indx_size += 5 * 3 * sizeof(*indx);
			peer_list_size += 5 * sizeof(*peer_list);
		}
		endpoint = (struct endpoint *)emalloc(endpoint_size);
		indx = (int *)emalloc(indx_size);
		peer_list = (struct peer **)emalloc(peer_list_size);
	}

	/*
	 * Initially, we populate the island with all the rifraff peers
	 * that happen to be lying around. Those with seriously
	 * defective clocks are immediately booted off the island. Then,
	 * the falsetickers are culled and put to sea. The truechimers
	 * remaining are subject to repeated rounds where the most
	 * unpopular at each round is kicked off. When the population
	 * has dwindled to sys_minclock, the survivors split a million
	 * bucks and collectively crank the chimes.
	 */
	nlist = nl3 = 0;	/* none yet */
	for (n = 0; n < NTP_HASH_SIZE; n++) {
		for (peer = peer_hash[n]; peer != NULL; peer =
		    peer->next) {
			peer->flags &= ~FLAG_SYSPEER;
			peer->status = CTL_PST_SEL_REJECT;

			/*
			 * Leave the island immediately if the peer is
			 * unfit to synchronize.
			 */
			if (peer_unfit(peer))
				continue;

			/*
			 * Don't allow the local clock or modem drivers
			 * in the kitchen at this point, unless the
			 * prefer peer. Do that later, but only if
			 * nobody else is around. These guys are all
			 * configured, so we never throw them away.
			 */
#ifdef REFCLOCK
			if (peer->refclktype == REFCLK_LOCALCLOCK
#if defined(VMS) && defined(VMS_LOCALUNIT)
			/* wjm: VMS_LOCALUNIT taken seriously */
			    && REFCLOCKUNIT(&peer->srcadr) !=
			    VMS_LOCALUNIT
#endif	/* VMS && VMS_LOCALUNIT */
				) {
				typelocal = peer;
#ifndef LOCKCLOCK
				if (!(peer->flags & FLAG_PREFER))
					continue; /* no local clock */
#endif /* LOCKCLOCK */
			}
			if (peer->sstclktype == CTL_SST_TS_TELEPHONE) {
				typeacts = peer;
				if (!(peer->flags & FLAG_PREFER))
					continue; /* no acts */
			}
#endif /* REFCLOCK */

			/*
			 * If we get this far, the peer can stay on the
			 * island, but does not yet have the immunity
			 * idol.
			 */
			peer->status = CTL_PST_SEL_SANE;
			peer_list[nlist++] = peer;

			/*
			 * Insert each interval endpoint on the sorted
			 * list.
			 */
			e = peer->offset;	 /* Upper end */
			f = root_distance(peer);
			e = e + f;
			for (i = nl3 - 1; i >= 0; i--) {
				if (e >= endpoint[indx[i]].val)
					break;

				indx[i + 3] = indx[i];
			}
			indx[i + 3] = nl3;
			endpoint[nl3].type = 1;
			endpoint[nl3++].val = e;

			e = e - f;		/* Center point */
			for (; i >= 0; i--) {
				if (e >= endpoint[indx[i]].val)
					break;

				indx[i + 2] = indx[i];
			}
			indx[i + 2] = nl3;
			endpoint[nl3].type = 0;
			endpoint[nl3++].val = e;

			e = e - f;		/* Lower end */
			for (; i >= 0; i--) {
				if (e >= endpoint[indx[i]].val)
					break;

				indx[i + 1] = indx[i];
			}
			indx[i + 1] = nl3;
			endpoint[nl3].type = -1;
			endpoint[nl3++].val = e;
		}
	}
#ifdef DEBUG
	if (debug > 2)
		for (i = 0; i < nl3; i++)
			printf("select: endpoint %2d %.6f\n",
			   endpoint[indx[i]].type,
			   endpoint[indx[i]].val);
#endif
	/*
	 * This is the actual algorithm that cleaves the truechimers
	 * from the falsetickers. The original algorithm was described
	 * in Keith Marzullo's dissertation, but has been modified for
	 * better accuracy.
	 *
	 * Briefly put, we first assume there are no falsetickers, then
	 * scan the candidate list first from the low end upwards and
	 * then from the high end downwards. The scans stop when the
	 * number of intersections equals the number of candidates less
	 * the number of falsetickers. If this doesn't happen for a
	 * given number of falsetickers, we bump the number of
	 * falsetickers and try again. If the number of falsetickers
	 * becomes equal to or greater than half the number of
	 * candidates, the Albanians have won the Byzantine wars and
	 * correct synchronization is not possible.
	 *
	 * Here, nlist is the number of candidates and allow is the
	 * number of falsetickers. Upon exit, the truechimers are the
	 * susvivors with offsets not less than low and not greater than
	 * high. There may be none of them.
	 */
	low = 1e9;
	high = -1e9;
	for (allow = 0; 2 * allow < nlist; allow++) {
		int	found;

		/*
		 * Bound the interval (low, high) as the largest
		 * interval containing points from presumed truechimers.
		 */
		found = 0;
		n = 0;
		for (i = 0; i < nl3; i++) {
			low = endpoint[indx[i]].val;
			n -= endpoint[indx[i]].type;
			if (n >= nlist - allow)
				break;
			if (endpoint[indx[i]].type == 0)
				found++;
		}
		n = 0;
		for (j = nl3 - 1; j >= 0; j--) {
			high = endpoint[indx[j]].val;
			n += endpoint[indx[j]].type;
			if (n >= nlist - allow)
				break;
			if (endpoint[indx[j]].type == 0)
				found++;
		}

		/*
		 * If the number of candidates found outside the
		 * interval is greater than the number of falsetickers,
		 * then at least one truechimer is outside the interval,
		 * so go around again. This is what makes this algorithm
		 * different than Marzullo's.
		 */
		if (found > allow)
			continue;

		/*
		 * If an interval containing truechimers is found, stop.
		 * If not, increase the number of falsetickers and go
		 * around again.
		 */
		if (high > low)
			break;
	}

	/*
	 * Clustering algorithm. Construct candidate list in order first
	 * by stratum then by root distance, but keep only the best
	 * NTP_MAXASSOC of them. Scan the list to find falsetickers, who
	 * leave the island immediately. The TRUE peer is always a
	 * truechimer. We must leave at least one peer to collect the
	 * million bucks. If in orphan mode, rascals found with lower
	 * stratum are guaranteed a seat on the bus.
	 */
	j = 0;
	for (i = 0; i < nlist; i++) {
		peer = peer_list[i];
		if (nlist > 1 && (peer->offset <= low || peer->offset >=
		    high) && !(peer->flags & FLAG_TRUE) &&
		    !(sys_stratum >= sys_orphan && peer->stratum <
		    sys_orphan))
			continue;

		peer->status = CTL_PST_SEL_DISTSYSPEER;

		/*
		 * The order metric is formed from the stratum times
		 * max distance (1.) plus the root distance. It strongly
		 * favors the lowest stratum, but a higher stratum peer
		 * can capture the clock if the low stratum dominant
		 * hasn't been heard for awhile.
		 */
		d = root_distance(peer) + peer->stratum * sys_maxdist;
		if (j >= NTP_MAXASSOC) {
			if (d >= synch[j - 1])
				continue;
			else
				j--;
		}
		for (k = j; k > 0; k--) {
			if (d >= synch[k - 1])
				break;

			peer_list[k] = peer_list[k - 1];
			error[k] = error[k - 1];
			synch[k] = synch[k - 1];
		}
		peer_list[k] = peer;
		error[k] = peer->jitter;
		synch[k] = d;
		j++;
	}
	nlist = j;

	/*
	 * If no survivors remain at this point, check if the local
	 * clock or modem drivers have been found. If so, nominate one
	 * of them as the only survivor. Otherwise, give up and leave
	 * the island to the rats.
	 */
	if (nlist == 0) {
		if (typeacts != 0) {
			typeacts->status = CTL_PST_SEL_DISTSYSPEER;
			peer_list[0] = typeacts;
			nlist = 1;
		} else if (typelocal != 0) {
			typelocal->status = CTL_PST_SEL_DISTSYSPEER;
			peer_list[0] = typelocal;
			nlist = 1;
		} else {
			if (osys_peer != NULL) {
				NLOG(NLOG_SYNCSTATUS)
				    msyslog(LOG_INFO,
				    "no servers reachable");
				report_event(EVNT_PEERSTCHG, NULL);
			}
		}
	}

	/*
	 * We can only trust the survivors if the number of candidates
	 * sys_minsane is at least the number required to detect and
	 * cast out one falsticker. For the Byzantine agreement
	 * algorithm used here, that number is 4; however, the default
	 * sys_minsane is 1 to speed initial synchronization. Careful
	 * operators will tinker a higher value and use at least that
	 * number of synchronization sources.
	 */
	if (nlist < sys_minsane)
		return;

	for (i = 0; i < nlist; i++)
		peer_list[i]->status = CTL_PST_SEL_SELCAND;

	/*
	 * Now, vote outlyers off the island by select jitter weighted
	 * by root dispersion. Continue voting as long as there are more
	 * than sys_minclock survivors and the minimum select jitter is
	 * greater than the maximum peer jitter. Stop if we are about to
	 * discard a TRUE or PREFER  peer, who of course has the
	 * immunity idol.
	 */
	while (1) {
		d = 1e9;
		e = -1e9;
		f = g = 0;
		k = 0;
		for (i = 0; i < nlist; i++) {
			if (error[i] < d)
				d = error[i];
			f = 0;
			if (nlist > 1) {
				for (j = 0; j < nlist; j++)
					f += DIFF(peer_list[j]->offset,
					    peer_list[i]->offset);
				f = SQRT(f / (nlist - 1));
			}
			if (f * synch[i] > e) {
				g = f;
				e = f * synch[i];
				k = i;
			}
		}
		f = max(f, LOGTOD(sys_precision));
		if (nlist <= sys_minclock || f <= d ||
		    peer_list[k]->flags & (FLAG_TRUE | FLAG_PREFER))
			break;
#ifdef DEBUG
		if (debug > 2)
			printf(
			    "select: drop %s select %.6f jitter %.6f\n",
			    ntoa(&peer_list[k]->srcadr), g, d);
#endif
		for (j = k + 1; j < nlist; j++) {
			peer_list[j - 1] = peer_list[j];
			error[j - 1] = error[j];
		}
		nlist--;
	}

	/*
	 * What remains is a list usually not greater than sys_minclock
	 * peers. We want only a peer at the lowest stratum to become
	 * the system peer, although all survivors are eligible for the
	 * combining algorithm. First record their order, diddle the
	 * flags and clamp the poll intervals. Then, consider each peer
	 * in turn and OR the leap bits on the assumption that, if some
	 * of them honk nonzero bits, they must know what they are
	 * doing. Check for prefer and pps peers at any stratum. Check
	 * if the old system peer is among the peers at the lowest
	 * stratum. Note that the head of the list is at the lowest
	 * stratum and that unsynchronized peers cannot survive this
	 * far.
	 */
	leap_next = 0;
	for (i = 0; i < nlist; i++) {
		peer = peer_list[i];
		sys_survivors++;
		leap_next |= peer->leap;
		peer->status = CTL_PST_SEL_SYNCCAND;
		if (peer->flags & FLAG_PREFER)
			sys_prefer = peer;
		if (peer == osys_peer)
			typesystem = peer;
#ifdef REFCLOCK
		if (peer->refclktype == REFCLK_ATOM_PPS)
			sys_pps = peer;
#endif /* REFCLOCK */
#if DEBUG
		if (debug > 1)
			printf("cluster: survivor %s metric %.6f\n",
			    ntoa(&peer_list[i]->srcadr), synch[i]);
#endif
	}

	/*
	 * Anticlockhop provision. Keep the current system peer if it is
	 * a survivor but not first in the list. But do that only HOPPER
	 * times.
	 */
	if (osys_peer == NULL || typesystem == NULL || typesystem ==
	    peer_list[0] || sys_hopper > sys_maxhop) {
		typesystem = peer_list[0];
		sys_hopper = 0;
	} else {
		peer->selbroken++;
	}

	/*
	 * Mitigation rules of the game. There are several types of
	 * peers that can be selected here: (1) orphan, (2) prefer peer
	 * (flag FLAG_PREFER) (3) pps peers (type REFCLK_ATOM_PPS), (4)
	 * the existing system peer, if any, and (5) the head of the
	 * survivor list.
	 */
	if (typesystem->stratum >= sys_orphan) {

		/*
		 * If in orphan mode, choose the system peer. If the
		 * lowest distance, the offset is zero.
		 */
		sys_peer = typesystem;
		sys_peer->status = CTL_PST_SEL_SYSPEER;
		if (sys_orphandelay < sys_peer->rootdelay) {
			sys_offset = 0;
			sys_refid = htonl(LOOPBACKADR);
		} else {
			sys_offset = sys_peer->offset;
			sys_refid = addr2refid(&sys_peer->srcadr);
		}
		sys_jitter = LOGTOD(sys_precision);
#ifdef DEBUG
		if (debug > 1)
			printf("select: orphan offset %.6f\n",
			    sys_offset);
#endif
	} else if (sys_prefer) {

		/*
		 * If a pps peer is present, choose it; otherwise,
		 * choose the prefer peer.
		 */
		if (sys_pps) {
			sys_peer = sys_pps;
			sys_peer->status = CTL_PST_SEL_PPS;
			sys_offset = sys_peer->offset;
			if (!pps_control)
				NLOG(NLOG_SYSEVENT)
				    msyslog(LOG_INFO,
				    "pps sync enabled");
			pps_control = current_time;
#ifdef DEBUG
			if (debug > 1)
				printf("select: pps offset %.6f\n",
				    sys_offset);
#endif
		} else {
			sys_peer = sys_prefer;
			sys_peer->status = CTL_PST_SEL_SYSPEER;
			sys_offset = sys_peer->offset;
#ifdef DEBUG
			if (debug > 1)
				printf("select: prefer offset %.6f\n",
				    sys_offset);
#endif
		}
		if (sys_peer->stratum == STRATUM_REFCLOCK ||
		    sys_peer->stratum == STRATUM_UNSPEC)
			sys_refid = sys_peer->refid;
		else
			sys_refid = addr2refid(&sys_peer->srcadr);
		sys_jitter = sys_peer->jitter;
	} else {

		/*
		 * Otherwise, choose the anticlockhopper.
		 */ 
		sys_peer = typesystem;
		sys_peer->status = CTL_PST_SEL_SYSPEER;
		clock_combine(peer_list, nlist);
		if (sys_peer->stratum == STRATUM_REFCLOCK ||
		    sys_peer->stratum == STRATUM_UNSPEC)
			sys_refid = sys_peer->refid;
		else
			sys_refid = addr2refid(&sys_peer->srcadr);
		sys_jitter = SQRT(SQUARE(sys_peer->jitter) +
		    SQUARE(sys_jitter));
#ifdef DEBUG
		if (debug > 1)
			printf("select: combine offset %.6f\n",
			   sys_offset);
#endif
	}

	/*
	 * We have found the alpha male.
	 */
	sys_peer->flags |= FLAG_SYSPEER;
	if (osys_peer != sys_peer) {
		char *src;

		report_event(EVNT_PEERSTCHG, NULL);

#ifdef REFCLOCK
                if (sys_peer->flags & FLAG_REFCLOCK)
                        src = refnumtoa(&sys_peer->srcadr);
                else
#endif /* REFCLOCK */
                        src = ntoa(&sys_peer->srcadr);
		NLOG(NLOG_SYNCSTATUS)
		    msyslog(LOG_INFO, "synchronized to %s, stratum %d",
			src, sys_peer->stratum);
	}
	clock_update();
}


/*
 * clock_combine - combine offsets from selected peers
 */
static void
clock_combine(
	struct peer **peers,		/* survivor list */
	int	npeers			/* number of survivors */
	)
{
	int	i;
	double	x, y, z, w;

	y = z = w = 0;
	for (i = 0; i < npeers; i++) {
		x = root_distance(peers[i]);
		y += 1. / x;
		z += peers[i]->offset / x;
		w += SQUARE(peers[i]->offset - peers[0]->offset) / x;
	}
	sys_offset = z / y;
	sys_jitter = SQRT(w / y);
}

/*
 * root_distance - compute synchronization distance from peer to root
 */
static double
root_distance(
	struct peer *peer
	)
{
	double	dist;

	/*
	 * Careful squeak here. The value returned must be greater than
	 * the minimum root dispersion in order to avoid clockhop with
	 * highly precise reference clocks. In orphan mode lose the peer
	 * root delay, as that is used by the election algorithm.
	 */
	if (peer->stratum >= sys_orphan)
		dist = 0;
	else
		dist = peer->rootdelay;
	dist += max(sys_mindisp, dist + peer->delay) / 2 +
	    peer->rootdispersion + peer->disp + clock_phi *
	    (current_time - peer->update) + peer->jitter;
	return (dist);
}

/*
 * peer_xmit - send packet for persistent association.
 */
static void
peer_xmit(
	struct peer *peer	/* peer structure pointer */
	)
{
	struct pkt xpkt;	/* transmit packet */
	int	sendlen, authlen;
	keyid_t	xkeyid = 0;	/* transmit key ID */
	l_fp	xmt_tx;

	/*
	 * If the crypto is broken, don't make it worse. Otherwise,
	 * initialize the header fields.
	 */
<<<<<<< HEAD
	if (peer->flash & TEST9)
		return;

	if (!peer->dstadr)	/* don't bother with peers without interface */
		return;

=======
>>>>>>> 031f7e7e
	xpkt.li_vn_mode = PKT_LI_VN_MODE(sys_leap, peer->version,
					 peer->hmode);
	xpkt.stratum = STRATUM_TO_PKT(sys_stratum);
	xpkt.ppoll = peer->hpoll;
	xpkt.precision = sys_precision;
	if (sys_stratum >= sys_orphan)
		xpkt.rootdelay = HTONS_FP(DTOFP(sys_orphandelay));
	else
		xpkt.rootdelay = HTONS_FP(DTOFP(sys_rootdelay));
	xpkt.rootdispersion = HTONS_FP(DTOUFP(sys_rootdispersion));
	xpkt.refid = sys_refid;
	HTONL_FP(&sys_reftime, &xpkt.reftime);
	HTONL_FP(&peer->org, &xpkt.org);
	HTONL_FP(&peer->rec, &xpkt.rec);

	/*
	 * If the received packet contains a MAC, the transmitted packet
	 * is authenticated and contains a MAC. If not, the transmitted
	 * packet is not authenticated.
	 *
	 * It is most important when autokey is in use that the local
	 * interface IP address be known before the first packet is
	 * sent. Otherwise, it is not possible to compute a correct MAC
	 * the recipient will accept. Thus, the I/O semantics have to do
	 * a little more work. In particular, the wildcard interface
	 * might not be usable.
	 */
	sendlen = LEN_PKT_NOMAC;
	if (!(peer->flags & FLAG_AUTHENABLE)) {
		get_systime(&peer->xmt);
		HTONL_FP(&peer->xmt, &xpkt.xmt);
		sendpkt(&peer->srcadr, peer->dstadr, sys_ttl[peer->ttl],
			&xpkt, sendlen);
		peer->sent++;
#ifdef DEBUG
		if (debug)
			printf("transmit: at %ld %s->%s mode %d\n",
			       current_time, peer->dstadr ? stoa(&peer->dstadr->sin) : "-",
			       stoa(&peer->srcadr), peer->hmode);
#endif
		return;
	}

	/*
	 * The received packet contains a MAC, so the transmitted packet
	 * must be authenticated. If autokey is enabled, fuss with the
	 * various modes; otherwise, private key cryptography is used.
	 */
#ifdef OPENSSL
	if (crypto_flags && (peer->flags & FLAG_SKEY)) {
		struct exten *exten;	/* extension field */

		/*
		 * The Public Key Dance (PKD): Cryptographic credentials
		 * are contained in extension fields, each including a
		 * 4-octet length/code word followed by a 4-octet
		 * association ID and optional additional data. Optional
		 * data includes a 4-octet data length field followed by
		 * the data itself. Request messages are sent from a
		 * configured association; response messages can be sent
		 * from a configured association or can take the fast
		 * path without ever matching an association. Response
		 * messages have the same code as the request, but have
		 * a response bit and possibly an error bit set. In this
		 * implementation, a message may contain no more than
		 * one command and no more than one response.
		 *
		 * Cryptographic session keys include both a public and
		 * a private componet. Request and response messages
		 * using extension fields are always sent with the
		 * private component set to zero. Packets without
		 * extension fields indlude the private component when
		 * the session key is generated.
		 */
		while (1) {
		
			/*
			 * Allocate and initialize a keylist if not
			 * already done. Then, use the list in inverse
			 * order, discarding keys once used. Keep the
			 * latest key around until the next one, so
			 * clients can use client/server packets to
			 * compute propagation delay.
			 *
			 * Note that once a key is used from the list,
			 * it is retained in the key cache until the
			 * next key is used. This is to allow a client
			 * to retrieve the encrypted session key
			 * identifier to verify authenticity.
			 *
			 * If for some reason a key is no longer in the
			 * key cache, a birthday has happened and the
			 * pseudo-random sequence is probably broken. In
			 * that case, purge the keylist and regenerate
			 * it.
			 */
			if (peer->keynumber == 0)
				make_keylist(peer, peer->dstadr);
			else
				peer->keynumber--;
			xkeyid = peer->keylist[peer->keynumber];
			if (authistrusted(xkeyid))
				break;
			else
				key_expire(peer);
		}
		peer->keyid = xkeyid;
		exten = NULL;
		switch (peer->hmode) {

			/*
			 * In broadcast server mode the autokey values are
			 * required by the broadcast clients. Push them when a
			 * new keylist is generated; otherwise, push the
			 * association message so the client can request them at
			 * other times.
			 */
		case MODE_BROADCAST:
			if (peer->flags & FLAG_ASSOC)
				exten = crypto_args(peer, CRYPTO_AUTO |
						    CRYPTO_RESP, NULL);
			else
				exten = crypto_args(peer, CRYPTO_ASSOC |
						    CRYPTO_RESP, NULL);
			break;

<<<<<<< HEAD
			/*
			 * In symmetric modes the digest, certificate, agreement
			 * parameters, cookie and autokey values are required.
			 * The leapsecond table is optional. But, a passive peer
			 * will not believe the active peer until the latter has
			 * synchronized, so the agreement must be postponed
			 * until then. In any case, if a new keylist is
			 * generated, the autokey values are pushed.
			 */
=======
		/*
		 * In symmetric modes the digest, certificate, agreement
		 * parameters, cookie and autokey values are required.
		 * The leapsecond table is optional. But, a passive peer
		 * will not believe the active peer until the latter has
		 * synchronized, so the agreement must be postponed
		 * until then. In any case, if a new keylist is
		 * generated, the autokey values are pushed.
		 *
		 * If the crypto bit is set, don't send requests.
		 */
>>>>>>> 031f7e7e
		case MODE_ACTIVE:
		case MODE_PASSIVE:
			if (peer->flash & TEST9)
				break;
			/*
			 * Parameter and certificate.
			 */
			if (!peer->crypto)
				exten = crypto_args(peer, CRYPTO_ASSOC,
						    sys_hostname);
			else if (!(peer->crypto & CRYPTO_FLAG_VALID))
				exten = crypto_args(peer, CRYPTO_CERT,
						    peer->issuer);

			/*
			 * Identity. Note we have to sign the
			 * certificate before the cookie to avoid a
			 * deadlock when the passive peer is walking the
			 * certificate trail. Awesome.
			 */
			else if (!(peer->crypto & CRYPTO_FLAG_VRFY))
				exten = crypto_args(peer,
						    crypto_ident(peer), NULL);
			else if (sys_leap != LEAP_NOTINSYNC &&
				 !(peer->crypto & CRYPTO_FLAG_SIGN))
				exten = crypto_args(peer, CRYPTO_SIGN,
						    sys_hostname);

			/*
			 * Autokey. We request the cookie only when the
			 * server and client are synchronized and
			 * signatures work both ways. On the other hand,
			 * the active peer needs the autokey values
			 * before then and when the passive peer is
			 * waiting for the active peer to synchronize.
			 * Any time we regenerate the key list, we offer
			 * the autokey values without being asked.
			 */
			else if (sys_leap != LEAP_NOTINSYNC &&
				 peer->leap != LEAP_NOTINSYNC &&
				 !(peer->crypto & CRYPTO_FLAG_AGREE))
				exten = crypto_args(peer, CRYPTO_COOK,
						    NULL);
			else if (peer->flags & FLAG_ASSOC)
				exten = crypto_args(peer, CRYPTO_AUTO |
						    CRYPTO_RESP, NULL);
			else if (!(peer->crypto & CRYPTO_FLAG_AUTO))
				exten = crypto_args(peer, CRYPTO_AUTO,
						    NULL);

			/*
			 * Postamble. We trade leapseconds only when the
			 * server and client are synchronized.
			 */
			else if (sys_leap != LEAP_NOTINSYNC &&
				 peer->leap != LEAP_NOTINSYNC &&
				 peer->crypto & CRYPTO_FLAG_TAI &&
				 !(peer->crypto & CRYPTO_FLAG_LEAP))
				exten = crypto_args(peer, CRYPTO_TAI,
						    NULL);
			break;

<<<<<<< HEAD
			/*
			 * In client mode the digest, certificate, agreement
			 * parameters and cookie are required. The leapsecond
			 * table is optional. If broadcast client mode, the
			 * autokey values are required as well. In broadcast
			 * client mode, these values must be acquired during the
			 * client/server exchange to avoid having to wait until
			 * the next key list regeneration. Otherwise, the poor
			 * dude may die a lingering death until becoming
			 * unreachable and attempting rebirth.
			 *
			 * If neither the server or client have the agreement
			 * parameters, the protocol transmits the cookie in the
			 * clear. If the server has the parameters, the client
			 * requests them and the protocol blinds it using the
			 * agreed key. It is a protocol error if the client has
			 * the parameters but the server does not.
			 */
=======
		/*
		 * In client mode the digest, certificate, agreement
		 * parameters and cookie are required. The leapsecond
		 * table is optional. If broadcast client mode, the
		 * autokey values are required as well. In broadcast
		 * client mode, these values must be acquired during the
		 * client/server exchange to avoid having to wait until
		 * the next key list regeneration. Otherwise, the poor
		 * dude may die a lingering death until becoming
		 * unreachable and attempting rebirth.
		 *
		 * If neither the server or client have the agreement
		 * parameters, the protocol transmits the cookie in the
		 * clear. If the server has the parameters, the client
		 * requests them and the protocol blinds it using the
		 * agreed key. It is a protocol error if the client has
		 * the parameters but the server does not.
		 *
		 * If the crypto bit is lit, don't send requests.
		 */
>>>>>>> 031f7e7e
		case MODE_CLIENT:
			if (peer->flash & TEST9)
				break;
			/*
			 * Parameter and certificate.
			 */
			if (!peer->crypto)
				exten = crypto_args(peer, CRYPTO_ASSOC,
						    sys_hostname);
			else if (!(peer->crypto & CRYPTO_FLAG_VALID))
				exten = crypto_args(peer, CRYPTO_CERT,
						    peer->issuer);

			/*
			 * Identity
			 */
			else if (!(peer->crypto & CRYPTO_FLAG_VRFY))
				exten = crypto_args(peer,
						    crypto_ident(peer), NULL);

			/*
			 * Autokey
			 */
			else if (!(peer->crypto & CRYPTO_FLAG_AGREE))
				exten = crypto_args(peer, CRYPTO_COOK,
						    NULL);
			else if (!(peer->crypto & CRYPTO_FLAG_AUTO) &&
				 (peer->cast_flags & MDF_BCLNT))
				exten = crypto_args(peer, CRYPTO_AUTO,
						    NULL);

			/*
			 * Postamble. We can sign the certificate here,
			 * since there is no chance of deadlock.
			 */
			else if (sys_leap != LEAP_NOTINSYNC &&
				 !(peer->crypto & CRYPTO_FLAG_SIGN))
				exten = crypto_args(peer, CRYPTO_SIGN,
						    sys_hostname);
			else if (sys_leap != LEAP_NOTINSYNC &&
				 peer->crypto & CRYPTO_FLAG_TAI &&
				 !(peer->crypto & CRYPTO_FLAG_LEAP))
				exten = crypto_args(peer, CRYPTO_TAI,
						    NULL);
			break;
		}

		/*
		 * Build the extension fields as directed. A response to
		 * a request is always sent, even if an error. If an
		 * error occurs when sending a request, the crypto
		 * machinery broke or was misconfigured. In that case
		 * light the crypto bit to suppress further requests.
		 */
		if (peer->cmmd != NULL) {
			peer->cmmd->associd = htonl(peer->associd);
			sendlen += crypto_xmit(&xpkt, &peer->srcadr,
					       sendlen, peer->cmmd, 0);
			free(peer->cmmd);
			peer->cmmd = NULL;
		}
		if (exten != NULL) {
			if (exten->opcode != 0)
				sendlen += crypto_xmit(&xpkt,
<<<<<<< HEAD
						       &peer->srcadr, sendlen, exten, 0);
				free(exten);
			} else {
				peer_clear(peer, "CRYP");
				peer->flash |= TEST9; /* crypto error */
				msyslog(LOG_INFO,
					"transmit: crypto error for %s",
					stoa(&peer->srcadr));
=======
				    &peer->srcadr, sendlen, exten, 0);
			if (ntohl(exten->opcode) & CRYPTO_ERROR) {
				peer->flash |= TEST9; /* crypto error */
>>>>>>> 031f7e7e
				free(exten);
				return;
			}
			free(exten);
		}

		/*
		 * If extension fields are present, we must use a
		 * private cookie value of zero. Don't send if the
		 * crypto bit is set and no extension field is present,
		 * but in that case give back the key. Most intricate.
		 */
<<<<<<< HEAD
		if (sendlen > LEN_PKT_NOMAC)
			session_key(peer->dstadr ? &peer->dstadr->sin : NULL, &peer->srcadr,
				    xkeyid, 0, 2);
=======
		if (sendlen > LEN_PKT_NOMAC) {
			session_key(&peer->dstadr->sin, &peer->srcadr,
			    xkeyid, 0, 2);
		} else if (peer->flash & TEST9) {
			authtrust(xkeyid, 0);
			return;
		}
>>>>>>> 031f7e7e
	} 
#endif /* OPENSSL */

	/*
	 * Stash the transmit timestamp corrected for the encryption
	 * delay. If autokey, give back the key, as we use keys only
	 * once. Check for errors such as missing keys, buffer overflow,
	 * etc.
	 */
	xkeyid = peer->keyid;
	get_systime(&peer->xmt);
	L_ADD(&peer->xmt, &sys_authdelay);
	HTONL_FP(&peer->xmt, &xpkt.xmt);
	authlen = authencrypt(xkeyid, (u_int32 *)&xpkt, sendlen);
	if (authlen == 0) {
		msyslog(LOG_INFO, "transmit: %s key %u not found",
		    stoa(&peer->srcadr), xkeyid);
		peer->flash |= TEST9;		/* no key found */
<<<<<<< HEAD
		msyslog(LOG_INFO, "transmit: key %u not found for %s",
			xkeyid, stoa(&peer->srcadr));
=======
>>>>>>> 031f7e7e
		return;
	}
	sendlen += authlen;
#ifdef OPENSSL
	if (xkeyid > NTP_MAXKEY)
		authtrust(xkeyid, 0);
#endif /* OPENSSL */
	get_systime(&xmt_tx);
	if (sendlen > sizeof(xpkt)) {
		msyslog(LOG_ERR, "buffer overflow %u", sendlen);
		exit (-1);
	}
	sendpkt(&peer->srcadr, peer->dstadr, sys_ttl[peer->ttl], &xpkt,
		sendlen);

	/*
	 * Calculate the encryption delay. Keep the minimum over
	 * the latest two samples.
	 */
	L_SUB(&xmt_tx, &peer->xmt);
	L_ADD(&xmt_tx, &sys_authdelay);
	sys_authdly[1] = sys_authdly[0];
	sys_authdly[0] = xmt_tx.l_uf;
	if (sys_authdly[0] < sys_authdly[1])
		sys_authdelay.l_uf = sys_authdly[0];
	else
		sys_authdelay.l_uf = sys_authdly[1];
	peer->sent++;
#ifdef OPENSSL
#ifdef DEBUG
	if (debug)
		printf(
			"transmit: at %ld %s->%s mode %d keyid %08x len %d mac %d index %d\n",
			current_time, peer->dstadr ? ntoa(&peer->dstadr->sin) : "-",
			ntoa(&peer->srcadr), peer->hmode, xkeyid, sendlen -
			authlen, authlen, peer->keynumber);
#endif
#else
#ifdef DEBUG
	if (debug)
		printf(
			"transmit: at %ld %s->%s mode %d keyid %08x len %d mac %d\n",
			current_time, peer->dstadr ? ntoa(&peer->dstadr->sin) : "-",
			ntoa(&peer->srcadr), peer->hmode, xkeyid, sendlen -
			authlen, authlen);
#endif
#endif /* OPENSSL */
}


/*
 * fast_xmit - Send packet for nonpersistent association. Note that
 * neither the source or destination can be a broadcast address.
 */
static void
fast_xmit(
	struct recvbuf *rbufp,	/* receive packet pointer */
	int	xmode,		/* transmit mode */
	keyid_t	xkeyid,		/* transmit key ID */
	int	mask		/* restrict mask */
	)
{
	struct pkt xpkt;		/* transmit packet structure */
	struct pkt *rpkt;		/* receive packet structure */
	l_fp	xmt_ts;			/* timestamp */
	l_fp	xmt_tx;			/* timestamp after authent */
	int	sendlen, authlen;
#ifdef OPENSSL
	u_int32	temp32;
#endif

	/*
	 * Initialize transmit packet header fields from the receive
	 * buffer provided. We leave some fields intact as received. If
	 * the gazinta was from a multicast address, the gazoutta must
	 * go out another way.
	 */
	rpkt = &rbufp->recv_pkt;
	if (rbufp->dstadr->flags & INT_MCASTOPEN)
		rbufp->dstadr = findinterface(&rbufp->recv_srcadr);

	/*
	 * If the packet has picked up a restriction due to either
	 * access denied or rate exceeded, decide what to do with it.
	 */
	if (mask & RES_LIMITED) {

		/*
		 * Here we light up a kiss-of-death (KoD) packet. KoD
		 * packets have leap bits unsynchronized, stratum zero
		 * and reference ID the four-character error code. Note
		 * the rate limit on these packets. Once a second
		 * initialize a bucket counter. Every packet sent
		 * decrements the counter until reaching zero. If the
		 * counter is zero, drop the kod.
		 */
		if (sys_kod == 0 || !(mask & RES_DEMOBILIZE))
			return;

		sys_kod--;
		memcpy(&xpkt.refid, "RATE", 4);
		xpkt.li_vn_mode = PKT_LI_VN_MODE(LEAP_NOTINSYNC,
		    PKT_VERSION(rpkt->li_vn_mode), xmode);
		xpkt.stratum = STRATUM_UNSPEC;
	} else {
		xpkt.li_vn_mode = PKT_LI_VN_MODE(sys_leap,
		    PKT_VERSION(rpkt->li_vn_mode), xmode);
		xpkt.stratum = STRATUM_TO_PKT(sys_stratum);
		xpkt.refid = sys_refid;
	}
	xpkt.ppoll = rpkt->ppoll;
	xpkt.precision = sys_precision;
	if (sys_stratum >= sys_orphan)
		xpkt.rootdelay = HTONS_FP(DTOFP(sys_orphandelay));
	else
		xpkt.rootdelay = HTONS_FP(DTOFP(sys_rootdelay));
	xpkt.rootdispersion = HTONS_FP(DTOUFP(sys_rootdispersion));
	HTONL_FP(&sys_reftime, &xpkt.reftime);
	xpkt.org = rpkt->xmt;
	HTONL_FP(&rbufp->recv_time, &xpkt.rec);

	/*
	 * If the received packet contains a MAC, the transmitted packet
	 * is authenticated and contains a MAC. If not, the transmitted
	 * packet is not authenticated.
	 */
	sendlen = LEN_PKT_NOMAC;
	if (rbufp->recv_length == sendlen) {
		get_systime(&xmt_ts);
		HTONL_FP(&xmt_ts, &xpkt.xmt);
		sendpkt(&rbufp->recv_srcadr, rbufp->dstadr, 0, &xpkt,
		    sendlen);
#ifdef DEBUG
		if (debug)
			printf("transmit: at %ld %s->%s mode %d\n",
			    current_time, stoa(&rbufp->dstadr->sin),
			    stoa(&rbufp->recv_srcadr), xmode);
#endif
		return;
	}

	/*
	 * The received packet contains a MAC, so the transmitted packet
	 * must be authenticated. For private-key cryptography, use the
	 * predefined private keys to generate the cryptosum. For
	 * autokey cryptography, use the server private value to
	 * generate the cookie, which is unique for every source-
	 * destination-key ID combination.
	 */
#ifdef OPENSSL
	if (xkeyid > NTP_MAXKEY) {
		keyid_t cookie;

		/*
		 * The only way to get here is a reply to a legitimate
		 * client request message, so the mode must be
		 * MODE_SERVER. If an extension field is present, there
		 * can be only one and that must be a command. Do what
		 * needs, but with private value of zero so the poor
		 * jerk can decode it. If no extension field is present,
		 * use the cookie to generate the session key.
		 */
		cookie = session_key(&rbufp->recv_srcadr,
		    &rbufp->dstadr->sin, 0, sys_private, 0);
		if (rbufp->recv_length >= (int)(sendlen + MAX_MAC_LEN +
		    2 * sizeof(u_int32))) {
			session_key(&rbufp->dstadr->sin,
			    &rbufp->recv_srcadr, xkeyid, 0, 2);
			temp32 = CRYPTO_RESP;
			rpkt->exten[0] |= htonl(temp32);
			sendlen += crypto_xmit(&xpkt,
			    &rbufp->recv_srcadr, sendlen,
			    (struct exten *)rpkt->exten, cookie);
		} else {
			session_key(&rbufp->dstadr->sin,
			    &rbufp->recv_srcadr, xkeyid, cookie, 2);
		}
	}
#endif /* OPENSSL */
	get_systime(&xmt_ts);
	L_ADD(&xmt_ts, &sys_authdelay);
	HTONL_FP(&xmt_ts, &xpkt.xmt);
	authlen = authencrypt(xkeyid, (u_int32 *)&xpkt, sendlen);
	sendlen += authlen;
#ifdef OPENSSL
	if (xkeyid > NTP_MAXKEY)
		authtrust(xkeyid, 0);
#endif /* OPENSSL */
	get_systime(&xmt_tx);
	if (sendlen > sizeof(xpkt)) {
		msyslog(LOG_ERR, "buffer overflow %u", sendlen);
		exit (-1);
	}
	sendpkt(&rbufp->recv_srcadr, rbufp->dstadr, 0, &xpkt, sendlen);

	/*
	 * Calculate the encryption delay. Keep the minimum over the
	 * latest two samples.
	 */
	L_SUB(&xmt_tx, &xmt_ts);
	L_ADD(&xmt_tx, &sys_authdelay);
	sys_authdly[1] = sys_authdly[0];
	sys_authdly[0] = xmt_tx.l_uf;
	if (sys_authdly[0] < sys_authdly[1])
		sys_authdelay.l_uf = sys_authdly[0];
	else
		sys_authdelay.l_uf = sys_authdly[1];
#ifdef DEBUG
	if (debug)
		printf(
		    "transmit: at %ld %s->%s mode %d keyid %08x len %d mac %d\n",
		    current_time, ntoa(&rbufp->dstadr->sin),
		    ntoa(&rbufp->recv_srcadr), xmode, xkeyid, sendlen -
		    authlen, authlen);
#endif
}


#ifdef OPENSSL
/*
 * key_expire - purge the key list
 */
void
key_expire(
	struct peer *peer	/* peer structure pointer */
	)
{
	int i;

	if (peer->keylist != NULL) {
		for (i = 0; i <= peer->keynumber; i++)
			authtrust(peer->keylist[i], 0);
		free(peer->keylist);
		peer->keylist = NULL;
	}
	value_free(&peer->sndval);
	peer->keynumber = 0;
#ifdef DEBUG
	if (debug)
		printf("key_expire: at %lu\n", current_time);
#endif
}
#endif /* OPENSSL */


/*
 * Determine if the peer is unfit for synchronization
 *
 * A peer is unfit for synchronization if
 * > TEST10 bad leap or stratum below floor or at or above ceiling
 * > TEST11 root distance exceeded
 * > TEST12 a direct synchronization loop would form
 * > TEST13 unreachable or noselect
 */
int				/* FALSE if fit, TRUE if unfit */
peer_unfit(
	struct peer *peer	/* peer structure pointer */
	)
{
	int	rval = 0;

	if (peer->leap == LEAP_NOTINSYNC || peer->stratum < sys_floor ||
	    peer->stratum >= sys_ceiling || (sys_stratum < sys_orphan &&
	    peer->stratum >= sys_orphan))
		rval |= TEST10;		/* stratum out of bounds */

	if (root_distance(peer) >= sys_maxdist + clock_phi *
	    ULOGTOD(sys_poll))
		rval |= TEST11;		/* distance exceeded */

<<<<<<< HEAD
	if (peer->stratum > 1 && (!peer->dstadr || peer->dstadr->addr_refid ==
				  peer->refid))
=======
	if (peer->stratum > 1 && peer->refid ==
	    peer->dstadr->addr_refid)
>>>>>>> 031f7e7e
		rval |= TEST12;		/* synch loop */

	if (!peer->reach || peer->flags & FLAG_NOSELECT)
		rval |= TEST13;		/* unreachable */

	peer->flash &= ~PEER_TEST_MASK;
	peer->flash |= rval;
	return (rval);
}


/*
 * Find the precision of this particular machine
 */
#define MINSTEP 100e-9		/* minimum clock increment (s) */
#define MAXSTEP 20e-3		/* maximum clock increment (s) */
#define MINLOOPS 5		/* minimum number of step samples */

/*
 * This routine calculates the system precision, defined as the minimum
 * of a sequence of differences between successive readings of the
 * system clock. However, if the system clock can be read more than once
 * during a tick interval, the difference can be zero or one LSB unit,
 * where the LSB corresponds to one nanosecond or one microsecond.
 * Conceivably, if some other process preempts this one and reads the
 * clock, the difference can be more than one LSB unit.
 *
 * For hardware clock frequencies of 10 MHz or less, we assume the
 * logical clock advances only at the hardware clock tick. For higher
 * frequencies, we assume the logical clock can advance no more than 100
 * nanoseconds between ticks.
 */
int
default_get_precision(void)
{
	l_fp	val;		/* current seconds fraction */
	l_fp	last;		/* last seconds fraction */
	l_fp	diff;		/* difference */
	double	tick;		/* computed tick value */
	double	dtemp;		/* scratch */
	int	i;		/* log2 precision */

	/*
	 * Loop to find tick value in nanoseconds. Toss out outlyer
	 * values less than the minimun tick value. In wacky cases, use
	 * the default maximum value.
	 */
	get_systime(&last);
	tick = MAXSTEP;
	for (i = 0; i < MINLOOPS;) {
		get_systime(&val);
		diff = val;
		L_SUB(&diff, &last);
		last = val;
		LFPTOD(&diff, dtemp);
		if (dtemp < MINSTEP)
			continue;
		i++;
		if (dtemp < tick)
			tick = dtemp;
	}

	/*
	 * Find the nearest power of two.
	 */
	NLOG(NLOG_SYSEVENT)
	    msyslog(LOG_INFO, "precision = %.3f usec", tick * 1e6);
	for (i = 0; tick <= 1; i++)
		tick *= 2;
	if (tick - 1. > 1. - tick / 2)
		i--;
	return (-i);
}


/*
 * kod_proto - called once per second to limit kiss-of-death packets
 */
void
kod_proto(void)
{
	sys_kod = sys_kod_rate;
}


/*
 * init_proto - initialize the protocol module's data
 */
void
init_proto(void)
{
	l_fp	dummy;
	int	i;

	/*
	 * Fill in the sys_* stuff.  Default is don't listen to
	 * broadcasting, authenticate.
	 */
	sys_leap = LEAP_NOTINSYNC;
	sys_stratum = STRATUM_UNSPEC;
	memcpy(&sys_refid, "INIT", 4);
	sys_precision = (s_char)default_get_precision();
	sys_jitter = LOGTOD(sys_precision);
	sys_rootdelay = 0;
	sys_orphandelay = (double)(ntp_random() & 0xffff) / 65536. *
	    sys_maxdist;
	sys_rootdispersion = 0;
	L_CLR(&sys_reftime);
	sys_peer = NULL;
	sys_survivors = 0;
	get_systime(&dummy);
	sys_manycastserver = 0;
	sys_bclient = 0;
	sys_bdelay = DEFBROADDELAY;
	sys_calldelay = BURST_DELAY;
	sys_authenticate = 1;
	L_CLR(&sys_authdelay);
	sys_authdly[0] = sys_authdly[1] = 0;
	sys_stattime = 0;
	proto_clr_stats();
	for (i = 0; i < MAX_TTL; i++) {
		sys_ttl[i] = (u_char)((i * 256) / MAX_TTL);
		sys_ttlmax = i;
	}
#ifdef OPENSSL
	sys_automax = 1 << NTP_AUTOMAX;
#endif /* OPENSSL */

	/*
	 * Default these to enable
	 */
	ntp_enable = 1;
#ifndef KERNEL_FLL_BUG
	kern_enable = 1;
#endif
	pps_enable = 0;
	stats_control = 1;
}


/*
 * proto_config - configure the protocol module
 */
void
proto_config(
	int	item,
	u_long	value,
	double	dvalue,
	struct sockaddr_storage* svalue
	)
{
	/*
	 * Figure out what he wants to change, then do it
	 */
	switch (item) {

	/*
	 * Turn on/off kernel discipline.
	 */
	case PROTO_KERNEL:
		kern_enable = (int)value;
		break;

	/*
	 * Turn on/off clock discipline.
	 */
	case PROTO_NTP:
		ntp_enable = (int)value;
		break;

	/*
	 * Turn on/off monitoring.
	 */
	case PROTO_MONITOR:
		if (value)
			mon_start(MON_ON);
		else
			mon_stop(MON_ON);
		break;

	/*
	 * Turn on/off statistics.
	 */
	case PROTO_FILEGEN:
		stats_control = (int)value;
		break;

	/*
	 * Turn on/off enable broadcasts.
	 */
	case PROTO_BROADCLIENT:
		sys_bclient = (int)value;
		if (sys_bclient == 0)
			io_unsetbclient();
		else
			io_setbclient();
		break;

	/*
	 * Turn on/off PPS discipline.
	 */
	case PROTO_PPS:
		pps_enable = (int)value;
		break;

	/*
	 * Add muliticast group address.
	 */
	case PROTO_MULTICAST_ADD:
		if (svalue)
		    io_multicast_add(*svalue);
		sys_bclient = 1;
		break;

	/*
	 * Delete multicast group address.
	 */
	case PROTO_MULTICAST_DEL:
		if (svalue)
		    io_multicast_del(*svalue);
		break;

	/*
	 * Set default broadcast delay.
	 */
	case PROTO_BROADDELAY:
		sys_bdelay = dvalue;
		break;

	/*
	 * Set modem call delay.
	 */
	case PROTO_CALLDELAY:
		sys_calldelay = (int)value;
		break;

	/*
	 * Turn on/off authentication to mobilize ephemeral
	 * associations.
	 */
	case PROTO_AUTHENTICATE:
		sys_authenticate = (int)value;
		break;

	/*
	 * Set minimum number of survivors.
	 */
	case PROTO_MINCLOCK:
		sys_minclock = (int)dvalue;
		break;

	/*
	 * Set maximum number of preemptable associations.
	 */
	case PROTO_MAXCLOCK:
		sys_maxclock = (int)dvalue;
		break;

	/*
	 * Set minimum number of survivors.
	 */
	case PROTO_MINSANE:
		sys_minsane = (int)dvalue;
		break;

	/*
	 * Set stratum floor.
	 */
	case PROTO_FLOOR:
		sys_floor = (int)dvalue;
		break;

	/*
	 * Set stratum ceiling.
	 */
	case PROTO_CEILING:
		sys_ceiling = (int)dvalue;
		break;

	/*
	 * Set orphan stratum.
	 */
	case PROTO_ORPHAN:
		sys_orphan = (int)dvalue;
		break;

	/*
	 * Set cohort switch.
	 */
	case PROTO_COHORT:
		sys_cohort = (int)dvalue;
		break;

	/*
	 * Set minimum dispersion increment.
	 */
	case PROTO_MINDISP:
		sys_mindisp = dvalue;
		break;

	/*
	 * Set maximum distance (select threshold).
	 */
	case PROTO_MAXDIST:
		sys_maxdist = dvalue;
		break;

	/*
	 * Set anticlockhop threshold.
	 */
	case PROTO_MAXHOP:
		sys_maxhop = (int)dvalue;
		break;

	/*
	 * Set adjtime() resolution (s).
	 */
	case PROTO_ADJ:
		sys_tick = dvalue;
		break;

	/*
	 * Set manycast beacon interval.
	 */
	case PROTO_BEACON:
		sys_beacon = (int)dvalue;
		break;

#ifdef REFCLOCK
	/*
	 * Turn on/off refclock calibrate
	 */
	case PROTO_CAL:
		cal_enable = (int)value;
		break;
#endif /* REFCLOCK */
	default:

		/*
		 * Log this error.
		 */
		msyslog(LOG_INFO,
		    "proto_config: illegal item %d, value %ld", item,
		    value);
	}
}


/*
 * proto_clr_stats - clear protocol stat counters
 */
void
proto_clr_stats(void)
{
	sys_stattime = current_time;
	sys_received = 0;
	sys_processed = 0;
	sys_newversionpkt = 0;
	sys_oldversionpkt = 0;
	sys_unknownversion = 0;
	sys_restricted = 0;
	sys_badlength = 0;
	sys_badauth = 0;
	sys_limitrejected = 0;
}<|MERGE_RESOLUTION|>--- conflicted
+++ resolved
@@ -1579,21 +1579,11 @@
 	else if (peer->hmode == MODE_PASSIVE)
 		peer->nextdate += RESP_DELAY;
 	else
-<<<<<<< HEAD
-		peer->nextdate = current_time + (ntp_random() & ((1 <<
-		    NTP_MINPOLL) - 1));
+		peer->nextdate += (ntp_random() & ((1 << NTP_MINDPOLL) -
+		    1));
 
 	DPRINTF(1, ("peer_clear: at %ld next %ld assoc ID %d refid %s\n",
 		    current_time, peer->nextdate, peer->associd, ident));
-=======
-		peer->nextdate += (ntp_random() & ((1 << NTP_MINDPOLL) -
-		    1));
-#ifdef DEBUG
-	if (debug)
-		printf("peer_clear: at %ld next %ld assoc ID %d refid %s\n",
-		    current_time, peer->nextdate, peer->associd, ident);
-#endif
->>>>>>> 031f7e7e
 }
 
 
@@ -2374,15 +2364,9 @@
 	 * If the crypto is broken, don't make it worse. Otherwise,
 	 * initialize the header fields.
 	 */
-<<<<<<< HEAD
-	if (peer->flash & TEST9)
-		return;
-
 	if (!peer->dstadr)	/* don't bother with peers without interface */
 		return;
 
-=======
->>>>>>> 031f7e7e
 	xpkt.li_vn_mode = PKT_LI_VN_MODE(sys_leap, peer->version,
 					 peer->hmode);
 	xpkt.stratum = STRATUM_TO_PKT(sys_stratum);
@@ -2509,17 +2493,6 @@
 						    CRYPTO_RESP, NULL);
 			break;
 
-<<<<<<< HEAD
-			/*
-			 * In symmetric modes the digest, certificate, agreement
-			 * parameters, cookie and autokey values are required.
-			 * The leapsecond table is optional. But, a passive peer
-			 * will not believe the active peer until the latter has
-			 * synchronized, so the agreement must be postponed
-			 * until then. In any case, if a new keylist is
-			 * generated, the autokey values are pushed.
-			 */
-=======
 		/*
 		 * In symmetric modes the digest, certificate, agreement
 		 * parameters, cookie and autokey values are required.
@@ -2531,7 +2504,6 @@
 		 *
 		 * If the crypto bit is set, don't send requests.
 		 */
->>>>>>> 031f7e7e
 		case MODE_ACTIVE:
 		case MODE_PASSIVE:
 			if (peer->flash & TEST9)
@@ -2594,26 +2566,6 @@
 						    NULL);
 			break;
 
-<<<<<<< HEAD
-			/*
-			 * In client mode the digest, certificate, agreement
-			 * parameters and cookie are required. The leapsecond
-			 * table is optional. If broadcast client mode, the
-			 * autokey values are required as well. In broadcast
-			 * client mode, these values must be acquired during the
-			 * client/server exchange to avoid having to wait until
-			 * the next key list regeneration. Otherwise, the poor
-			 * dude may die a lingering death until becoming
-			 * unreachable and attempting rebirth.
-			 *
-			 * If neither the server or client have the agreement
-			 * parameters, the protocol transmits the cookie in the
-			 * clear. If the server has the parameters, the client
-			 * requests them and the protocol blinds it using the
-			 * agreed key. It is a protocol error if the client has
-			 * the parameters but the server does not.
-			 */
-=======
 		/*
 		 * In client mode the digest, certificate, agreement
 		 * parameters and cookie are required. The leapsecond
@@ -2634,7 +2586,6 @@
 		 *
 		 * If the crypto bit is lit, don't send requests.
 		 */
->>>>>>> 031f7e7e
 		case MODE_CLIENT:
 			if (peer->flash & TEST9)
 				break;
@@ -2699,20 +2650,9 @@
 		if (exten != NULL) {
 			if (exten->opcode != 0)
 				sendlen += crypto_xmit(&xpkt,
-<<<<<<< HEAD
 						       &peer->srcadr, sendlen, exten, 0);
-				free(exten);
-			} else {
-				peer_clear(peer, "CRYP");
-				peer->flash |= TEST9; /* crypto error */
-				msyslog(LOG_INFO,
-					"transmit: crypto error for %s",
-					stoa(&peer->srcadr));
-=======
-				    &peer->srcadr, sendlen, exten, 0);
 			if (ntohl(exten->opcode) & CRYPTO_ERROR) {
 				peer->flash |= TEST9; /* crypto error */
->>>>>>> 031f7e7e
 				free(exten);
 				return;
 			}
@@ -2725,11 +2665,6 @@
 		 * crypto bit is set and no extension field is present,
 		 * but in that case give back the key. Most intricate.
 		 */
-<<<<<<< HEAD
-		if (sendlen > LEN_PKT_NOMAC)
-			session_key(peer->dstadr ? &peer->dstadr->sin : NULL, &peer->srcadr,
-				    xkeyid, 0, 2);
-=======
 		if (sendlen > LEN_PKT_NOMAC) {
 			session_key(&peer->dstadr->sin, &peer->srcadr,
 			    xkeyid, 0, 2);
@@ -2737,7 +2672,6 @@
 			authtrust(xkeyid, 0);
 			return;
 		}
->>>>>>> 031f7e7e
 	} 
 #endif /* OPENSSL */
 
@@ -2756,11 +2690,6 @@
 		msyslog(LOG_INFO, "transmit: %s key %u not found",
 		    stoa(&peer->srcadr), xkeyid);
 		peer->flash |= TEST9;		/* no key found */
-<<<<<<< HEAD
-		msyslog(LOG_INFO, "transmit: key %u not found for %s",
-			xkeyid, stoa(&peer->srcadr));
-=======
->>>>>>> 031f7e7e
 		return;
 	}
 	sendlen += authlen;
@@ -3031,13 +2960,8 @@
 	    ULOGTOD(sys_poll))
 		rval |= TEST11;		/* distance exceeded */
 
-<<<<<<< HEAD
 	if (peer->stratum > 1 && (!peer->dstadr || peer->dstadr->addr_refid ==
 				  peer->refid))
-=======
-	if (peer->stratum > 1 && peer->refid ==
-	    peer->dstadr->addr_refid)
->>>>>>> 031f7e7e
 		rval |= TEST12;		/* synch loop */
 
 	if (!peer->reach || peer->flags & FLAG_NOSELECT)
