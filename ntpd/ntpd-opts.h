/*
 *  EDIT THIS FILE WITH CAUTION  (ntpd-opts.h)
 *
<<<<<<< HEAD
 *  It has been AutoGen-ed  April  7, 2015 at 09:37:47 AM by AutoGen 5.18.5pre4
=======
 *  It has been AutoGen-ed  April 29, 2015 at 11:53:58 AM by AutoGen 5.18.5
>>>>>>> aecbdacb
 *  From the definitions    ntpd-opts.def
 *  and the template file   options
 *
 * Generated from AutoOpts 41:0:16 templates.
 *
 *  AutoOpts is a copyrighted work.  This header file is not encumbered
 *  by AutoOpts licensing, but is provided under the licensing terms chosen
 *  by the ntpd author or copyright holder.  AutoOpts is
 *  licensed under the terms of the LGPL.  The redistributable library
 *  (``libopts'') is licensed under the terms of either the LGPL or, at the
 *  users discretion, the BSD license.  See the AutoOpts and/or libopts sources
 *  for details.
 *
 * The ntpd program is copyrighted and licensed
 * under the following terms:
 *
 *  Copyright (C) 1992-2015 The University of Delaware and Network Time Foundation, all rights reserved.
 *  This is free software. It is licensed for use, modification and
 *  redistribution under the terms of the NTP License, copies of which
 *  can be seen at:
 *    <http://ntp.org/license>
 *    <http://opensource.org/licenses/ntp-license.php>
 *
 *  Permission to use, copy, modify, and distribute this software and its
 *  documentation for any purpose with or without fee is hereby granted,
 *  provided that the above copyright notice appears in all copies and that
 *  both the copyright notice and this permission notice appear in
 *  supporting documentation, and that the name The University of Delaware not be used in
 *  advertising or publicity pertaining to distribution of the software
 *  without specific, written prior permission. The University of Delaware and Network Time Foundation makes no
 *  representations about the suitability this software for any purpose. It
 *  is provided "as is" without express or implied warranty.
 */
/**
 *  This file contains the programmatic interface to the Automated
 *  Options generated for the ntpd program.
 *  These macros are documented in the AutoGen info file in the
 *  "AutoOpts" chapter.  Please refer to that doc for usage help.
 */
#ifndef AUTOOPTS_NTPD_OPTS_H_GUARD
#define AUTOOPTS_NTPD_OPTS_H_GUARD 1
#include "config.h"
#include <autoopts/options.h>

/**
 *  Ensure that the library used for compiling this generated header is at
 *  least as new as the version current when the header template was released
 *  (not counting patch version increments).  Also ensure that the oldest
 *  tolerable version is at least as old as what was current when the header
 *  template was released.
 */
#define AO_TEMPLATE_VERSION 167936
#if (AO_TEMPLATE_VERSION < OPTIONS_MINIMUM_VERSION) \
 || (AO_TEMPLATE_VERSION > OPTIONS_STRUCT_VERSION)
# error option template version mismatches autoopts/options.h header
  Choke Me.
#endif

/**
 *  Enumeration of each option type for ntpd
 */
typedef enum {
    INDEX_OPT_IPV4              =  0,
    INDEX_OPT_IPV6              =  1,
    INDEX_OPT_AUTHREQ           =  2,
    INDEX_OPT_AUTHNOREQ         =  3,
    INDEX_OPT_BCASTSYNC         =  4,
    INDEX_OPT_CONFIGFILE        =  5,
    INDEX_OPT_DEBUG_LEVEL       =  6,
    INDEX_OPT_SET_DEBUG_LEVEL   =  7,
    INDEX_OPT_DRIFTFILE         =  8,
    INDEX_OPT_PANICGATE         =  9,
    INDEX_OPT_FORCE_STEP_ONCE   = 10,
    INDEX_OPT_JAILDIR           = 11,
    INDEX_OPT_INTERFACE         = 12,
    INDEX_OPT_KEYFILE           = 13,
    INDEX_OPT_LOGFILE           = 14,
    INDEX_OPT_NOVIRTUALIPS      = 15,
    INDEX_OPT_MODIFYMMTIMER     = 16,
    INDEX_OPT_NOFORK            = 17,
    INDEX_OPT_NICE              = 18,
    INDEX_OPT_PIDFILE           = 19,
    INDEX_OPT_PRIORITY          = 20,
    INDEX_OPT_QUIT              = 21,
    INDEX_OPT_PROPAGATIONDELAY  = 22,
    INDEX_OPT_SAVECONFIGQUIT    = 23,
    INDEX_OPT_STATSDIR          = 24,
    INDEX_OPT_TRUSTEDKEY        = 25,
    INDEX_OPT_USER              = 26,
    INDEX_OPT_UPDATEINTERVAL    = 27,
    INDEX_OPT_VAR               = 28,
    INDEX_OPT_DVAR              = 29,
    INDEX_OPT_WAIT_SYNC         = 30,
    INDEX_OPT_SLEW              = 31,
    INDEX_OPT_USEPCC            = 32,
    INDEX_OPT_PCCFREQ           = 33,
    INDEX_OPT_MDNS              = 34,
    INDEX_OPT_VERSION           = 35,
    INDEX_OPT_HELP              = 36,
    INDEX_OPT_MORE_HELP         = 37
} teOptIndex;
/** count of all options for ntpd */
#define OPTION_CT    38
/** ntpd version */
<<<<<<< HEAD
#define NTPD_VERSION       "4.3.14"
/** Full ntpd version text */
#define NTPD_FULL_VERSION  "ntpd 4.3.14"
=======
#define NTPD_VERSION       "4.3.23"
/** Full ntpd version text */
#define NTPD_FULL_VERSION  "ntpd 4.3.23"
>>>>>>> aecbdacb

/**
 *  Interface defines for all options.  Replace "n" with the UPPER_CASED
 *  option name (as in the teOptIndex enumeration above).
 *  e.g. HAVE_OPT(IPV4)
 */
#define         DESC(n) (ntpdOptions.pOptDesc[INDEX_OPT_## n])
/** 'true' if an option has been specified in any way */
#define     HAVE_OPT(n) (! UNUSED_OPT(& DESC(n)))
/** The string argument to an option. The argument type must be \"string\". */
#define      OPT_ARG(n) (DESC(n).optArg.argString)
/** Mask the option state revealing how an option was specified.
 *  It will be one and only one of \a OPTST_SET, \a OPTST_PRESET,
 * \a OPTST_DEFINED, \a OPTST_RESET or zero.
 */
#define    STATE_OPT(n) (DESC(n).fOptState & OPTST_SET_MASK)
/** Count of option's occurrances *on the command line*. */
#define    COUNT_OPT(n) (DESC(n).optOccCt)
/** mask of \a OPTST_SET and \a OPTST_DEFINED. */
#define    ISSEL_OPT(n) (SELECTED_OPT(&DESC(n)))
/** 'true' if \a HAVE_OPT would yield 'false'. */
#define ISUNUSED_OPT(n) (UNUSED_OPT(& DESC(n)))
/** 'true' if OPTST_DISABLED bit not set. */
#define  ENABLED_OPT(n) (! DISABLED_OPT(& DESC(n)))
/** number of stacked option arguments.
 *  Valid only for stacked option arguments. */
#define  STACKCT_OPT(n) (((tArgList*)(DESC(n).optCookie))->useCt)
/** stacked argument vector.
 *  Valid only for stacked option arguments. */
#define STACKLST_OPT(n) (((tArgList*)(DESC(n).optCookie))->apzArgs)
/** Reset an option. */
#define    CLEAR_OPT(n) STMTS( \
                DESC(n).fOptState &= OPTST_PERSISTENT_MASK;   \
                if ((DESC(n).fOptState & OPTST_INITENABLED) == 0) \
                    DESC(n).fOptState |= OPTST_DISABLED; \
                DESC(n).optCookie = NULL )
/* * * * * * * * * * * * * * * * * * * * * * * * * * * * * * */
/**
 *  Enumeration of ntpd exit codes
 */
typedef enum {
    NTPD_EXIT_SUCCESS         = 0,
    NTPD_EXIT_FAILURE         = 1,
    NTPD_EXIT_USAGE_ERROR     = 64,
    NTPD_EXIT_LIBOPTS_FAILURE = 70
}   ntpd_exit_code_t;
/** @} */
/**
 *  Make sure there are no #define name conflicts with the option names
 */
#ifndef     NO_OPTION_NAME_WARNINGS
# ifdef    IPV4
#  warning undefining IPV4 due to option name conflict
#  undef   IPV4
# endif
# ifdef    IPV6
#  warning undefining IPV6 due to option name conflict
#  undef   IPV6
# endif
# ifdef    AUTHREQ
#  warning undefining AUTHREQ due to option name conflict
#  undef   AUTHREQ
# endif
# ifdef    AUTHNOREQ
#  warning undefining AUTHNOREQ due to option name conflict
#  undef   AUTHNOREQ
# endif
# ifdef    BCASTSYNC
#  warning undefining BCASTSYNC due to option name conflict
#  undef   BCASTSYNC
# endif
# ifdef    CONFIGFILE
#  warning undefining CONFIGFILE due to option name conflict
#  undef   CONFIGFILE
# endif
# ifdef    DEBUG_LEVEL
#  warning undefining DEBUG_LEVEL due to option name conflict
#  undef   DEBUG_LEVEL
# endif
# ifdef    SET_DEBUG_LEVEL
#  warning undefining SET_DEBUG_LEVEL due to option name conflict
#  undef   SET_DEBUG_LEVEL
# endif
# ifdef    DRIFTFILE
#  warning undefining DRIFTFILE due to option name conflict
#  undef   DRIFTFILE
# endif
# ifdef    PANICGATE
#  warning undefining PANICGATE due to option name conflict
#  undef   PANICGATE
# endif
# ifdef    FORCE_STEP_ONCE
#  warning undefining FORCE_STEP_ONCE due to option name conflict
#  undef   FORCE_STEP_ONCE
# endif
# ifdef    JAILDIR
#  warning undefining JAILDIR due to option name conflict
#  undef   JAILDIR
# endif
# ifdef    INTERFACE
#  warning undefining INTERFACE due to option name conflict
#  undef   INTERFACE
# endif
# ifdef    KEYFILE
#  warning undefining KEYFILE due to option name conflict
#  undef   KEYFILE
# endif
# ifdef    LOGFILE
#  warning undefining LOGFILE due to option name conflict
#  undef   LOGFILE
# endif
# ifdef    NOVIRTUALIPS
#  warning undefining NOVIRTUALIPS due to option name conflict
#  undef   NOVIRTUALIPS
# endif
# ifdef    MODIFYMMTIMER
#  warning undefining MODIFYMMTIMER due to option name conflict
#  undef   MODIFYMMTIMER
# endif
# ifdef    NOFORK
#  warning undefining NOFORK due to option name conflict
#  undef   NOFORK
# endif
# ifdef    NICE
#  warning undefining NICE due to option name conflict
#  undef   NICE
# endif
# ifdef    PIDFILE
#  warning undefining PIDFILE due to option name conflict
#  undef   PIDFILE
# endif
# ifdef    PRIORITY
#  warning undefining PRIORITY due to option name conflict
#  undef   PRIORITY
# endif
# ifdef    QUIT
#  warning undefining QUIT due to option name conflict
#  undef   QUIT
# endif
# ifdef    PROPAGATIONDELAY
#  warning undefining PROPAGATIONDELAY due to option name conflict
#  undef   PROPAGATIONDELAY
# endif
# ifdef    SAVECONFIGQUIT
#  warning undefining SAVECONFIGQUIT due to option name conflict
#  undef   SAVECONFIGQUIT
# endif
# ifdef    STATSDIR
#  warning undefining STATSDIR due to option name conflict
#  undef   STATSDIR
# endif
# ifdef    TRUSTEDKEY
#  warning undefining TRUSTEDKEY due to option name conflict
#  undef   TRUSTEDKEY
# endif
# ifdef    USER
#  warning undefining USER due to option name conflict
#  undef   USER
# endif
# ifdef    UPDATEINTERVAL
#  warning undefining UPDATEINTERVAL due to option name conflict
#  undef   UPDATEINTERVAL
# endif
# ifdef    VAR
#  warning undefining VAR due to option name conflict
#  undef   VAR
# endif
# ifdef    DVAR
#  warning undefining DVAR due to option name conflict
#  undef   DVAR
# endif
# ifdef    WAIT_SYNC
#  warning undefining WAIT_SYNC due to option name conflict
#  undef   WAIT_SYNC
# endif
# ifdef    SLEW
#  warning undefining SLEW due to option name conflict
#  undef   SLEW
# endif
# ifdef    USEPCC
#  warning undefining USEPCC due to option name conflict
#  undef   USEPCC
# endif
# ifdef    PCCFREQ
#  warning undefining PCCFREQ due to option name conflict
#  undef   PCCFREQ
# endif
# ifdef    MDNS
#  warning undefining MDNS due to option name conflict
#  undef   MDNS
# endif
#else  /* NO_OPTION_NAME_WARNINGS */
# undef IPV4
# undef IPV6
# undef AUTHREQ
# undef AUTHNOREQ
# undef BCASTSYNC
# undef CONFIGFILE
# undef DEBUG_LEVEL
# undef SET_DEBUG_LEVEL
# undef DRIFTFILE
# undef PANICGATE
# undef FORCE_STEP_ONCE
# undef JAILDIR
# undef INTERFACE
# undef KEYFILE
# undef LOGFILE
# undef NOVIRTUALIPS
# undef MODIFYMMTIMER
# undef NOFORK
# undef NICE
# undef PIDFILE
# undef PRIORITY
# undef QUIT
# undef PROPAGATIONDELAY
# undef SAVECONFIGQUIT
# undef STATSDIR
# undef TRUSTEDKEY
# undef USER
# undef UPDATEINTERVAL
# undef VAR
# undef DVAR
# undef WAIT_SYNC
# undef SLEW
# undef USEPCC
# undef PCCFREQ
# undef MDNS
#endif  /*  NO_OPTION_NAME_WARNINGS */

/**
 *  Interface defines for specific options.
 * @{
 */
#define VALUE_OPT_IPV4           '4'
#define VALUE_OPT_IPV6           '6'
#define VALUE_OPT_AUTHREQ        'a'
#define VALUE_OPT_AUTHNOREQ      'A'
#define VALUE_OPT_BCASTSYNC      'b'
#define VALUE_OPT_CONFIGFILE     'c'
#define VALUE_OPT_DEBUG_LEVEL    'd'
#define VALUE_OPT_SET_DEBUG_LEVEL 'D'

#define OPT_VALUE_SET_DEBUG_LEVEL (DESC(SET_DEBUG_LEVEL).optArg.argInt)
#define VALUE_OPT_DRIFTFILE      'f'
#define VALUE_OPT_PANICGATE      'g'
#define VALUE_OPT_FORCE_STEP_ONCE 'G'
#define VALUE_OPT_JAILDIR        'i'
#define VALUE_OPT_INTERFACE      'I'
#define VALUE_OPT_KEYFILE        'k'
#define VALUE_OPT_LOGFILE        'l'
#define VALUE_OPT_NOVIRTUALIPS   'L'
#define VALUE_OPT_MODIFYMMTIMER  'M'
#define VALUE_OPT_NOFORK         'n'
#define VALUE_OPT_NICE           'N'
#define VALUE_OPT_PIDFILE        'p'
#define VALUE_OPT_PRIORITY       'P'

#define OPT_VALUE_PRIORITY       (DESC(PRIORITY).optArg.argInt)
#define VALUE_OPT_QUIT           'q'
#define VALUE_OPT_PROPAGATIONDELAY 'r'
#define VALUE_OPT_SAVECONFIGQUIT 0x1001
#define VALUE_OPT_STATSDIR       's'
#define VALUE_OPT_TRUSTEDKEY     't'
#define VALUE_OPT_USER           'u'
#define VALUE_OPT_UPDATEINTERVAL 'U'

#define OPT_VALUE_UPDATEINTERVAL (DESC(UPDATEINTERVAL).optArg.argInt)
#define VALUE_OPT_VAR            0x1002
#define VALUE_OPT_DVAR           0x1003
#define VALUE_OPT_WAIT_SYNC      'w'
#ifdef HAVE_WORKING_FORK
#define OPT_VALUE_WAIT_SYNC      (DESC(WAIT_SYNC).optArg.argInt)
#endif /* HAVE_WORKING_FORK */
#define VALUE_OPT_SLEW           'x'
#define VALUE_OPT_USEPCC         0x1004
#define VALUE_OPT_PCCFREQ        0x1005
#define VALUE_OPT_MDNS           'm'
/** option flag (value) for help-value option */
#define VALUE_OPT_HELP          '?'
/** option flag (value) for more-help-value option */
#define VALUE_OPT_MORE_HELP     '!'
/** option flag (value) for version-value option */
#define VALUE_OPT_VERSION       0x1006
/*
 *  Interface defines not associated with particular options
 */
#define ERRSKIP_OPTERR  STMTS(ntpdOptions.fOptSet &= ~OPTPROC_ERRSTOP)
#define ERRSTOP_OPTERR  STMTS(ntpdOptions.fOptSet |= OPTPROC_ERRSTOP)
#define RESTART_OPT(n)  STMTS( \
                ntpdOptions.curOptIdx = (n); \
                ntpdOptions.pzCurOpt  = NULL )
#define START_OPT       RESTART_OPT(1)
#define USAGE(c)        (*ntpdOptions.pUsageProc)(&ntpdOptions, c)

#ifdef  __cplusplus
extern "C" {
#endif


/* * * * * *
 *
 *  Declare the ntpd option descriptor.
 */
extern tOptions ntpdOptions;

#if defined(ENABLE_NLS)
# ifndef _
#   include <stdio.h>
#   ifndef HAVE_GETTEXT
      extern char * gettext(char const *);
#   else
#     include <libintl.h>
#   endif

# ifndef ATTRIBUTE_FORMAT_ARG
#   define ATTRIBUTE_FORMAT_ARG(_a)
# endif

static inline char* aoGetsText(char const* pz) ATTRIBUTE_FORMAT_ARG(1);
static inline char* aoGetsText(char const* pz) {
    if (pz == NULL) return NULL;
    return (char*)gettext(pz);
}
#   define _(s)  aoGetsText(s)
# endif /* _() */

# define OPT_NO_XLAT_CFG_NAMES  STMTS(ntpdOptions.fOptSet |= \
                                    OPTPROC_NXLAT_OPT_CFG;)
# define OPT_NO_XLAT_OPT_NAMES  STMTS(ntpdOptions.fOptSet |= \
                                    OPTPROC_NXLAT_OPT|OPTPROC_NXLAT_OPT_CFG;)

# define OPT_XLAT_CFG_NAMES     STMTS(ntpdOptions.fOptSet &= \
                                  ~(OPTPROC_NXLAT_OPT|OPTPROC_NXLAT_OPT_CFG);)
# define OPT_XLAT_OPT_NAMES     STMTS(ntpdOptions.fOptSet &= \
                                  ~OPTPROC_NXLAT_OPT;)

#else   /* ENABLE_NLS */
# define OPT_NO_XLAT_CFG_NAMES
# define OPT_NO_XLAT_OPT_NAMES

# define OPT_XLAT_CFG_NAMES
# define OPT_XLAT_OPT_NAMES

# ifndef _
#   define _(_s)  _s
# endif
#endif  /* ENABLE_NLS */

#ifdef  __cplusplus
}
#endif
#endif /* AUTOOPTS_NTPD_OPTS_H_GUARD */

/* ntpd-opts.h ends here */<|MERGE_RESOLUTION|>--- conflicted
+++ resolved
@@ -1,11 +1,7 @@
 /*
  *  EDIT THIS FILE WITH CAUTION  (ntpd-opts.h)
  *
-<<<<<<< HEAD
- *  It has been AutoGen-ed  April  7, 2015 at 09:37:47 AM by AutoGen 5.18.5pre4
-=======
  *  It has been AutoGen-ed  April 29, 2015 at 11:53:58 AM by AutoGen 5.18.5
->>>>>>> aecbdacb
  *  From the definitions    ntpd-opts.def
  *  and the template file   options
  *
@@ -110,15 +106,9 @@
 /** count of all options for ntpd */
 #define OPTION_CT    38
 /** ntpd version */
-<<<<<<< HEAD
-#define NTPD_VERSION       "4.3.14"
-/** Full ntpd version text */
-#define NTPD_FULL_VERSION  "ntpd 4.3.14"
-=======
 #define NTPD_VERSION       "4.3.23"
 /** Full ntpd version text */
 #define NTPD_FULL_VERSION  "ntpd 4.3.23"
->>>>>>> aecbdacb
 
 /**
  *  Interface defines for all options.  Replace "n" with the UPPER_CASED
