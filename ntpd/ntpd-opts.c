/*
 *  EDIT THIS FILE WITH CAUTION  (ntpd-opts.c)
 *
<<<<<<< HEAD
 *  It has been AutoGen-ed  March 30, 2015 at 04:43:32 AM by AutoGen 5.18.5pre4
=======
 *  It has been AutoGen-ed  March 30, 2015 at 10:48:01 AM by AutoGen 5.18.4
>>>>>>> f9137ed3
 *  From the definitions    ntpd-opts.def
 *  and the template file   options
 *
 * Generated from AutoOpts 41:0:16 templates.
 *
 *  AutoOpts is a copyrighted work.  This source file is not encumbered
 *  by AutoOpts licensing, but is provided under the licensing terms chosen
 *  by the ntpd author or copyright holder.  AutoOpts is
 *  licensed under the terms of the LGPL.  The redistributable library
 *  (``libopts'') is licensed under the terms of either the LGPL or, at the
 *  users discretion, the BSD license.  See the AutoOpts and/or libopts sources
 *  for details.
 *
 * The ntpd program is copyrighted and licensed
 * under the following terms:
 *
 *  Copyright (C) 1992-2015 The University of Delaware and Network Time Foundation, all rights reserved.
 *  This is free software. It is licensed for use, modification and
 *  redistribution under the terms of the NTP License, copies of which
 *  can be seen at:
 *    <http://ntp.org/license>
 *    <http://opensource.org/licenses/ntp-license.php>
 *
 *  Permission to use, copy, modify, and distribute this software and its
 *  documentation for any purpose with or without fee is hereby granted,
 *  provided that the above copyright notice appears in all copies and that
 *  both the copyright notice and this permission notice appear in
 *  supporting documentation, and that the name The University of Delaware not be used in
 *  advertising or publicity pertaining to distribution of the software
 *  without specific, written prior permission. The University of Delaware and Network Time Foundation makes no
 *  representations about the suitability this software for any purpose. It
 *  is provided "as is" without express or implied warranty.
 */

#ifndef __doxygen__
#define OPTION_CODE_COMPILE 1
#include "ntpd-opts.h"
#include <sys/types.h>

#include <limits.h>
#include <stdio.h>
#include <stdlib.h>

#ifdef  __cplusplus
extern "C" {
#endif
extern FILE * option_usage_fp;
#define zCopyright      (ntpd_opt_strs+0)
#define zLicenseDescrip (ntpd_opt_strs+344)

/*
 *  global included definitions
 */
#ifdef __windows
  extern int atoi(const char *);
#else
# include <stdlib.h>
#endif

#ifdef __windows
  extern int atoi(const char*);
#else
# include <stdlib.h>
#endif

#ifndef NULL
#  define NULL 0
#endif

/**
 *  static const strings for ntpd options
 */
<<<<<<< HEAD
static char const ntpd_opt_strs[3073] =
/*     0 */ "ntpd 4.2.8p2-RC1\n"
=======
static char const ntpd_opt_strs[3130] =
/*     0 */ "ntpd 4.2.8p1\n"
>>>>>>> f9137ed3
            "Copyright (C) 1992-2015 The University of Delaware and Network Time Foundation, all rights reserved.\n"
            "This is free software. It is licensed for use, modification and\n"
            "redistribution under the terms of the NTP License, copies of which\n"
            "can be seen at:\n"
            "  <http://ntp.org/license>\n"
            "  <http://opensource.org/licenses/ntp-license.php>\n\0"
/*   344 */ "Permission to use, copy, modify, and distribute this software and its\n"
            "documentation for any purpose with or without fee is hereby granted,\n"
            "provided that the above copyright notice appears in all copies and that\n"
            "both the copyright notice and this permission notice appear in supporting\n"
            "documentation, and that the name The University of Delaware not be used in\n"
            "advertising or publicity pertaining to distribution of the software without\n"
            "specific, written prior permission.  The University of Delaware and Network\n"
            "Time Foundation makes no representations about the suitability this\n"
            "software for any purpose.  It is provided \"as is\" without express or\n"
            "implied warranty.\n\0"
<<<<<<< HEAD
/*  1012 */ "Force IPv4 DNS name resolution\0"
/*  1043 */ "IPV4\0"
/*  1048 */ "ipv4\0"
/*  1053 */ "Force IPv6 DNS name resolution\0"
/*  1084 */ "IPV6\0"
/*  1089 */ "ipv6\0"
/*  1094 */ "Require crypto authentication\0"
/*  1124 */ "AUTHREQ\0"
/*  1132 */ "authreq\0"
/*  1140 */ "Do not require crypto authentication\0"
/*  1177 */ "AUTHNOREQ\0"
/*  1187 */ "authnoreq\0"
/*  1197 */ "Allow us to sync to broadcast servers\0"
/*  1235 */ "BCASTSYNC\0"
/*  1245 */ "bcastsync\0"
/*  1255 */ "configuration file name\0"
/*  1279 */ "CONFIGFILE\0"
/*  1290 */ "configfile\0"
/*  1301 */ "Increase debug verbosity level\0"
/*  1332 */ "DEBUG_LEVEL\0"
/*  1344 */ "debug-level\0"
/*  1356 */ "Set the debug verbosity level\0"
/*  1386 */ "SET_DEBUG_LEVEL\0"
/*  1402 */ "set-debug-level\0"
/*  1418 */ "frequency drift file name\0"
/*  1444 */ "DRIFTFILE\0"
/*  1454 */ "driftfile\0"
/*  1464 */ "Allow the first adjustment to be Big\0"
/*  1501 */ "PANICGATE\0"
/*  1511 */ "panicgate\0"
/*  1521 */ "Jail directory\0"
/*  1536 */ "JAILDIR\0"
/*  1544 */ "jaildir\0"
/*  1552 */ "built without --enable-clockctl or --enable-linuxcaps or --enable-solarisprivs\0"
/*  1631 */ "Listen on an interface name or address\0"
/*  1670 */ "INTERFACE\0"
/*  1680 */ "interface\0"
/*  1690 */ "path to symmetric keys\0"
/*  1713 */ "KEYFILE\0"
/*  1721 */ "keyfile\0"
/*  1729 */ "path to the log file\0"
/*  1750 */ "LOGFILE\0"
/*  1758 */ "logfile\0"
/*  1766 */ "Do not listen to virtual interfaces\0"
/*  1802 */ "NOVIRTUALIPS\0"
/*  1815 */ "novirtualips\0"
/*  1828 */ "Modify Multimedia Timer (Windows only)\0"
/*  1867 */ "MODIFYMMTIMER\0"
/*  1881 */ "modifymmtimer\0"
/*  1895 */ "Do not fork\0"
/*  1907 */ "NOFORK\0"
/*  1914 */ "nofork\0"
/*  1921 */ "Run at high priority\0"
/*  1942 */ "NICE\0"
/*  1947 */ "nice\0"
/*  1952 */ "path to the PID file\0"
/*  1973 */ "PIDFILE\0"
/*  1981 */ "pidfile\0"
/*  1989 */ "Process priority\0"
/*  2006 */ "PRIORITY\0"
/*  2015 */ "priority\0"
/*  2024 */ "Set the time and quit\0"
/*  2046 */ "QUIT\0"
/*  2051 */ "quit\0"
/*  2056 */ "Broadcast/propagation delay\0"
/*  2084 */ "PROPAGATIONDELAY\0"
/*  2101 */ "propagationdelay\0"
/*  2118 */ "Save parsed configuration and quit\0"
/*  2153 */ "SAVECONFIGQUIT\0"
/*  2168 */ "saveconfigquit\0"
/*  2183 */ "Statistics file location\0"
/*  2208 */ "STATSDIR\0"
/*  2217 */ "statsdir\0"
/*  2226 */ "Trusted key number\0"
/*  2245 */ "TRUSTEDKEY\0"
/*  2256 */ "trustedkey\0"
/*  2267 */ "Run as userid (or userid:groupid)\0"
/*  2301 */ "USER\0"
/*  2306 */ "user\0"
/*  2311 */ "interval in seconds between scans for new or dropped interfaces\0"
/*  2375 */ "UPDATEINTERVAL\0"
/*  2390 */ "updateinterval\0"
/*  2405 */ "make ARG an ntp variable (RW)\0"
/*  2435 */ "VAR\0"
/*  2439 */ "var\0"
/*  2443 */ "make ARG an ntp variable (RW|DEF)\0"
/*  2477 */ "DVAR\0"
/*  2482 */ "dvar\0"
/*  2487 */ "Seconds to wait for first clock sync\0"
/*  2524 */ "WAIT_SYNC\0"
/*  2534 */ "wait-sync\0"
/*  2544 */ "Slew up to 600 seconds\0"
/*  2567 */ "SLEW\0"
/*  2572 */ "slew\0"
/*  2577 */ "Use CPU cycle counter (Windows only)\0"
/*  2614 */ "USEPCC\0"
/*  2621 */ "usepcc\0"
/*  2628 */ "Force CPU cycle counter use (Windows only)\0"
/*  2671 */ "PCCFREQ\0"
/*  2679 */ "pccfreq\0"
/*  2687 */ "Register with mDNS as a NTP server\0"
/*  2722 */ "MDNS\0"
/*  2727 */ "mdns\0"
/*  2732 */ "display extended usage information and exit\0"
/*  2776 */ "help\0"
/*  2781 */ "extended usage information passed thru pager\0"
/*  2826 */ "more-help\0"
/*  2836 */ "output version information and exit\0"
/*  2872 */ "version\0"
/*  2880 */ "NTPD\0"
/*  2885 */ "ntpd - NTP daemon program - Ver. 4.2.8p2-RC1\n"
            "Usage:  %s [ -<flag> [<val>] | --<name>[{=| }<val>] ]... \\\n"
            "\t\t[ <server1> ... <serverN> ]\n\0"
/*  3020 */ "http://bugs.ntp.org, bugs@ntp.org\0"
/*  3054 */ "\n\0"
/*  3056 */ "ntpd 4.2.8p2-RC1";
=======
/*  1008 */ "Force IPv4 DNS name resolution\0"
/*  1039 */ "IPV4\0"
/*  1044 */ "ipv4\0"
/*  1049 */ "Force IPv6 DNS name resolution\0"
/*  1080 */ "IPV6\0"
/*  1085 */ "ipv6\0"
/*  1090 */ "Require crypto authentication\0"
/*  1120 */ "AUTHREQ\0"
/*  1128 */ "authreq\0"
/*  1136 */ "Do not require crypto authentication\0"
/*  1173 */ "AUTHNOREQ\0"
/*  1183 */ "authnoreq\0"
/*  1193 */ "Allow us to sync to broadcast servers\0"
/*  1231 */ "BCASTSYNC\0"
/*  1241 */ "bcastsync\0"
/*  1251 */ "configuration file name\0"
/*  1275 */ "CONFIGFILE\0"
/*  1286 */ "configfile\0"
/*  1297 */ "Increase debug verbosity level\0"
/*  1328 */ "DEBUG_LEVEL\0"
/*  1340 */ "debug-level\0"
/*  1352 */ "Set the debug verbosity level\0"
/*  1382 */ "SET_DEBUG_LEVEL\0"
/*  1398 */ "set-debug-level\0"
/*  1414 */ "frequency drift file name\0"
/*  1440 */ "DRIFTFILE\0"
/*  1450 */ "driftfile\0"
/*  1460 */ "Allow the first adjustment to be Big\0"
/*  1497 */ "PANICGATE\0"
/*  1507 */ "panicgate\0"
/*  1517 */ "Always step the time once at startup\0"
/*  1554 */ "FORCE_STEP_ONCE\0"
/*  1570 */ "force-step-once\0"
/*  1586 */ "Jail directory\0"
/*  1601 */ "JAILDIR\0"
/*  1609 */ "jaildir\0"
/*  1617 */ "built without --enable-clockctl or --enable-linuxcaps or --enable-solarisprivs\0"
/*  1696 */ "Listen on an interface name or address\0"
/*  1735 */ "INTERFACE\0"
/*  1745 */ "interface\0"
/*  1755 */ "path to symmetric keys\0"
/*  1778 */ "KEYFILE\0"
/*  1786 */ "keyfile\0"
/*  1794 */ "path to the log file\0"
/*  1815 */ "LOGFILE\0"
/*  1823 */ "logfile\0"
/*  1831 */ "Do not listen to virtual interfaces\0"
/*  1867 */ "NOVIRTUALIPS\0"
/*  1880 */ "novirtualips\0"
/*  1893 */ "Modify Multimedia Timer (Windows only)\0"
/*  1932 */ "MODIFYMMTIMER\0"
/*  1946 */ "modifymmtimer\0"
/*  1960 */ "Do not fork\0"
/*  1972 */ "NOFORK\0"
/*  1979 */ "nofork\0"
/*  1986 */ "Run at high priority\0"
/*  2007 */ "NICE\0"
/*  2012 */ "nice\0"
/*  2017 */ "path to the PID file\0"
/*  2038 */ "PIDFILE\0"
/*  2046 */ "pidfile\0"
/*  2054 */ "Process priority\0"
/*  2071 */ "PRIORITY\0"
/*  2080 */ "priority\0"
/*  2089 */ "Set the time and quit\0"
/*  2111 */ "QUIT\0"
/*  2116 */ "quit\0"
/*  2121 */ "Broadcast/propagation delay\0"
/*  2149 */ "PROPAGATIONDELAY\0"
/*  2166 */ "propagationdelay\0"
/*  2183 */ "Save parsed configuration and quit\0"
/*  2218 */ "SAVECONFIGQUIT\0"
/*  2233 */ "saveconfigquit\0"
/*  2248 */ "Statistics file location\0"
/*  2273 */ "STATSDIR\0"
/*  2282 */ "statsdir\0"
/*  2291 */ "Trusted key number\0"
/*  2310 */ "TRUSTEDKEY\0"
/*  2321 */ "trustedkey\0"
/*  2332 */ "Run as userid (or userid:groupid)\0"
/*  2366 */ "USER\0"
/*  2371 */ "user\0"
/*  2376 */ "interval in seconds between scans for new or dropped interfaces\0"
/*  2440 */ "UPDATEINTERVAL\0"
/*  2455 */ "updateinterval\0"
/*  2470 */ "make ARG an ntp variable (RW)\0"
/*  2500 */ "VAR\0"
/*  2504 */ "var\0"
/*  2508 */ "make ARG an ntp variable (RW|DEF)\0"
/*  2542 */ "DVAR\0"
/*  2547 */ "dvar\0"
/*  2552 */ "Seconds to wait for first clock sync\0"
/*  2589 */ "WAIT_SYNC\0"
/*  2599 */ "wait-sync\0"
/*  2609 */ "Slew up to 600 seconds\0"
/*  2632 */ "SLEW\0"
/*  2637 */ "slew\0"
/*  2642 */ "Use CPU cycle counter (Windows only)\0"
/*  2679 */ "USEPCC\0"
/*  2686 */ "usepcc\0"
/*  2693 */ "Force CPU cycle counter use (Windows only)\0"
/*  2736 */ "PCCFREQ\0"
/*  2744 */ "pccfreq\0"
/*  2752 */ "Register with mDNS as a NTP server\0"
/*  2787 */ "MDNS\0"
/*  2792 */ "mdns\0"
/*  2797 */ "display extended usage information and exit\0"
/*  2841 */ "help\0"
/*  2846 */ "extended usage information passed thru pager\0"
/*  2891 */ "more-help\0"
/*  2901 */ "output version information and exit\0"
/*  2937 */ "version\0"
/*  2945 */ "NTPD\0"
/*  2950 */ "ntpd - NTP daemon program - Ver. 4.2.8p1\n"
            "Usage:  %s [ -<flag> [<val>] | --<name>[{=| }<val>] ]... \\\n"
            "\t\t[ <server1> ... <serverN> ]\n\0"
/*  3081 */ "http://bugs.ntp.org, bugs@ntp.org\0"
/*  3115 */ "\n\0"
/*  3117 */ "ntpd 4.2.8p1";
>>>>>>> f9137ed3

/**
 *  ipv4 option description with
 *  "Must also have options" and "Incompatible options":
 */
/** Descriptive text for the ipv4 option */
#define IPV4_DESC      (ntpd_opt_strs+1012)
/** Upper-cased name for the ipv4 option */
#define IPV4_NAME      (ntpd_opt_strs+1043)
/** Name string for the ipv4 option */
#define IPV4_name      (ntpd_opt_strs+1048)
/** Other options that appear in conjunction with the ipv4 option */
static int const aIpv4CantList[] = {
    INDEX_OPT_IPV6, NO_EQUIVALENT };
/** Compiled in flag settings for the ipv4 option */
#define IPV4_FLAGS     (OPTST_DISABLED)

/**
 *  ipv6 option description with
 *  "Must also have options" and "Incompatible options":
 */
/** Descriptive text for the ipv6 option */
#define IPV6_DESC      (ntpd_opt_strs+1053)
/** Upper-cased name for the ipv6 option */
#define IPV6_NAME      (ntpd_opt_strs+1084)
/** Name string for the ipv6 option */
#define IPV6_name      (ntpd_opt_strs+1089)
/** Other options that appear in conjunction with the ipv6 option */
static int const aIpv6CantList[] = {
    INDEX_OPT_IPV4, NO_EQUIVALENT };
/** Compiled in flag settings for the ipv6 option */
#define IPV6_FLAGS     (OPTST_DISABLED)

/**
 *  authreq option description with
 *  "Must also have options" and "Incompatible options":
 */
/** Descriptive text for the authreq option */
#define AUTHREQ_DESC      (ntpd_opt_strs+1094)
/** Upper-cased name for the authreq option */
#define AUTHREQ_NAME      (ntpd_opt_strs+1124)
/** Name string for the authreq option */
#define AUTHREQ_name      (ntpd_opt_strs+1132)
/** Other options that appear in conjunction with the authreq option */
static int const aAuthreqCantList[] = {
    INDEX_OPT_AUTHNOREQ, NO_EQUIVALENT };
/** Compiled in flag settings for the authreq option */
#define AUTHREQ_FLAGS     (OPTST_DISABLED)

/**
 *  authnoreq option description with
 *  "Must also have options" and "Incompatible options":
 */
/** Descriptive text for the authnoreq option */
#define AUTHNOREQ_DESC      (ntpd_opt_strs+1140)
/** Upper-cased name for the authnoreq option */
#define AUTHNOREQ_NAME      (ntpd_opt_strs+1177)
/** Name string for the authnoreq option */
#define AUTHNOREQ_name      (ntpd_opt_strs+1187)
/** Other options that appear in conjunction with the authnoreq option */
static int const aAuthnoreqCantList[] = {
    INDEX_OPT_AUTHREQ, NO_EQUIVALENT };
/** Compiled in flag settings for the authnoreq option */
#define AUTHNOREQ_FLAGS     (OPTST_DISABLED)

/**
 *  bcastsync option description:
 */
/** Descriptive text for the bcastsync option */
#define BCASTSYNC_DESC      (ntpd_opt_strs+1197)
/** Upper-cased name for the bcastsync option */
#define BCASTSYNC_NAME      (ntpd_opt_strs+1235)
/** Name string for the bcastsync option */
#define BCASTSYNC_name      (ntpd_opt_strs+1245)
/** Compiled in flag settings for the bcastsync option */
#define BCASTSYNC_FLAGS     (OPTST_DISABLED)

/**
 *  configfile option description:
 */
/** Descriptive text for the configfile option */
#define CONFIGFILE_DESC      (ntpd_opt_strs+1255)
/** Upper-cased name for the configfile option */
#define CONFIGFILE_NAME      (ntpd_opt_strs+1279)
/** Name string for the configfile option */
#define CONFIGFILE_name      (ntpd_opt_strs+1290)
/** Compiled in flag settings for the configfile option */
#define CONFIGFILE_FLAGS     (OPTST_DISABLED \
        | OPTST_SET_ARGTYPE(OPARG_TYPE_STRING))

/**
 *  debug-level option description:
 */
/** Descriptive text for the debug-level option */
#define DEBUG_LEVEL_DESC      (ntpd_opt_strs+1301)
/** Upper-cased name for the debug-level option */
#define DEBUG_LEVEL_NAME      (ntpd_opt_strs+1332)
/** Name string for the debug-level option */
#define DEBUG_LEVEL_name      (ntpd_opt_strs+1344)
/** Compiled in flag settings for the debug-level option */
#define DEBUG_LEVEL_FLAGS     (OPTST_DISABLED)

/**
 *  set-debug-level option description:
 */
/** Descriptive text for the set-debug-level option */
#define SET_DEBUG_LEVEL_DESC      (ntpd_opt_strs+1356)
/** Upper-cased name for the set-debug-level option */
#define SET_DEBUG_LEVEL_NAME      (ntpd_opt_strs+1386)
/** Name string for the set-debug-level option */
#define SET_DEBUG_LEVEL_name      (ntpd_opt_strs+1402)
/** Compiled in flag settings for the set-debug-level option */
#define SET_DEBUG_LEVEL_FLAGS     (OPTST_DISABLED \
        | OPTST_SET_ARGTYPE(OPARG_TYPE_NUMERIC))

/**
 *  driftfile option description:
 */
/** Descriptive text for the driftfile option */
#define DRIFTFILE_DESC      (ntpd_opt_strs+1418)
/** Upper-cased name for the driftfile option */
#define DRIFTFILE_NAME      (ntpd_opt_strs+1444)
/** Name string for the driftfile option */
#define DRIFTFILE_name      (ntpd_opt_strs+1454)
/** Compiled in flag settings for the driftfile option */
#define DRIFTFILE_FLAGS     (OPTST_DISABLED \
        | OPTST_SET_ARGTYPE(OPARG_TYPE_STRING))

/**
 *  panicgate option description:
 */
/** Descriptive text for the panicgate option */
#define PANICGATE_DESC      (ntpd_opt_strs+1464)
/** Upper-cased name for the panicgate option */
#define PANICGATE_NAME      (ntpd_opt_strs+1501)
/** Name string for the panicgate option */
#define PANICGATE_name      (ntpd_opt_strs+1511)
/** Compiled in flag settings for the panicgate option */
#define PANICGATE_FLAGS     (OPTST_DISABLED)

/**
 *  force_step_once option description:
 */
/** Descriptive text for the force_step_once option */
#define FORCE_STEP_ONCE_DESC      (ntpd_opt_strs+1517)
/** Upper-cased name for the force_step_once option */
#define FORCE_STEP_ONCE_NAME      (ntpd_opt_strs+1554)
/** Name string for the force_step_once option */
#define FORCE_STEP_ONCE_name      (ntpd_opt_strs+1570)
/** Compiled in flag settings for the force_step_once option */
#define FORCE_STEP_ONCE_FLAGS     (OPTST_DISABLED)

/**
 *  jaildir option description:
 */
#ifdef HAVE_DROPROOT
/** Descriptive text for the jaildir option */
<<<<<<< HEAD
#define JAILDIR_DESC      (ntpd_opt_strs+1521)
/** Upper-cased name for the jaildir option */
#define JAILDIR_NAME      (ntpd_opt_strs+1536)
/** Name string for the jaildir option */
#define JAILDIR_name      (ntpd_opt_strs+1544)
=======
#define JAILDIR_DESC      (ntpd_opt_strs+1586)
/** Upper-cased name for the jaildir option */
#define JAILDIR_NAME      (ntpd_opt_strs+1601)
/** Name string for the jaildir option */
#define JAILDIR_name      (ntpd_opt_strs+1609)
>>>>>>> f9137ed3
/** Compiled in flag settings for the jaildir option */
#define JAILDIR_FLAGS     (OPTST_DISABLED \
        | OPTST_SET_ARGTYPE(OPARG_TYPE_STRING))

#else   /* disable jaildir */
#define JAILDIR_FLAGS     (OPTST_OMITTED | OPTST_NO_INIT)
#define JAILDIR_NAME      NULL
/** Descriptive text for the jaildir option */
<<<<<<< HEAD
#define JAILDIR_DESC      (ntpd_opt_strs+1552)
#define JAILDIR_name      (ntpd_opt_strs+1544)
=======
#define JAILDIR_DESC      (ntpd_opt_strs+1617)
#define JAILDIR_name      (ntpd_opt_strs+1609)
>>>>>>> f9137ed3
#endif  /* HAVE_DROPROOT */

/**
 *  interface option description:
 */
/** Descriptive text for the interface option */
<<<<<<< HEAD
#define INTERFACE_DESC      (ntpd_opt_strs+1631)
/** Upper-cased name for the interface option */
#define INTERFACE_NAME      (ntpd_opt_strs+1670)
/** Name string for the interface option */
#define INTERFACE_name      (ntpd_opt_strs+1680)
=======
#define INTERFACE_DESC      (ntpd_opt_strs+1696)
/** Upper-cased name for the interface option */
#define INTERFACE_NAME      (ntpd_opt_strs+1735)
/** Name string for the interface option */
#define INTERFACE_name      (ntpd_opt_strs+1745)
>>>>>>> f9137ed3
/** Compiled in flag settings for the interface option */
#define INTERFACE_FLAGS     (OPTST_DISABLED | OPTST_STACKED \
        | OPTST_SET_ARGTYPE(OPARG_TYPE_STRING))

/**
 *  keyfile option description:
 */
/** Descriptive text for the keyfile option */
<<<<<<< HEAD
#define KEYFILE_DESC      (ntpd_opt_strs+1690)
/** Upper-cased name for the keyfile option */
#define KEYFILE_NAME      (ntpd_opt_strs+1713)
/** Name string for the keyfile option */
#define KEYFILE_name      (ntpd_opt_strs+1721)
=======
#define KEYFILE_DESC      (ntpd_opt_strs+1755)
/** Upper-cased name for the keyfile option */
#define KEYFILE_NAME      (ntpd_opt_strs+1778)
/** Name string for the keyfile option */
#define KEYFILE_name      (ntpd_opt_strs+1786)
>>>>>>> f9137ed3
/** Compiled in flag settings for the keyfile option */
#define KEYFILE_FLAGS     (OPTST_DISABLED \
        | OPTST_SET_ARGTYPE(OPARG_TYPE_STRING))

/**
 *  logfile option description:
 */
/** Descriptive text for the logfile option */
<<<<<<< HEAD
#define LOGFILE_DESC      (ntpd_opt_strs+1729)
/** Upper-cased name for the logfile option */
#define LOGFILE_NAME      (ntpd_opt_strs+1750)
/** Name string for the logfile option */
#define LOGFILE_name      (ntpd_opt_strs+1758)
=======
#define LOGFILE_DESC      (ntpd_opt_strs+1794)
/** Upper-cased name for the logfile option */
#define LOGFILE_NAME      (ntpd_opt_strs+1815)
/** Name string for the logfile option */
#define LOGFILE_name      (ntpd_opt_strs+1823)
>>>>>>> f9137ed3
/** Compiled in flag settings for the logfile option */
#define LOGFILE_FLAGS     (OPTST_DISABLED \
        | OPTST_SET_ARGTYPE(OPARG_TYPE_STRING))

/**
 *  novirtualips option description:
 */
/** Descriptive text for the novirtualips option */
<<<<<<< HEAD
#define NOVIRTUALIPS_DESC      (ntpd_opt_strs+1766)
/** Upper-cased name for the novirtualips option */
#define NOVIRTUALIPS_NAME      (ntpd_opt_strs+1802)
/** Name string for the novirtualips option */
#define NOVIRTUALIPS_name      (ntpd_opt_strs+1815)
=======
#define NOVIRTUALIPS_DESC      (ntpd_opt_strs+1831)
/** Upper-cased name for the novirtualips option */
#define NOVIRTUALIPS_NAME      (ntpd_opt_strs+1867)
/** Name string for the novirtualips option */
#define NOVIRTUALIPS_name      (ntpd_opt_strs+1880)
>>>>>>> f9137ed3
/** Compiled in flag settings for the novirtualips option */
#define NOVIRTUALIPS_FLAGS     (OPTST_DISABLED)

/**
 *  modifymmtimer option description:
 */
#ifdef SYS_WINNT
/** Descriptive text for the modifymmtimer option */
<<<<<<< HEAD
#define MODIFYMMTIMER_DESC      (ntpd_opt_strs+1828)
/** Upper-cased name for the modifymmtimer option */
#define MODIFYMMTIMER_NAME      (ntpd_opt_strs+1867)
/** Name string for the modifymmtimer option */
#define MODIFYMMTIMER_name      (ntpd_opt_strs+1881)
=======
#define MODIFYMMTIMER_DESC      (ntpd_opt_strs+1893)
/** Upper-cased name for the modifymmtimer option */
#define MODIFYMMTIMER_NAME      (ntpd_opt_strs+1932)
/** Name string for the modifymmtimer option */
#define MODIFYMMTIMER_name      (ntpd_opt_strs+1946)
>>>>>>> f9137ed3
/** Compiled in flag settings for the modifymmtimer option */
#define MODIFYMMTIMER_FLAGS     (OPTST_DISABLED)

#else   /* disable modifymmtimer */
#define MODIFYMMTIMER_FLAGS     (OPTST_OMITTED | OPTST_NO_INIT)
#define MODIFYMMTIMER_NAME      NULL
#define MODIFYMMTIMER_DESC      NULL
#define MODIFYMMTIMER_name      NULL
#endif  /* SYS_WINNT */

/**
 *  nofork option description with
 *  "Must also have options" and "Incompatible options":
 */
/** Descriptive text for the nofork option */
<<<<<<< HEAD
#define NOFORK_DESC      (ntpd_opt_strs+1895)
/** Upper-cased name for the nofork option */
#define NOFORK_NAME      (ntpd_opt_strs+1907)
/** Name string for the nofork option */
#define NOFORK_name      (ntpd_opt_strs+1914)
=======
#define NOFORK_DESC      (ntpd_opt_strs+1960)
/** Upper-cased name for the nofork option */
#define NOFORK_NAME      (ntpd_opt_strs+1972)
/** Name string for the nofork option */
#define NOFORK_name      (ntpd_opt_strs+1979)
>>>>>>> f9137ed3
/** Other options that appear in conjunction with the nofork option */
static int const aNoforkCantList[] = {
    INDEX_OPT_WAIT_SYNC, NO_EQUIVALENT };
/** Compiled in flag settings for the nofork option */
#define NOFORK_FLAGS     (OPTST_DISABLED)

/**
 *  nice option description:
 */
/** Descriptive text for the nice option */
<<<<<<< HEAD
#define NICE_DESC      (ntpd_opt_strs+1921)
/** Upper-cased name for the nice option */
#define NICE_NAME      (ntpd_opt_strs+1942)
/** Name string for the nice option */
#define NICE_name      (ntpd_opt_strs+1947)
=======
#define NICE_DESC      (ntpd_opt_strs+1986)
/** Upper-cased name for the nice option */
#define NICE_NAME      (ntpd_opt_strs+2007)
/** Name string for the nice option */
#define NICE_name      (ntpd_opt_strs+2012)
>>>>>>> f9137ed3
/** Compiled in flag settings for the nice option */
#define NICE_FLAGS     (OPTST_DISABLED)

/**
 *  pidfile option description:
 */
/** Descriptive text for the pidfile option */
<<<<<<< HEAD
#define PIDFILE_DESC      (ntpd_opt_strs+1952)
/** Upper-cased name for the pidfile option */
#define PIDFILE_NAME      (ntpd_opt_strs+1973)
/** Name string for the pidfile option */
#define PIDFILE_name      (ntpd_opt_strs+1981)
=======
#define PIDFILE_DESC      (ntpd_opt_strs+2017)
/** Upper-cased name for the pidfile option */
#define PIDFILE_NAME      (ntpd_opt_strs+2038)
/** Name string for the pidfile option */
#define PIDFILE_name      (ntpd_opt_strs+2046)
>>>>>>> f9137ed3
/** Compiled in flag settings for the pidfile option */
#define PIDFILE_FLAGS     (OPTST_DISABLED \
        | OPTST_SET_ARGTYPE(OPARG_TYPE_STRING))

/**
 *  priority option description:
 */
/** Descriptive text for the priority option */
<<<<<<< HEAD
#define PRIORITY_DESC      (ntpd_opt_strs+1989)
/** Upper-cased name for the priority option */
#define PRIORITY_NAME      (ntpd_opt_strs+2006)
/** Name string for the priority option */
#define PRIORITY_name      (ntpd_opt_strs+2015)
=======
#define PRIORITY_DESC      (ntpd_opt_strs+2054)
/** Upper-cased name for the priority option */
#define PRIORITY_NAME      (ntpd_opt_strs+2071)
/** Name string for the priority option */
#define PRIORITY_name      (ntpd_opt_strs+2080)
>>>>>>> f9137ed3
/** Compiled in flag settings for the priority option */
#define PRIORITY_FLAGS     (OPTST_DISABLED \
        | OPTST_SET_ARGTYPE(OPARG_TYPE_NUMERIC))

/**
 *  quit option description with
 *  "Must also have options" and "Incompatible options":
 */
/** Descriptive text for the quit option */
<<<<<<< HEAD
#define QUIT_DESC      (ntpd_opt_strs+2024)
/** Upper-cased name for the quit option */
#define QUIT_NAME      (ntpd_opt_strs+2046)
/** Name string for the quit option */
#define QUIT_name      (ntpd_opt_strs+2051)
=======
#define QUIT_DESC      (ntpd_opt_strs+2089)
/** Upper-cased name for the quit option */
#define QUIT_NAME      (ntpd_opt_strs+2111)
/** Name string for the quit option */
#define QUIT_name      (ntpd_opt_strs+2116)
>>>>>>> f9137ed3
/** Other options that appear in conjunction with the quit option */
static int const aQuitCantList[] = {
    INDEX_OPT_SAVECONFIGQUIT,
    INDEX_OPT_WAIT_SYNC, NO_EQUIVALENT };
/** Compiled in flag settings for the quit option */
#define QUIT_FLAGS     (OPTST_DISABLED)

/**
 *  propagationdelay option description:
 */
/** Descriptive text for the propagationdelay option */
<<<<<<< HEAD
#define PROPAGATIONDELAY_DESC      (ntpd_opt_strs+2056)
/** Upper-cased name for the propagationdelay option */
#define PROPAGATIONDELAY_NAME      (ntpd_opt_strs+2084)
/** Name string for the propagationdelay option */
#define PROPAGATIONDELAY_name      (ntpd_opt_strs+2101)
=======
#define PROPAGATIONDELAY_DESC      (ntpd_opt_strs+2121)
/** Upper-cased name for the propagationdelay option */
#define PROPAGATIONDELAY_NAME      (ntpd_opt_strs+2149)
/** Name string for the propagationdelay option */
#define PROPAGATIONDELAY_name      (ntpd_opt_strs+2166)
>>>>>>> f9137ed3
/** Compiled in flag settings for the propagationdelay option */
#define PROPAGATIONDELAY_FLAGS     (OPTST_DISABLED \
        | OPTST_SET_ARGTYPE(OPARG_TYPE_STRING))

/**
 *  saveconfigquit option description with
 *  "Must also have options" and "Incompatible options":
 */
#ifdef SAVECONFIG
/** Descriptive text for the saveconfigquit option */
<<<<<<< HEAD
#define SAVECONFIGQUIT_DESC      (ntpd_opt_strs+2118)
/** Upper-cased name for the saveconfigquit option */
#define SAVECONFIGQUIT_NAME      (ntpd_opt_strs+2153)
/** Name string for the saveconfigquit option */
#define SAVECONFIGQUIT_name      (ntpd_opt_strs+2168)
=======
#define SAVECONFIGQUIT_DESC      (ntpd_opt_strs+2183)
/** Upper-cased name for the saveconfigquit option */
#define SAVECONFIGQUIT_NAME      (ntpd_opt_strs+2218)
/** Name string for the saveconfigquit option */
#define SAVECONFIGQUIT_name      (ntpd_opt_strs+2233)
>>>>>>> f9137ed3
/** Other options that appear in conjunction with the saveconfigquit option */
static int const aSaveconfigquitCantList[] = {
    INDEX_OPT_QUIT,
    INDEX_OPT_WAIT_SYNC, NO_EQUIVALENT };
/** Compiled in flag settings for the saveconfigquit option */
#define SAVECONFIGQUIT_FLAGS     (OPTST_DISABLED \
        | OPTST_SET_ARGTYPE(OPARG_TYPE_STRING))

#else   /* disable saveconfigquit */
#define SAVECONFIGQUIT_FLAGS     (OPTST_OMITTED | OPTST_NO_INIT)
#define aSaveconfigquitCantList   NULL
#define SAVECONFIGQUIT_NAME      NULL
#define SAVECONFIGQUIT_DESC      NULL
#define SAVECONFIGQUIT_name      NULL
#endif  /* SAVECONFIG */

/**
 *  statsdir option description:
 */
/** Descriptive text for the statsdir option */
<<<<<<< HEAD
#define STATSDIR_DESC      (ntpd_opt_strs+2183)
/** Upper-cased name for the statsdir option */
#define STATSDIR_NAME      (ntpd_opt_strs+2208)
/** Name string for the statsdir option */
#define STATSDIR_name      (ntpd_opt_strs+2217)
=======
#define STATSDIR_DESC      (ntpd_opt_strs+2248)
/** Upper-cased name for the statsdir option */
#define STATSDIR_NAME      (ntpd_opt_strs+2273)
/** Name string for the statsdir option */
#define STATSDIR_name      (ntpd_opt_strs+2282)
>>>>>>> f9137ed3
/** Compiled in flag settings for the statsdir option */
#define STATSDIR_FLAGS     (OPTST_DISABLED \
        | OPTST_SET_ARGTYPE(OPARG_TYPE_STRING))

/**
 *  trustedkey option description:
 */
/** Descriptive text for the trustedkey option */
<<<<<<< HEAD
#define TRUSTEDKEY_DESC      (ntpd_opt_strs+2226)
/** Upper-cased name for the trustedkey option */
#define TRUSTEDKEY_NAME      (ntpd_opt_strs+2245)
/** Name string for the trustedkey option */
#define TRUSTEDKEY_name      (ntpd_opt_strs+2256)
=======
#define TRUSTEDKEY_DESC      (ntpd_opt_strs+2291)
/** Upper-cased name for the trustedkey option */
#define TRUSTEDKEY_NAME      (ntpd_opt_strs+2310)
/** Name string for the trustedkey option */
#define TRUSTEDKEY_name      (ntpd_opt_strs+2321)
>>>>>>> f9137ed3
/** Compiled in flag settings for the trustedkey option */
#define TRUSTEDKEY_FLAGS     (OPTST_DISABLED | OPTST_STACKED \
        | OPTST_SET_ARGTYPE(OPARG_TYPE_STRING))

/**
 *  user option description:
 */
#ifdef HAVE_DROPROOT
/** Descriptive text for the user option */
<<<<<<< HEAD
#define USER_DESC      (ntpd_opt_strs+2267)
/** Upper-cased name for the user option */
#define USER_NAME      (ntpd_opt_strs+2301)
/** Name string for the user option */
#define USER_name      (ntpd_opt_strs+2306)
=======
#define USER_DESC      (ntpd_opt_strs+2332)
/** Upper-cased name for the user option */
#define USER_NAME      (ntpd_opt_strs+2366)
/** Name string for the user option */
#define USER_name      (ntpd_opt_strs+2371)
>>>>>>> f9137ed3
/** Compiled in flag settings for the user option */
#define USER_FLAGS     (OPTST_DISABLED \
        | OPTST_SET_ARGTYPE(OPARG_TYPE_STRING))

#else   /* disable user */
#define USER_FLAGS     (OPTST_OMITTED | OPTST_NO_INIT)
#define USER_NAME      NULL
/** Descriptive text for the user option */
<<<<<<< HEAD
#define USER_DESC      (ntpd_opt_strs+1552)
#define USER_name      (ntpd_opt_strs+2306)
=======
#define USER_DESC      (ntpd_opt_strs+1617)
#define USER_name      (ntpd_opt_strs+2371)
>>>>>>> f9137ed3
#endif  /* HAVE_DROPROOT */

/**
 *  updateinterval option description:
 */
/** Descriptive text for the updateinterval option */
<<<<<<< HEAD
#define UPDATEINTERVAL_DESC      (ntpd_opt_strs+2311)
/** Upper-cased name for the updateinterval option */
#define UPDATEINTERVAL_NAME      (ntpd_opt_strs+2375)
/** Name string for the updateinterval option */
#define UPDATEINTERVAL_name      (ntpd_opt_strs+2390)
=======
#define UPDATEINTERVAL_DESC      (ntpd_opt_strs+2376)
/** Upper-cased name for the updateinterval option */
#define UPDATEINTERVAL_NAME      (ntpd_opt_strs+2440)
/** Name string for the updateinterval option */
#define UPDATEINTERVAL_name      (ntpd_opt_strs+2455)
>>>>>>> f9137ed3
/** Compiled in flag settings for the updateinterval option */
#define UPDATEINTERVAL_FLAGS     (OPTST_DISABLED \
        | OPTST_SET_ARGTYPE(OPARG_TYPE_NUMERIC))

/**
 *  var option description:
 */
/** Descriptive text for the var option */
<<<<<<< HEAD
#define VAR_DESC      (ntpd_opt_strs+2405)
/** Upper-cased name for the var option */
#define VAR_NAME      (ntpd_opt_strs+2435)
/** Name string for the var option */
#define VAR_name      (ntpd_opt_strs+2439)
=======
#define VAR_DESC      (ntpd_opt_strs+2470)
/** Upper-cased name for the var option */
#define VAR_NAME      (ntpd_opt_strs+2500)
/** Name string for the var option */
#define VAR_name      (ntpd_opt_strs+2504)
>>>>>>> f9137ed3
/** Compiled in flag settings for the var option */
#define VAR_FLAGS     (OPTST_DISABLED | OPTST_STACKED \
        | OPTST_SET_ARGTYPE(OPARG_TYPE_STRING))

/**
 *  dvar option description:
 */
/** Descriptive text for the dvar option */
<<<<<<< HEAD
#define DVAR_DESC      (ntpd_opt_strs+2443)
/** Upper-cased name for the dvar option */
#define DVAR_NAME      (ntpd_opt_strs+2477)
/** Name string for the dvar option */
#define DVAR_name      (ntpd_opt_strs+2482)
=======
#define DVAR_DESC      (ntpd_opt_strs+2508)
/** Upper-cased name for the dvar option */
#define DVAR_NAME      (ntpd_opt_strs+2542)
/** Name string for the dvar option */
#define DVAR_name      (ntpd_opt_strs+2547)
>>>>>>> f9137ed3
/** Compiled in flag settings for the dvar option */
#define DVAR_FLAGS     (OPTST_DISABLED | OPTST_STACKED \
        | OPTST_SET_ARGTYPE(OPARG_TYPE_STRING))

/**
 *  wait-sync option description with
 *  "Must also have options" and "Incompatible options":
 */
#ifdef HAVE_WORKING_FORK
/** Descriptive text for the wait-sync option */
<<<<<<< HEAD
#define WAIT_SYNC_DESC      (ntpd_opt_strs+2487)
/** Upper-cased name for the wait-sync option */
#define WAIT_SYNC_NAME      (ntpd_opt_strs+2524)
/** Name string for the wait-sync option */
#define WAIT_SYNC_name      (ntpd_opt_strs+2534)
=======
#define WAIT_SYNC_DESC      (ntpd_opt_strs+2552)
/** Upper-cased name for the wait-sync option */
#define WAIT_SYNC_NAME      (ntpd_opt_strs+2589)
/** Name string for the wait-sync option */
#define WAIT_SYNC_name      (ntpd_opt_strs+2599)
>>>>>>> f9137ed3
/** Other options that appear in conjunction with the wait-sync option */
static int const aWait_SyncCantList[] = {
    INDEX_OPT_NOFORK,
    INDEX_OPT_QUIT,
    INDEX_OPT_SAVECONFIGQUIT, NO_EQUIVALENT };
/** Compiled in flag settings for the wait-sync option */
#define WAIT_SYNC_FLAGS     (OPTST_DISABLED \
        | OPTST_SET_ARGTYPE(OPARG_TYPE_NUMERIC))

#else   /* disable wait-sync */
#define WAIT_SYNC_FLAGS     (OPTST_OMITTED | OPTST_NO_INIT)
#define aWait_SyncCantList   NULL
#define WAIT_SYNC_NAME      NULL
#define WAIT_SYNC_DESC      NULL
#define WAIT_SYNC_name      NULL
#endif  /* HAVE_WORKING_FORK */

/**
 *  slew option description:
 */
/** Descriptive text for the slew option */
<<<<<<< HEAD
#define SLEW_DESC      (ntpd_opt_strs+2544)
/** Upper-cased name for the slew option */
#define SLEW_NAME      (ntpd_opt_strs+2567)
/** Name string for the slew option */
#define SLEW_name      (ntpd_opt_strs+2572)
=======
#define SLEW_DESC      (ntpd_opt_strs+2609)
/** Upper-cased name for the slew option */
#define SLEW_NAME      (ntpd_opt_strs+2632)
/** Name string for the slew option */
#define SLEW_name      (ntpd_opt_strs+2637)
>>>>>>> f9137ed3
/** Compiled in flag settings for the slew option */
#define SLEW_FLAGS     (OPTST_DISABLED)

/**
 *  usepcc option description:
 */
#ifdef SYS_WINNT
/** Descriptive text for the usepcc option */
<<<<<<< HEAD
#define USEPCC_DESC      (ntpd_opt_strs+2577)
/** Upper-cased name for the usepcc option */
#define USEPCC_NAME      (ntpd_opt_strs+2614)
/** Name string for the usepcc option */
#define USEPCC_name      (ntpd_opt_strs+2621)
=======
#define USEPCC_DESC      (ntpd_opt_strs+2642)
/** Upper-cased name for the usepcc option */
#define USEPCC_NAME      (ntpd_opt_strs+2679)
/** Name string for the usepcc option */
#define USEPCC_name      (ntpd_opt_strs+2686)
>>>>>>> f9137ed3
/** Compiled in flag settings for the usepcc option */
#define USEPCC_FLAGS     (OPTST_DISABLED)

#else   /* disable usepcc */
#define USEPCC_FLAGS     (OPTST_OMITTED | OPTST_NO_INIT)
#define USEPCC_NAME      NULL
#define USEPCC_DESC      NULL
#define USEPCC_name      NULL
#endif  /* SYS_WINNT */

/**
 *  pccfreq option description:
 */
#ifdef SYS_WINNT
/** Descriptive text for the pccfreq option */
<<<<<<< HEAD
#define PCCFREQ_DESC      (ntpd_opt_strs+2628)
/** Upper-cased name for the pccfreq option */
#define PCCFREQ_NAME      (ntpd_opt_strs+2671)
/** Name string for the pccfreq option */
#define PCCFREQ_name      (ntpd_opt_strs+2679)
=======
#define PCCFREQ_DESC      (ntpd_opt_strs+2693)
/** Upper-cased name for the pccfreq option */
#define PCCFREQ_NAME      (ntpd_opt_strs+2736)
/** Name string for the pccfreq option */
#define PCCFREQ_name      (ntpd_opt_strs+2744)
>>>>>>> f9137ed3
/** Compiled in flag settings for the pccfreq option */
#define PCCFREQ_FLAGS     (OPTST_DISABLED \
        | OPTST_SET_ARGTYPE(OPARG_TYPE_STRING))

#else   /* disable pccfreq */
#define PCCFREQ_FLAGS     (OPTST_OMITTED | OPTST_NO_INIT)
#define PCCFREQ_NAME      NULL
#define PCCFREQ_DESC      NULL
#define PCCFREQ_name      NULL
#endif  /* SYS_WINNT */

/**
 *  mdns option description:
 */
#ifdef HAVE_DNSREGISTRATION
/** Descriptive text for the mdns option */
<<<<<<< HEAD
#define MDNS_DESC      (ntpd_opt_strs+2687)
/** Upper-cased name for the mdns option */
#define MDNS_NAME      (ntpd_opt_strs+2722)
/** Name string for the mdns option */
#define MDNS_name      (ntpd_opt_strs+2727)
=======
#define MDNS_DESC      (ntpd_opt_strs+2752)
/** Upper-cased name for the mdns option */
#define MDNS_NAME      (ntpd_opt_strs+2787)
/** Name string for the mdns option */
#define MDNS_name      (ntpd_opt_strs+2792)
>>>>>>> f9137ed3
/** Compiled in flag settings for the mdns option */
#define MDNS_FLAGS     (OPTST_DISABLED)

#else   /* disable mdns */
#define MDNS_FLAGS     (OPTST_OMITTED | OPTST_NO_INIT)
#define MDNS_NAME      NULL
#define MDNS_DESC      NULL
#define MDNS_name      NULL
#endif  /* HAVE_DNSREGISTRATION */

/*
 *  Help/More_Help/Version option descriptions:
 */
<<<<<<< HEAD
#define HELP_DESC       (ntpd_opt_strs+2732)
#define HELP_name       (ntpd_opt_strs+2776)
#ifdef HAVE_WORKING_FORK
#define MORE_HELP_DESC  (ntpd_opt_strs+2781)
#define MORE_HELP_name  (ntpd_opt_strs+2826)
=======
#define HELP_DESC       (ntpd_opt_strs+2797)
#define HELP_name       (ntpd_opt_strs+2841)
#ifdef HAVE_WORKING_FORK
#define MORE_HELP_DESC  (ntpd_opt_strs+2846)
#define MORE_HELP_name  (ntpd_opt_strs+2891)
>>>>>>> f9137ed3
#define MORE_HELP_FLAGS (OPTST_IMM | OPTST_NO_INIT)
#else
#define MORE_HELP_DESC  HELP_DESC
#define MORE_HELP_name  HELP_name
#define MORE_HELP_FLAGS (OPTST_OMITTED | OPTST_NO_INIT)
#endif
#ifdef NO_OPTIONAL_OPT_ARGS
#  define VER_FLAGS     (OPTST_IMM | OPTST_NO_INIT)
#else
#  define VER_FLAGS     (OPTST_SET_ARGTYPE(OPARG_TYPE_STRING) | \
                         OPTST_ARG_OPTIONAL | OPTST_IMM | OPTST_NO_INIT)
#endif
<<<<<<< HEAD
#define VER_DESC        (ntpd_opt_strs+2836)
#define VER_name        (ntpd_opt_strs+2872)
=======
#define VER_DESC        (ntpd_opt_strs+2901)
#define VER_name        (ntpd_opt_strs+2937)
>>>>>>> f9137ed3
/**
 *  Declare option callback procedures
 */
extern tOptProc
    ntpOptionPrintVersion, optionBooleanVal,      optionNestedVal,
    optionNumericVal,      optionPagedUsage,      optionResetOpt,
    optionStackArg,        optionTimeDate,        optionTimeVal,
    optionUnstackArg,      optionVendorOption;
static tOptProc
    doOptDebug_Level, doUsageOpt;
#define VER_PROC        ntpOptionPrintVersion

/* * * * * * * * * * * * * * * * * * * * * * * * * * * * * * * * * * * * */
/**
 *  Define the ntpd Option Descriptions.
 * This is an array of OPTION_CT entries, one for each
 * option that the ntpd program responds to.
 */
static tOptDesc optDesc[OPTION_CT] = {
  {  /* entry idx, value */ 0, VALUE_OPT_IPV4,
     /* equiv idx, value */ 0, VALUE_OPT_IPV4,
     /* equivalenced to  */ NO_EQUIVALENT,
     /* min, max, act ct */ 0, 1, 0,
     /* opt state flags  */ IPV4_FLAGS, 0,
     /* last opt argumnt */ { NULL }, /* --ipv4 */
     /* arg list/cookie  */ NULL,
     /* must/cannot opts */ NULL, aIpv4CantList,
     /* option proc      */ NULL,
     /* desc, NAME, name */ IPV4_DESC, IPV4_NAME, IPV4_name,
     /* disablement strs */ NULL, NULL },

  {  /* entry idx, value */ 1, VALUE_OPT_IPV6,
     /* equiv idx, value */ 1, VALUE_OPT_IPV6,
     /* equivalenced to  */ NO_EQUIVALENT,
     /* min, max, act ct */ 0, 1, 0,
     /* opt state flags  */ IPV6_FLAGS, 0,
     /* last opt argumnt */ { NULL }, /* --ipv6 */
     /* arg list/cookie  */ NULL,
     /* must/cannot opts */ NULL, aIpv6CantList,
     /* option proc      */ NULL,
     /* desc, NAME, name */ IPV6_DESC, IPV6_NAME, IPV6_name,
     /* disablement strs */ NULL, NULL },

  {  /* entry idx, value */ 2, VALUE_OPT_AUTHREQ,
     /* equiv idx, value */ 2, VALUE_OPT_AUTHREQ,
     /* equivalenced to  */ NO_EQUIVALENT,
     /* min, max, act ct */ 0, 1, 0,
     /* opt state flags  */ AUTHREQ_FLAGS, 0,
     /* last opt argumnt */ { NULL }, /* --authreq */
     /* arg list/cookie  */ NULL,
     /* must/cannot opts */ NULL, aAuthreqCantList,
     /* option proc      */ NULL,
     /* desc, NAME, name */ AUTHREQ_DESC, AUTHREQ_NAME, AUTHREQ_name,
     /* disablement strs */ NULL, NULL },

  {  /* entry idx, value */ 3, VALUE_OPT_AUTHNOREQ,
     /* equiv idx, value */ 3, VALUE_OPT_AUTHNOREQ,
     /* equivalenced to  */ NO_EQUIVALENT,
     /* min, max, act ct */ 0, 1, 0,
     /* opt state flags  */ AUTHNOREQ_FLAGS, 0,
     /* last opt argumnt */ { NULL }, /* --authnoreq */
     /* arg list/cookie  */ NULL,
     /* must/cannot opts */ NULL, aAuthnoreqCantList,
     /* option proc      */ NULL,
     /* desc, NAME, name */ AUTHNOREQ_DESC, AUTHNOREQ_NAME, AUTHNOREQ_name,
     /* disablement strs */ NULL, NULL },

  {  /* entry idx, value */ 4, VALUE_OPT_BCASTSYNC,
     /* equiv idx, value */ 4, VALUE_OPT_BCASTSYNC,
     /* equivalenced to  */ NO_EQUIVALENT,
     /* min, max, act ct */ 0, 1, 0,
     /* opt state flags  */ BCASTSYNC_FLAGS, 0,
     /* last opt argumnt */ { NULL }, /* --bcastsync */
     /* arg list/cookie  */ NULL,
     /* must/cannot opts */ NULL, NULL,
     /* option proc      */ NULL,
     /* desc, NAME, name */ BCASTSYNC_DESC, BCASTSYNC_NAME, BCASTSYNC_name,
     /* disablement strs */ NULL, NULL },

  {  /* entry idx, value */ 5, VALUE_OPT_CONFIGFILE,
     /* equiv idx, value */ 5, VALUE_OPT_CONFIGFILE,
     /* equivalenced to  */ NO_EQUIVALENT,
     /* min, max, act ct */ 0, 1, 0,
     /* opt state flags  */ CONFIGFILE_FLAGS, 0,
     /* last opt argumnt */ { NULL }, /* --configfile */
     /* arg list/cookie  */ NULL,
     /* must/cannot opts */ NULL, NULL,
     /* option proc      */ NULL,
     /* desc, NAME, name */ CONFIGFILE_DESC, CONFIGFILE_NAME, CONFIGFILE_name,
     /* disablement strs */ NULL, NULL },

  {  /* entry idx, value */ 6, VALUE_OPT_DEBUG_LEVEL,
     /* equiv idx, value */ 6, VALUE_OPT_DEBUG_LEVEL,
     /* equivalenced to  */ NO_EQUIVALENT,
     /* min, max, act ct */ 0, NOLIMIT, 0,
     /* opt state flags  */ DEBUG_LEVEL_FLAGS, 0,
     /* last opt argumnt */ { NULL }, /* --debug-level */
     /* arg list/cookie  */ NULL,
     /* must/cannot opts */ NULL, NULL,
     /* option proc      */ doOptDebug_Level,
     /* desc, NAME, name */ DEBUG_LEVEL_DESC, DEBUG_LEVEL_NAME, DEBUG_LEVEL_name,
     /* disablement strs */ NULL, NULL },

  {  /* entry idx, value */ 7, VALUE_OPT_SET_DEBUG_LEVEL,
     /* equiv idx, value */ 7, VALUE_OPT_SET_DEBUG_LEVEL,
     /* equivalenced to  */ NO_EQUIVALENT,
     /* min, max, act ct */ 0, NOLIMIT, 0,
     /* opt state flags  */ SET_DEBUG_LEVEL_FLAGS, 0,
     /* last opt argumnt */ { NULL }, /* --set-debug-level */
     /* arg list/cookie  */ NULL,
     /* must/cannot opts */ NULL, NULL,
     /* option proc      */ optionNumericVal,
     /* desc, NAME, name */ SET_DEBUG_LEVEL_DESC, SET_DEBUG_LEVEL_NAME, SET_DEBUG_LEVEL_name,
     /* disablement strs */ NULL, NULL },

  {  /* entry idx, value */ 8, VALUE_OPT_DRIFTFILE,
     /* equiv idx, value */ 8, VALUE_OPT_DRIFTFILE,
     /* equivalenced to  */ NO_EQUIVALENT,
     /* min, max, act ct */ 0, 1, 0,
     /* opt state flags  */ DRIFTFILE_FLAGS, 0,
     /* last opt argumnt */ { NULL }, /* --driftfile */
     /* arg list/cookie  */ NULL,
     /* must/cannot opts */ NULL, NULL,
     /* option proc      */ NULL,
     /* desc, NAME, name */ DRIFTFILE_DESC, DRIFTFILE_NAME, DRIFTFILE_name,
     /* disablement strs */ NULL, NULL },

  {  /* entry idx, value */ 9, VALUE_OPT_PANICGATE,
     /* equiv idx, value */ 9, VALUE_OPT_PANICGATE,
     /* equivalenced to  */ NO_EQUIVALENT,
     /* min, max, act ct */ 0, NOLIMIT, 0,
     /* opt state flags  */ PANICGATE_FLAGS, 0,
     /* last opt argumnt */ { NULL }, /* --panicgate */
     /* arg list/cookie  */ NULL,
     /* must/cannot opts */ NULL, NULL,
     /* option proc      */ NULL,
     /* desc, NAME, name */ PANICGATE_DESC, PANICGATE_NAME, PANICGATE_name,
     /* disablement strs */ NULL, NULL },

  {  /* entry idx, value */ 10, VALUE_OPT_FORCE_STEP_ONCE,
     /* equiv idx, value */ 10, VALUE_OPT_FORCE_STEP_ONCE,
     /* equivalenced to  */ NO_EQUIVALENT,
     /* min, max, act ct */ 0, 1, 0,
     /* opt state flags  */ FORCE_STEP_ONCE_FLAGS, 0,
     /* last opt argumnt */ { NULL }, /* --force_step_once */
     /* arg list/cookie  */ NULL,
     /* must/cannot opts */ NULL, NULL,
     /* option proc      */ NULL,
     /* desc, NAME, name */ FORCE_STEP_ONCE_DESC, FORCE_STEP_ONCE_NAME, FORCE_STEP_ONCE_name,
     /* disablement strs */ NULL, NULL },

  {  /* entry idx, value */ 11, VALUE_OPT_JAILDIR,
     /* equiv idx, value */ 11, VALUE_OPT_JAILDIR,
     /* equivalenced to  */ NO_EQUIVALENT,
     /* min, max, act ct */ 0, 1, 0,
     /* opt state flags  */ JAILDIR_FLAGS, 0,
     /* last opt argumnt */ { NULL }, /* --jaildir */
     /* arg list/cookie  */ NULL,
     /* must/cannot opts */ NULL, NULL,
     /* option proc      */ NULL,
     /* desc, NAME, name */ JAILDIR_DESC, JAILDIR_NAME, JAILDIR_name,
     /* disablement strs */ NULL, NULL },

  {  /* entry idx, value */ 12, VALUE_OPT_INTERFACE,
     /* equiv idx, value */ 12, VALUE_OPT_INTERFACE,
     /* equivalenced to  */ NO_EQUIVALENT,
     /* min, max, act ct */ 0, NOLIMIT, 0,
     /* opt state flags  */ INTERFACE_FLAGS, 0,
     /* last opt argumnt */ { NULL }, /* --interface */
     /* arg list/cookie  */ NULL,
     /* must/cannot opts */ NULL, NULL,
     /* option proc      */ optionStackArg,
     /* desc, NAME, name */ INTERFACE_DESC, INTERFACE_NAME, INTERFACE_name,
     /* disablement strs */ NULL, NULL },

  {  /* entry idx, value */ 13, VALUE_OPT_KEYFILE,
     /* equiv idx, value */ 13, VALUE_OPT_KEYFILE,
     /* equivalenced to  */ NO_EQUIVALENT,
     /* min, max, act ct */ 0, 1, 0,
     /* opt state flags  */ KEYFILE_FLAGS, 0,
     /* last opt argumnt */ { NULL }, /* --keyfile */
     /* arg list/cookie  */ NULL,
     /* must/cannot opts */ NULL, NULL,
     /* option proc      */ NULL,
     /* desc, NAME, name */ KEYFILE_DESC, KEYFILE_NAME, KEYFILE_name,
     /* disablement strs */ NULL, NULL },

  {  /* entry idx, value */ 14, VALUE_OPT_LOGFILE,
     /* equiv idx, value */ 14, VALUE_OPT_LOGFILE,
     /* equivalenced to  */ NO_EQUIVALENT,
     /* min, max, act ct */ 0, 1, 0,
     /* opt state flags  */ LOGFILE_FLAGS, 0,
     /* last opt argumnt */ { NULL }, /* --logfile */
     /* arg list/cookie  */ NULL,
     /* must/cannot opts */ NULL, NULL,
     /* option proc      */ NULL,
     /* desc, NAME, name */ LOGFILE_DESC, LOGFILE_NAME, LOGFILE_name,
     /* disablement strs */ NULL, NULL },

  {  /* entry idx, value */ 15, VALUE_OPT_NOVIRTUALIPS,
     /* equiv idx, value */ 15, VALUE_OPT_NOVIRTUALIPS,
     /* equivalenced to  */ NO_EQUIVALENT,
     /* min, max, act ct */ 0, 1, 0,
     /* opt state flags  */ NOVIRTUALIPS_FLAGS, 0,
     /* last opt argumnt */ { NULL }, /* --novirtualips */
     /* arg list/cookie  */ NULL,
     /* must/cannot opts */ NULL, NULL,
     /* option proc      */ NULL,
     /* desc, NAME, name */ NOVIRTUALIPS_DESC, NOVIRTUALIPS_NAME, NOVIRTUALIPS_name,
     /* disablement strs */ NULL, NULL },

  {  /* entry idx, value */ 16, VALUE_OPT_MODIFYMMTIMER,
     /* equiv idx, value */ 16, VALUE_OPT_MODIFYMMTIMER,
     /* equivalenced to  */ NO_EQUIVALENT,
     /* min, max, act ct */ 0, 1, 0,
     /* opt state flags  */ MODIFYMMTIMER_FLAGS, 0,
     /* last opt argumnt */ { NULL }, /* --modifymmtimer */
     /* arg list/cookie  */ NULL,
     /* must/cannot opts */ NULL, NULL,
     /* option proc      */ NULL,
     /* desc, NAME, name */ MODIFYMMTIMER_DESC, MODIFYMMTIMER_NAME, MODIFYMMTIMER_name,
     /* disablement strs */ NULL, NULL },

  {  /* entry idx, value */ 17, VALUE_OPT_NOFORK,
     /* equiv idx, value */ 17, VALUE_OPT_NOFORK,
     /* equivalenced to  */ NO_EQUIVALENT,
     /* min, max, act ct */ 0, 1, 0,
     /* opt state flags  */ NOFORK_FLAGS, 0,
     /* last opt argumnt */ { NULL }, /* --nofork */
     /* arg list/cookie  */ NULL,
     /* must/cannot opts */ NULL, aNoforkCantList,
     /* option proc      */ NULL,
     /* desc, NAME, name */ NOFORK_DESC, NOFORK_NAME, NOFORK_name,
     /* disablement strs */ NULL, NULL },

  {  /* entry idx, value */ 18, VALUE_OPT_NICE,
     /* equiv idx, value */ 18, VALUE_OPT_NICE,
     /* equivalenced to  */ NO_EQUIVALENT,
     /* min, max, act ct */ 0, 1, 0,
     /* opt state flags  */ NICE_FLAGS, 0,
     /* last opt argumnt */ { NULL }, /* --nice */
     /* arg list/cookie  */ NULL,
     /* must/cannot opts */ NULL, NULL,
     /* option proc      */ NULL,
     /* desc, NAME, name */ NICE_DESC, NICE_NAME, NICE_name,
     /* disablement strs */ NULL, NULL },

  {  /* entry idx, value */ 19, VALUE_OPT_PIDFILE,
     /* equiv idx, value */ 19, VALUE_OPT_PIDFILE,
     /* equivalenced to  */ NO_EQUIVALENT,
     /* min, max, act ct */ 0, 1, 0,
     /* opt state flags  */ PIDFILE_FLAGS, 0,
     /* last opt argumnt */ { NULL }, /* --pidfile */
     /* arg list/cookie  */ NULL,
     /* must/cannot opts */ NULL, NULL,
     /* option proc      */ NULL,
     /* desc, NAME, name */ PIDFILE_DESC, PIDFILE_NAME, PIDFILE_name,
     /* disablement strs */ NULL, NULL },

  {  /* entry idx, value */ 20, VALUE_OPT_PRIORITY,
     /* equiv idx, value */ 20, VALUE_OPT_PRIORITY,
     /* equivalenced to  */ NO_EQUIVALENT,
     /* min, max, act ct */ 0, 1, 0,
     /* opt state flags  */ PRIORITY_FLAGS, 0,
     /* last opt argumnt */ { NULL }, /* --priority */
     /* arg list/cookie  */ NULL,
     /* must/cannot opts */ NULL, NULL,
     /* option proc      */ optionNumericVal,
     /* desc, NAME, name */ PRIORITY_DESC, PRIORITY_NAME, PRIORITY_name,
     /* disablement strs */ NULL, NULL },

  {  /* entry idx, value */ 21, VALUE_OPT_QUIT,
     /* equiv idx, value */ 21, VALUE_OPT_QUIT,
     /* equivalenced to  */ NO_EQUIVALENT,
     /* min, max, act ct */ 0, 1, 0,
     /* opt state flags  */ QUIT_FLAGS, 0,
     /* last opt argumnt */ { NULL }, /* --quit */
     /* arg list/cookie  */ NULL,
     /* must/cannot opts */ NULL, aQuitCantList,
     /* option proc      */ NULL,
     /* desc, NAME, name */ QUIT_DESC, QUIT_NAME, QUIT_name,
     /* disablement strs */ NULL, NULL },

  {  /* entry idx, value */ 22, VALUE_OPT_PROPAGATIONDELAY,
     /* equiv idx, value */ 22, VALUE_OPT_PROPAGATIONDELAY,
     /* equivalenced to  */ NO_EQUIVALENT,
     /* min, max, act ct */ 0, 1, 0,
     /* opt state flags  */ PROPAGATIONDELAY_FLAGS, 0,
     /* last opt argumnt */ { NULL }, /* --propagationdelay */
     /* arg list/cookie  */ NULL,
     /* must/cannot opts */ NULL, NULL,
     /* option proc      */ NULL,
     /* desc, NAME, name */ PROPAGATIONDELAY_DESC, PROPAGATIONDELAY_NAME, PROPAGATIONDELAY_name,
     /* disablement strs */ NULL, NULL },

  {  /* entry idx, value */ 23, VALUE_OPT_SAVECONFIGQUIT,
     /* equiv idx, value */ 23, VALUE_OPT_SAVECONFIGQUIT,
     /* equivalenced to  */ NO_EQUIVALENT,
     /* min, max, act ct */ 0, 1, 0,
     /* opt state flags  */ SAVECONFIGQUIT_FLAGS, 0,
     /* last opt argumnt */ { NULL }, /* --saveconfigquit */
     /* arg list/cookie  */ NULL,
     /* must/cannot opts */ NULL, aSaveconfigquitCantList,
     /* option proc      */ NULL,
     /* desc, NAME, name */ SAVECONFIGQUIT_DESC, SAVECONFIGQUIT_NAME, SAVECONFIGQUIT_name,
     /* disablement strs */ NULL, NULL },

  {  /* entry idx, value */ 24, VALUE_OPT_STATSDIR,
     /* equiv idx, value */ 24, VALUE_OPT_STATSDIR,
     /* equivalenced to  */ NO_EQUIVALENT,
     /* min, max, act ct */ 0, 1, 0,
     /* opt state flags  */ STATSDIR_FLAGS, 0,
     /* last opt argumnt */ { NULL }, /* --statsdir */
     /* arg list/cookie  */ NULL,
     /* must/cannot opts */ NULL, NULL,
     /* option proc      */ NULL,
     /* desc, NAME, name */ STATSDIR_DESC, STATSDIR_NAME, STATSDIR_name,
     /* disablement strs */ NULL, NULL },

  {  /* entry idx, value */ 25, VALUE_OPT_TRUSTEDKEY,
     /* equiv idx, value */ 25, VALUE_OPT_TRUSTEDKEY,
     /* equivalenced to  */ NO_EQUIVALENT,
     /* min, max, act ct */ 0, NOLIMIT, 0,
     /* opt state flags  */ TRUSTEDKEY_FLAGS, 0,
     /* last opt argumnt */ { NULL }, /* --trustedkey */
     /* arg list/cookie  */ NULL,
     /* must/cannot opts */ NULL, NULL,
     /* option proc      */ optionStackArg,
     /* desc, NAME, name */ TRUSTEDKEY_DESC, TRUSTEDKEY_NAME, TRUSTEDKEY_name,
     /* disablement strs */ NULL, NULL },

  {  /* entry idx, value */ 26, VALUE_OPT_USER,
     /* equiv idx, value */ 26, VALUE_OPT_USER,
     /* equivalenced to  */ NO_EQUIVALENT,
     /* min, max, act ct */ 0, 1, 0,
     /* opt state flags  */ USER_FLAGS, 0,
     /* last opt argumnt */ { NULL }, /* --user */
     /* arg list/cookie  */ NULL,
     /* must/cannot opts */ NULL, NULL,
     /* option proc      */ NULL,
     /* desc, NAME, name */ USER_DESC, USER_NAME, USER_name,
     /* disablement strs */ NULL, NULL },

  {  /* entry idx, value */ 27, VALUE_OPT_UPDATEINTERVAL,
     /* equiv idx, value */ 27, VALUE_OPT_UPDATEINTERVAL,
     /* equivalenced to  */ NO_EQUIVALENT,
     /* min, max, act ct */ 0, 1, 0,
     /* opt state flags  */ UPDATEINTERVAL_FLAGS, 0,
     /* last opt argumnt */ { NULL }, /* --updateinterval */
     /* arg list/cookie  */ NULL,
     /* must/cannot opts */ NULL, NULL,
     /* option proc      */ optionNumericVal,
     /* desc, NAME, name */ UPDATEINTERVAL_DESC, UPDATEINTERVAL_NAME, UPDATEINTERVAL_name,
     /* disablement strs */ NULL, NULL },

  {  /* entry idx, value */ 28, VALUE_OPT_VAR,
     /* equiv idx, value */ 28, VALUE_OPT_VAR,
     /* equivalenced to  */ NO_EQUIVALENT,
     /* min, max, act ct */ 0, NOLIMIT, 0,
     /* opt state flags  */ VAR_FLAGS, 0,
     /* last opt argumnt */ { NULL }, /* --var */
     /* arg list/cookie  */ NULL,
     /* must/cannot opts */ NULL, NULL,
     /* option proc      */ optionStackArg,
     /* desc, NAME, name */ VAR_DESC, VAR_NAME, VAR_name,
     /* disablement strs */ NULL, NULL },

  {  /* entry idx, value */ 29, VALUE_OPT_DVAR,
     /* equiv idx, value */ 29, VALUE_OPT_DVAR,
     /* equivalenced to  */ NO_EQUIVALENT,
     /* min, max, act ct */ 0, NOLIMIT, 0,
     /* opt state flags  */ DVAR_FLAGS, 0,
     /* last opt argumnt */ { NULL }, /* --dvar */
     /* arg list/cookie  */ NULL,
     /* must/cannot opts */ NULL, NULL,
     /* option proc      */ optionStackArg,
     /* desc, NAME, name */ DVAR_DESC, DVAR_NAME, DVAR_name,
     /* disablement strs */ NULL, NULL },

  {  /* entry idx, value */ 30, VALUE_OPT_WAIT_SYNC,
     /* equiv idx, value */ 30, VALUE_OPT_WAIT_SYNC,
     /* equivalenced to  */ NO_EQUIVALENT,
     /* min, max, act ct */ 0, 1, 0,
     /* opt state flags  */ WAIT_SYNC_FLAGS, 0,
     /* last opt argumnt */ { NULL }, /* --wait-sync */
     /* arg list/cookie  */ NULL,
     /* must/cannot opts */ NULL, aWait_SyncCantList,
     /* option proc      */ optionNumericVal,
     /* desc, NAME, name */ WAIT_SYNC_DESC, WAIT_SYNC_NAME, WAIT_SYNC_name,
     /* disablement strs */ NULL, NULL },

  {  /* entry idx, value */ 31, VALUE_OPT_SLEW,
     /* equiv idx, value */ 31, VALUE_OPT_SLEW,
     /* equivalenced to  */ NO_EQUIVALENT,
     /* min, max, act ct */ 0, 1, 0,
     /* opt state flags  */ SLEW_FLAGS, 0,
     /* last opt argumnt */ { NULL }, /* --slew */
     /* arg list/cookie  */ NULL,
     /* must/cannot opts */ NULL, NULL,
     /* option proc      */ NULL,
     /* desc, NAME, name */ SLEW_DESC, SLEW_NAME, SLEW_name,
     /* disablement strs */ NULL, NULL },

  {  /* entry idx, value */ 32, VALUE_OPT_USEPCC,
     /* equiv idx, value */ 32, VALUE_OPT_USEPCC,
     /* equivalenced to  */ NO_EQUIVALENT,
     /* min, max, act ct */ 0, 1, 0,
     /* opt state flags  */ USEPCC_FLAGS, 0,
     /* last opt argumnt */ { NULL }, /* --usepcc */
     /* arg list/cookie  */ NULL,
     /* must/cannot opts */ NULL, NULL,
     /* option proc      */ NULL,
     /* desc, NAME, name */ USEPCC_DESC, USEPCC_NAME, USEPCC_name,
     /* disablement strs */ NULL, NULL },

  {  /* entry idx, value */ 33, VALUE_OPT_PCCFREQ,
     /* equiv idx, value */ 33, VALUE_OPT_PCCFREQ,
     /* equivalenced to  */ NO_EQUIVALENT,
     /* min, max, act ct */ 0, 1, 0,
     /* opt state flags  */ PCCFREQ_FLAGS, 0,
     /* last opt argumnt */ { NULL }, /* --pccfreq */
     /* arg list/cookie  */ NULL,
     /* must/cannot opts */ NULL, NULL,
     /* option proc      */ NULL,
     /* desc, NAME, name */ PCCFREQ_DESC, PCCFREQ_NAME, PCCFREQ_name,
     /* disablement strs */ NULL, NULL },

  {  /* entry idx, value */ 34, VALUE_OPT_MDNS,
     /* equiv idx, value */ 34, VALUE_OPT_MDNS,
     /* equivalenced to  */ NO_EQUIVALENT,
     /* min, max, act ct */ 0, 1, 0,
     /* opt state flags  */ MDNS_FLAGS, 0,
     /* last opt argumnt */ { NULL }, /* --mdns */
     /* arg list/cookie  */ NULL,
     /* must/cannot opts */ NULL, NULL,
     /* option proc      */ NULL,
     /* desc, NAME, name */ MDNS_DESC, MDNS_NAME, MDNS_name,
     /* disablement strs */ NULL, NULL },

  {  /* entry idx, value */ INDEX_OPT_VERSION, VALUE_OPT_VERSION,
     /* equiv idx value  */ NO_EQUIVALENT, VALUE_OPT_VERSION,
     /* equivalenced to  */ NO_EQUIVALENT,
     /* min, max, act ct */ 0, 1, 0,
     /* opt state flags  */ VER_FLAGS, AOUSE_VERSION,
     /* last opt argumnt */ { NULL },
     /* arg list/cookie  */ NULL,
     /* must/cannot opts */ NULL, NULL,
     /* option proc      */ VER_PROC,
     /* desc, NAME, name */ VER_DESC, NULL, VER_name,
     /* disablement strs */ NULL, NULL },



  {  /* entry idx, value */ INDEX_OPT_HELP, VALUE_OPT_HELP,
     /* equiv idx value  */ NO_EQUIVALENT, VALUE_OPT_HELP,
     /* equivalenced to  */ NO_EQUIVALENT,
     /* min, max, act ct */ 0, 1, 0,
     /* opt state flags  */ OPTST_IMM | OPTST_NO_INIT, AOUSE_HELP,
     /* last opt argumnt */ { NULL },
     /* arg list/cookie  */ NULL,
     /* must/cannot opts */ NULL, NULL,
     /* option proc      */ doUsageOpt,
     /* desc, NAME, name */ HELP_DESC, NULL, HELP_name,
     /* disablement strs */ NULL, NULL },

  {  /* entry idx, value */ INDEX_OPT_MORE_HELP, VALUE_OPT_MORE_HELP,
     /* equiv idx value  */ NO_EQUIVALENT, VALUE_OPT_MORE_HELP,
     /* equivalenced to  */ NO_EQUIVALENT,
     /* min, max, act ct */ 0, 1, 0,
     /* opt state flags  */ MORE_HELP_FLAGS, AOUSE_MORE_HELP,
     /* last opt argumnt */ { NULL },
     /* arg list/cookie  */ NULL,
     /* must/cannot opts */ NULL,  NULL,
     /* option proc      */ optionPagedUsage,
     /* desc, NAME, name */ MORE_HELP_DESC, NULL, MORE_HELP_name,
     /* disablement strs */ NULL, NULL }
};


/* * * * * * * * * * * * * * * * * * * * * * * * * * * * * * * * * * * * */
/** Reference to the upper cased version of ntpd. */
<<<<<<< HEAD
#define zPROGNAME       (ntpd_opt_strs+2880)
/** Reference to the title line for ntpd usage. */
#define zUsageTitle     (ntpd_opt_strs+2885)
=======
#define zPROGNAME       (ntpd_opt_strs+2945)
/** Reference to the title line for ntpd usage. */
#define zUsageTitle     (ntpd_opt_strs+2950)
>>>>>>> f9137ed3
/** There is no ntpd configuration file. */
#define zRcName         NULL
/** There are no directories to search for ntpd config files. */
#define apzHomeList     NULL
/** The ntpd program bug email address. */
<<<<<<< HEAD
#define zBugsAddr       (ntpd_opt_strs+3020)
/** Clarification/explanation of what ntpd does. */
#define zExplain        (ntpd_opt_strs+3054)
/** Extra detail explaining what ntpd does. */
#define zDetail         (NULL)
/** The full version string for ntpd. */
#define zFullVersion    (ntpd_opt_strs+3056)
=======
#define zBugsAddr       (ntpd_opt_strs+3081)
/** Clarification/explanation of what ntpd does. */
#define zExplain        (ntpd_opt_strs+3115)
/** Extra detail explaining what ntpd does. */
#define zDetail         (NULL)
/** The full version string for ntpd. */
#define zFullVersion    (ntpd_opt_strs+3117)
>>>>>>> f9137ed3
/* extracted from optcode.tlib near line 364 */

#if defined(ENABLE_NLS)
# define OPTPROC_BASE OPTPROC_TRANSLATE
  static tOptionXlateProc translate_option_strings;
#else
# define OPTPROC_BASE OPTPROC_NONE
# define translate_option_strings NULL
#endif /* ENABLE_NLS */

#define ntpd_full_usage (NULL)
#define ntpd_short_usage (NULL)

#endif /* not defined __doxygen__ */

/*
 *  Create the static procedure(s) declared above.
 */
/**
 * The callout function that invokes the optionUsage function.
 *
 * @param[in] opts the AutoOpts option description structure
 * @param[in] od   the descriptor for the "help" (usage) option.
 * @noreturn
 */
static void
doUsageOpt(tOptions * opts, tOptDesc * od)
{
    int ex_code;
    ex_code = NTPD_EXIT_SUCCESS;
    optionUsage(&ntpdOptions, ex_code);
    /* NOTREACHED */
    exit(1);
    (void)opts;
    (void)od;
}

/* * * * * * * * * * * * * * * * * * * * * * * * * * * * * * * * * * * * */
/**
 * Code to handle the debug-level option.
 *
 * @param[in] pOptions the ntpd options data structure
 * @param[in,out] pOptDesc the option descriptor for this option.
 */
static void
doOptDebug_Level(tOptions* pOptions, tOptDesc* pOptDesc)
{
    /*
     * Be sure the flag-code[0] handles special values for the options pointer
     * viz. (poptions <= OPTPROC_EMIT_LIMIT) *and also* the special flag bit
     * ((poptdesc->fOptState & OPTST_RESET) != 0) telling the option to
     * reset its state.
     */
    /* extracted from debug-opt.def, line 15 */
OPT_VALUE_SET_DEBUG_LEVEL++;
    (void)pOptDesc;
    (void)pOptions;
}
/* extracted from optmain.tlib near line 1245 */

/**
 * The directory containing the data associated with ntpd.
 */
#ifndef  PKGDATADIR
# define PKGDATADIR ""
#endif

/**
 * Information about the person or institution that packaged ntpd
 * for the current distribution.
 */
#ifndef  WITH_PACKAGER
# define ntpd_packager_info NULL
#else
/** Packager information for ntpd. */
static char const ntpd_packager_info[] =
    "Packaged by " WITH_PACKAGER

# ifdef WITH_PACKAGER_VERSION
        " ("WITH_PACKAGER_VERSION")"
# endif

# ifdef WITH_PACKAGER_BUG_REPORTS
    "\nReport ntpd bugs to " WITH_PACKAGER_BUG_REPORTS
# endif
    "\n";
#endif
#ifndef __doxygen__

#endif /* __doxygen__ */
/**
 * The option definitions for ntpd.  The one structure that
 * binds them all.
 */
tOptions ntpdOptions = {
    OPTIONS_STRUCT_VERSION,
    0, NULL,                    /* original argc + argv    */
    ( OPTPROC_BASE
    + OPTPROC_ERRSTOP
    + OPTPROC_SHORTOPT
    + OPTPROC_LONGOPT
    + OPTPROC_NO_REQ_OPT
    + OPTPROC_ENVIRON
    + OPTPROC_MISUSE ),
    0, NULL,                    /* current option index, current option */
    NULL,         NULL,         zPROGNAME,
    zRcName,      zCopyright,   zLicenseDescrip,
    zFullVersion, apzHomeList,  zUsageTitle,
    zExplain,     zDetail,      optDesc,
    zBugsAddr,                  /* address to send bugs to */
    NULL, NULL,                 /* extensions/saved state  */
    optionUsage, /* usage procedure */
    translate_option_strings,   /* translation procedure */
    /*
     *  Indexes to special options
     */
    { INDEX_OPT_MORE_HELP, /* more-help option index */
      NO_EQUIVALENT, /* save option index */
      NO_EQUIVALENT, /* '-#' option index */
      NO_EQUIVALENT /* index of default opt */
    },
    38 /* full option count */, 35 /* user option count */,
    ntpd_full_usage, ntpd_short_usage,
    NULL, NULL,
    PKGDATADIR, ntpd_packager_info
};

#if ENABLE_NLS
/**
 * This code is designed to translate translatable option text for the
 * ntpd program.  These translations happen upon entry
 * to optionProcess().
 */
#include <stdio.h>
#include <stdlib.h>
#include <string.h>
#include <unistd.h>
#ifdef HAVE_DCGETTEXT
# include <gettext.h>
#endif
#include <autoopts/usage-txt.h>

static char * AO_gettext(char const * pz);
static void   coerce_it(void ** s);

/**
 * AutoGen specific wrapper function for gettext.  It relies on the macro _()
 * to convert from English to the target language, then strdup-duplicates the
 * result string.  It tries the "libopts" domain first, then whatever has been
 * set via the \a textdomain(3) call.
 *
 * @param[in] pz the input text used as a lookup key.
 * @returns the translated text (if there is one),
 *   or the original text (if not).
 */
static char *
AO_gettext(char const * pz)
{
    char * res;
    if (pz == NULL)
        return NULL;
#ifdef HAVE_DCGETTEXT
    /*
     * While processing the option_xlateable_txt data, try to use the
     * "libopts" domain.  Once we switch to the option descriptor data,
     * do *not* use that domain.
     */
    if (option_xlateable_txt.field_ct != 0) {
        res = dgettext("libopts", pz);
        if (res == pz)
            res = (char *)(void *)_(pz);
    } else
        res = (char *)(void *)_(pz);
#else
    res = (char *)(void *)_(pz);
#endif
    if (res == pz)
        return res;
    res = strdup(res);
    if (res == NULL) {
        fputs(_("No memory for duping translated strings\n"), stderr);
        exit(NTPD_EXIT_FAILURE);
    }
    return res;
}

/**
 * All the pointers we use are marked "* const", but they are stored in
 * writable memory.  Coerce the mutability and set the pointer.
 */
static void coerce_it(void ** s) { *s = AO_gettext(*s);
}

/**
 * Translate all the translatable strings in the ntpdOptions
 * structure defined above.  This is done only once.
 */
static void
translate_option_strings(void)
{
    tOptions * const opts = &ntpdOptions;

    /*
     *  Guard against re-translation.  It won't work.  The strings will have
     *  been changed by the first pass through this code.  One shot only.
     */
    if (option_xlateable_txt.field_ct != 0) {
        /*
         *  Do the translations.  The first pointer follows the field count
         *  field.  The field count field is the size of a pointer.
         */
        char ** ppz = (char**)(void*)&(option_xlateable_txt);
        int     ix  = option_xlateable_txt.field_ct;

        do {
            ppz++; /* skip over field_ct */
            *ppz = AO_gettext(*ppz);
        } while (--ix > 0);
        /* prevent re-translation and disable "libopts" domain lookup */
        option_xlateable_txt.field_ct = 0;

        coerce_it((void*)&(opts->pzCopyright));
        coerce_it((void*)&(opts->pzCopyNotice));
        coerce_it((void*)&(opts->pzFullVersion));
        coerce_it((void*)&(opts->pzUsageTitle));
        coerce_it((void*)&(opts->pzExplain));
        coerce_it((void*)&(opts->pzDetail));
        {
            tOptDesc * od = opts->pOptDesc;
            for (ix = opts->optCt; ix > 0; ix--, od++)
                coerce_it((void*)&(od->pzText));
        }
    }
}
#endif /* ENABLE_NLS */

#ifdef DO_NOT_COMPILE_THIS_CODE_IT_IS_FOR_GETTEXT
/** I18N function strictly for xgettext.  Do not compile. */
static void bogus_function(void) {
  /* TRANSLATORS:

     The following dummy function was crated solely so that xgettext can
     extract the correct strings.  These strings are actually referenced
     by a field name in the ntpdOptions structure noted in the
     comments below.  The literal text is defined in ntpd_opt_strs.
   
     NOTE: the strings below are segmented with respect to the source string
     ntpd_opt_strs.  The strings above are handed off for translation
     at run time a paragraph at a time.  Consequently, they are presented here
     for translation a paragraph at a time.
   
     ALSO: often the description for an option will reference another option
     by name.  These are set off with apostrophe quotes (I hope).  Do not
     translate option names.
   */
  /* referenced via ntpdOptions.pzCopyright */
  puts(_("ntpd 4.2.8p2-RC1\n\
Copyright (C) 1992-2015 The University of Delaware and Network Time Foundation, all rights reserved.\n\
This is free software. It is licensed for use, modification and\n\
redistribution under the terms of the NTP License, copies of which\n\
can be seen at:\n"));
  puts(_("  <http://ntp.org/license>\n\
  <http://opensource.org/licenses/ntp-license.php>\n"));

  /* referenced via ntpdOptions.pzCopyNotice */
  puts(_("Permission to use, copy, modify, and distribute this software and its\n\
documentation for any purpose with or without fee is hereby granted,\n\
provided that the above copyright notice appears in all copies and that\n\
both the copyright notice and this permission notice appear in supporting\n\
documentation, and that the name The University of Delaware not be used in\n\
advertising or publicity pertaining to distribution of the software without\n\
specific, written prior permission.  The University of Delaware and Network\n\
Time Foundation makes no representations about the suitability this\n\
software for any purpose.  It is provided \"as is\" without express or\n\
implied warranty.\n"));

  /* referenced via ntpdOptions.pOptDesc->pzText */
  puts(_("Force IPv4 DNS name resolution"));

  /* referenced via ntpdOptions.pOptDesc->pzText */
  puts(_("Force IPv6 DNS name resolution"));

  /* referenced via ntpdOptions.pOptDesc->pzText */
  puts(_("Require crypto authentication"));

  /* referenced via ntpdOptions.pOptDesc->pzText */
  puts(_("Do not require crypto authentication"));

  /* referenced via ntpdOptions.pOptDesc->pzText */
  puts(_("Allow us to sync to broadcast servers"));

  /* referenced via ntpdOptions.pOptDesc->pzText */
  puts(_("configuration file name"));

  /* referenced via ntpdOptions.pOptDesc->pzText */
  puts(_("Increase debug verbosity level"));

  /* referenced via ntpdOptions.pOptDesc->pzText */
  puts(_("Set the debug verbosity level"));

  /* referenced via ntpdOptions.pOptDesc->pzText */
  puts(_("frequency drift file name"));

  /* referenced via ntpdOptions.pOptDesc->pzText */
  puts(_("Allow the first adjustment to be Big"));

  /* referenced via ntpdOptions.pOptDesc->pzText */
  puts(_("Always step the time once at startup"));

  /* referenced via ntpdOptions.pOptDesc->pzText */
  puts(_("Jail directory"));

  /* referenced via ntpdOptions.pOptDesc->pzText */
  puts(_("built without --enable-clockctl or --enable-linuxcaps or --enable-solarisprivs"));

  /* referenced via ntpdOptions.pOptDesc->pzText */
  puts(_("Listen on an interface name or address"));

  /* referenced via ntpdOptions.pOptDesc->pzText */
  puts(_("path to symmetric keys"));

  /* referenced via ntpdOptions.pOptDesc->pzText */
  puts(_("path to the log file"));

  /* referenced via ntpdOptions.pOptDesc->pzText */
  puts(_("Do not listen to virtual interfaces"));

  /* referenced via ntpdOptions.pOptDesc->pzText */
  puts(_("Modify Multimedia Timer (Windows only)"));

  /* referenced via ntpdOptions.pOptDesc->pzText */
  puts(_("Do not fork"));

  /* referenced via ntpdOptions.pOptDesc->pzText */
  puts(_("Run at high priority"));

  /* referenced via ntpdOptions.pOptDesc->pzText */
  puts(_("path to the PID file"));

  /* referenced via ntpdOptions.pOptDesc->pzText */
  puts(_("Process priority"));

  /* referenced via ntpdOptions.pOptDesc->pzText */
  puts(_("Set the time and quit"));

  /* referenced via ntpdOptions.pOptDesc->pzText */
  puts(_("Broadcast/propagation delay"));

  /* referenced via ntpdOptions.pOptDesc->pzText */
  puts(_("Save parsed configuration and quit"));

  /* referenced via ntpdOptions.pOptDesc->pzText */
  puts(_("Statistics file location"));

  /* referenced via ntpdOptions.pOptDesc->pzText */
  puts(_("Trusted key number"));

  /* referenced via ntpdOptions.pOptDesc->pzText */
  puts(_("Run as userid (or userid:groupid)"));

  /* referenced via ntpdOptions.pOptDesc->pzText */
  puts(_("built without --enable-clockctl or --enable-linuxcaps or --enable-solarisprivs"));

  /* referenced via ntpdOptions.pOptDesc->pzText */
  puts(_("interval in seconds between scans for new or dropped interfaces"));

  /* referenced via ntpdOptions.pOptDesc->pzText */
  puts(_("make ARG an ntp variable (RW)"));

  /* referenced via ntpdOptions.pOptDesc->pzText */
  puts(_("make ARG an ntp variable (RW|DEF)"));

  /* referenced via ntpdOptions.pOptDesc->pzText */
  puts(_("Seconds to wait for first clock sync"));

  /* referenced via ntpdOptions.pOptDesc->pzText */
  puts(_("Slew up to 600 seconds"));

  /* referenced via ntpdOptions.pOptDesc->pzText */
  puts(_("Use CPU cycle counter (Windows only)"));

  /* referenced via ntpdOptions.pOptDesc->pzText */
  puts(_("Force CPU cycle counter use (Windows only)"));

  /* referenced via ntpdOptions.pOptDesc->pzText */
  puts(_("Register with mDNS as a NTP server"));

  /* referenced via ntpdOptions.pOptDesc->pzText */
  puts(_("display extended usage information and exit"));

  /* referenced via ntpdOptions.pOptDesc->pzText */
  puts(_("extended usage information passed thru pager"));

  /* referenced via ntpdOptions.pOptDesc->pzText */
  puts(_("output version information and exit"));

  /* referenced via ntpdOptions.pzUsageTitle */
  puts(_("ntpd - NTP daemon program - Ver. 4.2.8p2-RC1\n\
Usage:  %s [ -<flag> [<val>] | --<name>[{=| }<val>] ]... \\\n\
\t\t[ <server1> ... <serverN> ]\n"));

  /* referenced via ntpdOptions.pzExplain */
  puts(_("\n"));

  /* referenced via ntpdOptions.pzFullVersion */
  puts(_("ntpd 4.2.8p2-RC1"));

  /* referenced via ntpdOptions.pzFullUsage */
  puts(_("<<<NOT-FOUND>>>"));

  /* referenced via ntpdOptions.pzShortUsage */
  puts(_("<<<NOT-FOUND>>>"));
  /* LIBOPTS-MESSAGES: */
#line 67 "../autoopts.c"
  puts(_("allocation of %d bytes failed\n"));
#line 93 "../autoopts.c"
  puts(_("allocation of %d bytes failed\n"));
#line 53 "../init.c"
  puts(_("AutoOpts function called without option descriptor\n"));
#line 90 "../init.c"
  puts(_("\tThis exceeds the compiled library version:  "));
#line 88 "../init.c"
  puts(_("Automated Options Processing Error!\n"
       "\t%s called AutoOpts function with structure version %d:%d:%d.\n"));
#line 80 "../autoopts.c"
  puts(_("realloc of %d bytes at 0x%p failed\n"));
#line 92 "../init.c"
  puts(_("\tThis is less than the minimum library version:  "));
#line 121 "../version.c"
  puts(_("Automated Options version %s\n"
       "\tCopyright (C) 1999-2014 by Bruce Korb - all rights reserved\n"));
#line 82 "../makeshell.c"
  puts(_("(AutoOpts bug):  %s.\n"));
#line 90 "../reset.c"
  puts(_("optionResetOpt() called, but reset-option not configured"));
#line 292 "../usage.c"
  puts(_("could not locate the 'help' option"));
#line 336 "../autoopts.c"
  puts(_("optionProcess() was called with invalid data"));
#line 748 "../usage.c"
  puts(_("invalid argument type specified"));
#line 598 "../find.c"
  puts(_("defaulted to option with optional arg"));
#line 76 "../alias.c"
  puts(_("aliasing option is out of range."));
#line 234 "../enum.c"
  puts(_("%s error:  the keyword '%s' is ambiguous for %s\n"));
#line 108 "../find.c"
  puts(_("  The following options match:\n"));
#line 293 "../find.c"
  puts(_("%s: ambiguous option name: %s (matches %d options)\n"));
#line 161 "../check.c"
  puts(_("%s: Command line arguments required\n"));
#line 43 "../alias.c"
  puts(_("%d %s%s options allowed\n"));
#line 89 "../makeshell.c"
  puts(_("%s error %d (%s) calling %s for '%s'\n"));
#line 301 "../makeshell.c"
  puts(_("interprocess pipe"));
#line 168 "../version.c"
  puts(_("error: version option argument '%c' invalid.  Use:\n"
       "\t'v' - version only\n"
       "\t'c' - version and copyright\n"
       "\t'n' - version and full copyright notice\n"));
#line 58 "../check.c"
  puts(_("%s error:  the '%s' and '%s' options conflict\n"));
#line 217 "../find.c"
  puts(_("%s: The '%s' option has been disabled."));
#line 430 "../find.c"
  puts(_("%s: The '%s' option has been disabled."));
#line 38 "../alias.c"
  puts(_("-equivalence"));
#line 469 "../find.c"
  puts(_("%s: illegal option -- %c\n"));
#line 110 "../reset.c"
  puts(_("%s: illegal option -- %c\n"));
#line 271 "../find.c"
  puts(_("%s: illegal option -- %s\n"));
#line 755 "../find.c"
  puts(_("%s: illegal option -- %s\n"));
#line 118 "../reset.c"
  puts(_("%s: illegal option -- %s\n"));
#line 335 "../find.c"
  puts(_("%s: unknown vendor extension option -- %s\n"));
#line 159 "../enum.c"
  puts(_("  or an integer from %d through %d\n"));
#line 169 "../enum.c"
  puts(_("  or an integer from %d through %d\n"));
#line 747 "../usage.c"
  puts(_("%s error:  invalid option descriptor for %s\n"));
#line 1081 "../usage.c"
  puts(_("%s error:  invalid option descriptor for %s\n"));
#line 385 "../find.c"
  puts(_("%s: invalid option name: %s\n"));
#line 527 "../find.c"
  puts(_("%s: The '%s' option requires an argument.\n"));
#line 156 "../autoopts.c"
  puts(_("(AutoOpts bug):  Equivalenced option '%s' was equivalenced to both\n"
       "\t'%s' and '%s'."));
#line 94 "../check.c"
  puts(_("%s error:  The %s option is required\n"));
#line 632 "../find.c"
  puts(_("%s: The '%s' option cannot have an argument.\n"));
#line 151 "../check.c"
  puts(_("%s: Command line arguments are not allowed.\n"));
#line 535 "../save.c"
  puts(_("error %d (%s) creating %s\n"));
#line 234 "../enum.c"
  puts(_("%s error:  '%s' does not match any %s keywords.\n"));
#line 93 "../reset.c"
  puts(_("%s error: The '%s' option requires an argument.\n"));
#line 184 "../save.c"
  puts(_("error %d (%s) stat-ing %s\n"));
#line 238 "../save.c"
  puts(_("error %d (%s) stat-ing %s\n"));
#line 143 "../restore.c"
  puts(_("%s error: no saved option state\n"));
#line 231 "../autoopts.c"
  puts(_("'%s' is not a command line option.\n"));
#line 111 "../time.c"
  puts(_("%s error:  '%s' is not a recognizable date/time.\n"));
#line 132 "../save.c"
  puts(_("'%s' not defined\n"));
#line 50 "../time.c"
  puts(_("%s error:  '%s' is not a recognizable time duration.\n"));
#line 92 "../check.c"
  puts(_("%s error:  The %s option must appear %d times.\n"));
#line 164 "../numeric.c"
  puts(_("%s error:  '%s' is not a recognizable number.\n"));
#line 200 "../enum.c"
  puts(_("%s error:  %s exceeds %s keyword count\n"));
#line 330 "../usage.c"
  puts(_("Try '%s %s' for more information.\n"));
#line 45 "../alias.c"
  puts(_("one %s%s option allowed\n"));
#line 203 "../makeshell.c"
  puts(_("standard output"));
#line 938 "../makeshell.c"
  puts(_("standard output"));
#line 274 "../usage.c"
  puts(_("standard output"));
#line 415 "../usage.c"
  puts(_("standard output"));
#line 625 "../usage.c"
  puts(_("standard output"));
#line 175 "../version.c"
  puts(_("standard output"));
#line 274 "../usage.c"
  puts(_("standard error"));
#line 415 "../usage.c"
  puts(_("standard error"));
#line 625 "../usage.c"
  puts(_("standard error"));
#line 175 "../version.c"
  puts(_("standard error"));
#line 203 "../makeshell.c"
  puts(_("write"));
#line 938 "../makeshell.c"
  puts(_("write"));
#line 273 "../usage.c"
  puts(_("write"));
#line 414 "../usage.c"
  puts(_("write"));
#line 624 "../usage.c"
  puts(_("write"));
#line 174 "../version.c"
  puts(_("write"));
#line 60 "../numeric.c"
  puts(_("%s error:  %s option value %ld is out of range.\n"));
#line 44 "../check.c"
  puts(_("%s error:  %s option requires the %s option\n"));
#line 131 "../save.c"
  puts(_("%s warning:  cannot save options - %s not regular file\n"));
#line 183 "../save.c"
  puts(_("%s warning:  cannot save options - %s not regular file\n"));
#line 237 "../save.c"
  puts(_("%s warning:  cannot save options - %s not regular file\n"));
#line 256 "../save.c"
  puts(_("%s warning:  cannot save options - %s not regular file\n"));
#line 534 "../save.c"
  puts(_("%s warning:  cannot save options - %s not regular file\n"));
  /* END-LIBOPTS-MESSAGES */

  /* USAGE-TEXT: */
#line 873 "../usage.c"
  puts(_("\t\t\t\t- an alternate for '%s'\n"));
#line 1148 "../usage.c"
  puts(_("Version, usage and configuration options:"));
#line 924 "../usage.c"
  puts(_("\t\t\t\t- default option for unnamed options\n"));
#line 837 "../usage.c"
  puts(_("\t\t\t\t- disabled as '--%s'\n"));
#line 1117 "../usage.c"
  puts(_(" --- %-14s %s\n"));
#line 1115 "../usage.c"
  puts(_("This option has been disabled"));
#line 864 "../usage.c"
  puts(_("\t\t\t\t- enabled by default\n"));
#line 40 "../alias.c"
  puts(_("%s error:  only "));
#line 1194 "../usage.c"
  puts(_(" - examining environment variables named %s_*\n"));
#line 168 "../file.c"
  puts(_("\t\t\t\t- file must not pre-exist\n"));
#line 172 "../file.c"
  puts(_("\t\t\t\t- file must pre-exist\n"));
#line 380 "../usage.c"
  puts(_("Options are specified by doubled hyphens and their name or by a single\n"
       "hyphen and the flag character.\n"));
#line 916 "../makeshell.c"
  puts(_("\n"
       "= = = = = = = =\n\n"
       "This incarnation of genshell will produce\n"
       "a shell script to parse the options for %s:\n\n"));
#line 166 "../enum.c"
  puts(_("  or an integer mask with any of the lower %d bits set\n"));
#line 897 "../usage.c"
  puts(_("\t\t\t\t- is a set membership option\n"));
#line 918 "../usage.c"
  puts(_("\t\t\t\t- must appear between %d and %d times\n"));
#line 382 "../usage.c"
  puts(_("Options are specified by single or double hyphens and their name.\n"));
#line 904 "../usage.c"
  puts(_("\t\t\t\t- may appear multiple times\n"));
#line 891 "../usage.c"
  puts(_("\t\t\t\t- may not be preset\n"));
#line 1309 "../usage.c"
  puts(_("   Arg Option-Name    Description\n"));
#line 1245 "../usage.c"
  puts(_("  Flg Arg Option-Name    Description\n"));
#line 1303 "../usage.c"
  puts(_("  Flg Arg Option-Name    Description\n"));
#line 1304 "../usage.c"
  puts(_(" %3s %s"));
#line 1310 "../usage.c"
  puts(_(" %3s %s"));
#line 387 "../usage.c"
  puts(_("The '-#<number>' option may omit the hash char\n"));
#line 383 "../usage.c"
  puts(_("All arguments are named options.\n"));
#line 971 "../usage.c"
  puts(_(" - reading file %s"));
#line 409 "../usage.c"
  puts(_("\n"
       "Please send bug reports to:  <%s>\n"));
#line 100 "../version.c"
  puts(_("\n"
       "Please send bug reports to:  <%s>\n"));
#line 129 "../version.c"
  puts(_("\n"
       "Please send bug reports to:  <%s>\n"));
#line 903 "../usage.c"
  puts(_("\t\t\t\t- may NOT appear - preset only\n"));
#line 944 "../usage.c"
  puts(_("\n"
       "The following option preset mechanisms are supported:\n"));
#line 1192 "../usage.c"
  puts(_("\n"
       "The following option preset mechanisms are supported:\n"));
#line 682 "../usage.c"
  puts(_("prohibits these options:\n"));
#line 677 "../usage.c"
  puts(_("prohibits the option '%s'\n"));
#line 81 "../numeric.c"
  puts(_("%s%ld to %ld"));
#line 79 "../numeric.c"
  puts(_("%sgreater than or equal to %ld"));
#line 75 "../numeric.c"
  puts(_("%s%ld exactly"));
#line 68 "../numeric.c"
  puts(_("%sit must lie in one of the ranges:\n"));
#line 68 "../numeric.c"
  puts(_("%sit must be in the range:\n"));
#line 88 "../numeric.c"
  puts(_(", or\n"));
#line 66 "../numeric.c"
  puts(_("%sis scalable with a suffix: k/K/m/M/g/G/t/T\n"));
#line 77 "../numeric.c"
  puts(_("%sless than or equal to %ld"));
#line 390 "../usage.c"
  puts(_("Operands and options may be intermixed.  They will be reordered.\n"));
#line 652 "../usage.c"
  puts(_("requires the option '%s'\n"));
#line 655 "../usage.c"
  puts(_("requires these options:\n"));
#line 1321 "../usage.c"
  puts(_("   Arg Option-Name   Req?  Description\n"));
#line 1315 "../usage.c"
  puts(_("  Flg Arg Option-Name   Req?  Description\n"));
#line 167 "../enum.c"
  puts(_("or you may use a numeric representation.  Preceding these with a '!'\n"
       "will clear the bits, specifying 'none' will clear all bits, and 'all'\n"
       "will set them all.  Multiple entries may be passed as an option\n"
       "argument list.\n"));
#line 910 "../usage.c"
  puts(_("\t\t\t\t- may appear up to %d times\n"));
#line 77 "../enum.c"
  puts(_("The valid \"%s\" option keywords are:\n"));
#line 1152 "../usage.c"
  puts(_("The next option supports vendor supported extra options:"));
#line 773 "../usage.c"
  puts(_("These additional options are:"));
  /* END-USAGE-TEXT */
}
#endif /* uncompilable code */
#ifdef  __cplusplus
}
#endif
/* ntpd-opts.c ends here */<|MERGE_RESOLUTION|>--- conflicted
+++ resolved
@@ -1,11 +1,7 @@
 /*
  *  EDIT THIS FILE WITH CAUTION  (ntpd-opts.c)
  *
-<<<<<<< HEAD
- *  It has been AutoGen-ed  March 30, 2015 at 04:43:32 AM by AutoGen 5.18.5pre4
-=======
  *  It has been AutoGen-ed  March 30, 2015 at 10:48:01 AM by AutoGen 5.18.4
->>>>>>> f9137ed3
  *  From the definitions    ntpd-opts.def
  *  and the template file   options
  *
@@ -54,7 +50,7 @@
 #endif
 extern FILE * option_usage_fp;
 #define zCopyright      (ntpd_opt_strs+0)
-#define zLicenseDescrip (ntpd_opt_strs+344)
+#define zLicenseDescrip (ntpd_opt_strs+340)
 
 /*
  *  global included definitions
@@ -78,20 +74,15 @@
 /**
  *  static const strings for ntpd options
  */
-<<<<<<< HEAD
-static char const ntpd_opt_strs[3073] =
-/*     0 */ "ntpd 4.2.8p2-RC1\n"
-=======
 static char const ntpd_opt_strs[3130] =
 /*     0 */ "ntpd 4.2.8p1\n"
->>>>>>> f9137ed3
             "Copyright (C) 1992-2015 The University of Delaware and Network Time Foundation, all rights reserved.\n"
             "This is free software. It is licensed for use, modification and\n"
             "redistribution under the terms of the NTP License, copies of which\n"
             "can be seen at:\n"
             "  <http://ntp.org/license>\n"
             "  <http://opensource.org/licenses/ntp-license.php>\n\0"
-/*   344 */ "Permission to use, copy, modify, and distribute this software and its\n"
+/*   340 */ "Permission to use, copy, modify, and distribute this software and its\n"
             "documentation for any purpose with or without fee is hereby granted,\n"
             "provided that the above copyright notice appears in all copies and that\n"
             "both the copyright notice and this permission notice appear in supporting\n"
@@ -101,124 +92,6 @@
             "Time Foundation makes no representations about the suitability this\n"
             "software for any purpose.  It is provided \"as is\" without express or\n"
             "implied warranty.\n\0"
-<<<<<<< HEAD
-/*  1012 */ "Force IPv4 DNS name resolution\0"
-/*  1043 */ "IPV4\0"
-/*  1048 */ "ipv4\0"
-/*  1053 */ "Force IPv6 DNS name resolution\0"
-/*  1084 */ "IPV6\0"
-/*  1089 */ "ipv6\0"
-/*  1094 */ "Require crypto authentication\0"
-/*  1124 */ "AUTHREQ\0"
-/*  1132 */ "authreq\0"
-/*  1140 */ "Do not require crypto authentication\0"
-/*  1177 */ "AUTHNOREQ\0"
-/*  1187 */ "authnoreq\0"
-/*  1197 */ "Allow us to sync to broadcast servers\0"
-/*  1235 */ "BCASTSYNC\0"
-/*  1245 */ "bcastsync\0"
-/*  1255 */ "configuration file name\0"
-/*  1279 */ "CONFIGFILE\0"
-/*  1290 */ "configfile\0"
-/*  1301 */ "Increase debug verbosity level\0"
-/*  1332 */ "DEBUG_LEVEL\0"
-/*  1344 */ "debug-level\0"
-/*  1356 */ "Set the debug verbosity level\0"
-/*  1386 */ "SET_DEBUG_LEVEL\0"
-/*  1402 */ "set-debug-level\0"
-/*  1418 */ "frequency drift file name\0"
-/*  1444 */ "DRIFTFILE\0"
-/*  1454 */ "driftfile\0"
-/*  1464 */ "Allow the first adjustment to be Big\0"
-/*  1501 */ "PANICGATE\0"
-/*  1511 */ "panicgate\0"
-/*  1521 */ "Jail directory\0"
-/*  1536 */ "JAILDIR\0"
-/*  1544 */ "jaildir\0"
-/*  1552 */ "built without --enable-clockctl or --enable-linuxcaps or --enable-solarisprivs\0"
-/*  1631 */ "Listen on an interface name or address\0"
-/*  1670 */ "INTERFACE\0"
-/*  1680 */ "interface\0"
-/*  1690 */ "path to symmetric keys\0"
-/*  1713 */ "KEYFILE\0"
-/*  1721 */ "keyfile\0"
-/*  1729 */ "path to the log file\0"
-/*  1750 */ "LOGFILE\0"
-/*  1758 */ "logfile\0"
-/*  1766 */ "Do not listen to virtual interfaces\0"
-/*  1802 */ "NOVIRTUALIPS\0"
-/*  1815 */ "novirtualips\0"
-/*  1828 */ "Modify Multimedia Timer (Windows only)\0"
-/*  1867 */ "MODIFYMMTIMER\0"
-/*  1881 */ "modifymmtimer\0"
-/*  1895 */ "Do not fork\0"
-/*  1907 */ "NOFORK\0"
-/*  1914 */ "nofork\0"
-/*  1921 */ "Run at high priority\0"
-/*  1942 */ "NICE\0"
-/*  1947 */ "nice\0"
-/*  1952 */ "path to the PID file\0"
-/*  1973 */ "PIDFILE\0"
-/*  1981 */ "pidfile\0"
-/*  1989 */ "Process priority\0"
-/*  2006 */ "PRIORITY\0"
-/*  2015 */ "priority\0"
-/*  2024 */ "Set the time and quit\0"
-/*  2046 */ "QUIT\0"
-/*  2051 */ "quit\0"
-/*  2056 */ "Broadcast/propagation delay\0"
-/*  2084 */ "PROPAGATIONDELAY\0"
-/*  2101 */ "propagationdelay\0"
-/*  2118 */ "Save parsed configuration and quit\0"
-/*  2153 */ "SAVECONFIGQUIT\0"
-/*  2168 */ "saveconfigquit\0"
-/*  2183 */ "Statistics file location\0"
-/*  2208 */ "STATSDIR\0"
-/*  2217 */ "statsdir\0"
-/*  2226 */ "Trusted key number\0"
-/*  2245 */ "TRUSTEDKEY\0"
-/*  2256 */ "trustedkey\0"
-/*  2267 */ "Run as userid (or userid:groupid)\0"
-/*  2301 */ "USER\0"
-/*  2306 */ "user\0"
-/*  2311 */ "interval in seconds between scans for new or dropped interfaces\0"
-/*  2375 */ "UPDATEINTERVAL\0"
-/*  2390 */ "updateinterval\0"
-/*  2405 */ "make ARG an ntp variable (RW)\0"
-/*  2435 */ "VAR\0"
-/*  2439 */ "var\0"
-/*  2443 */ "make ARG an ntp variable (RW|DEF)\0"
-/*  2477 */ "DVAR\0"
-/*  2482 */ "dvar\0"
-/*  2487 */ "Seconds to wait for first clock sync\0"
-/*  2524 */ "WAIT_SYNC\0"
-/*  2534 */ "wait-sync\0"
-/*  2544 */ "Slew up to 600 seconds\0"
-/*  2567 */ "SLEW\0"
-/*  2572 */ "slew\0"
-/*  2577 */ "Use CPU cycle counter (Windows only)\0"
-/*  2614 */ "USEPCC\0"
-/*  2621 */ "usepcc\0"
-/*  2628 */ "Force CPU cycle counter use (Windows only)\0"
-/*  2671 */ "PCCFREQ\0"
-/*  2679 */ "pccfreq\0"
-/*  2687 */ "Register with mDNS as a NTP server\0"
-/*  2722 */ "MDNS\0"
-/*  2727 */ "mdns\0"
-/*  2732 */ "display extended usage information and exit\0"
-/*  2776 */ "help\0"
-/*  2781 */ "extended usage information passed thru pager\0"
-/*  2826 */ "more-help\0"
-/*  2836 */ "output version information and exit\0"
-/*  2872 */ "version\0"
-/*  2880 */ "NTPD\0"
-/*  2885 */ "ntpd - NTP daemon program - Ver. 4.2.8p2-RC1\n"
-            "Usage:  %s [ -<flag> [<val>] | --<name>[{=| }<val>] ]... \\\n"
-            "\t\t[ <server1> ... <serverN> ]\n\0"
-/*  3020 */ "http://bugs.ntp.org, bugs@ntp.org\0"
-/*  3054 */ "\n\0"
-/*  3056 */ "ntpd 4.2.8p2-RC1";
-=======
 /*  1008 */ "Force IPv4 DNS name resolution\0"
 /*  1039 */ "IPV4\0"
 /*  1044 */ "ipv4\0"
@@ -338,18 +211,17 @@
 /*  3081 */ "http://bugs.ntp.org, bugs@ntp.org\0"
 /*  3115 */ "\n\0"
 /*  3117 */ "ntpd 4.2.8p1";
->>>>>>> f9137ed3
 
 /**
  *  ipv4 option description with
  *  "Must also have options" and "Incompatible options":
  */
 /** Descriptive text for the ipv4 option */
-#define IPV4_DESC      (ntpd_opt_strs+1012)
+#define IPV4_DESC      (ntpd_opt_strs+1008)
 /** Upper-cased name for the ipv4 option */
-#define IPV4_NAME      (ntpd_opt_strs+1043)
+#define IPV4_NAME      (ntpd_opt_strs+1039)
 /** Name string for the ipv4 option */
-#define IPV4_name      (ntpd_opt_strs+1048)
+#define IPV4_name      (ntpd_opt_strs+1044)
 /** Other options that appear in conjunction with the ipv4 option */
 static int const aIpv4CantList[] = {
     INDEX_OPT_IPV6, NO_EQUIVALENT };
@@ -361,11 +233,11 @@
  *  "Must also have options" and "Incompatible options":
  */
 /** Descriptive text for the ipv6 option */
-#define IPV6_DESC      (ntpd_opt_strs+1053)
+#define IPV6_DESC      (ntpd_opt_strs+1049)
 /** Upper-cased name for the ipv6 option */
-#define IPV6_NAME      (ntpd_opt_strs+1084)
+#define IPV6_NAME      (ntpd_opt_strs+1080)
 /** Name string for the ipv6 option */
-#define IPV6_name      (ntpd_opt_strs+1089)
+#define IPV6_name      (ntpd_opt_strs+1085)
 /** Other options that appear in conjunction with the ipv6 option */
 static int const aIpv6CantList[] = {
     INDEX_OPT_IPV4, NO_EQUIVALENT };
@@ -377,11 +249,11 @@
  *  "Must also have options" and "Incompatible options":
  */
 /** Descriptive text for the authreq option */
-#define AUTHREQ_DESC      (ntpd_opt_strs+1094)
+#define AUTHREQ_DESC      (ntpd_opt_strs+1090)
 /** Upper-cased name for the authreq option */
-#define AUTHREQ_NAME      (ntpd_opt_strs+1124)
+#define AUTHREQ_NAME      (ntpd_opt_strs+1120)
 /** Name string for the authreq option */
-#define AUTHREQ_name      (ntpd_opt_strs+1132)
+#define AUTHREQ_name      (ntpd_opt_strs+1128)
 /** Other options that appear in conjunction with the authreq option */
 static int const aAuthreqCantList[] = {
     INDEX_OPT_AUTHNOREQ, NO_EQUIVALENT };
@@ -393,11 +265,11 @@
  *  "Must also have options" and "Incompatible options":
  */
 /** Descriptive text for the authnoreq option */
-#define AUTHNOREQ_DESC      (ntpd_opt_strs+1140)
+#define AUTHNOREQ_DESC      (ntpd_opt_strs+1136)
 /** Upper-cased name for the authnoreq option */
-#define AUTHNOREQ_NAME      (ntpd_opt_strs+1177)
+#define AUTHNOREQ_NAME      (ntpd_opt_strs+1173)
 /** Name string for the authnoreq option */
-#define AUTHNOREQ_name      (ntpd_opt_strs+1187)
+#define AUTHNOREQ_name      (ntpd_opt_strs+1183)
 /** Other options that appear in conjunction with the authnoreq option */
 static int const aAuthnoreqCantList[] = {
     INDEX_OPT_AUTHREQ, NO_EQUIVALENT };
@@ -408,11 +280,11 @@
  *  bcastsync option description:
  */
 /** Descriptive text for the bcastsync option */
-#define BCASTSYNC_DESC      (ntpd_opt_strs+1197)
+#define BCASTSYNC_DESC      (ntpd_opt_strs+1193)
 /** Upper-cased name for the bcastsync option */
-#define BCASTSYNC_NAME      (ntpd_opt_strs+1235)
+#define BCASTSYNC_NAME      (ntpd_opt_strs+1231)
 /** Name string for the bcastsync option */
-#define BCASTSYNC_name      (ntpd_opt_strs+1245)
+#define BCASTSYNC_name      (ntpd_opt_strs+1241)
 /** Compiled in flag settings for the bcastsync option */
 #define BCASTSYNC_FLAGS     (OPTST_DISABLED)
 
@@ -420,11 +292,11 @@
  *  configfile option description:
  */
 /** Descriptive text for the configfile option */
-#define CONFIGFILE_DESC      (ntpd_opt_strs+1255)
+#define CONFIGFILE_DESC      (ntpd_opt_strs+1251)
 /** Upper-cased name for the configfile option */
-#define CONFIGFILE_NAME      (ntpd_opt_strs+1279)
+#define CONFIGFILE_NAME      (ntpd_opt_strs+1275)
 /** Name string for the configfile option */
-#define CONFIGFILE_name      (ntpd_opt_strs+1290)
+#define CONFIGFILE_name      (ntpd_opt_strs+1286)
 /** Compiled in flag settings for the configfile option */
 #define CONFIGFILE_FLAGS     (OPTST_DISABLED \
         | OPTST_SET_ARGTYPE(OPARG_TYPE_STRING))
@@ -433,11 +305,11 @@
  *  debug-level option description:
  */
 /** Descriptive text for the debug-level option */
-#define DEBUG_LEVEL_DESC      (ntpd_opt_strs+1301)
+#define DEBUG_LEVEL_DESC      (ntpd_opt_strs+1297)
 /** Upper-cased name for the debug-level option */
-#define DEBUG_LEVEL_NAME      (ntpd_opt_strs+1332)
+#define DEBUG_LEVEL_NAME      (ntpd_opt_strs+1328)
 /** Name string for the debug-level option */
-#define DEBUG_LEVEL_name      (ntpd_opt_strs+1344)
+#define DEBUG_LEVEL_name      (ntpd_opt_strs+1340)
 /** Compiled in flag settings for the debug-level option */
 #define DEBUG_LEVEL_FLAGS     (OPTST_DISABLED)
 
@@ -445,11 +317,11 @@
  *  set-debug-level option description:
  */
 /** Descriptive text for the set-debug-level option */
-#define SET_DEBUG_LEVEL_DESC      (ntpd_opt_strs+1356)
+#define SET_DEBUG_LEVEL_DESC      (ntpd_opt_strs+1352)
 /** Upper-cased name for the set-debug-level option */
-#define SET_DEBUG_LEVEL_NAME      (ntpd_opt_strs+1386)
+#define SET_DEBUG_LEVEL_NAME      (ntpd_opt_strs+1382)
 /** Name string for the set-debug-level option */
-#define SET_DEBUG_LEVEL_name      (ntpd_opt_strs+1402)
+#define SET_DEBUG_LEVEL_name      (ntpd_opt_strs+1398)
 /** Compiled in flag settings for the set-debug-level option */
 #define SET_DEBUG_LEVEL_FLAGS     (OPTST_DISABLED \
         | OPTST_SET_ARGTYPE(OPARG_TYPE_NUMERIC))
@@ -458,11 +330,11 @@
  *  driftfile option description:
  */
 /** Descriptive text for the driftfile option */
-#define DRIFTFILE_DESC      (ntpd_opt_strs+1418)
+#define DRIFTFILE_DESC      (ntpd_opt_strs+1414)
 /** Upper-cased name for the driftfile option */
-#define DRIFTFILE_NAME      (ntpd_opt_strs+1444)
+#define DRIFTFILE_NAME      (ntpd_opt_strs+1440)
 /** Name string for the driftfile option */
-#define DRIFTFILE_name      (ntpd_opt_strs+1454)
+#define DRIFTFILE_name      (ntpd_opt_strs+1450)
 /** Compiled in flag settings for the driftfile option */
 #define DRIFTFILE_FLAGS     (OPTST_DISABLED \
         | OPTST_SET_ARGTYPE(OPARG_TYPE_STRING))
@@ -471,11 +343,11 @@
  *  panicgate option description:
  */
 /** Descriptive text for the panicgate option */
-#define PANICGATE_DESC      (ntpd_opt_strs+1464)
+#define PANICGATE_DESC      (ntpd_opt_strs+1460)
 /** Upper-cased name for the panicgate option */
-#define PANICGATE_NAME      (ntpd_opt_strs+1501)
+#define PANICGATE_NAME      (ntpd_opt_strs+1497)
 /** Name string for the panicgate option */
-#define PANICGATE_name      (ntpd_opt_strs+1511)
+#define PANICGATE_name      (ntpd_opt_strs+1507)
 /** Compiled in flag settings for the panicgate option */
 #define PANICGATE_FLAGS     (OPTST_DISABLED)
 
@@ -496,19 +368,11 @@
  */
 #ifdef HAVE_DROPROOT
 /** Descriptive text for the jaildir option */
-<<<<<<< HEAD
-#define JAILDIR_DESC      (ntpd_opt_strs+1521)
-/** Upper-cased name for the jaildir option */
-#define JAILDIR_NAME      (ntpd_opt_strs+1536)
-/** Name string for the jaildir option */
-#define JAILDIR_name      (ntpd_opt_strs+1544)
-=======
 #define JAILDIR_DESC      (ntpd_opt_strs+1586)
 /** Upper-cased name for the jaildir option */
 #define JAILDIR_NAME      (ntpd_opt_strs+1601)
 /** Name string for the jaildir option */
 #define JAILDIR_name      (ntpd_opt_strs+1609)
->>>>>>> f9137ed3
 /** Compiled in flag settings for the jaildir option */
 #define JAILDIR_FLAGS     (OPTST_DISABLED \
         | OPTST_SET_ARGTYPE(OPARG_TYPE_STRING))
@@ -517,32 +381,19 @@
 #define JAILDIR_FLAGS     (OPTST_OMITTED | OPTST_NO_INIT)
 #define JAILDIR_NAME      NULL
 /** Descriptive text for the jaildir option */
-<<<<<<< HEAD
-#define JAILDIR_DESC      (ntpd_opt_strs+1552)
-#define JAILDIR_name      (ntpd_opt_strs+1544)
-=======
 #define JAILDIR_DESC      (ntpd_opt_strs+1617)
 #define JAILDIR_name      (ntpd_opt_strs+1609)
->>>>>>> f9137ed3
 #endif  /* HAVE_DROPROOT */
 
 /**
  *  interface option description:
  */
 /** Descriptive text for the interface option */
-<<<<<<< HEAD
-#define INTERFACE_DESC      (ntpd_opt_strs+1631)
-/** Upper-cased name for the interface option */
-#define INTERFACE_NAME      (ntpd_opt_strs+1670)
-/** Name string for the interface option */
-#define INTERFACE_name      (ntpd_opt_strs+1680)
-=======
 #define INTERFACE_DESC      (ntpd_opt_strs+1696)
 /** Upper-cased name for the interface option */
 #define INTERFACE_NAME      (ntpd_opt_strs+1735)
 /** Name string for the interface option */
 #define INTERFACE_name      (ntpd_opt_strs+1745)
->>>>>>> f9137ed3
 /** Compiled in flag settings for the interface option */
 #define INTERFACE_FLAGS     (OPTST_DISABLED | OPTST_STACKED \
         | OPTST_SET_ARGTYPE(OPARG_TYPE_STRING))
@@ -551,19 +402,11 @@
  *  keyfile option description:
  */
 /** Descriptive text for the keyfile option */
-<<<<<<< HEAD
-#define KEYFILE_DESC      (ntpd_opt_strs+1690)
-/** Upper-cased name for the keyfile option */
-#define KEYFILE_NAME      (ntpd_opt_strs+1713)
-/** Name string for the keyfile option */
-#define KEYFILE_name      (ntpd_opt_strs+1721)
-=======
 #define KEYFILE_DESC      (ntpd_opt_strs+1755)
 /** Upper-cased name for the keyfile option */
 #define KEYFILE_NAME      (ntpd_opt_strs+1778)
 /** Name string for the keyfile option */
 #define KEYFILE_name      (ntpd_opt_strs+1786)
->>>>>>> f9137ed3
 /** Compiled in flag settings for the keyfile option */
 #define KEYFILE_FLAGS     (OPTST_DISABLED \
         | OPTST_SET_ARGTYPE(OPARG_TYPE_STRING))
@@ -572,19 +415,11 @@
  *  logfile option description:
  */
 /** Descriptive text for the logfile option */
-<<<<<<< HEAD
-#define LOGFILE_DESC      (ntpd_opt_strs+1729)
-/** Upper-cased name for the logfile option */
-#define LOGFILE_NAME      (ntpd_opt_strs+1750)
-/** Name string for the logfile option */
-#define LOGFILE_name      (ntpd_opt_strs+1758)
-=======
 #define LOGFILE_DESC      (ntpd_opt_strs+1794)
 /** Upper-cased name for the logfile option */
 #define LOGFILE_NAME      (ntpd_opt_strs+1815)
 /** Name string for the logfile option */
 #define LOGFILE_name      (ntpd_opt_strs+1823)
->>>>>>> f9137ed3
 /** Compiled in flag settings for the logfile option */
 #define LOGFILE_FLAGS     (OPTST_DISABLED \
         | OPTST_SET_ARGTYPE(OPARG_TYPE_STRING))
@@ -593,19 +428,11 @@
  *  novirtualips option description:
  */
 /** Descriptive text for the novirtualips option */
-<<<<<<< HEAD
-#define NOVIRTUALIPS_DESC      (ntpd_opt_strs+1766)
-/** Upper-cased name for the novirtualips option */
-#define NOVIRTUALIPS_NAME      (ntpd_opt_strs+1802)
-/** Name string for the novirtualips option */
-#define NOVIRTUALIPS_name      (ntpd_opt_strs+1815)
-=======
 #define NOVIRTUALIPS_DESC      (ntpd_opt_strs+1831)
 /** Upper-cased name for the novirtualips option */
 #define NOVIRTUALIPS_NAME      (ntpd_opt_strs+1867)
 /** Name string for the novirtualips option */
 #define NOVIRTUALIPS_name      (ntpd_opt_strs+1880)
->>>>>>> f9137ed3
 /** Compiled in flag settings for the novirtualips option */
 #define NOVIRTUALIPS_FLAGS     (OPTST_DISABLED)
 
@@ -614,19 +441,11 @@
  */
 #ifdef SYS_WINNT
 /** Descriptive text for the modifymmtimer option */
-<<<<<<< HEAD
-#define MODIFYMMTIMER_DESC      (ntpd_opt_strs+1828)
-/** Upper-cased name for the modifymmtimer option */
-#define MODIFYMMTIMER_NAME      (ntpd_opt_strs+1867)
-/** Name string for the modifymmtimer option */
-#define MODIFYMMTIMER_name      (ntpd_opt_strs+1881)
-=======
 #define MODIFYMMTIMER_DESC      (ntpd_opt_strs+1893)
 /** Upper-cased name for the modifymmtimer option */
 #define MODIFYMMTIMER_NAME      (ntpd_opt_strs+1932)
 /** Name string for the modifymmtimer option */
 #define MODIFYMMTIMER_name      (ntpd_opt_strs+1946)
->>>>>>> f9137ed3
 /** Compiled in flag settings for the modifymmtimer option */
 #define MODIFYMMTIMER_FLAGS     (OPTST_DISABLED)
 
@@ -642,19 +461,11 @@
  *  "Must also have options" and "Incompatible options":
  */
 /** Descriptive text for the nofork option */
-<<<<<<< HEAD
-#define NOFORK_DESC      (ntpd_opt_strs+1895)
-/** Upper-cased name for the nofork option */
-#define NOFORK_NAME      (ntpd_opt_strs+1907)
-/** Name string for the nofork option */
-#define NOFORK_name      (ntpd_opt_strs+1914)
-=======
 #define NOFORK_DESC      (ntpd_opt_strs+1960)
 /** Upper-cased name for the nofork option */
 #define NOFORK_NAME      (ntpd_opt_strs+1972)
 /** Name string for the nofork option */
 #define NOFORK_name      (ntpd_opt_strs+1979)
->>>>>>> f9137ed3
 /** Other options that appear in conjunction with the nofork option */
 static int const aNoforkCantList[] = {
     INDEX_OPT_WAIT_SYNC, NO_EQUIVALENT };
@@ -665,19 +476,11 @@
  *  nice option description:
  */
 /** Descriptive text for the nice option */
-<<<<<<< HEAD
-#define NICE_DESC      (ntpd_opt_strs+1921)
-/** Upper-cased name for the nice option */
-#define NICE_NAME      (ntpd_opt_strs+1942)
-/** Name string for the nice option */
-#define NICE_name      (ntpd_opt_strs+1947)
-=======
 #define NICE_DESC      (ntpd_opt_strs+1986)
 /** Upper-cased name for the nice option */
 #define NICE_NAME      (ntpd_opt_strs+2007)
 /** Name string for the nice option */
 #define NICE_name      (ntpd_opt_strs+2012)
->>>>>>> f9137ed3
 /** Compiled in flag settings for the nice option */
 #define NICE_FLAGS     (OPTST_DISABLED)
 
@@ -685,19 +488,11 @@
  *  pidfile option description:
  */
 /** Descriptive text for the pidfile option */
-<<<<<<< HEAD
-#define PIDFILE_DESC      (ntpd_opt_strs+1952)
-/** Upper-cased name for the pidfile option */
-#define PIDFILE_NAME      (ntpd_opt_strs+1973)
-/** Name string for the pidfile option */
-#define PIDFILE_name      (ntpd_opt_strs+1981)
-=======
 #define PIDFILE_DESC      (ntpd_opt_strs+2017)
 /** Upper-cased name for the pidfile option */
 #define PIDFILE_NAME      (ntpd_opt_strs+2038)
 /** Name string for the pidfile option */
 #define PIDFILE_name      (ntpd_opt_strs+2046)
->>>>>>> f9137ed3
 /** Compiled in flag settings for the pidfile option */
 #define PIDFILE_FLAGS     (OPTST_DISABLED \
         | OPTST_SET_ARGTYPE(OPARG_TYPE_STRING))
@@ -706,19 +501,11 @@
  *  priority option description:
  */
 /** Descriptive text for the priority option */
-<<<<<<< HEAD
-#define PRIORITY_DESC      (ntpd_opt_strs+1989)
-/** Upper-cased name for the priority option */
-#define PRIORITY_NAME      (ntpd_opt_strs+2006)
-/** Name string for the priority option */
-#define PRIORITY_name      (ntpd_opt_strs+2015)
-=======
 #define PRIORITY_DESC      (ntpd_opt_strs+2054)
 /** Upper-cased name for the priority option */
 #define PRIORITY_NAME      (ntpd_opt_strs+2071)
 /** Name string for the priority option */
 #define PRIORITY_name      (ntpd_opt_strs+2080)
->>>>>>> f9137ed3
 /** Compiled in flag settings for the priority option */
 #define PRIORITY_FLAGS     (OPTST_DISABLED \
         | OPTST_SET_ARGTYPE(OPARG_TYPE_NUMERIC))
@@ -728,19 +515,11 @@
  *  "Must also have options" and "Incompatible options":
  */
 /** Descriptive text for the quit option */
-<<<<<<< HEAD
-#define QUIT_DESC      (ntpd_opt_strs+2024)
-/** Upper-cased name for the quit option */
-#define QUIT_NAME      (ntpd_opt_strs+2046)
-/** Name string for the quit option */
-#define QUIT_name      (ntpd_opt_strs+2051)
-=======
 #define QUIT_DESC      (ntpd_opt_strs+2089)
 /** Upper-cased name for the quit option */
 #define QUIT_NAME      (ntpd_opt_strs+2111)
 /** Name string for the quit option */
 #define QUIT_name      (ntpd_opt_strs+2116)
->>>>>>> f9137ed3
 /** Other options that appear in conjunction with the quit option */
 static int const aQuitCantList[] = {
     INDEX_OPT_SAVECONFIGQUIT,
@@ -752,19 +531,11 @@
  *  propagationdelay option description:
  */
 /** Descriptive text for the propagationdelay option */
-<<<<<<< HEAD
-#define PROPAGATIONDELAY_DESC      (ntpd_opt_strs+2056)
-/** Upper-cased name for the propagationdelay option */
-#define PROPAGATIONDELAY_NAME      (ntpd_opt_strs+2084)
-/** Name string for the propagationdelay option */
-#define PROPAGATIONDELAY_name      (ntpd_opt_strs+2101)
-=======
 #define PROPAGATIONDELAY_DESC      (ntpd_opt_strs+2121)
 /** Upper-cased name for the propagationdelay option */
 #define PROPAGATIONDELAY_NAME      (ntpd_opt_strs+2149)
 /** Name string for the propagationdelay option */
 #define PROPAGATIONDELAY_name      (ntpd_opt_strs+2166)
->>>>>>> f9137ed3
 /** Compiled in flag settings for the propagationdelay option */
 #define PROPAGATIONDELAY_FLAGS     (OPTST_DISABLED \
         | OPTST_SET_ARGTYPE(OPARG_TYPE_STRING))
@@ -775,19 +546,11 @@
  */
 #ifdef SAVECONFIG
 /** Descriptive text for the saveconfigquit option */
-<<<<<<< HEAD
-#define SAVECONFIGQUIT_DESC      (ntpd_opt_strs+2118)
-/** Upper-cased name for the saveconfigquit option */
-#define SAVECONFIGQUIT_NAME      (ntpd_opt_strs+2153)
-/** Name string for the saveconfigquit option */
-#define SAVECONFIGQUIT_name      (ntpd_opt_strs+2168)
-=======
 #define SAVECONFIGQUIT_DESC      (ntpd_opt_strs+2183)
 /** Upper-cased name for the saveconfigquit option */
 #define SAVECONFIGQUIT_NAME      (ntpd_opt_strs+2218)
 /** Name string for the saveconfigquit option */
 #define SAVECONFIGQUIT_name      (ntpd_opt_strs+2233)
->>>>>>> f9137ed3
 /** Other options that appear in conjunction with the saveconfigquit option */
 static int const aSaveconfigquitCantList[] = {
     INDEX_OPT_QUIT,
@@ -808,19 +571,11 @@
  *  statsdir option description:
  */
 /** Descriptive text for the statsdir option */
-<<<<<<< HEAD
-#define STATSDIR_DESC      (ntpd_opt_strs+2183)
-/** Upper-cased name for the statsdir option */
-#define STATSDIR_NAME      (ntpd_opt_strs+2208)
-/** Name string for the statsdir option */
-#define STATSDIR_name      (ntpd_opt_strs+2217)
-=======
 #define STATSDIR_DESC      (ntpd_opt_strs+2248)
 /** Upper-cased name for the statsdir option */
 #define STATSDIR_NAME      (ntpd_opt_strs+2273)
 /** Name string for the statsdir option */
 #define STATSDIR_name      (ntpd_opt_strs+2282)
->>>>>>> f9137ed3
 /** Compiled in flag settings for the statsdir option */
 #define STATSDIR_FLAGS     (OPTST_DISABLED \
         | OPTST_SET_ARGTYPE(OPARG_TYPE_STRING))
@@ -829,19 +584,11 @@
  *  trustedkey option description:
  */
 /** Descriptive text for the trustedkey option */
-<<<<<<< HEAD
-#define TRUSTEDKEY_DESC      (ntpd_opt_strs+2226)
-/** Upper-cased name for the trustedkey option */
-#define TRUSTEDKEY_NAME      (ntpd_opt_strs+2245)
-/** Name string for the trustedkey option */
-#define TRUSTEDKEY_name      (ntpd_opt_strs+2256)
-=======
 #define TRUSTEDKEY_DESC      (ntpd_opt_strs+2291)
 /** Upper-cased name for the trustedkey option */
 #define TRUSTEDKEY_NAME      (ntpd_opt_strs+2310)
 /** Name string for the trustedkey option */
 #define TRUSTEDKEY_name      (ntpd_opt_strs+2321)
->>>>>>> f9137ed3
 /** Compiled in flag settings for the trustedkey option */
 #define TRUSTEDKEY_FLAGS     (OPTST_DISABLED | OPTST_STACKED \
         | OPTST_SET_ARGTYPE(OPARG_TYPE_STRING))
@@ -851,19 +598,11 @@
  */
 #ifdef HAVE_DROPROOT
 /** Descriptive text for the user option */
-<<<<<<< HEAD
-#define USER_DESC      (ntpd_opt_strs+2267)
-/** Upper-cased name for the user option */
-#define USER_NAME      (ntpd_opt_strs+2301)
-/** Name string for the user option */
-#define USER_name      (ntpd_opt_strs+2306)
-=======
 #define USER_DESC      (ntpd_opt_strs+2332)
 /** Upper-cased name for the user option */
 #define USER_NAME      (ntpd_opt_strs+2366)
 /** Name string for the user option */
 #define USER_name      (ntpd_opt_strs+2371)
->>>>>>> f9137ed3
 /** Compiled in flag settings for the user option */
 #define USER_FLAGS     (OPTST_DISABLED \
         | OPTST_SET_ARGTYPE(OPARG_TYPE_STRING))
@@ -872,32 +611,19 @@
 #define USER_FLAGS     (OPTST_OMITTED | OPTST_NO_INIT)
 #define USER_NAME      NULL
 /** Descriptive text for the user option */
-<<<<<<< HEAD
-#define USER_DESC      (ntpd_opt_strs+1552)
-#define USER_name      (ntpd_opt_strs+2306)
-=======
 #define USER_DESC      (ntpd_opt_strs+1617)
 #define USER_name      (ntpd_opt_strs+2371)
->>>>>>> f9137ed3
 #endif  /* HAVE_DROPROOT */
 
 /**
  *  updateinterval option description:
  */
 /** Descriptive text for the updateinterval option */
-<<<<<<< HEAD
-#define UPDATEINTERVAL_DESC      (ntpd_opt_strs+2311)
-/** Upper-cased name for the updateinterval option */
-#define UPDATEINTERVAL_NAME      (ntpd_opt_strs+2375)
-/** Name string for the updateinterval option */
-#define UPDATEINTERVAL_name      (ntpd_opt_strs+2390)
-=======
 #define UPDATEINTERVAL_DESC      (ntpd_opt_strs+2376)
 /** Upper-cased name for the updateinterval option */
 #define UPDATEINTERVAL_NAME      (ntpd_opt_strs+2440)
 /** Name string for the updateinterval option */
 #define UPDATEINTERVAL_name      (ntpd_opt_strs+2455)
->>>>>>> f9137ed3
 /** Compiled in flag settings for the updateinterval option */
 #define UPDATEINTERVAL_FLAGS     (OPTST_DISABLED \
         | OPTST_SET_ARGTYPE(OPARG_TYPE_NUMERIC))
@@ -906,19 +632,11 @@
  *  var option description:
  */
 /** Descriptive text for the var option */
-<<<<<<< HEAD
-#define VAR_DESC      (ntpd_opt_strs+2405)
-/** Upper-cased name for the var option */
-#define VAR_NAME      (ntpd_opt_strs+2435)
-/** Name string for the var option */
-#define VAR_name      (ntpd_opt_strs+2439)
-=======
 #define VAR_DESC      (ntpd_opt_strs+2470)
 /** Upper-cased name for the var option */
 #define VAR_NAME      (ntpd_opt_strs+2500)
 /** Name string for the var option */
 #define VAR_name      (ntpd_opt_strs+2504)
->>>>>>> f9137ed3
 /** Compiled in flag settings for the var option */
 #define VAR_FLAGS     (OPTST_DISABLED | OPTST_STACKED \
         | OPTST_SET_ARGTYPE(OPARG_TYPE_STRING))
@@ -927,19 +645,11 @@
  *  dvar option description:
  */
 /** Descriptive text for the dvar option */
-<<<<<<< HEAD
-#define DVAR_DESC      (ntpd_opt_strs+2443)
-/** Upper-cased name for the dvar option */
-#define DVAR_NAME      (ntpd_opt_strs+2477)
-/** Name string for the dvar option */
-#define DVAR_name      (ntpd_opt_strs+2482)
-=======
 #define DVAR_DESC      (ntpd_opt_strs+2508)
 /** Upper-cased name for the dvar option */
 #define DVAR_NAME      (ntpd_opt_strs+2542)
 /** Name string for the dvar option */
 #define DVAR_name      (ntpd_opt_strs+2547)
->>>>>>> f9137ed3
 /** Compiled in flag settings for the dvar option */
 #define DVAR_FLAGS     (OPTST_DISABLED | OPTST_STACKED \
         | OPTST_SET_ARGTYPE(OPARG_TYPE_STRING))
@@ -950,19 +660,11 @@
  */
 #ifdef HAVE_WORKING_FORK
 /** Descriptive text for the wait-sync option */
-<<<<<<< HEAD
-#define WAIT_SYNC_DESC      (ntpd_opt_strs+2487)
-/** Upper-cased name for the wait-sync option */
-#define WAIT_SYNC_NAME      (ntpd_opt_strs+2524)
-/** Name string for the wait-sync option */
-#define WAIT_SYNC_name      (ntpd_opt_strs+2534)
-=======
 #define WAIT_SYNC_DESC      (ntpd_opt_strs+2552)
 /** Upper-cased name for the wait-sync option */
 #define WAIT_SYNC_NAME      (ntpd_opt_strs+2589)
 /** Name string for the wait-sync option */
 #define WAIT_SYNC_name      (ntpd_opt_strs+2599)
->>>>>>> f9137ed3
 /** Other options that appear in conjunction with the wait-sync option */
 static int const aWait_SyncCantList[] = {
     INDEX_OPT_NOFORK,
@@ -984,19 +686,11 @@
  *  slew option description:
  */
 /** Descriptive text for the slew option */
-<<<<<<< HEAD
-#define SLEW_DESC      (ntpd_opt_strs+2544)
-/** Upper-cased name for the slew option */
-#define SLEW_NAME      (ntpd_opt_strs+2567)
-/** Name string for the slew option */
-#define SLEW_name      (ntpd_opt_strs+2572)
-=======
 #define SLEW_DESC      (ntpd_opt_strs+2609)
 /** Upper-cased name for the slew option */
 #define SLEW_NAME      (ntpd_opt_strs+2632)
 /** Name string for the slew option */
 #define SLEW_name      (ntpd_opt_strs+2637)
->>>>>>> f9137ed3
 /** Compiled in flag settings for the slew option */
 #define SLEW_FLAGS     (OPTST_DISABLED)
 
@@ -1005,19 +699,11 @@
  */
 #ifdef SYS_WINNT
 /** Descriptive text for the usepcc option */
-<<<<<<< HEAD
-#define USEPCC_DESC      (ntpd_opt_strs+2577)
-/** Upper-cased name for the usepcc option */
-#define USEPCC_NAME      (ntpd_opt_strs+2614)
-/** Name string for the usepcc option */
-#define USEPCC_name      (ntpd_opt_strs+2621)
-=======
 #define USEPCC_DESC      (ntpd_opt_strs+2642)
 /** Upper-cased name for the usepcc option */
 #define USEPCC_NAME      (ntpd_opt_strs+2679)
 /** Name string for the usepcc option */
 #define USEPCC_name      (ntpd_opt_strs+2686)
->>>>>>> f9137ed3
 /** Compiled in flag settings for the usepcc option */
 #define USEPCC_FLAGS     (OPTST_DISABLED)
 
@@ -1033,19 +719,11 @@
  */
 #ifdef SYS_WINNT
 /** Descriptive text for the pccfreq option */
-<<<<<<< HEAD
-#define PCCFREQ_DESC      (ntpd_opt_strs+2628)
-/** Upper-cased name for the pccfreq option */
-#define PCCFREQ_NAME      (ntpd_opt_strs+2671)
-/** Name string for the pccfreq option */
-#define PCCFREQ_name      (ntpd_opt_strs+2679)
-=======
 #define PCCFREQ_DESC      (ntpd_opt_strs+2693)
 /** Upper-cased name for the pccfreq option */
 #define PCCFREQ_NAME      (ntpd_opt_strs+2736)
 /** Name string for the pccfreq option */
 #define PCCFREQ_name      (ntpd_opt_strs+2744)
->>>>>>> f9137ed3
 /** Compiled in flag settings for the pccfreq option */
 #define PCCFREQ_FLAGS     (OPTST_DISABLED \
         | OPTST_SET_ARGTYPE(OPARG_TYPE_STRING))
@@ -1062,19 +740,11 @@
  */
 #ifdef HAVE_DNSREGISTRATION
 /** Descriptive text for the mdns option */
-<<<<<<< HEAD
-#define MDNS_DESC      (ntpd_opt_strs+2687)
-/** Upper-cased name for the mdns option */
-#define MDNS_NAME      (ntpd_opt_strs+2722)
-/** Name string for the mdns option */
-#define MDNS_name      (ntpd_opt_strs+2727)
-=======
 #define MDNS_DESC      (ntpd_opt_strs+2752)
 /** Upper-cased name for the mdns option */
 #define MDNS_NAME      (ntpd_opt_strs+2787)
 /** Name string for the mdns option */
 #define MDNS_name      (ntpd_opt_strs+2792)
->>>>>>> f9137ed3
 /** Compiled in flag settings for the mdns option */
 #define MDNS_FLAGS     (OPTST_DISABLED)
 
@@ -1088,19 +758,11 @@
 /*
  *  Help/More_Help/Version option descriptions:
  */
-<<<<<<< HEAD
-#define HELP_DESC       (ntpd_opt_strs+2732)
-#define HELP_name       (ntpd_opt_strs+2776)
-#ifdef HAVE_WORKING_FORK
-#define MORE_HELP_DESC  (ntpd_opt_strs+2781)
-#define MORE_HELP_name  (ntpd_opt_strs+2826)
-=======
 #define HELP_DESC       (ntpd_opt_strs+2797)
 #define HELP_name       (ntpd_opt_strs+2841)
 #ifdef HAVE_WORKING_FORK
 #define MORE_HELP_DESC  (ntpd_opt_strs+2846)
 #define MORE_HELP_name  (ntpd_opt_strs+2891)
->>>>>>> f9137ed3
 #define MORE_HELP_FLAGS (OPTST_IMM | OPTST_NO_INIT)
 #else
 #define MORE_HELP_DESC  HELP_DESC
@@ -1113,13 +775,8 @@
 #  define VER_FLAGS     (OPTST_SET_ARGTYPE(OPARG_TYPE_STRING) | \
                          OPTST_ARG_OPTIONAL | OPTST_IMM | OPTST_NO_INIT)
 #endif
-<<<<<<< HEAD
-#define VER_DESC        (ntpd_opt_strs+2836)
-#define VER_name        (ntpd_opt_strs+2872)
-=======
 #define VER_DESC        (ntpd_opt_strs+2901)
 #define VER_name        (ntpd_opt_strs+2937)
->>>>>>> f9137ed3
 /**
  *  Declare option callback procedures
  */
@@ -1601,29 +1258,14 @@
 
 /* * * * * * * * * * * * * * * * * * * * * * * * * * * * * * * * * * * * */
 /** Reference to the upper cased version of ntpd. */
-<<<<<<< HEAD
-#define zPROGNAME       (ntpd_opt_strs+2880)
-/** Reference to the title line for ntpd usage. */
-#define zUsageTitle     (ntpd_opt_strs+2885)
-=======
 #define zPROGNAME       (ntpd_opt_strs+2945)
 /** Reference to the title line for ntpd usage. */
 #define zUsageTitle     (ntpd_opt_strs+2950)
->>>>>>> f9137ed3
 /** There is no ntpd configuration file. */
 #define zRcName         NULL
 /** There are no directories to search for ntpd config files. */
 #define apzHomeList     NULL
 /** The ntpd program bug email address. */
-<<<<<<< HEAD
-#define zBugsAddr       (ntpd_opt_strs+3020)
-/** Clarification/explanation of what ntpd does. */
-#define zExplain        (ntpd_opt_strs+3054)
-/** Extra detail explaining what ntpd does. */
-#define zDetail         (NULL)
-/** The full version string for ntpd. */
-#define zFullVersion    (ntpd_opt_strs+3056)
-=======
 #define zBugsAddr       (ntpd_opt_strs+3081)
 /** Clarification/explanation of what ntpd does. */
 #define zExplain        (ntpd_opt_strs+3115)
@@ -1631,7 +1273,6 @@
 #define zDetail         (NULL)
 /** The full version string for ntpd. */
 #define zFullVersion    (ntpd_opt_strs+3117)
->>>>>>> f9137ed3
 /* extracted from optcode.tlib near line 364 */
 
 #if defined(ENABLE_NLS)
@@ -1888,7 +1529,7 @@
      translate option names.
    */
   /* referenced via ntpdOptions.pzCopyright */
-  puts(_("ntpd 4.2.8p2-RC1\n\
+  puts(_("ntpd 4.2.8p1\n\
 Copyright (C) 1992-2015 The University of Delaware and Network Time Foundation, all rights reserved.\n\
 This is free software. It is licensed for use, modification and\n\
 redistribution under the terms of the NTP License, copies of which\n\
@@ -2029,7 +1670,7 @@
   puts(_("output version information and exit"));
 
   /* referenced via ntpdOptions.pzUsageTitle */
-  puts(_("ntpd - NTP daemon program - Ver. 4.2.8p2-RC1\n\
+  puts(_("ntpd - NTP daemon program - Ver. 4.2.8p1\n\
 Usage:  %s [ -<flag> [<val>] | --<name>[{=| }<val>] ]... \\\n\
 \t\t[ <server1> ... <serverN> ]\n"));
 
@@ -2037,7 +1678,7 @@
   puts(_("\n"));
 
   /* referenced via ntpdOptions.pzFullVersion */
-  puts(_("ntpd 4.2.8p2-RC1"));
+  puts(_("ntpd 4.2.8p1"));
 
   /* referenced via ntpdOptions.pzFullUsage */
   puts(_("<<<NOT-FOUND>>>"));
