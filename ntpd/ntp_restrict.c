--- conflicted
+++ resolved
@@ -570,13 +570,8 @@
 			 */
 			if (rl6 != 0 &&
 			    !IN6_IS_ADDR_UNSPECIFIED(&rl6->addr6)
-<<<<<<< HEAD
 			    && !(rl6->mflags & RESM_INTERFACE && op != RESTRICT_REMOVEIF)) {
-				if (rlprev6) {
-=======
-			    && !(rl6->mflags & RESM_INTERFACE)) {
 				if (rlprev6 != NULL) {
->>>>>>> 684e9949
 					rlprev6->next = rl6->next;
 				} else {
 					restrictlist6 = rl6->next;
