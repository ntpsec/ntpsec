--- conflicted
+++ resolved
@@ -224,12 +224,9 @@
 	peer->refclktype = clktype;
 	peer->refclkunit = unit;
 	peer->flags |= FLAG_REFCLOCK;
-<<<<<<< HEAD
 	peer->stratum = STRATUM_REFCLOCK;
 	/* peer->refid = peer->srcadr.sin_addr.s_addr;*/
 	peer->refid = 0;				/* REFID case to solve */
-=======
->>>>>>> 19a2a3dc
 	peer->maxpoll = peer->minpoll;
 	peer->stratum = STRATUM_REFCLOCK;
 	pp->type = clktype;
@@ -258,15 +255,11 @@
 	}
 	peer->hpoll = peer->minpoll;
 	peer->ppoll = peer->maxpoll;
-<<<<<<< HEAD
 	if (peer->stratum <= 1)
 		peer->refid = pp->refid;
 	else
 		/* Here it is IPv4 address, so we don't have problem with REDIF case */
 		peer->refid = ((struct sockaddr_in*)&peer->srcadr)->sin_addr.s_addr;
-=======
-	peer->refid = pp->refid;
->>>>>>> 19a2a3dc
 	return (1);
 }
 
