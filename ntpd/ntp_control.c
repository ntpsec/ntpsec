--- conflicted
+++ resolved
@@ -2728,13 +2728,8 @@
 		/*
 		 * Dump it all. Later, maybe less.
 		 */
-<<<<<<< HEAD
-		for (i = 1; i <= CP_MAXCODE; i++)
+		for (i = 1; i <= CP_MAXCODE; i++) {
 #ifdef OPENSSL
-=======
-		for (i = 1; i <= CP_MAXCODE; i++) {
-#ifdef PUBKEY
->>>>>>> 23477a41
 			if (i > CP_VARLIST)
 				continue;
 #endif /* OPENSSL */
