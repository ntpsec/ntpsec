--- conflicted
+++ resolved
@@ -705,12 +705,6 @@
 				"Cannot adjust stack limit for mlockall: %m");
 		    }
 	    }
-<<<<<<< HEAD
-	    else
-	    {
-		/* Squawk about not being able to setrlimit(). */
-	    }
-=======
 #  ifdef RLIMIT_MEMLOCK
 	    /*
 	     * The default RLIMIT_MEMLOCK is very low on Linux systems.
@@ -723,7 +717,6 @@
 	    	msyslog(LOG_ERR, "Cannot set RLIMIT_MEMLOCK: %m");
 	    }
 #  endif /* RLIMIT_MEMLOCK */
->>>>>>> 3cbe20cc
 	}
 # endif /* HAVE_SETRLIMIT */
 	/*
