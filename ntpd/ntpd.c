--- conflicted
+++ resolved
@@ -459,14 +459,10 @@
 	static int	optct;
 
 	if (!parsed)
-		optct = optionProcess(&ntpdOptions, *pargc, *pargv);
+		optct = ntpOptionProcess(&ntpdOptions, *pargc, *pargv);
 
 	parsed = 1;
 	
-<<<<<<< HEAD
-=======
-	optct = ntpOptionProcess(&ntpdOptions, *pargc, *pargv);
->>>>>>> 32fccf9a
 	*pargc -= optct;
 	*pargv += optct;
 }
