/*
 * ntp_crypto.c - NTP version 4 public key routines
 */
#ifdef HAVE_CONFIG_H
#include <config.h>
#endif

#ifdef OPENSSL
#include <stdio.h>
#include <sys/types.h>
#include <sys/param.h>
#include <unistd.h>
#include <fcntl.h>

#include "ntpd.h"
#include "ntp_stdlib.h"
#include "ntp_unixtime.h"
#include "ntp_string.h"

#include "openssl/asn1_mac.h"
#include "openssl/bn.h"
#include "openssl/err.h"
#include "openssl/evp.h"
#include "openssl/pem.h"
#include "openssl/rand.h"
#include "openssl/x509v3.h"

#ifdef KERNEL_PLL
#include "ntp_syscall.h"
#endif /* KERNEL_PLL */

/*
 * Extension field message format
 *
 * These are always signed and saved before sending in network byte
 * order. They must be converted to and from host byte order for
 * processing.
 *
 * +-------+-------+
 * |   op  |  len  | <- extension pointer
 * +-------+-------+
 * |    assocID    |
 * +---------------+
 * |   timestamp   | <- value pointer
 * +---------------+
 * |   filestamp   |
 * +---------------+
 * |   value len   |
 * +---------------+
 * |               |
 * =     value     =
 * |               |
 * +---------------+
 * | signature len |
 * +---------------+
 * |               |
 * =   signature   =
 * |               |
 * +---------------+
 *
 * The CRYPTO_RESP bit is set to 0 for requests, 1 for responses.
 * Requests carry the association ID of the receiver; responses carry
 * the association ID of the sender. Some messages include only the
 * operation/length and association ID words and so have length 8
 * octets. Ohers include the value structure and associated value and
 * signature fields. These messages include the timestamp, filestamp,
 * value and signature words and so have length at least 24 octets. The
 * signature and/or value fields can be empty, in which case the
 * respective length words are zero. An empty value with nonempty
 * signature is syntactically valid, but semantically questionable.
 *
 * The filestamp represents the time when a cryptographic data file such
 * as a public/private key pair is created. It follows every reference
 * depending on that file and serves as a means to obsolete earlier data
 * of the same type. The timestamp represents the time when the
 * cryptographic data of the message were last signed. Creation of a
 * cryptographic data file or signing a message can occur only when the
 * creator or signor is synchronized to an authoritative source and
 * proventicated to a trusted authority.
 *
 * Note there are four conditions required for server trust. First, the
 * public key on the certificate must be verified, which involves a
 * number of format, content and consistency checks. Next, the server
 * identity must be confirmed by one of four schemes: private
 * certificate, IFF scheme, GQ scheme or certificate trail hike to a
 * self signed trusted certificate. Finally, the server signature must
 * be verified.
 */
/*
 * Cryptodefines
 */
#define TAI_1972	10	/* initial TAI offset (s) */
#define MAX_LEAP	100	/* max UTC leapseconds (s) */
#define VALUE_LEN	(6 * 4) /* min response field length */
#define YEAR		(60 * 60 * 24 * 365) /* seconds in year */
#define NTP_RANDFILE	"/.rnd"	/* OpenSSL random seed file */
#define TYPE_PRIVATE	1	/* PEM private key */
#define TYPE_PUBLIC	2	/* PEM public key */

/*
 * Global cryptodata in host byte order
 */
u_int32	crypto_flags = 0x0;	/* status word */
u_int	sys_tai;		/* current UTC offset from TAI */

/*
 * Global cryptodata in network byte order
 */
struct cert_info *cinfo = NULL;	/* certificate info/value */
struct value hostval;		/* host value */
struct value pubkey;		/* public key */
struct value tai_leap;		/* leapseconds table */

/*
 * Private cryptodata in host byte order
 */
static EVP_PKEY *host_pkey = NULL; /* host key */
static EVP_PKEY *sign_pkey = NULL; /* sign key */
static EVP_PKEY *iff_pkey = NULL; /* IFF key */
static EVP_PKEY	*gqpar_pkey = NULL; /* GQ parmeters */
static EVP_PKEY	*gq_pkey = NULL; /* GQ parmeters */
static const EVP_MD *sign_digest = NULL; /* sign digest */
static u_int sign_siglen;	/* sign key length */
static char *keysdir = NTP_KEYSDIR; /* crypto keys directory */
static char *rand_file = NTP_RANDFILE; /* random seed file */
static char *host_file = NULL;	/* host key file */
static char *sign_file = NULL;	/* sign key file */
static char *iff_file = NULL;	/* IFF key file */
static char *gqpar_file = NULL;	/* GQ parameters file */
static char *gq_file = NULL;	/* GQ key file */
static char *cert_file = NULL;	/* certificate file */
static char *leap_file = NULL;	/* leapseconds file */

/*
 * Cryptotypes
 */
static	int	crypto_verify	P((struct exten *, struct value *,
				    struct peer *));
static	int	crypto_encrypt	P((struct exten *, struct value *,
				    keyid_t *));
static	int	crypto_alice	P((struct peer *, struct value *));
static	int	crypto_alice2	P((struct peer *, struct value *));
static	int	crypto_bob	P((struct exten *, struct value *));
static	int	crypto_bob2	P((struct exten *, struct value *));
static	int	crypto_iff	P((struct exten *, struct peer *));
static	int	crypto_gq	P((struct exten *, struct peer *));
static	u_int	crypto_send	P((struct exten *, struct value *));
static	tstamp_t crypto_time	P((void));
static	u_long	asn2ntp		P((ASN1_TIME *));
static	struct cert_info *cert_parse P((u_char *, u_int, tstamp_t));
static	int	cert_sign	P((struct exten *, struct value *));
static	int	cert_valid	P((struct cert_info *, EVP_PKEY *));
static	int	cert_install	P((struct exten *, struct peer *));
static	void	cert_free	P((struct cert_info *));
static	EVP_PKEY *crypto_key	P((char *, tstamp_t *, int));
static	int	bighash		P((BIGNUM *, BIGNUM *));
static	struct cert_info *crypto_cert P((char *));
static	void	crypto_tai	P((char *));

/*
 * session_key - generate session key
 *
 * This routine generates a session key from the source address,
 * destination address, key ID and private value. The value of the
 * session key is the MD5 hash of these values, while the next key ID is
 * the first four octets of the hash.
 *
 * Returns the next key ID
 */
keyid_t
session_key(
	struct sockaddr_storage *srcadr, /* source address */
	struct sockaddr_storage *dstadr, /* destination address */
	keyid_t	keyno,		/* key ID */
	keyid_t	private,	/* private value */
	u_long	lifetime 	/* key lifetime */
	)
{
	EVP_MD_CTX ctx;		/* message digest context */
	u_char dgst[EVP_MAX_MD_SIZE]; /* message digest */
	keyid_t	keyid;		/* key identifer */
	u_int32	header[4];	/* data in network byte order */
	u_int	len;

	/*
	 * Generate the session key and key ID. If the lifetime is
	 * greater than zero, install the key and call it trusted.
	 */
	switch(srcadr->ss_family) {
	case AF_INET:
		header[0] = ((struct sockaddr_in *)srcadr)->sin_addr.s_addr;
		header[1] = ((struct sockaddr_in *)dstadr)->sin_addr.s_addr;
		break;
	case AF_INET6:
		/* XXX we need some IPv6 code here! */
		msyslog(LOG_ERR, "IPv6 crypto code missing");
		break;
	}
	header[2] = htonl(keyno);
	header[3] = htonl(private);
	EVP_DigestInit(&ctx, EVP_md5());
	EVP_DigestUpdate(&ctx, (u_char *)header, sizeof(header));
	EVP_DigestFinal(&ctx, dgst, &len);
	memcpy(&keyid, dgst, 4);
	keyid = ntohl(keyid);
	if (lifetime != 0) {
		MD5auth_setkey(keyno, dgst, len);
		authtrust(keyno, lifetime);
	}
#ifdef DEBUG
	if (debug > 1)
		printf(
		    "session_key: %s > %s %08x %08x hash %08x life %lu\n",
		    numtoa(header[0]), numtoa(header[1]), keyno,
		    private, keyid, lifetime);
#endif
	return (keyid);
}


/*
 * make_keylist - generate key list
 *
 * This routine constructs a pseudo-random sequence by repeatedly
 * hashing the session key starting from a given source address,
 * destination address, private value and the next key ID of the
 * preceeding session key. The last entry on the list is saved along
 * with its sequence number and public signature.
 */
void
make_keylist(
	struct peer *peer,	/* peer structure pointer */
	struct interface *dstadr /* interface */
	)
{
	EVP_MD_CTX ctx;		/* signature context */
	tstamp_t tstamp;	/* NTP timestamp */
	struct autokey *ap;	/* autokey pointer */
	struct value *vp;	/* value pointer */
	keyid_t	keyid;		/* next key ID */
	keyid_t	cookie;		/* private value */
	u_long	lifetime;
	u_int	len;
	int	i;

	/*
	 * Allocate the key list if necessary.
	 */
	tstamp = crypto_time();
	if (peer->keylist == NULL)
		peer->keylist = emalloc(sizeof(keyid_t) *
		    NTP_MAXSESSION);

	/*
	 * Generate an initial key ID which is unique and greater than
	 * NTP_MAXKEY.
	 */
	while (1) {
		keyid = (u_long)RANDOM & 0xffffffff;
		if (keyid <= NTP_MAXKEY)
			continue;
		if (authhavekey(keyid))
			continue;
		break;
	}

	/*
	 * Generate up to NTP_MAXSESSION session keys. Stop if the
	 * next one would not be unique or not a session key ID or if
	 * it would expire before the next poll. The private value
	 * included in the hash is zero if broadcast mode, the peer
	 * cookie if client mode or the host cookie if symmetric modes.
	 */
	lifetime = min(sys_automax, NTP_MAXSESSION * (1 <<
	    (peer->kpoll)));
	if (peer->hmode == MODE_BROADCAST)
		cookie = 0;
	else
		cookie = peer->pcookie;
	for (i = 0; i < NTP_MAXSESSION; i++) {
		peer->keylist[i] = keyid;
		peer->keynumber = i;
		keyid = session_key(&dstadr->sin, &peer->srcadr, keyid,
		    cookie, lifetime);
		lifetime -= 1 << peer->kpoll;
		if (auth_havekey(keyid) || keyid <= NTP_MAXKEY ||
		    lifetime <= (1 << (peer->kpoll)))
			break;
	}

	/*
	 * Save the last session key ID, sequence number and timestamp,
	 * then sign these values for later retrieval by the clients. Be
	 * careful not to use invalid key media. Use the public values
	 * timestamp as filestamp. 
	 */
	vp = &peer->sndval;
	if (vp->ptr == NULL)
		vp->ptr = emalloc(sizeof(struct autokey));
	ap = (struct autokey *)vp->ptr;
	ap->seq = htonl(peer->keynumber);
	ap->key = htonl(keyid);
	vp->tstamp = htonl(tstamp);
	vp->fstamp = hostval.tstamp;
	vp->vallen = htonl(sizeof(struct autokey));
	vp->siglen = 0;
	if (vp->tstamp != 0) {
		if (vp->sig == NULL)
			vp->sig = emalloc(sign_siglen);
		EVP_SignInit(&ctx, sign_digest);
		EVP_SignUpdate(&ctx, (u_char *)vp, 12);
		EVP_SignUpdate(&ctx, vp->ptr, sizeof(struct autokey));
		if (EVP_SignFinal(&ctx, vp->sig, &len, sign_pkey))
			vp->siglen = htonl(len);
		else
			msyslog(LOG_ERR, "make_keys %s\n",
			    ERR_error_string(ERR_get_error(), NULL));
		peer->flags |= FLAG_ASSOC;
	}
#ifdef DEBUG
	if (debug)
		printf("make_keys: %d %08x %08x ts %u fs %u poll %d\n",
		    ntohl(ap->seq), ntohl(ap->key), cookie,
		    ntohl(vp->tstamp), ntohl(vp->fstamp), peer->kpoll);
#endif
}


/*
 * crypto_recv - parse extension fields
 *
 * This routine is called when the packet has been matched to an
 * association and passed sanity, format and MAC checks. We believe the
 * extension field values only if the field has proper format and
 * length, the timestamp and filestamp are valid and the signature has
 * valid length and is verified. There are a few cases where some values
 * are believed even if the signature fails, but only if the proventic
 * bit is not set.
 */
int
crypto_recv(
	struct peer *peer,	/* peer structure pointer */
	struct recvbuf *rbufp	/* packet buffer pointer */
	)
{
	const EVP_MD *dp;	/* message digest algorithm */
	u_int32	*pkt;		/* receive packet pointer */
	struct autokey *ap, *bp; /* autokey pointer */
	struct exten *ep, *fp;	/* extension pointers */
	int	has_mac;	/* length of MAC field */
	int	authlen;	/* offset of MAC field */
	associd_t associd;	/* association ID */
	tstamp_t tstamp = 0;	/* timestamp */
	tstamp_t fstamp = 0;	/* filestamp */
	u_int	len;		/* extension field length */
	u_int	code;		/* extension field opcode */
	u_int	vallen = 0;	/* value length */
	X509	*cert;		/* X509 certificate */
	u_char	statstr[NTP_MAXSTRLEN]; /* statistics for filegen */
	keyid_t	cookie;		/* crumbles */
	int	rval = XEVNT_OK;
	u_char	*ptr;
	u_int32 temp32;
#ifdef KERNEL_PLL
#if NTP_API > 3
	struct timex ntv;	/* kernel interface structure */
#endif /* NTP_API */
#endif /* KERNEL_PLL */

	/*
	 * Initialize. Note that the packet has already been checked for
	 * valid format and extension field lengths. First extract the
	 * field length, command code and association ID in host byte
	 * order. These are used with all commands and modes. Then check
	 * the version number, which must be 2, and length, which must
	 * be at least 8 for requests and VALUE_LEN (24) for responses.
	 * Packets that fail either test sink without a trace. The
	 * association ID is saved only if nonzero.
	 */
	authlen = LEN_PKT_NOMAC;
	while ((has_mac = rbufp->recv_length - authlen) > MAX_MAC_LEN) {
		pkt = (u_int32 *)&rbufp->recv_pkt + authlen / 4;
		ep = (struct exten *)pkt;
		code = ntohl(ep->opcode) & 0xffff0000;
		len = ntohl(ep->opcode) & 0x0000ffff;
		associd = ntohl(pkt[1]);
		rval = XEVNT_OK;
#ifdef DEBUG
		if (debug)
			printf(
			    "crypto_recv: flags 0x%x ext offset %d len %u code %x assocID %d\n",
			    peer->crypto, authlen, len, code >> 16,
			    associd);
#endif

		/*
		 * Check version number and field length. If bad,
		 * quietly ignore the packet.
		 */
		if (((code >> 24) & 0x3f) != CRYPTO_VN || len < 8 ||
		    (len < VALUE_LEN && (code & CRYPTO_RESP))) {
			sys_unknownversion++;
			code |= CRYPTO_ERROR;
		}

		/*
		 * Little vulnerability bandage here. If a perp tosses a
		 * fake association ID over the fence, we better toss it
		 * out. Only the first one counts.
		 */
		if (code & CRYPTO_RESP) {
			if (peer->assoc == 0)
				peer->assoc = associd;
			else if (peer->assoc != associd)
				code |= CRYPTO_ERROR;
		}
		if (len >= VALUE_LEN) {
			tstamp = ntohl(ep->tstamp);
			fstamp = ntohl(ep->fstamp);
			vallen = ntohl(ep->vallen);
		}
		switch (code) {

		/*
		 * Install status word, host name, signature scheme and
		 * association ID. In OpenSSL the signature algorithm is
		 * bound to the digest algorithm, so the NID completely
		 * defines the signature scheme. Note the request and
		 * response are identical, but neither is validated by
		 * signature. The request is processed here only in
		 * symmetric modes. The server name field would be
		 * useful to implement access controls in future.
		 */
		case CRYPTO_ASSOC:

			/*
			 * Pass the extension field to the transmit
			 * side.
			 */
			fp = emalloc(len);
			memcpy(fp, ep, len);
			temp32 = CRYPTO_RESP;
			fp->opcode |= htonl(temp32);
			peer->cmmd = fp;
			/* fall through */

		case CRYPTO_ASSOC | CRYPTO_RESP:

			/*
			 * Discard the message if it has already been
			 * stored or the server is not synchronized.
			 */
			if (peer->crypto || !fstamp)
				break;

			if (len < VALUE_LEN + vallen) {
				rval = XEVNT_LEN;
				break;
			}

			/*
			 * Check the identity schemes are compatible. If
			 * no scheme is in use for both server and
			 * client, the default TC scheme is used. If
			 * both server and client have private
			 * certificates, the server public key and
			 * identity are presumed valid, so we skip the
			 * certificate and identity stages and move
			 * immediately to the cookie stage which
			 * confirms the server signature. If either both
			 * server and client agree on either IFF or GQ
			 * schemes, that survives. If this is a server
			 * reply from a configured client, we use either
			 * the IFF or GQ schemes if both agree, or the
			 * default scheme if not. If none of the above,
			 * raise blow the whistle and dump the
			 * association.
			 */
			temp32 = PKT_MODE(rbufp->recv_pkt.li_vn_mode);
			if (fstamp & CRYPTO_FLAG_PRIV) {
				if (!(crypto_flags & CRYPTO_FLAG_PRIV))
					rval = XEVNT_ID;
				else
					fstamp |= CRYPTO_FLAG_VALID |
					    CRYPTO_FLAG_VRFY;
			} else if (crypto_flags & CRYPTO_FLAG_PRIV &&
			    temp32 != MODE_SERVER) {
					rval = XEVNT_ID;
			} else if (!(temp32 == MODE_SERVER ||
			    !(crypto_flags & (CRYPTO_FLAG_IFF |
			    CRYPTO_FLAG_GQ)) || (crypto_flags & fstamp &
			    CRYPTO_FLAG_IFF) || (crypto_flags & fstamp &
			    CRYPTO_FLAG_GQ))) {
				rval = XEVNT_ID;
			}

			/*
			 * Discard the message if identity error.
			 */
			if (rval != XEVNT_OK)
				break;

			/*
			 * Discard the message if the host name length
			 * is unreasonable or the signature digest NID
			 * is not supported.
			 */
			temp32 = (fstamp >> 16) & 0xffff;
			dp =
			    (const EVP_MD *)EVP_get_digestbynid(temp32);
			if (vallen < MINHOSTNAME || vallen >
			    MAXHOSTNAME)
				rval = XEVNT_LEN;
			else if (dp == NULL)
				rval = XEVNT_MD;
			if (rval != XEVNT_OK)
				break;

			/*
			 * Save status word, host name and message
			 * digest/signature type. If PC identity, be
			 * sure not to sign the certificate.
			 */
			if (crypto_flags & CRYPTO_FLAG_PRIV)
				fstamp |= CRYPTO_FLAG_SIGN;
			peer->crypto = fstamp;
			peer->digest = dp;
			peer->subject = emalloc(vallen + 1);
			memcpy(peer->subject, ep->pkt, vallen);
			peer->subject[vallen] = '\0';
			temp32 = (fstamp >> 16) & 0xffff;
			sprintf(statstr,
			    "flags 0x%x host %s signature %s", fstamp,
			    peer->subject, OBJ_nid2ln(temp32));
			record_crypto_stats(&peer->srcadr, statstr);
#ifdef DEBUG
			if (debug)
				printf("crypto_recv: %s\n", statstr);
#endif
			break;

		/*
		 * Decode X509 certificate in ASN.1 format and extract
		 * the data containing, among other things, subject
		 * name and public key. In the default identification
		 * scheme, the certificate trail is followed to a self
		 * signed trusted certificate.
		 */
		case CRYPTO_CERT | CRYPTO_RESP:

			/*
			 * Discard the message if invalid.
			 */
			if ((rval = crypto_verify(ep, NULL, peer)) !=
			    XEVNT_OK)
				break;

			/*
			 * Scan the certificate list to delete old
			 * versions and link the newest version first on
			 * the list.
			 */
			if ((rval = cert_install(ep, peer)) != XEVNT_OK)
				break;

			/*
			 * If we snatch the certificate before the
			 * server certificate has been signed by its
			 * server, it will be self signed. When it is,
			 * we chase the certificate issuer, which the
			 * server has, and keep going until a self
			 * signed trusted certificate is found. Be sure
			 * to update the issuer field, since it may
			 * change.
			 */
			if (peer->issuer != NULL)
				free(peer->issuer);
			peer->issuer = emalloc(strlen(cinfo->issuer) +
			    1);
			strcpy(peer->issuer, cinfo->issuer);

			/*
			 * We plug in the public key and group key in
			 * the first certificate received. However, note
			 * that this certificate might not be signed by
			 * the server, so we can't check the
			 * signature/digest NID.
			 */
			if (peer->pkey == NULL) {
				ptr = (u_char *)cinfo->cert.ptr;
				cert = d2i_X509(NULL, &ptr,
				    ntohl(cinfo->cert.vallen));
				peer->pkey = X509_get_pubkey(cert);
				X509_free(cert);
				if (cinfo->grpkey != NULL)
					peer->grpkey =
					    BN_bin2bn(cinfo->grpkey,
					     cinfo->grplen, NULL);
				peer->crypto |= CRYPTO_FLAG_VALID;
			}
			peer->flash &= ~TEST10;
			temp32 = cinfo->nid;
			sprintf(statstr, "cert %s 0x%x %s (%u) fs %u",
			    cinfo->subject, cinfo->flags,
			    OBJ_nid2ln(temp32), temp32,
			    ntohl(ep->fstamp));
			record_crypto_stats(&peer->srcadr, statstr);
#ifdef DEBUG
			if (debug)
				printf("crypto_recv: %s\n", statstr);
#endif
			break;

		/*
		 * Schnorr (IFF)identity scheme. This scheme is designed
		 * for use with shared secret group keys and where the
		 * certificate may be generated by a third party. The
		 * client sends a challenge to the server, which
		 * performs a calculation and returns the result. A
		 * positive result is possible only if both client and
		 * server contain the same secret group key.
		 */
		case CRYPTO_IFF | CRYPTO_RESP:

			/*
			 * Discard the message if invalid.
			 */
			if ((rval = crypto_verify(ep, NULL, peer)) !=
			    XEVNT_OK)
				break;

			/*
			 * If the the challenge matches the response,
			 * the certificate public key, as well as the
			 * server public key, signatyre and identity are
			 * all verified at the same time. The server is
			 * declared trusted, so we skip further
			 * certificate stages and move immediately to
			 * the cookie stage.
			 */
			if ((rval = crypto_iff(ep, peer)) != XEVNT_OK)
				break;

			peer->crypto |= CRYPTO_FLAG_VRFY |
			    CRYPTO_FLAG_PROV;
			peer->flash &= ~TEST10;
			sprintf(statstr, "iff fs %u",
			    ntohl(ep->fstamp));
			record_crypto_stats(&peer->srcadr, statstr);
#ifdef DEBUG
			if (debug)
				printf("crypto_recv: %s\n", statstr);
#endif
			break;

		/*
		 * Guillou-Quisquater (GQ) identity scheme. This scheme
		 * is designed for use with public certificates carrying
		 * the GQ public key in an extension field. The client
		 * sends a challenge to the server, which performs a
		 * calculation and returns the result. A positive result
		 * is possible only if both client and server contain
		 * the same group key and the server has the matching GQ
		 * private key.
		 */
		case CRYPTO_GQ | CRYPTO_RESP:

			/*
			 * Discard the message if invalid.
			 */
			if ((rval = crypto_verify(ep, NULL, peer)) !=
			    XEVNT_OK)
				break;

			/*
			 * If the the challenge matches the response,
			 * the certificate public key, as well as the
			 * server public key, signatyre and identity are
			 * all verified at the same time. The server is
			 * declared trusted, so we skip further
			 * certificate stages and move immediately to
			 * the cookie stage.
			 */
			if ((rval = crypto_gq(ep, peer)) != XEVNT_OK)
				break;

			peer->crypto |= CRYPTO_FLAG_VRFY |
			    CRYPTO_FLAG_PROV;
			peer->flash &= ~TEST10;
			sprintf(statstr, "gq fs %u",
			    ntohl(ep->fstamp));
			record_crypto_stats(&peer->srcadr, statstr);
#ifdef DEBUG
			if (debug)
				printf("crypto_recv: %s\n", statstr);
#endif
			break;
	
		/*
		 * X509 certificate sign response. Validate the
		 * certificate signed by the server and install. Later
		 * this can be provided to clients of this server in
		 * lieu of the self signed certificate in order to
		 * validate the public key.
		 */
		case CRYPTO_SIGN | CRYPTO_RESP:

			/*
			 * Discard the message if invalid or identity
			 * not confirmed or signature not verified with
			 * respect to the host public key values.
			 */
			if (!(peer->crypto & CRYPTO_FLAG_VRFY))
				break;

			if ((rval = crypto_verify(ep, &pubkey, peer)) !=
			    XEVNT_OK)
				break;

			/*
			 * Scan the certificate list to delete old
			 * versions and link the newest version first on
			 * the list.
			 */
			if ((rval = cert_install(ep, peer)) != XEVNT_OK) 				break;

			peer->crypto |= CRYPTO_FLAG_SIGN;
			peer->flash &= ~TEST10;
			temp32 = cinfo->nid;
			sprintf(statstr, "sign %s 0x%x %s (%u) fs %u",
			    cinfo->issuer, cinfo->flags,
			    OBJ_nid2ln(temp32), temp32,
			    ntohl(ep->fstamp));
			record_crypto_stats(&peer->srcadr, statstr);
#ifdef DEBUG
			if (debug)
				printf("crypto_recv: %s\n", statstr);
#endif
			break;

		/*
		 * Cookie request in symmetric modes. Roll a random
		 * cookie and install in symmetric mode. Encrypt for the
		 * response, which is transmitted later.
		 */
		case CRYPTO_COOK:

			/*
			 * Discard the message if invalid or identity
			 * not confirmed.
			 */
			if (!(peer->crypto & CRYPTO_FLAG_VRFY))
				break;

			if ((rval = crypto_verify(ep, NULL, peer)) !=
			    XEVNT_OK)
				break;

			/*
			 * Pass the extension field to the transmit
			 * side. If already agreed, walk away.
			 */
			fp = emalloc(len);
			memcpy(fp, ep, len);
			temp32 = CRYPTO_RESP;
			fp->opcode |= htonl(temp32);
			peer->cmmd = fp;
			if (peer->crypto & CRYPTO_FLAG_AGREE) {
				peer->flash &= ~TEST10;
				break;
			}

			/*
			 * Install cookie values and light the cookie
			 * bit. The transmit side will pick up and
			 * encrypt it for the response.
			 */
			key_expire(peer);
			peer->cookval.tstamp = ep->tstamp;
			peer->cookval.fstamp = ep->fstamp;
			RAND_bytes((u_char *)&peer->pcookie, 4);
			peer->crypto &= ~CRYPTO_FLAG_AUTO;
			peer->crypto |= CRYPTO_FLAG_AGREE;
			peer->flash &= ~TEST10;
			sprintf(statstr, "cook %x ts %u fs %u",
			    peer->pcookie, ntohl(ep->tstamp),
			    ntohl(ep->fstamp));
			record_crypto_stats(&peer->srcadr, statstr);
#ifdef DEBUG
			if (debug)
				printf("crypto_recv: %s\n", statstr);
#endif
			break;

		/*
		 * Cookie response in client and symmetric modes. If the
		 * cookie bit is set, the working cookie is the EXOR of
		 * the current and new values.
		 */
		case CRYPTO_COOK | CRYPTO_RESP:

			/*
			 * Discard the message if invalid or identity
			 * not confirmed or signature not verified with
			 * respect to the cookie values.
			 */
			if (!(peer->crypto & CRYPTO_FLAG_VRFY))
				break;

			if ((rval = crypto_verify(ep, &peer->cookval,
			    peer)) != XEVNT_OK)
				break;

			/*
			 * Decrypt the cookie, hunting all the time for
			 * errors.
			 */
			if (vallen == EVP_PKEY_size(host_pkey)) {
				RSA_private_decrypt(vallen,
				    (u_char *)ep->pkt,
				    (u_char *)&temp32,
				    host_pkey->pkey.rsa,
				    RSA_PKCS1_OAEP_PADDING);
				cookie = ntohl(temp32);
			} else {
				rval = XEVNT_CKY;
				break;
			}

			/*
			 * Install cookie values and light the cookie
			 * bit. If this is not broadcast client mode, we
			 * are done here.
			 */
			key_expire(peer);
			peer->cookval.tstamp = ep->tstamp;
			peer->cookval.fstamp = ep->fstamp;
			if (peer->crypto & CRYPTO_FLAG_AGREE)
				peer->pcookie ^= cookie;
			else
				peer->pcookie = cookie;
			if (peer->hmode == MODE_CLIENT &&
			    !(peer->cast_flags & MDF_BCLNT))
				peer->crypto |= CRYPTO_FLAG_AUTO;
			else
				peer->crypto &= ~CRYPTO_FLAG_AUTO;
			peer->crypto |= CRYPTO_FLAG_AGREE;
			peer->flash &= ~TEST10;
			sprintf(statstr, "cook %x ts %u fs %u",
			    peer->pcookie, ntohl(ep->tstamp),
			    ntohl(ep->fstamp));
			record_crypto_stats(&peer->srcadr, statstr);
#ifdef DEBUG
			if (debug)
				printf("crypto_recv: %s\n", statstr);
#endif
			break;

		/*
		 * Install autokey values in broadcast client and
		 * symmetric modes. We have to do this every time the
		 * sever/peer cookie changes or a new keylist is
		 * rolled. Ordinarily, this is automatic as this message
		 * is piggybacked on the first NTP packet sent upon
		 * either of these events. Note that a broadcast client
		 * or symmetric peer can receive this response without a
		 * matching request.
		 */
		case CRYPTO_AUTO | CRYPTO_RESP:

			/*
			 * Discard the message if invalid or identity
			 * not confirmed or signature not verified with
			 * respect to the receive autokey values.
			 */
			if (!(peer->crypto & CRYPTO_FLAG_VRFY))
				break;

			if ((rval = crypto_verify(ep, &peer->recval,
			    peer)) != XEVNT_OK)
				break;

			/*
			 * Install autokey values and light the
			 * autokey bit. This is not hard.
			 */
			if (peer->recval.ptr == NULL)
				peer->recval.ptr =
				    emalloc(sizeof(struct autokey));
			bp = (struct autokey *)peer->recval.ptr;
			peer->recval.tstamp = ep->tstamp;
			peer->recval.fstamp = ep->fstamp;
			ap = (struct autokey *)ep->pkt;
			bp->seq = ntohl(ap->seq);
			bp->key = ntohl(ap->key);
			peer->pkeyid = bp->key;
			peer->crypto |= CRYPTO_FLAG_AUTO;
			peer->flash &= ~TEST10;
			sprintf(statstr,
			    "auto seq %d key %x ts %u fs %u", bp->seq,
			    bp->key, ntohl(ep->tstamp),
			    ntohl(ep->fstamp));
			record_crypto_stats(&peer->srcadr, statstr);
#ifdef DEBUG
			if (debug)
				printf("crypto_recv: %s\n", statstr);
#endif
			break;

		/*
		 * Install leapseconds table in symmetric modes. This
		 * table is proventicated to the NIST primary servers,
		 * either by copying the file containing the table from
		 * a NIST server to a trusted server or directly using
		 * this protocol. While the entire table is installed at
		 * the server, presently only the current TAI offset is
		 * provided via the kernel to other applications.
		 */
		case CRYPTO_TAI:

			/*
			 * Discard the message if invalid or identity
			 * not confirmed.
			 */
			if (!(peer->crypto & CRYPTO_FLAG_VRFY))
				break;

			if ((rval = crypto_verify(ep, NULL, peer)) !=
			    XEVNT_OK)
				break;

			/*
			 * Pass the extension field to the transmit
			 * side. Continue below if a leapseconds table
			 * accompanies the message.
			 */
			fp = emalloc(len);
			memcpy(fp, ep, len);
			temp32 = CRYPTO_RESP;
			fp->opcode |= htonl(temp32);
			peer->cmmd = fp;
			if (len <= VALUE_LEN) {
				peer->flash &= ~TEST10;
				break;
			}
			/* fall through */

		case CRYPTO_TAI | CRYPTO_RESP:

			/*
			 * Discard the message if invalid or identity
			 * not confirmed or signature not verified with
			 * respect to the leapsecond table values.
			 */
			if (!(peer->crypto & CRYPTO_FLAG_VRFY))
				break;

			if ((rval = crypto_verify(ep, &peer->tai_leap,
			    peer)) != XEVNT_OK)
				break;

			/*
			 * Initialize peer variables, leapseconds
			 * structure and extension field in network byte
			 * order. Since a filestamp may have changed,
			 * recompute the signatures.
			 */
			peer->tai_leap.tstamp = ep->tstamp;
			peer->tai_leap.fstamp = ep->fstamp;
			peer->tai_leap.vallen = ep->vallen;

			/*
			 * Install the new table if there is no stored
			 * table or the new table is more recent than
			 * the stored table. Since a filestamp may have
			 * changed, recompute the signatures.
			 */
			if (ntohl(peer->tai_leap.fstamp) >
			    ntohl(tai_leap.fstamp)) {
				tai_leap.fstamp = ep->fstamp;
				tai_leap.vallen = ep->vallen;
				if (tai_leap.ptr != NULL)
					free(tai_leap.ptr);
				tai_leap.ptr = emalloc(vallen);
				memcpy(tai_leap.ptr, ep->pkt, vallen);
				crypto_update();
				sys_tai = vallen / 4 + TAI_1972 - 1;
			}
			crypto_flags |= CRYPTO_FLAG_TAI;
			peer->crypto |= CRYPTO_FLAG_LEAP;
			peer->flash &= ~TEST10;
#ifdef KERNEL_PLL
#if NTP_API > 3
			/*
			 * If the kernel cooperates, initialize the
			 * current TAI offset.
			 */
			ntv.modes = MOD_TAI;
			ntv.constant = sys_tai;
			(void)ntp_adjtime(&ntv);
#endif /* NTP_API */
#endif /* KERNEL_PLL */
			sprintf(statstr, "leap %u ts %u fs %u",
			    vallen, ntohl(ep->tstamp),
			    ntohl(ep->fstamp));
			record_crypto_stats(&peer->srcadr, statstr);
#ifdef DEBUG
			if (debug)
				printf("crypto_recv: %s\n", statstr);
#endif
			break;

		/*
		 * We come here in symmetric modes for miscellaneous
		 * commands that have value fields but are processed on
		 * the transmit side. All we need do here is check for
		 * valid field length. Remaining checks are below and on
		 * the transmit side.
		 */
		case CRYPTO_IFF:
		case CRYPTO_GQ:
		case CRYPTO_SIGN:
			if (len < VALUE_LEN) {
				rval = XEVNT_LEN;
				break;
			}

			/* fall through */

		/*
		 * We come here for miscellaneous requests and unknown
		 * requests and responses. If an unknown response or
		 * error, forget it. If a request, save the extension
		 * field for later. Unknown requests will be caught on
		 * the transmit side.
		 */
		default:
			if (code & (CRYPTO_RESP | CRYPTO_ERROR)) {
				rval = XEVNT_LEN;
			} else if ((rval = crypto_verify(ep, NULL,
			    peer)) == XEVNT_OK) {
				fp = emalloc(len);
				memcpy(fp, ep, len);
				temp32 = CRYPTO_RESP;
				fp->opcode |= htonl(temp32);
				peer->cmmd = fp;
			}
		}

		/*
		 * We log everything except length/format errors and
		 * duplicates, which are log clogging vulnerabilities.
		 * The first error found terminates the extension field
		 * scan and we return the laundry to the caller.
		 */
		if (rval != XEVNT_OK) {
			sprintf(statstr,
			    "error %x opcode %x ts %u fs %u", rval,
			    code, tstamp, fstamp);
			if (rval > XEVNT_TSP)
				record_crypto_stats(&peer->srcadr,
				    statstr);
			report_event(rval, peer);
#ifdef DEBUG
			if (debug)
				printf("crypto_recv: %s\n", statstr);
#endif
			break;
		}
		authlen += len;
	}
	return (rval);
}


/*
 * crypto_xmit - construct extension fields
 *
 * This routine is called both when an association is configured and
 * when one is not. The only case where this matters is to retrieve the
 * autokey information, in which case the caller has to provide the
 * association ID to match the association.
 *
 * Returns length of extension field.
 */
int
crypto_xmit(
	struct pkt *xpkt,	/* transmit packet pointer */
	struct sockaddr_storage *srcadr_sin,	/* active runway */
	int	start,		/* offset to extension field */
	struct exten *ep,	/* extension pointer */
	keyid_t cookie		/* session cookie */
	)
{
	u_int32	*pkt;		/* packet pointer */
	struct peer *peer;	/* peer structure pointer */
	u_int	opcode;		/* extension field opcode */
	struct exten *fp;	/* extension pointers */
	struct cert_info *cp;	/* certificate info/value pointer */
	char	certname[MAXHOSTNAME + 1]; /* subject name buffer */
	u_char	statstr[NTP_MAXSTRLEN]; /* statistics for filegen */
	u_int	vallen;
	u_int	len;
	struct value vtemp;
	associd_t associd;
	int	rval;
	keyid_t tcookie;

	/*
	 * Generate the requested extension field request code, length
	 * and association ID. If this is a response and the host is not
	 * synchronized, light the error bit and go home.
	 */
	pkt = (u_int32 *)xpkt + start / 4;
	fp = (struct exten *)pkt;
	opcode = ntohl(ep->opcode);
	associd = ntohl(ep->associd);
	fp->associd = htonl(associd);
	len = 8;
	rval = XEVNT_OK;
	switch (opcode & 0xffff0000) {

	/*
	 * Send association request and response with status word and
	 * host name. Note, this message is not signed and the filestamp
	 * contains only the status word. We check at this point whether
	 * the identity schemes are compatible to save tears later on.
	 */
	case CRYPTO_ASSOC | CRYPTO_RESP:
	case CRYPTO_ASSOC:
		len += crypto_send(fp, &hostval);
		if (crypto_time() == 0)
			fp->fstamp = 0;
		else
			fp->fstamp = htonl(crypto_flags);
		break;

	/*
	 * Send certificate request. Use the values from the extension
	 * field.
	 */
	case CRYPTO_CERT:
		memset(&vtemp, 0, sizeof(vtemp));
		vtemp.tstamp = ep->tstamp;
		vtemp.fstamp = ep->fstamp;
		vtemp.vallen = ep->vallen;
		vtemp.ptr = (char *)ep->pkt;
		len += crypto_send(fp, &vtemp);
		break;

	/*
	 * Send certificate response or sign request. Use the values
	 * from the certificate. If the request contains no subject
	 * name, assume the name of this host. This is for backwards
	 * compatibility.  Light the error bit if no certificate with
	 * the given subject name is found. Of course, private
	 * certificates are never sent.
	 */
	case CRYPTO_SIGN:
	case CRYPTO_CERT | CRYPTO_RESP:
		vallen = ntohl(ep->vallen);
		if (vallen == 8) {
			strcpy(certname, sys_hostname);
		} else if (vallen < MINHOSTNAME || vallen >
		    MAXHOSTNAME) {
			opcode |= CRYPTO_ERROR;
			break;

		} else {
			memcpy(certname, ep->pkt, vallen);
			certname[vallen] = '\0';
		}
		for (cp = cinfo; cp != NULL; cp = cp->link) {
			if (cp->flags & CERT_PRIV)
				continue;
			if (strcmp(certname, cp->subject) == 0) {
				len += crypto_send(fp, &cp->cert);
				break;
			}
		}
		if (cp == NULL)
			opcode |= CRYPTO_ERROR;
		break;

	/*
	 * Send challenge in Schnorr (IFF) identity scheme.
	 */
	case CRYPTO_IFF:
		if ((peer = findpeerbyassoc(ep->pkt[0])) == NULL) {
			opcode |= CRYPTO_ERROR;
			break;
		}
		if ((rval = crypto_alice(peer, &vtemp)) == XEVNT_OK)
			len += crypto_send(fp, &vtemp);
		value_free(&vtemp);
		break;

	/*
	 * Send response in Schnorr (IFF) identity scheme.
	 */
	case CRYPTO_IFF | CRYPTO_RESP:
		if ((rval = crypto_bob(ep, &vtemp)) == XEVNT_OK)
			len += crypto_send(fp, &vtemp);
		value_free(&vtemp);
		break;

	/*
	 * Send challenge in Guillou-Quisquater (GQ) identity scheme.
	 */
	case CRYPTO_GQ:
		if ((peer = findpeerbyassoc(ep->pkt[0])) == NULL) {
			opcode |= CRYPTO_ERROR;
			break;
		}
		if ((rval = crypto_alice2(peer, &vtemp)) == XEVNT_OK)
			len += crypto_send(fp, &vtemp);
		value_free(&vtemp);
		break;

	/*
	 * Send response in Guillou-Quisquater (GQ) identity scheme.
	 */
	case CRYPTO_GQ | CRYPTO_RESP:
		if ((rval = crypto_bob2(ep, &vtemp)) == XEVNT_OK)
			len += crypto_send(fp, &vtemp);
		value_free(&vtemp);
		break;

	/*
	 * Send certificate sign response. The integrity of the request
	 * certificate has already been verified on the receive side.
	 * Sign the response using the local server key. Use the
	 * filestamp from the request and use the timestamp as the
	 * current time. Light the error bit if the certificate is
	 * invalid or contains an unverified signature.
	 */
	case CRYPTO_SIGN | CRYPTO_RESP:
		if ((rval = cert_sign(ep, &vtemp)) == XEVNT_OK)
			len += crypto_send(fp, &vtemp);
		value_free(&vtemp);
		break;

	/*
	 * Send public key and signature. Use the values from the public
	 * key.
	 */
	case CRYPTO_COOK:
		len += crypto_send(fp, &pubkey);
		break;

	/*
	 * Encrypt and send cookie and signature. Light the error bit if
	 * anything goes wrong.
	 */
	case CRYPTO_COOK | CRYPTO_RESP:
		if ((opcode & 0xffff) < VALUE_LEN) {
			opcode |= CRYPTO_ERROR;
			break;
		}
		if (PKT_MODE(xpkt->li_vn_mode) == MODE_SERVER) {
			tcookie = cookie;
		} else {
			if ((peer = findpeerbyassoc(associd)) == NULL) {
				opcode |= CRYPTO_ERROR;
				break;
			}
			tcookie = peer->pcookie;
		}
		if ((rval = crypto_encrypt(ep, &vtemp, &tcookie)) ==
		    XEVNT_OK)
			len += crypto_send(fp, &vtemp);
		value_free(&vtemp);
		break;

	/*
	 * Find peer and send autokey data and signature in broadcast
	 * server and symmetric modes. Use the values in the autokey
	 * structure. If no association is found, either the server has
	 * restarted with new associations or some perp has replayed an
	 * old message, in which case light the error bit.
	 */
	case CRYPTO_AUTO | CRYPTO_RESP:
		if ((peer = findpeerbyassoc(associd)) == NULL) {
			opcode |= CRYPTO_ERROR;
			break;
		}
		peer->flags &= ~FLAG_ASSOC;
		len += crypto_send(fp, &peer->sndval);
		break;

	/*
	 * Send leapseconds table and signature. Use the values from the
	 * tai structure. If no table has been loaded, just send a
	 * request.
	 */
	case CRYPTO_TAI:
	case CRYPTO_TAI | CRYPTO_RESP:
		if (crypto_flags & CRYPTO_FLAG_TAI)
			len += crypto_send(fp, &tai_leap);
		break;

	/*
	 * Default - Fall through for requests; for unknown responses,
	 * flag as error.
	 */
	default:
		if (opcode & CRYPTO_RESP)
			opcode |= CRYPTO_ERROR;
	}

	/*
	 * We ignore length/format errors and duplicates. Other errors
	 * are reported to the log and deny further service. To really
	 * persistent rascals we toss back a kiss-of-death grenade.
	 */
	if (rval > XEVNT_TSP) {
<<<<<<< HEAD
		struct sockaddr_storage mskadr_sin;
		int	hismode;
		int	resflag = RES_DONTSERVE | RES_TIMEOUT;

		opcode |= CRYPTO_ERROR;
		sprintf(statstr, "error %x opcode %x", rval, opcode);
		record_crypto_stats(srcadr_sin, statstr);
		memset((char *)&mskadr_sin, 0, sizeof(struct sockaddr_storage));
		mskadr_sin.ss_family = srcadr_sin->ss_family;
		if (mskadr_sin.ss_family == AF_INET)
			GET_INADDR(mskadr_sin) =~(u_int32)0;
		else
			memset(&GET_INADDR6(mskadr_sin), 0xff,
			    sizeof(struct in6_addr));
		hismode = PKT_MODE(xpkt->li_vn_mode);
		if (hismode != MODE_BROADCAST && hismode != MODE_SERVER)
			resflag |= RES_DEMOBILIZE;
		hack_restrict(RESTRICT_FLAGS, srcadr_sin, &mskadr_sin,
		    RESM_NTPONLY, resflag);
=======
		opcode |= CRYPTO_ERROR;
		sprintf(statstr, "error %x opcode %x", rval, opcode);
		record_crypto_stats(srcadr_sin, statstr);
>>>>>>> 94891eb7
#ifdef DEBUG
		if (debug)
			printf("crypto_xmit: %s\n", statstr);
#endif
	}

	/*
	 * Round up the field length to a multiple of 8 bytes and save
	 * the request code and length.
	 */
	len = ((len + 7) / 8) * 8;
	fp->opcode = htonl((opcode & 0xffff0000) | len);
#ifdef DEBUG
	if (debug)
		printf(
		    "crypto_xmit: ext offset %d len %u code %x assocID %d\n",
		    start, len, opcode>> 16, associd);
#endif
	return (len);
}


/*
 * crypto_verify - parse and verify the extension field and value
 *
 * Returns
 * XEVNT_OK	success
 * XEVNT_LEN	bad field format or length
 * XEVNT_TSP	bad timestamp
 * XEVNT_FSP	bad filestamp
 * XEVNT_PUB	bad or missing public key
 * XEVNT_SGL	bad signature length
 * XEVNT_SIG	signature not verified
 */
static int
crypto_verify(
	struct exten *ep,	/* extension pointer */
	struct value *vp,	/* value pointer */
	struct peer *peer	/* peer structure pointer */
	)
{
	EVP_PKEY *pkey;		/* server public key */
	EVP_MD_CTX ctx;		/* signature context */
	tstamp_t tstamp;	/* timestamp */
	tstamp_t fstamp;	/* filestamp */
	u_int	vallen;		/* value length */
	u_int	siglen;		/* signature length */
	u_int	opcode, len;
	int	rval;
	int	i;

	/*
	 * We require valid opcode and field length, timestamp,
	 * filestamp, public key, digest, signature length and
	 * signature, where relevant. Note that preliminary length
	 * checks are done in the main loop.
	 */
	len = ntohl(ep->opcode) & 0x0000ffff;
	opcode = ntohl(ep->opcode) & 0xffff0000;

	/*
	 * Check for valid operation code and protocol. The opcode must
	 * not have the error bit set. If a response, it must have a
	 * value header. If a request and does not contain a value
	 * header, no need for further checking.
	 */
	if (opcode & CRYPTO_ERROR)
		return (XEVNT_LEN);
 	if (opcode & CRYPTO_RESP) {
 		if (len < VALUE_LEN)
			return (XEVNT_LEN);
	} else {
 		if (len < VALUE_LEN)
			return (XEVNT_OK);
	}
	/*
	 * We have a value header. Check for valid field lengths. The
	 * field length must be long enough to contain the value header,
	 * value and signature. If a request and a previous request of
	 * the same type is pending, discard the previous request. If a
	 * request but no signature, there is no need for further
	 * checking.
	 */
	vallen = ntohl(ep->vallen);
	if (len < ((VALUE_LEN + vallen + 3) / 4) * 4)
		return (XEVNT_LEN);

	i = (vallen + 3) / 4;
	siglen = ntohl(ep->pkt[i++]);
	if (len < VALUE_LEN + vallen + siglen)
		return (XEVNT_LEN);

	if (!(opcode & CRYPTO_RESP)) {
		if (peer->cmmd != NULL) {
			if ((opcode | CRYPTO_RESP) ==
			    (ntohl(peer->cmmd->opcode) & 0xffff0000)) {
				free(peer->cmmd);
				peer->cmmd = NULL;
			} else {
				return (XEVNT_LEN);
			}
		}
		if (siglen == 0)
			return (XEVNT_OK);
	}

	/*
	 * We have a signature. Check for valid timestamp and filestamp.
	 * The timestamp must not precede the filestamp. The timestamp
	 * and filestamp must not precede the corresponding values in
	 * the value structure. Once the autokey values have been
	 * installed, the timestamp must always be later than the
	 * corresponding value in the value structure. Duplicate
	 * timestamps are illegal once the cookie has been validated.
	 */
	rval = XEVNT_OK;
	if (crypto_flags & peer->crypto & CRYPTO_FLAG_PRIV)
		pkey = sign_pkey;
	else
		pkey = peer->pkey;
	tstamp = ntohl(ep->tstamp);
	fstamp = ntohl(ep->fstamp);
	if (tstamp == 0 || tstamp < fstamp) {
		rval = XEVNT_TSP;
	} else if (vp != NULL && (tstamp < ntohl(vp->tstamp) ||
	    (tstamp == ntohl(vp->tstamp) && (peer->crypto &
	    CRYPTO_FLAG_AUTO)))) {
		rval = XEVNT_TSP;
	} else if (vp != NULL && (tstamp < ntohl(vp->fstamp) || fstamp <
	    ntohl(vp->fstamp))) {
		rval = XEVNT_FSP;

	/*
	 * If a public key and digest is present, and if valid key
	 * length, check for valid signature. Note that the first valid
	 * signature lights the proventic bit.
	 */
	} else if (pkey == NULL || peer->digest == NULL) {
		/* fall through */
	} else if (siglen != EVP_PKEY_size(pkey)) {
		rval = XEVNT_SGL;
	} else {
		EVP_VerifyInit(&ctx, peer->digest);
		EVP_VerifyUpdate(&ctx, (u_char *)&ep->tstamp, vallen +
		    12);
		if (EVP_VerifyFinal(&ctx, (u_char *)&ep->pkt[i], siglen,
		    pkey)) {
			if (peer->crypto & CRYPTO_FLAG_VRFY)
				peer->crypto |= CRYPTO_FLAG_PROV;
		} else {
			rval = XEVNT_SIG;
		}
	}
#ifdef DEBUG
	if (debug > 1)
		printf(
		    "crypto_recv: verify %x vallen %u siglen %u ts %u fs %u\n",
		    rval, vallen, siglen, tstamp, fstamp);
#endif
	return (rval);
}


/*
 * crypto_encrypt - construct encrypted cookie and signature from
 * extension field and cookie
 *
 * Returns
 * XEVNT_OK	success
 * XEVNT_PUB	bad or missing public key
 * XEVNT_CKY	bad or missing cookie
 */
static int
crypto_encrypt(
	struct exten *ep,	/* extension pointer */
	struct value *vp,	/* value pointer */
	keyid_t	*cookie		/* server cookie */
	)
{
	EVP_PKEY *pkey;		/* public key */
	EVP_MD_CTX ctx;		/* signature context */
	tstamp_t tstamp;	/* NTP timestamp */
	u_int32	temp32;
	u_int	len;
	u_char	*ptr;

	/*
	 * Extract the public key from the request.
	 */
	len = ntohl(ep->vallen);
	ptr = (u_char *)ep->pkt;
	pkey = d2i_PublicKey(EVP_PKEY_RSA, NULL, &ptr, len);
	if (pkey == NULL) {
		msyslog(LOG_ERR, "crypto_encrypt %s\n",
		    ERR_error_string(ERR_get_error(), NULL));
		return (XEVNT_PUB);
	}

	/*
	 * Encrypt the cookie, encode in ASN.1 and sign.
	 */
	tstamp = crypto_time();
	memset(vp, 0, sizeof(struct value));
	vp->tstamp = htonl(tstamp);
	vp->fstamp = hostval.tstamp;
	len = EVP_PKEY_size(pkey);
	vp->vallen = htonl(len);
	vp->ptr = emalloc(len);
	temp32 = htonl(*cookie);
	if (!RSA_public_encrypt(4, (u_char *)&temp32, vp->ptr,
	    pkey->pkey.rsa, RSA_PKCS1_OAEP_PADDING)) {
		msyslog(LOG_ERR, "crypto_encrypt %s\n",
		    ERR_error_string(ERR_get_error(), NULL));
		EVP_PKEY_free(pkey);
		return (XEVNT_CKY);
	}
	EVP_PKEY_free(pkey);
	vp->siglen = 0;
	if (tstamp == 0)
		return (XEVNT_OK);
	vp->sig = emalloc(sign_siglen);
	EVP_SignInit(&ctx, sign_digest);
	EVP_SignUpdate(&ctx, (u_char *)&vp->tstamp, 12);
	EVP_SignUpdate(&ctx, vp->ptr, len);
	if (EVP_SignFinal(&ctx, vp->sig, &len, sign_pkey))
		vp->siglen = htonl(len);
	return (XEVNT_OK);
}


/*
 * crypto_args - construct extension field from arguments
 *
 * This routine creates an extension field with current timestamps and
 * specified opcode, association ID and optional string. Note that the
 * extension field is created here, but freed after the crypto_xmit()
 * call in the protocol module.
 *
 * Returns extension field pointer (no errors).
 */
struct exten *
crypto_args(
	struct peer *peer,	/* peer structure pointer */
	u_int	opcode,		/* operation code */
	u_char	*str		/* argument string */
	)
{
	tstamp_t tstamp;	/* NTP timestamp */
	struct exten *ep;	/* extension field pointer */
	u_int	len;		/* extension field length */

	tstamp = crypto_time();
	len = sizeof(struct exten);
	if (str != NULL)
		len += strlen(str);
	ep = emalloc(len);
	memset(ep, 0, len);
	ep->opcode = htonl(opcode + len);

	/*
	 * If a response, send our ID; if a request, send the
	 * responder's ID.
	 */
	if (opcode & CRYPTO_RESP)
		ep->associd = htonl(peer->associd);
	else
		ep->associd = htonl(peer->assoc);
	ep->tstamp = htonl(tstamp);
	ep->fstamp = hostval.tstamp;
	ep->vallen = 0;
	if (str != NULL) {
		ep->vallen = htonl(strlen(str));
		memcpy(ep->pkt, str, strlen(str));
	} else {
		ep->pkt[0] = peer->associd;
	}
	return (ep);
}


/*
 * crypto_send - construct extension field from value components
 *
 * Returns extension field length. Note: it is not polite to send a
 * nonempty signature with zero timestamp or a nonzero timestamp with
 * empty signature, but these rules are not enforced here.
 */
u_int
crypto_send(
	struct exten *ep,	/* extension field pointer */
	struct value *vp	/* value pointer */
	)
{
	u_int	len, temp32;
	int	i;

	/*
	 * Copy data. If the data field is empty or zero length, encode
	 * an empty value with length zero.
	 */
	ep->tstamp = vp->tstamp;
	ep->fstamp = vp->fstamp;
	ep->vallen = vp->vallen;
	len = 12;
	temp32 = ntohl(vp->vallen);
	if (temp32 > 0 && vp->ptr != NULL)
		memcpy(ep->pkt, vp->ptr, temp32);

	/*
	 * Copy signature. If the signature field is empty or zero
	 * length, encode an empty signature with length zero.
	 */
	i = (temp32 + 3) / 4;
	len += i * 4 + 4;
	ep->pkt[i++] = vp->siglen;
	temp32 = ntohl(vp->siglen);
	if (temp32 > 0 && vp->sig != NULL)
		memcpy(&ep->pkt[i], vp->sig, temp32);
	len += temp32;
	return (len);
}


/*
 * crypto_update - compute new public value and sign extension fields
 *
 * This routine runs periodically, like once a day, and when something
 * changes. It updates the timestamps on three value structures and one
 * value structure list, then signs all the structures:
 *
 * hostval	host name (not signed)
 * pubkey	public key
 * cinfo	certificate info/value list
 * tai_leap	leapseconds file
 *
 * Filestamps are proventicated data, so this routine is run only when
 * the host has been synchronized to a proventicated source. Thus, the
 * timestamp is proventicated, too, and can be used to deflect
 * clogging attacks and even cook breakfast.
 *
 * Returns void (no errors)
 */
void
crypto_update(void)
{
	EVP_MD_CTX ctx;		/* message digest context */
	struct cert_info *cp, **zp; /* certificate info/value */
	u_char	statstr[NTP_MAXSTRLEN]; /* statistics for filegen */
	tstamp_t tstamp;	/* NTP timestamp */
	u_int	len;

	if ((tstamp = crypto_time()) == 0)
		return;
	hostval.tstamp = htonl(tstamp);

	/*
	 * Sign public key and timestamps. The filestamp is derived from
	 * the host key file extension from wherever the file was
	 * generated. 
	 */
	if (pubkey.vallen != 0) {
		pubkey.tstamp = hostval.tstamp;
		pubkey.siglen = 0;
		if (pubkey.sig == NULL)
			pubkey.sig = emalloc(sign_siglen);
		EVP_SignInit(&ctx, sign_digest);
		EVP_SignUpdate(&ctx, (u_char *)&pubkey, 12);
		EVP_SignUpdate(&ctx, pubkey.ptr, ntohl(pubkey.vallen));
		if (EVP_SignFinal(&ctx, pubkey.sig, &len, sign_pkey))
			pubkey.siglen = htonl(len);
	}

	/*
	 * Sign certificates and timestamps. The filestamp is derived
	 * from the certificate file extension from wherever the file
	 * was generated. At the same time expired certificates are
	 * expunged.
	 */
	zp = &cinfo;
	for (cp = cinfo; cp != NULL; cp = cp->link) {
		if (tstamp > cp->last) {
			*zp = cp->link;
			cert_free(cp);
		} else {
			cp->cert.tstamp = hostval.tstamp;
			cp->cert.siglen = 0;
			if (cp->cert.sig == NULL)
				cp->cert.sig = emalloc(sign_siglen);
			EVP_SignInit(&ctx, sign_digest);
			EVP_SignUpdate(&ctx, (u_char *)&cp->cert, 12);
			EVP_SignUpdate(&ctx, cp->cert.ptr,
			    ntohl(cp->cert.vallen));
			if (EVP_SignFinal(&ctx, cp->cert.sig, &len,
			    sign_pkey))
				cp->cert.siglen = htonl(len);
		}
		zp = &cp->link;
	}

	/*
	 * Sign leapseconds table and timestamps. The filestamp is
	 * derived from the leapsecond file extension from wherever the
	 * file was generated.
	 */
	if (tai_leap.vallen != 0) {
		tai_leap.tstamp = hostval.tstamp;
		tai_leap.siglen = 0;
		if (tai_leap.sig == NULL)
			tai_leap.sig = emalloc(sign_siglen);
		EVP_SignInit(&ctx, sign_digest);
		EVP_SignUpdate(&ctx, (u_char *)&tai_leap, 12);
		EVP_SignUpdate(&ctx, tai_leap.ptr,
		    ntohl(tai_leap.vallen));
		if (EVP_SignFinal(&ctx, tai_leap.sig, &len, sign_pkey))
			tai_leap.siglen = htonl(len);
	}
	sprintf(statstr, "update ts %u", ntohl(hostval.tstamp)); 
	record_crypto_stats(NULL, statstr);
#ifdef DEBUG
	if (debug)
		printf("crypto_update: %s\n", statstr);
#endif
}


/*
 * value_free - free value structure components.
 *
 * Returns void (no errors)
 */
void
value_free(
	struct value *vp	/* value structure */
	)
{
	if (vp->ptr != NULL)
		free(vp->ptr);
	if (vp->sig != NULL)
		free(vp->sig);
	memset(vp, 0, sizeof(struct value));
}


/*
 * crypto_time - returns current NTP time in seconds.
 */
tstamp_t
crypto_time()
{
	l_fp	tstamp;		/* NTP time */	L_CLR(&tstamp);

	L_CLR(&tstamp);
	if (sys_leap != LEAP_NOTINSYNC)
		get_systime(&tstamp);
	return (tstamp.l_ui);
}


/*
 * asn2ntp - convert ASN1_TIME time structure to NTP time in seconds.
 */
u_long
asn2ntp	(
	ASN1_TIME *asn1time	/* pointer to ASN1_TIME structure */
	)
{
	char	*v;		/* pointer to ASN1_TIME string */
	struct	tm tm;		/* used to convert to NTP time */

	/*
	 * Extract time string YYMMDDHHMMSSZ from ASN1 time structure.
	 * Note that the YY, MM, DD fields start with one, the HH, MM,
	 * SS fiels start with zero and the Z character should be 'Z'
	 * for UTC. Also note that years less than 50 map to years
	 * greater than 100. Dontcha love ASN.1? Better than MIL-188.
	 */
	if (asn1time->length > 13)
		return (-1);
	v = (char *)asn1time->data;
	tm.tm_year = (v[0] - '0') * 10 + v[1] - '0';
	if (tm.tm_year < 50)
		tm.tm_year += 100;
	tm.tm_mon = (v[2] - '0') * 10 + v[3] - '0' - 1;
	tm.tm_mday = (v[4] - '0') * 10 + v[5] - '0';
	tm.tm_hour = (v[6] - '0') * 10 + v[7] - '0';
	tm.tm_min = (v[8] - '0') * 10 + v[9] - '0';
	tm.tm_sec = (v[10] - '0') * 10 + v[11] - '0';
	tm.tm_wday = 0;
	tm.tm_yday = 0;
	tm.tm_isdst = 0;
	return (timegm(&tm) + JAN_1970);
}


/*
 * bigdig() - compute a BIGNUM MD5 hash of a BIGNUM number.
 */
static int
bighash(
	BIGNUM	*bn,		/* BIGNUM * from */
	BIGNUM	*bk		/* BIGNUM * to */
	)
{
	EVP_MD_CTX ctx;		/* message digest context */
	u_char dgst[EVP_MAX_MD_SIZE]; /* message digest */
	u_char	*ptr;		/* a BIGNUM as binary string */
	u_int	len;

	len = BN_num_bytes(bn);
	ptr = emalloc(len);
	BN_bn2bin(bn, ptr);
	EVP_DigestInit(&ctx, EVP_md5());
	EVP_DigestUpdate(&ctx, ptr, len);
	EVP_DigestFinal(&ctx, dgst, &len);
	BN_bin2bn(dgst, len, bk);
	return (1);
}


/*
 ***********************************************************************
 *								       *
 * The following routines implement the Schnorr (IFF) identity scheme  *
 *								       *
 ***********************************************************************
 *
 * The Schnorr (IFF) identity scheme is intended for use when
 * the ntp-genkeys program does not generate the certificates used in
 * the protocol and the group key cannot be conveyed in the certificate
 * itself. For this purpose, new generations of IFF values must be
 * securely transmitted to all members of the group before use. The
 * scheme is self contained and independent of new generations of host
 * keys, sign keys and certificates.
 *
 * The IFF identity scheme is based on DSA cryptography and algorithms
 * described in Stimson p. 285. The IFF values hide in a DSA cuckoo
 * structure, but only the primes and generator are used. The p is a
 * 512-bit prime, q a 160-bit prime that divides p - 1 and is a qth root
 * of 1 mod p; that is, g^q = 1 mod p. The TA rolls a random group key
 * disguised as a DSA structure member, then computes public key g^(q -
 * a). These values are shared only among group members and never
 * revealed in messages. Alice challenges Bob to confirm identity using
 * the protocol described below.
 *
 * How it works
 *
 * The scheme goes like this. Both Alice and Bob have the same prime p,
 * prime q, generator g and some random a as the group key. They also
 * have v = g^(q - a) mod p as the public key. These values are
 * computed and distributed in advance via secret means, although only
 * the group key a is truly secret.
 *
 * Alice rolls new random challenge r and sends to Bob in the IFF
 * request message. Bob rolls new random k, then computes y = k + a r
 * mod q and x = g^k mod p and sends (y, hash(x)) to Alice in the
 * response message. Besides making the response shorter, the hash makes
 * it effectivey impossible for an intruder to solve for a by observing
 * a number of these messages.
 * 
 * Alice receives the response and computes g^y v^r mod p. After a bit
 * of algebra, this simplifies to g^k. If the hash of this result
 * matches x, Alice knows that Bob has the group key a. The signed
 * response binds this knowledge to Bob's private key and the public key
 * previously received in his certificate.
 *
 * crypto_alice - construct Alice's challenge in IFF scheme
 *
 * Returns
 * XEVNT_OK	success
 */
static int
crypto_alice(
	struct peer *peer,	/* peer pointer */
	struct value *vp	/* value pointer */
	)
{
	DSA	*dsa;		/* IFF key */
	BN_CTX	*bctx;		/* BIGNUM context */
	EVP_MD_CTX ctx;		/* signature context */
	tstamp_t tstamp;	/* NTP timestamp */
	u_int	len;

	/*
	 * If the IFF parameters are not valid, something awful
	 * happened.
	 */
	if (!(crypto_flags & CRYPTO_FLAG_IFF)) {
		msyslog(LOG_ERR, "crypto_alice: IFF unavailable");
		return (XEVNT_PUB);
	}
	dsa = iff_pkey->pkey.dsa;

	/*
	 * Roll new random r (0 < r < q). The OpenSSL library has a bug
	 * omitting BN_rand_range, so we have to do it the hard way.
	 */
	bctx = BN_CTX_new();
	len = BN_num_bytes(dsa->q);
	if (peer->iffval != NULL)
		BN_free(peer->iffval);
	peer->iffval = BN_new();
	BN_rand(peer->iffval, len * 8, -1, 1);	/* r */
	BN_mod(peer->iffval, peer->iffval, dsa->q, bctx);
	BN_CTX_free(bctx);

	/*
	 * Sign and send to Bob.
	 */
	tstamp = crypto_time();
	memset(vp, 0, sizeof(struct value));
	vp->tstamp = htonl(tstamp);
	vp->fstamp = hostval.tstamp;
	vp->vallen = htonl(len);
	vp->ptr = emalloc(len);
	BN_bn2bin(peer->iffval, vp->ptr);
	vp->siglen = 0;
	if (tstamp == 0)
		return (XEVNT_OK);
	vp->sig = emalloc(sign_siglen);
	EVP_SignInit(&ctx, sign_digest);
	EVP_SignUpdate(&ctx, (u_char *)&vp->tstamp, 12);
	EVP_SignUpdate(&ctx, vp->ptr, len);
	if (EVP_SignFinal(&ctx, vp->sig, &len, sign_pkey))
		vp->siglen = htonl(len);
	return (XEVNT_OK);
}


/*
 * crypto_bob - construct Bob's response to Alice's challenge
 *
 * Returns
 * XEVNT_OK	success
 * XEVNT_ID	bad or missing identification
 */
static int
crypto_bob(
	struct exten *ep,	/* extension pointer */
	struct value *vp	/* value pointer */
	)
{
	DSA	*dsa;		/* IFF key */
	DSA_SIG	*sdsa;		/* DSA signature context fake */
	BN_CTX	*bctx;		/* BIGNUM context */
	EVP_MD_CTX ctx;		/* signature context */
	tstamp_t tstamp;	/* NTP timestamp */
	BIGNUM	*bn, *bk, *r;
	u_int	len;

	/*
	 * If the IFF parameters are not valid, something awful
	 * happened.
	 */
	if (!(crypto_flags & CRYPTO_FLAG_IFF)) {
		msyslog(LOG_ERR, "crypto_bob: IFF unavailable");
		return (XEVNT_PUB);
	}
	dsa = iff_pkey->pkey.dsa;

	/*
	 * Extract r from the challenge.
	 */
	len = ntohl(ep->vallen);
	if ((r = BN_bin2bn((u_char *)ep->pkt, len, NULL)) == NULL) {
		msyslog(LOG_ERR, "crypto_bob %s\n",
		    ERR_error_string(ERR_get_error(), NULL));
		return (XEVNT_ID);
	}

	/*
	 * Bob rolls random k (0 < k < q), computes y = k + a r mod q
	 * and g = g^k mod p, then sends (y, hash(g)) to Alice.
	 */
	bctx = BN_CTX_new(); bk = BN_new(); bn = BN_new();
	sdsa = DSA_SIG_new();
	BN_rand(bk, len * 8, -1, 1);		/* k */
	BN_mod_mul(bn, dsa->priv_key, r, dsa->q, bctx); /* a r mod q */
	BN_add(bn, bn, bk);
	BN_mod(bn, bn, dsa->q, bctx);		/* k + a r mod q */
	sdsa->r = BN_dup(bn);
	BN_mod_exp(bk, dsa->g, bk, dsa->p, bctx); /* g^k mod p */
	bighash(bk, bk);
	sdsa->s = BN_dup(bk);
	BN_CTX_free(bctx);
	BN_free(r); BN_free(bn); BN_free(bk);

	/*
	 * Encode the values in ASN.1 and sign.
	 */
	tstamp = crypto_time();
	memset(vp, 0, sizeof(struct value));
	vp->tstamp = htonl(tstamp);
	vp->fstamp = hostval.tstamp;
	len = i2d_DSA_SIG(sdsa, NULL);
	if (len <= 0) {
		msyslog(LOG_ERR, "crypto_bob %s\n",
		    ERR_error_string(ERR_get_error(), NULL));
		DSA_SIG_free(sdsa);
		return (XEVNT_ID);
	}
	vp->vallen = htonl(len);
	vp->ptr = emalloc(len);
	i2d_DSA_SIG(sdsa, (u_char **)&vp->ptr);
	DSA_SIG_free(sdsa);
	vp->siglen = 0;
	if (tstamp == 0)
		return (XEVNT_OK);
	vp->sig = emalloc(sign_siglen);
	EVP_SignInit(&ctx, sign_digest);
	EVP_SignUpdate(&ctx, (u_char *)&vp->tstamp, 12);
	EVP_SignUpdate(&ctx, vp->ptr, len);
	if (EVP_SignFinal(&ctx, vp->sig, &len, sign_pkey))
		vp->siglen = htonl(len);
	return (XEVNT_OK);
}


/*
 * crypto_iff - verify Bob's response to Alice's challenge
 *
 * Returns
 * XEVNT_OK	success
 * XEVNT_ID	bad or missing identification
 */
int
crypto_iff(
	struct exten *ep,	/* extension pointer */
	struct peer *peer	/* peer structure pointer */
	)
{
	DSA	*dsa;		/* IFF key */
	BN_CTX	*bctx;		/* BIGNUM context */
	DSA_SIG	*sdsa;		/* DSA signature context fake */
	BIGNUM	*bn, *bk;
	u_int	len;
	u_char	*ptr;
	int	temp;

	/*
	 * If the IFF parameters are not valid, something awful
	 * happened.
	 */
	if (!(crypto_flags & CRYPTO_FLAG_IFF)) {
		msyslog(LOG_ERR, "crypto_iff: IFF unavailable");
		return (XEVNT_PUB);
	}
	dsa = iff_pkey->pkey.dsa;
	if (peer->iffval == NULL) {
		msyslog(LOG_ERR, "crypto_iff: missing IFF challenge");
		return (XEVNT_ID);
	}

	/*
	 * Extract the k + a r and g^k values from the response.
	 */
	bctx = BN_CTX_new(); bk = BN_new(); bn = BN_new();
	len = ntohl(ep->vallen);
	ptr = (u_char *)ep->pkt;
	if ((sdsa = d2i_DSA_SIG(NULL, &ptr, len)) == NULL) {
		msyslog(LOG_ERR, "crypto_iff %s\n",
		    ERR_error_string(ERR_get_error(),
		    NULL));
		return (XEVNT_ID);
	}

	/*
	 * Compute g^(k + a r) g^(q - a)r mod p. Remember, a is the
	 * private key known only to Bob and g^(q - a) is the public key
	 * needed only by Alice.
	 */
	BN_mod_exp(bn, dsa->pub_key, peer->iffval, dsa->p, bctx);
	BN_mod_exp(bk, dsa->g, sdsa->r, dsa->p, bctx);
	BN_mod_mul(bn, bn, bk, dsa->p, bctx);

	/*
	 * The result should match the hash of g^k mod p.
	 */
	bighash(bn, bn);
	temp = BN_cmp(bn, sdsa->s);
	BN_free(bn); BN_free(bk); BN_CTX_free(bctx);
	BN_free(peer->iffval);
	DSA_SIG_free(sdsa);
	if (temp == 0)
		return (XEVNT_OK);
	else
		return (XEVNT_ID);
}


/*
 ***********************************************************************
 *								       *
 * The following routines implement the Guillou-Quisquater (GQ)        *
 * identity scheme                                                     *
 *								       *
 ***********************************************************************
 *
 * The Guillou-Quisquater (GQ) identity scheme is intended for use when
 * the ntp-genkeys program generates the certificates used in the
 * protocol and the group key can be conveyed in a certificate extension
 * field. The scheme is self contained and independent of new
 * generations of host keys, sign keys and certificates.
 *
 * The GQ identity scheme is based on RSA cryptography and algorithms
 * described in Stimson p. 300 (with errors). The GQ values hide in a
 * RSA cuckoo structure, but only the modulus is used. The 512-bit
 * public modulus is n = p q, where p and q are secret large primes. The
 * TA rolls random group key b disguised as a RSA structure member.
 *  Except for the public key, these values are shared only among group
 * members and never revealed in messages.
 *
 * When rolling new certificates, Bob recomputes the private and
 * public keys. The private key u is a random roll, while the public key
 * is the inverse obscured by the group key v = (u^-1)^b. These values
 * replace the private and public keys normally generated by the RSA
 * scheme. Alice challenges Bob to confirm identity using the protocol
 * described below.
 *
 * How it works
 *
 * The scheme goes like this. Both Alice and Bob have the same modulus n
 * and some random b as the group key. These values are computed and
 * distributed in advance via secret means, although only the group key
 * b is truly secret. Each has a private random private key u and public
 * key (u^-1)^b, although not necessarily the same ones. Bob and Alice
 * can regenerate the key pair from time to time without affecting
 * operations. The public key is conveyed on the certificate in an
 * extension field; the private key is never revealed.
 *
 * Alice rolls new random challenge r and sends to Bob in the GQ
 * request message. Bob rolls new random k, then computes y = k u^r mod
 * n and g = k^b mod n and sends (y, hash(x)) to Alice in the response
 * message. Besides making the response shorter, the hash makes it
 * effectivey impossible for an intruder to solve for a by observing
 * a number of these messages.
 * 
 * Alice receives the response and computes y^b v^r mod n. After a bit
 * of algebra, this simplifies to g^k. If the hash of this result
 * matches x, Alice knows that Bob has the group key b. The signed
 * response binds this knowledge to Bob's private key and the public key
 * previously received in his certificate.
 *
 * crypto_alice2 - construct Alice's challenge in GQ scheme
 *
 * Returns
 * XEVNT_OK	success
 */
static int
crypto_alice2(
	struct peer *peer,	/* peer pointer */
	struct value *vp	/* value pointer */
	)
{
	RSA	*rsapar;	/* GQ parameters */
	BN_CTX	*bctx;		/* BIGNUM context */
	EVP_MD_CTX ctx;		/* signature context */
	tstamp_t tstamp;	/* NTP timestamp */
	u_int	len;

	/*
	 * If the GQ parameters are not valid, something awful
	 * happened.
	 */
	if (!(crypto_flags & CRYPTO_FLAG_GQ)) {
		msyslog(LOG_ERR, "crypto_alice2: GQ unavailable");
		return (XEVNT_PUB);
	}
	rsapar = gqpar_pkey->pkey.rsa;

	/*
	 * Roll new random r (0 < r < n). The OpenSSL library has a bug
	 * omitting BN_rand_range, so we have to do it the hard way.
	 */
	bctx = BN_CTX_new();
	len = BN_num_bytes(rsapar->n);
	if (peer->iffval != NULL)
		BN_free(peer->iffval);
	peer->iffval = BN_new();
	BN_rand(peer->iffval, len * 8, -1, 1);	/* r mod n */
	BN_mod(peer->iffval, peer->iffval, rsapar->n, bctx);
	BN_CTX_free(bctx);

	/*
	 * Sign and send to Bob.
	 */
	tstamp = crypto_time();
	memset(vp, 0, sizeof(struct value));
	vp->tstamp = htonl(tstamp);
	vp->fstamp = hostval.tstamp;
	vp->vallen = htonl(len);
	vp->ptr = emalloc(len);
	BN_bn2bin(peer->iffval, vp->ptr);
	vp->siglen = 0;
	if (tstamp == 0)
		return (XEVNT_OK);
	vp->sig = emalloc(sign_siglen);
	EVP_SignInit(&ctx, sign_digest);
	EVP_SignUpdate(&ctx, (u_char *)&vp->tstamp, 12);
	EVP_SignUpdate(&ctx, vp->ptr, len);
	if (EVP_SignFinal(&ctx, vp->sig, &len, sign_pkey))
		vp->siglen = htonl(len);
	return (XEVNT_OK);
}


/*
 * crypto_bob2 - construct Bob's response to Alice's challenge
 *
 * Returns
 * XEVNT_OK	success
 * XEVNT_ID	bad or missing identification
 */
static int
crypto_bob2(
	struct exten *ep,	/* extension pointer */
	struct value *vp	/* value pointer */
	)
{
	RSA	*rsapar;	/* GQ parameters */
	RSA	*rsa;		/* GQ keys */
	DSA_SIG	*sdsa;		/* RSA signature context fake */
	BN_CTX	*bctx;		/* BIGNUM context */
	EVP_MD_CTX ctx;		/* signature context */
	tstamp_t tstamp;	/* NTP timestamp */
	BIGNUM	*r, *k, *g, *y;
	u_int	len;

	/*
	 * If the GQ parameters are not valid, something awful
	 * happened.
	 */
	if (!(crypto_flags & CRYPTO_FLAG_GQ)) {
		msyslog(LOG_ERR, "crypto_bob2: GQ unavailable");
		return (XEVNT_PUB);
	}
	rsapar = gqpar_pkey->pkey.rsa;
	rsa = gq_pkey->pkey.rsa;

	/*
	 * Extract r from the challenge.
	 */
	len = ntohl(ep->vallen);
	if ((r = BN_bin2bn((u_char *)ep->pkt, len, NULL)) == NULL) {
		msyslog(LOG_ERR, "crypto_bob2 %s\n",
		    ERR_error_string(ERR_get_error(), NULL));
		return (XEVNT_ID);
	}

	/*
	 * Bob rolls random k (0 < k < n), computes y = k u^r mod n and
	 * g = k^b mod n, then sends (y, hash(g)) to Alice. 
	 */
	bctx = BN_CTX_new(); k = BN_new(); g = BN_new(); y = BN_new();
	sdsa = DSA_SIG_new();
	BN_rand(k, len * 8, -1, 1);		/* k */
	BN_mod(k, k, rsapar->n, bctx);
	BN_mod_exp(y, rsa->n, r, rsapar->n, bctx); /* u^r mod n */
	BN_mod_mul(y, k, y, rsapar->n, bctx);	/* k u^r mod n */
	sdsa->r = BN_dup(y);
	BN_mod_exp(g, k, rsapar->e, rsapar->n, bctx); /* k^b mod n */
	bighash(g, g);
	sdsa->s = BN_dup(g);
	BN_CTX_free(bctx);
	BN_free(r); BN_free(k); BN_free(g); BN_free(y);
 
	/*
	 * Encode the values in ASN.1 and sign.
	 */
	tstamp = crypto_time();
	memset(vp, 0, sizeof(struct value));
	vp->tstamp = htonl(tstamp);
	vp->fstamp = hostval.tstamp;
	len = i2d_DSA_SIG(sdsa, NULL);
	if (len <= 0) {
		msyslog(LOG_ERR, "crypto_bob2 %s\n",
		    ERR_error_string(ERR_get_error(), NULL));
		DSA_SIG_free(sdsa);
		return (XEVNT_ID);
	}
	vp->vallen = htonl(len);
	vp->ptr = emalloc(len);
	i2d_DSA_SIG(sdsa, (u_char **)&vp->ptr);
	DSA_SIG_free(sdsa);
	vp->siglen = 0;
	if (tstamp == 0)
		return (XEVNT_OK);
	vp->sig = emalloc(sign_siglen);
	EVP_SignInit(&ctx, sign_digest);
	EVP_SignUpdate(&ctx, (u_char *)&vp->tstamp, 12);
	EVP_SignUpdate(&ctx, vp->ptr, len);
	if (EVP_SignFinal(&ctx, vp->sig, &len, sign_pkey))
		vp->siglen = htonl(len);
	return (XEVNT_OK);
}


/*
 * crypto_gq - verify Bob's response to Alice's challenge
 *
 * Returns
 * XEVNT_OK	success
 * XEVNT_ID	bad or missing identification
 */
int
crypto_gq(
	struct exten *ep,	/* extension pointer */
	struct peer *peer	/* peer structure pointer */
	)
{
	RSA	*rsapar;	/* GQ parameters */
	BN_CTX	*bctx;		/* BIGNUM context */
	DSA_SIG	*sdsa;		/* RSA signature context fake */
	BIGNUM	*y, *v;
	u_int	len;
	u_char	*ptr;
	int	temp;

	/*
	 * If the GQ parameters are not valid, something awful happened.
	 */
	if (!(crypto_flags & CRYPTO_FLAG_GQ)) {
		msyslog(LOG_ERR, "crypto_gq: GQ unavailable");
		return (XEVNT_PUB);
	}
	rsapar = gqpar_pkey->pkey.rsa;
	if (peer->iffval == NULL) {
		msyslog(LOG_ERR, "crypto_gq: missing GQ challenge");
		return (XEVNT_ID);
	}

	/*
	 * Extract the k u^r and k^b values from the response.
	 */
	bctx = BN_CTX_new(); y = BN_new(); v = BN_new();
	len = ntohl(ep->vallen);
	ptr = (u_char *)ep->pkt;
	if ((sdsa = d2i_DSA_SIG(NULL, &ptr, len)) == NULL) {
		msyslog(LOG_ERR, "crypto_gq %s\n",
		    ERR_error_string(ERR_get_error(), NULL));
		return (XEVNT_ID);
	}

	/*
	 * Alice computes v^r y^b mod n.
	 */
	BN_mod_exp(v, peer->grpkey, peer->iffval, rsapar->n, bctx);
						/* v^r mod n */
	BN_mod_exp(y, sdsa->r, rsapar->e, rsapar->n, bctx);
						/* y^b mod n */
	BN_mod_mul(y, v, y, rsapar->n, bctx);	/* v^r y^b mod n */

	/*
	 * The result should match the hash of g^k mod n.
	 */
	bighash(y, y);
	temp = BN_cmp(y, sdsa->s);
	BN_CTX_free(bctx); BN_free(y); BN_free(v);
	BN_free(peer->iffval);
	DSA_SIG_free(sdsa);
	if (temp == 0)
		return (XEVNT_OK);
	else
		return (XEVNT_ID);
}


/*
 ***********************************************************************
 *								       *
 * The following routines are used to manipulate certificates          *
 *								       *
 ***********************************************************************
 */
/*
 * cert_parse - parse x509 certificate and create info/value structures.
 *
 * The server certificate includes the version number, issuer name,
 * subject name, public key and valid date interval. If the issuer name
 * is the same as the subject name, the certificate is self signed and
 * valid only if the server is configured as trustable. If the names are
 * different, another issuer has signed the server certificate and
 * vouched for it. In this case the server certificate is valid if
 * verified by the issuer public key.
 *
 * Returns certificate info/value pointer if valid, NULL if not.
 */
struct cert_info *		/* certificate information structure */
cert_parse(
	u_char	*asn1cert,	/* X509 certificate */
	u_int	len,		/* certificate length */
	tstamp_t fstamp		/* filestamp */
	)
{
	X509	*cert;		/* X509 certificate */
	X509_EXTENSION *ext;	/* X509v3 extension */
	struct cert_info *ret;	/* certificate info/value */
	X509V3_EXT_METHOD *method;
	STACK_OF(CONF_VALUE) *nval;
	CONF_VALUE *val;
	u_char	pathbuf[MAXFILENAME];
	u_char	*ptr;
	char	*ext_str;
	int	temp, cnt, i;

	/*
	 * Decode ASN.1 objects and construct certificate structure.
	 */
	ptr = asn1cert;
	if ((cert = d2i_X509(NULL, &ptr, len)) == NULL) {
		msyslog(LOG_ERR, "cert_parse %s\n",
		    ERR_error_string(ERR_get_error(), NULL));
		return (NULL);
	}

	/*
	 * Extract version, subject name and public key.
	 */
	ret = emalloc(sizeof(struct cert_info));
	memset(ret, 0, sizeof(struct cert_info));
	if ((ret->pkey = X509_get_pubkey(cert)) == NULL) {
		msyslog(LOG_ERR, "cert_parse %s\n",
		    ERR_error_string(ERR_get_error(), NULL));
		cert_free(ret);
		X509_free(cert);
		return (NULL);
	}
	ret->version = X509_get_version(cert);
	X509_NAME_oneline(X509_get_subject_name(cert), pathbuf,
	    MAXFILENAME - 1);
	if ((ptr = strchr(pathbuf, '=')) == NULL) {
		msyslog(LOG_ERR, "cert_parse: invalid subject %s",
		    pathbuf);
		cert_free(ret);
		X509_free(cert);
		return (NULL);
	}
	ret->subject = emalloc(strlen(++ptr) + 1);
	strcpy(ret->subject, ptr);

	/*
	 * Extract remaining objects. Note that the NTP serial number is
	 * the NTP seconds at the time of signing, but this might not be
	 * the case for other authority. We don't bother to check the
	 * objects at this time, since the real crunch can happen only
	 * when the time is valid but not yet certificated.
	 */
	ret->nid = OBJ_obj2nid(cert->cert_info->signature->algorithm);
	ret->digest = (const EVP_MD *)EVP_get_digestbynid(ret->nid);
	ret->serial =
	    (u_long)ASN1_INTEGER_get(X509_get_serialNumber(cert));
	X509_NAME_oneline(X509_get_issuer_name(cert), pathbuf,
	    MAXFILENAME);
	if ((ptr = strchr(pathbuf, '=')) == NULL) {
		msyslog(LOG_ERR, "cert_parse: invalid issuer %s",
		    pathbuf);
		cert_free(ret);
		X509_free(cert);
		return (NULL);
	}
	ret->issuer = emalloc(strlen(++ptr) + 1);
	strcpy(ret->issuer, ptr);
	ret->first = asn2ntp(X509_get_notBefore(cert));
	ret->last = asn2ntp(X509_get_notAfter(cert));

	/*
	 * Extract extension fields. These are ad hoc ripoffs of
	 * currently assigned functions and will certainly be changed
	 * before prime time.
	 */
	cnt = X509_get_ext_count(cert);
	for (i = 0; i < cnt; i++) {
		ext = X509_get_ext(cert, i);
		method = X509V3_EXT_get(ext);
		temp = OBJ_obj2nid(ext->object);
		switch (temp) {

		/*
		 * If a key_usage field is present, we decode whether
		 * this is a trusted or private certificate. This is
		 * dorky; all we want is to compare NIDs, but OpenSSL
		 * insists on text strings.
		 */
		case NID_ext_key_usage:
			ptr = ext->value->data;
			ext_str = method->d2i(NULL, &ptr,
			    ext->value->length);
			nval = method->i2v(method, ext_str, NULL);
			val = sk_CONF_VALUE_value(nval, 0);
#if DEBUG
			if (debug)
				printf("cert_parse: %s: %s\n",
				    OBJ_nid2ln(temp), val->value);
#endif
			if (strcmp(val->value, "Trust Root") == 0)
				ret->flags |= CERT_TRUST;
			else if (strcmp(val->value, "Private") == 0)
				ret->flags |= CERT_PRIV;
			sk_CONF_VALUE_pop_free(nval, X509V3_conf_free);
			method->ext_free(ext_str);
			break;

		/*
		 * If a NID_subject_key_identifier field is present, it
		 * contains the GQ public key.
		 */
		case NID_subject_key_identifier:
			ret->grplen = ext->value->length - 2;
			ret->grpkey = emalloc(ret->grplen);
			memcpy(ret->grpkey, &ext->value->data[2],
			    ret->grplen);
			break;

		default:
		}
	}

	/*
	 * If certificate is self signed, verify signature.
	 */
	if (strcmp(ret->subject, ret->issuer) == 0) {
		if (!X509_verify(cert, ret->pkey)) {
			msyslog(LOG_ERR,
			    "cert_parse: signature not verified %s",
			    pathbuf);
			cert_free(ret);
			X509_free(cert);
			return (NULL);
		}
	}

	/*
	 * Verify certificate valid times. Note that certificates cannot
	 * be retroactive.
	 */
	if (ret->first > ret->last || ret->first < fstamp) {
		msyslog(LOG_ERR,
		    "certificate signature not valid %s",
		    ret->subject);
		cert_free(ret);
		X509_free(cert);
		return (NULL);
	}

	/*
	 * Build the value structure to sign and send later.
	 */
	ret->cert.fstamp = htonl(fstamp);
	ret->cert.vallen = htonl(len);
	ret->cert.ptr = emalloc(len);
	memcpy(ret->cert.ptr, asn1cert, len);
#ifdef DEBUG
	if (debug > 1)
		X509_print_fp(stdout, cert);
#endif
	X509_free(cert);
	return (ret);
}


/*
 * cert_sign - sign x509 certificate and update value structure.
 *
 * The certificate request is a copy of the client certificate, which
 * includes the version number, subject name and public key of the
 * client. The resulting certificate includes these values plus the
 * serial number, issuer name and validity interval of the server. The
 * validity interval extends from the current time to the same time one
 * year hence. For NTP purposes, it is convenient to use the NTP seconds
 * of the current time as the serial number.
 *
 * Returns
 * XEVNT_OK	success
 * XEVNT_CRT	bad or missing certificate
 * XEVNT_SIG	signature not verified
 */
static int
cert_sign(
	struct exten *ep,	/* extension field pointer */
	struct value *vp	/* value pointer */
	)
{
	X509	*req;		/* X509 certificate request */
	X509	*cert;		/* X509 certificate */
	X509_EXTENSION *ext;	/* certificate extension */
	ASN1_INTEGER *serial;	/* serial number */
	X509_NAME *subj;	/* distinguished (common) name */
	EVP_PKEY *pkey;		/* public key */
	EVP_MD_CTX ctx;		/* message digest context */
	tstamp_t tstamp;	/* NTP timestamp */
	u_int	len;
	u_char	*ptr;
	int	i, temp;

	/*
	 * Decode ASN.1 objects and construct certificate structure.
	 */
	tstamp = crypto_time();
	if (tstamp == 0)
		return (XEVNT_TSP);

	ptr = (u_char *)ep->pkt;
	if ((req = d2i_X509(NULL, &ptr, ntohl(ep->vallen))) == NULL) {
		msyslog(LOG_ERR, "cert_sign %s\n",
		    ERR_error_string(ERR_get_error(), NULL));
		return (XEVNT_CRT);
	}
	/*
	 * Extract public key and check for errors.
	 */
	if ((pkey = X509_get_pubkey(req)) == NULL) {
		msyslog(LOG_ERR, "cert_sign %s\n",
		    ERR_error_string(ERR_get_error(), NULL));
		X509_free(req);
		return (XEVNT_PUB);
	}

	/*
	 * Generate X509 certificate signed by this server. For this
	 * prupose the issuer name is the server name. Also copy any
	 * extensions that might be present.
	 */
	cert = X509_new();
	X509_set_version(cert, X509_get_version(req));
	serial = ASN1_INTEGER_new();
	ASN1_INTEGER_set(serial, tstamp);
	X509_set_serialNumber(cert, serial);
	X509_gmtime_adj(X509_get_notBefore(cert), 0L);
	X509_gmtime_adj(X509_get_notAfter(cert), YEAR);
	subj = X509_get_issuer_name(cert);
	X509_NAME_add_entry_by_txt(subj, "commonName", MBSTRING_ASC,
	    sys_hostname, strlen(sys_hostname), -1, 0);
	subj = X509_get_subject_name(req);
	X509_set_subject_name(cert, subj);
	X509_set_pubkey(cert, pkey);
	ext = X509_get_ext(req, 0);
	temp = X509_get_ext_count(req);
	for (i = 0; i < temp; i++) {
		ext = X509_get_ext(req, i);
		X509_add_ext(cert, ext, -1);
	}
	X509_free(req);

	/*
	 * Sign and verify the certificate.
	 */
	X509_sign(cert, sign_pkey, sign_digest);
	if (!X509_verify(cert, sign_pkey)) {
		printf("cert_sign\n%s\n",
		    ERR_error_string(ERR_get_error(), NULL));
		X509_free(cert);
		return (XEVNT_SIG);
	}
	len = i2d_X509(cert, NULL);

	/*
	 * Build and sign the value structure. We have to sign it here,
	 * since the response has to be returned right away. This is a
	 * clogging hazard.
	 */
	memset(vp, 0, sizeof(struct value));
	vp->tstamp = htonl(tstamp);
	vp->fstamp = ep->fstamp;
	vp->vallen = htonl(len);
	vp->ptr = emalloc(len);
	ptr = vp->ptr;
	i2d_X509(cert, &ptr);
	vp->siglen = 0;
	vp->sig = emalloc(sign_siglen);
	EVP_SignInit(&ctx, sign_digest);
	EVP_SignUpdate(&ctx, (u_char *)vp, 12);
	EVP_SignUpdate(&ctx, vp->ptr, len);
	if (EVP_SignFinal(&ctx, vp->sig, &len, sign_pkey))
		vp->siglen = htonl(len);
#ifdef DEBUG
	if (debug > 1)
		X509_print_fp(stdout, cert);
#endif
	X509_free(cert);
	return (XEVNT_OK);
}


/*
 * cert_valid - verify certificate with given public key
 *
 * This is pretty ugly, as the certificate has to be verified in the
 * OpenSSL X509 structure, not in the DER format in the info/value
 * structure.
 *
 * Returns
 * XEVNT_OK	success
 * XEVNT_SIG	signature not verified
 */
int
cert_valid(
	struct cert_info *cinf,	/* certificate information structure */
	EVP_PKEY *pkey		/* public key */
	)
{
	X509	*cert;		/* X509 certificate */
	u_char	*ptr;

	if (cinf->flags & CERT_SIGN)
		return (XEVNT_OK);
	ptr = (u_char *)cinf->cert.ptr;
	cert = d2i_X509(NULL, &ptr, ntohl(cinf->cert.vallen));
	if (!X509_verify(cert, pkey))
		return (XEVNT_SIG);
	cinf->flags |= CERT_SIGN;
	X509_free(cert);
	return (XEVNT_OK);
}


/*
 * cert - install certificate in certificate list
 *
 * This routine encodes an extension field into a certificate info/value
 * structure. It searches the certificate list for duplicates and
 * expunges whichever is older. It then searches the list for other
 * certificates that might be verified by this latest one. Finally, it
 * inserts this certificate first on the list.
 *
 * Returns
 * XEVNT_OK	success
 * XEVNT_SIG	signature not verified
 * XEVNT_PER	certificate expired
 * XEVNT_CRT	bad or missing certificate 
 */
int
cert_install(
	struct exten *ep,	/* cert info/value */
	struct peer *peer	/* peer structure */
	)
{
	struct cert_info *cp, *xp, *yp, **zp;
	int	rval;
	tstamp_t tstamp;

	/*
	 * Parse and validate the signed certificate. If valid,
	 * construct the info/value structure; otherwise, scamper home.
	 * Note this allows a certificate not-before time to be in the
	 * future, but not a not-after time to be in the past.
	 */
	if ((cp = cert_parse((u_char *)ep->pkt, ntohl(ep->vallen),
	    ntohl(ep->fstamp))) == NULL)
		return (XEVNT_CRT);

	tstamp = crypto_time();
	if (tstamp > cp->last) {
		cert_free(cp);
		return (XEVNT_PER);
	}

	/*
	 * Scan certificate list looking for another certificate with
	 * the same subject and issuer. If another is found with the
	 * same or older filestamp, unlink it and return the goodies to
	 * the heap. If another is found with a later filetsamp, discard
	 * the new one and leave the building.
	 */
	rval = XEVNT_OK;
	yp = cp;
	zp = &cinfo;
	for (xp = cinfo; xp != NULL; xp = xp->link) {
		if (strcmp(cp->subject, xp->subject) == 0 &&
		    strcmp(cp->issuer, xp->issuer) == 0) {
			if (ntohl(cp->cert.fstamp) <=
			    ntohl(xp->cert.fstamp)) {
				*zp = xp->link;;
				cert_free(xp);
			} else {
				cert_free(cp);
				return (XEVNT_TSP);
			}
			break;
		}
		zp = &xp->link;
	}
	yp->link = cinfo;
	cinfo = yp;

	/*
	 * Scan the certificate list to see if Y is signed by X.
	 */
	for (yp = cinfo; yp != NULL; yp = yp->link) {
		for (xp = cinfo; xp != NULL; xp = xp->link) {
			if (yp->flags & CERT_ERROR)
				continue;

			/*
			 * If issuer Y matches subject X and signature Y
			 * is valid using public key X, then Y is valid.
			 */
			if (strcmp(yp->issuer, xp->subject) != 0)
				continue;

			if (cert_valid(yp, xp->pkey) != XEVNT_OK) {
				yp->flags |= CERT_ERROR;
				continue;
			}
			xp->flags |= CERT_SIGN;

			/*
			 * If X is trusted, then Y is trusted. Note that
			 * we might stumble over a self signed
			 * certificate that is not trusted, at least
			 * temporarily. This can happen when a dude
			 * first comes up, but has not synchronized the
			 * clock and had its certificate signed by its
			 * server. In case of broken certificate trail,
			 * this might result in a loop that could
			 * persist until timeout.
			 */
			if (!(xp->flags & CERT_TRUST))
				continue;

			yp->flags |= CERT_TRUST;

			/*
			 * If subject Y matches the server subject name,
			 * then Y has completed the certificate trail.
			 */
			if (strcmp(yp->subject, peer->subject) != 0)
				continue;

			/*
			 * If this is the default identity scheme, the
			 * identity is confirmed valid. The next
			 * signature will set the server proventic.
			 */
			if (peer->crypto & crypto_flags &
			    (CRYPTO_FLAG_IFF | CRYPTO_FLAG_GQ))
				continue;

			peer->crypto |= CRYPTO_FLAG_VRFY;
		}
	}

	/*
	 * That was awesome. Now update the timestamps and signatures.
	 */
	crypto_update();
	return (rval);
}


/*
 * cert_free - free certificate information structure
 */
void
cert_free(
	struct cert_info *cinf	/* certificate info/value structure */ 
	)
{
	if (cinf->pkey != NULL)
		EVP_PKEY_free(cinf->pkey);
	if (cinf->subject != NULL)
		free(cinf->subject);
	if (cinf->issuer != NULL)
		free(cinf->issuer);
	if (cinf->grpkey != NULL)
		free(cinf->grpkey);
	value_free(&cinf->cert);
	free(cinf);
}


/*
 ***********************************************************************
 *								       *
 * The following routines are used only at initialization time         *
 *								       *
 ***********************************************************************
 */
/*
 * crypto_key - load cryptographic parameters and keys from files
 *
 * This routine loads a PEM-encoded public/private key pair and extracts
 * the filestamp from the file name.
 *
 * Returns public key pointer if valid, NULL if not. Side effect updates
 * the filestamp if valid.
 */
static EVP_PKEY *
crypto_key(
	char	*cp,		/* file name */
	tstamp_t *fstamp,	/* filestamp */
	int	type		/* file type */
	)
{
	FILE	*str;		/* file handle */
	EVP_PKEY *pkey = NULL;	/* public/private key */
	RSA	*rsa;		/* RSA public key */
	char	filename[MAXFILENAME]; /* name of key file */
	char	linkname[MAXFILENAME]; /* file link (for filestamp) */
	u_char	statstr[NTP_MAXSTRLEN]; /* statistics for filegen */
	int	rval;
	u_char	*ptr;

	/*
	 * Open the key file. If the first character of the file
	 * name is not '/', prepend the keys directory string. If
	 * something goes wrong, abandon ship.
	 */
	if (*cp == '/')
		strcpy(filename, cp);
	else
		snprintf(filename, MAXFILENAME, "%s/%s", keysdir, cp);
	str = fopen(filename, "r");
	if (str == NULL)
		return (NULL);

	/*
	 * Read PEM-encoded key.
	 */
	switch (type) {
	case TYPE_PRIVATE:
		pkey = PEM_read_PrivateKey(str, NULL, NULL, NULL);
		break;

	case TYPE_PUBLIC:
		rsa = PEM_read_RSAPublicKey(str, NULL, NULL, NULL);
		if (rsa != NULL) {
			pkey = EVP_PKEY_new();
			EVP_PKEY_assign_RSA(pkey, rsa);
		} else {
			pkey = NULL;
		}
		break;
	}
	fclose(str);
	if (pkey == NULL) {
		msyslog(LOG_ERR, "crypto_key %s\n",
		    ERR_error_string(ERR_get_error(), NULL));
		return (NULL);
	}

	/*
	 * Extract filestamp if present.
	 */
	rval = readlink(filename, linkname, MAXFILENAME - 1);
	if (rval > 0) {
		linkname[rval] = '\0';
		ptr = strrchr(linkname, '.');
	} else {
		ptr = strrchr(filename, '.');
	}
	if (ptr != NULL)
		sscanf(++ptr, "%u", fstamp);
	else
		*fstamp = 0;
	sprintf(statstr, "%s link %d fs %u mod %d", cp, rval, *fstamp,
	    EVP_PKEY_size(pkey) * 8);
	record_crypto_stats(NULL, statstr);
#ifdef DEBUG
	if (debug)
		printf("crypto_key: %s\n", statstr);
	if (debug > 1) {
		if (EVP_MD_type(pkey) == EVP_PKEY_DSA)
			DSA_print_fp(stdout, pkey->pkey.dsa, 0);
		else
			RSA_print_fp(stdout, pkey->pkey.rsa, 0);
	}
#endif
	return (pkey);
}


/*
 * crypto_cert - load certificate from file
 *
 * This routine loads a X.509 RSA or DSA certificate from a file and
 * constructs a info/cert value structure for this machine. The
 * structure includes a filestamp extracted from the file name. Later
 * the certificate can be sent to another machine by request.
 *
 * Returns certificate info/value pointer if valid, NULL if not.
 */
static struct cert_info *	/* certificate information */
crypto_cert(
	char	*cp		/* file name */
	)
{
	struct cert_info *ret; /* certificate information */
	FILE	*str;		/* file handle */
	char	filename[MAXFILENAME]; /* name of certificate file */
	char	linkname[MAXFILENAME]; /* file link (for filestamp) */
	u_char	statstr[NTP_MAXSTRLEN]; /* statistics for filegen */
	tstamp_t fstamp;	/* filestamp */
	int	rval;
	u_int	len;
	u_char	*ptr;
	char	*name, *header;
	u_char	*data;

	/*
	 * Open the certificate file. If the first character of the file
	 * name is not '/', prepend the keys directory string. If
	 * something goes wrong, abandon ship.
	 */
	if (*cp == '/')
		strcpy(filename, cp);
	else
		snprintf(filename, MAXFILENAME, "%s/%s", keysdir, cp);
	str = fopen(filename, "r");
	if (str == NULL)
		return (NULL);

	/*
	 * Read PEM-encoded certificate and install.
	 */
	if (!PEM_read(str, &name, &header, &data, (long *)&len)) {
		msyslog(LOG_ERR, "crypto_cert %s\n",
		    ERR_error_string(ERR_get_error(), NULL));
		return (NULL);
	}
	free(header);
	if (strcmp(name, "CERTIFICATE") !=0) {
		msyslog(LOG_ERR, "crypto_cert wrong PEM type %s",
		    name);
		free(name);
		free(data);
		return (NULL);
	}
	free(name);

	/*
	 * Extract filestamp if present.
	 */
	rval = readlink(filename, linkname, MAXFILENAME - 1);
	if (rval > 0) {
		linkname[rval] = '\0';
		ptr = strrchr(linkname, '.');
	} else {
		ptr = strrchr(filename, '.');
	}
	if (ptr != NULL)
		sscanf(++ptr, "%u", &fstamp);
	else
		fstamp = 0;

	/*
	 * Parse certificate and generate info/value structure.
	 */
	ret = cert_parse(data, len, fstamp);
	free(data);
	if (ret == NULL) {
		msyslog(LOG_ERR, "crypto_cert invalid certificate");
		return (NULL);
	}
	sprintf(statstr, "%s 0x%x link %d fs %u len %u", cp, ret->flags,
	    rval, fstamp, len);
	record_crypto_stats(NULL, statstr);
#ifdef DEBUG
	if (debug)
		printf("crypto_cert: %s\n", statstr);
#endif
	return (ret);
}


/*
 * crypto_tai - load leapseconds table from file
 *
 * This routine loads the ERTS leapsecond file in NIST text format,
 * converts to a value structure and extracts a filestamp from the file
 * name. The data are used to establish the TAI offset from UTC, which
 * is provided to the kernel if supported. Later the data can be sent to
 * another machine on request.
 */
static void
crypto_tai(
	char	*cp		/* file name */
	)
{
	FILE	*str;		/* file handle */
	u_char	buf[NTP_MAXSTRLEN];	/* file line buffer */
	u_int	leapsec[MAX_LEAP]; /* NTP time at leaps */
	u_int	offset;		/* offset at leap (s) */
	char	filename[MAXFILENAME]; /* name of leapseconds file */
	char	linkname[MAXFILENAME]; /* file link (for filestamp) */
	u_char	statstr[NTP_MAXSTRLEN]; /* statistics for filegen */
	tstamp_t fstamp;	/* filestamp */
	u_int	len;
	u_char	*ptr;
	int	rval, i;
#ifdef KERNEL_PLL
#if NTP_API > 3
	struct timex ntv;	/* kernel interface structure */
#endif /* NTP_API */
#endif /* KERNEL_PLL */

	/*
	 * Open the file and discard comment lines. If the first
	 * character of the file name is not '/', prepend the keys
	 * directory string. If the file is not found, not to worry; it
	 * can be retrieved over the net. But, if it is found with
	 * errors, we crash and burn.
	 */
	if (*cp == '/')
		strcpy(filename, cp);
	else
		snprintf(filename, MAXFILENAME, "%s/%s", keysdir, cp);
	if ((str = fopen(filename, "r")) == NULL)
		return;

	/*
	 * Extract filestamp if present.
	 */
	rval = readlink(filename, linkname, MAXFILENAME - 1);
	if (rval > 0) {
		linkname[rval] = '\0';
		ptr = strrchr(linkname, '.');
	} else {
		ptr = strrchr(filename, '.');
	}
	if (ptr != NULL)
		sscanf(++ptr, "%u", &fstamp);
	else
		fstamp = 0;
	tai_leap.fstamp = htonl(fstamp);

	/*
	 * We are rather paranoid here, since an intruder might cause a
	 * coredump by infiltrating naughty values. Empty lines and
	 * comments are ignored. Other lines must begin with two
	 * integers followed by junk or comments. The first integer is
	 * the NTP seconds of leap insertion, the second is the offset
	 * of TAI relative to UTC after that insertion. The second word
	 * must equal the initial insertion of ten seconds on 1 January
	 * 1972 plus one second for each succeeding insertion.
	 */
	i = 0;
	while (i < MAX_LEAP) {
		ptr = fgets(buf, NTP_MAXSTRLEN - 1, str);
		if (ptr == NULL)
			break;
		if (strlen(buf) < 1)
			continue;
		if (*buf == '#')
			continue;
		if (sscanf(buf, "%u %u", &leapsec[i], &offset) != 2)
			continue;
		if (i != offset - TAI_1972) { 
			break;
		}
		i++;
	}
	fclose(str);
	if (ptr != NULL) {
		msyslog(LOG_ERR,
		    "crypto_tai leapseconds file %s error %d", cp,
		    rval);
		exit (-1);
	}

	/*
	 * The extension field table entries consists of the NTP seconds
	 * of leap insertion in reverse order, so that the most recent
	 * insertion is the first entry in the table.
	 */
	len = i * 4;
	tai_leap.vallen = htonl(len);
	ptr = emalloc(len);
	tai_leap.ptr = ptr;
	for (; i >= 0; i--) {
		*ptr++ = htonl(leapsec[i]);
	}
	crypto_flags |= CRYPTO_FLAG_TAI;
	sys_tai = len / 4 + TAI_1972 - 1;
#ifdef KERNEL_PLL
#if NTP_API > 3
	ntv.modes = MOD_TAI;
	ntv.constant = sys_tai;
	if (ntp_adjtime(&ntv) == TIME_ERROR)
		msyslog(LOG_ERR, "crypto kernel TAI update failed");
#endif /* NTP_API */
#endif /* KERNEL_PLL */
	sprintf(statstr, "%s link %d fs %u offset %u", cp, rval, fstamp,
	    ntohl(tai_leap.vallen) / 4 + TAI_1972 - 1);
	record_crypto_stats(NULL, statstr);
#ifdef DEBUG
	if (debug)
		printf("crypto_tai: %s\n", statstr);
#endif
}


/*
 * crypto_setup - load keys, certificate and leapseconds table
 *
 * This routine loads the public/private host key and certificate. If
 * available, it loads the public/private sign key, which defaults to
 * the host key, and leapseconds table. The host key must be RSA, but
 * the sign key can be either RSA or DSA. In either case, the public key
 * on the certificate must agree with the sign key.
 */
void
crypto_setup(void)
{
	EVP_PKEY *pkey;		/* private/public key pair */
	RSA	*rsapar;	/* RSA parameters cuckoo */
	RSA	*rsa;		/* RSA keys cuckoo */
	char	filename[MAXFILENAME]; /* name of host file */
	l_fp	seed;		/* crypto PRNG seed as NTP timestamp */
	tstamp_t fstamp;	/* filestamp */
	tstamp_t sstamp;	/* sign filestamp */
	BN_CTX	*bctx;
	BIGNUM	*bn;
	u_int	len, bytes, temp;
	u_char	*ptr;

	/*
	 * Initialize structures.
	 */
	if (!crypto_flags)
		return;
	gethostname(filename, MAXFILENAME);
	bytes = strlen(filename) + 1;
	sys_hostname = emalloc(bytes);
	memcpy(sys_hostname, filename, bytes);
	memset(&hostval, 0, sizeof(hostval));
	memset(&pubkey, 0, sizeof(pubkey));
	memset(&tai_leap, 0, sizeof(tai_leap));

	/*
	 * Load required random seed file and seed the random number
	 * generator. Wiggle it a bit and write it back so the sequence
	 * does not repeat when we next restart.
	 */
	ERR_load_crypto_strings();
	if (rand_file == NULL) {
		if ((RAND_file_name(filename, MAXFILENAME)) != NULL) {
			rand_file = emalloc(strlen(filename) + 1);
			strcpy(rand_file, filename);
		}
	} else if (*rand_file != '/') {
		snprintf(filename, MAXFILENAME, "%s/%s", keysdir,
		    rand_file);
		free(rand_file);
		rand_file = emalloc(strlen(filename) + 1);
		strcpy(rand_file, filename);
	}
	if (rand_file == NULL) {
		msyslog(LOG_ERR,
		    "crypto_setup random seed file not specified");
		exit (-1);
	}
	if ((bytes = RAND_load_file(rand_file, -1)) == 0) {
		msyslog(LOG_ERR, "crypto_setup %s\n",
		    ERR_error_string(ERR_get_error(), NULL));
		exit (-1);
	}
	get_systime(&seed);
	RAND_seed(&seed, sizeof(l_fp));
	RAND_write_file(rand_file);
	OpenSSL_add_all_algorithms();
#ifdef DEBUG
	if (debug)
		printf(
		    "crypto_setup: %d bytes read from seed file %s\n",
		    bytes, rand_file);
#endif

	/*
	 * Load required host key from file "ntpkey_host_<hostname>". It
	 * also becomes the default sign key.
	 */
	if (host_file == NULL) {
		snprintf(filename, MAXFILENAME, "ntpkey_host_%s",
		    sys_hostname);
		host_file = emalloc(strlen(filename) + 1);
		strcpy(host_file, filename);
	}
	pkey = crypto_key(host_file, &fstamp, TYPE_PRIVATE);
	if (pkey == NULL) {
		msyslog(LOG_ERR,
		    "host key file %s not found or corrupt",
		    host_file);
		exit (-1);
	}
	host_pkey = pkey;
	sign_pkey = pkey;
	sstamp = fstamp;
	hostval.fstamp = htonl(fstamp);
	if (EVP_MD_type(host_pkey) != EVP_PKEY_RSA)
		msyslog(LOG_ERR,
		    "warning: host key is not RSA key type");
	hostval.vallen = htonl(strlen(sys_hostname));
	hostval.ptr = sys_hostname;
	
	/*
	 * Construct public key extension field for agreement scheme.
	 */
	len = i2d_PublicKey(host_pkey, NULL);
	ptr = emalloc(len);
	pubkey.ptr = ptr;
	i2d_PublicKey(host_pkey, &ptr);
	pubkey.vallen = htonl(len);
	pubkey.fstamp = hostval.fstamp;

	/*
	 * Load optional sign key from file "ntpkey_sign_<hostname>". If
	 * loaded, it becomes the sign key.
	 */
	if (sign_file == NULL) {
		snprintf(filename, MAXFILENAME, "ntpkey_sign_%s",
		    sys_hostname);
		sign_file = emalloc(strlen(filename) + 1);
		strcpy(sign_file, filename);
	}
	pkey = crypto_key(sign_file, &fstamp, TYPE_PRIVATE);
	if (pkey != NULL) {
		sign_pkey = pkey;
		sstamp = fstamp;
	}
	sign_siglen = EVP_PKEY_size(sign_pkey);

	/*
	 * Load optional IFF key from file "ntpkey_iff_<hostname>".
	 */
	if (iff_file == NULL) {
		snprintf(filename, MAXFILENAME, "ntpkey_iff_%s",
		    sys_hostname);
		iff_file = emalloc(strlen(filename) + 1);
		strcpy(iff_file, filename);
	}
	pkey = crypto_key(iff_file, &fstamp, TYPE_PRIVATE);
	if (pkey != NULL) {
		iff_pkey = pkey;
		crypto_flags |= CRYPTO_FLAG_IFF;
	}

	/*
	 * Load optional GQ parameters from file
	 * "ntpkey_gqpar_<hostname>".
	 */
	if (gqpar_file == NULL) {
		snprintf(filename, MAXFILENAME, "ntpkey_gqpar_%s",
		    sys_hostname);
		gqpar_file = emalloc(strlen(filename) + 1);
		strcpy(gqpar_file, filename);
	}
	gqpar_pkey = crypto_key(gqpar_file, &fstamp, TYPE_PUBLIC);

	/*
	 * Load optional GQ key from file "ntpkey_gq_<hostname>".
	 */
	if (gq_file == NULL) {
		snprintf(filename, MAXFILENAME, "ntpkey_gq_%s",
		    sys_hostname);
		gq_file = emalloc(strlen(filename) + 1);
		strcpy(gq_file, filename);
	}
	gq_pkey = crypto_key(gq_file, &fstamp, TYPE_PUBLIC);

	/*
	 * If both GQ parameter and keys are present, verify the product
	 * u^b (u^-1)^b = 1 mod n.
	 */
	if (gqpar_pkey != NULL && gq_pkey != NULL) {
		bctx = BN_CTX_new();
		bn = BN_new();
		rsapar = gqpar_pkey->pkey.rsa;
		rsa = gq_pkey->pkey.rsa;
		BN_mod_exp(bn, rsa->n, rsapar->e, rsapar->n, bctx);
		BN_mod_mul(bn, bn, rsa->e, rsapar->n, bctx);
		temp = BN_is_one(bn);
		BN_free(bn);
		BN_CTX_free(bctx);
		if (temp) {
			crypto_flags |= CRYPTO_FLAG_GQ;
		} else {
			msyslog(LOG_ERR,
			    "Mismatched GQ parameters and keys");
			exit (-1);
		}
	}

	/*
	 * Load required certificate from file "ntpkey_cert_<hostname>".
	 */
	if (cert_file == NULL) {
		snprintf(filename, MAXFILENAME, "ntpkey_cert_%s",
		    sys_hostname);
		cert_file = emalloc(strlen(filename) + 1);
		strcpy(cert_file, filename);
	}
	if ((cinfo = crypto_cert(cert_file)) == NULL) {
		msyslog(LOG_ERR,
		    "certificate file %s not found or corrupt",
		    cert_file);
		exit (-1);
	}

	/*
	 * The subject name must be the same as the host name, unless
	 * the certificate is private, in which case it may have come
	 * from another host.
	 */
	if (!(cinfo->flags & CERT_PRIV) && strcmp(cinfo->subject,
	    sys_hostname) != 0) {
		msyslog(LOG_ERR,
		    "certificate file %s not for this host",
		    cert_file);
		cert_free(cinfo);
		exit (-1);
	}

	/*
	 * It the certificate is trusted, the subject must be the same
	 * as the issuer, in other words it must be self signed.
	 */
	if (cinfo->flags & CERT_PRIV && strcmp(cinfo->subject,
	    cinfo->issuer) != 0) {
		if (cert_valid(cinfo, sign_pkey) != XEVNT_OK) {
			msyslog(LOG_ERR,
			    "certificate file %s is trusted, but not self signed.",
			    cert_file);
			cert_free(cinfo);
			exit (-1);
		}
	}
	sign_digest = cinfo->digest;
	if (cinfo->flags & CERT_PRIV)
		crypto_flags |= CRYPTO_FLAG_PRIV;
	crypto_flags |= cinfo->nid << 16;

	/*
	 * Load optional leapseconds table from file "ntpkey_leap". If
	 * the file is missing or defective, the values can later be
	 * retrieved from a server.
	 */
	if (leap_file == NULL)
		leap_file = "ntpkey_leap";
	crypto_tai(leap_file);
#ifdef DEBUG
	if (debug)
		printf(
		    "crypto_setup: flags 0x%x host %s signature %s\n",
		    crypto_flags, sys_hostname, OBJ_nid2ln(cinfo->nid));
#endif
}


/*
 * crypto_config - configure data from crypto configuration command.
 */
void
crypto_config(
	int	item,		/* configuration item */
	char	*cp		/* file name */
	)
{
	switch (item) {

	/*
	 * Set random seed file name.
	 */
	case CRYPTO_CONF_RAND:
		rand_file = emalloc(strlen(cp) + 1);
		strcpy(rand_file, cp);
		break;

	/*
	 * Set host file name.
	 */
	case CRYPTO_CONF_PRIV:
		host_file = emalloc(strlen(cp) + 1);
		strcpy(host_file, cp);
		break;

	/*
	 * Set sign key file name.
	 */
	case CRYPTO_CONF_SIGN:
		sign_file = emalloc(strlen(cp) + 1);
		strcpy(sign_file, cp);
		break;

	/*
	 * Set iff key file name.
	 */
	case CRYPTO_CONF_IFF:
		iff_file = emalloc(strlen(cp) + 1);
		strcpy(iff_file, cp);
		break;

	/*
	 * Set gq key file name.
	 */
	case CRYPTO_CONF_GQ:
		gq_file = emalloc(strlen(cp) + 1);
		strcpy(gq_file, cp);
		break;

	/*
	 * Set certificate file name.
	 */
	case CRYPTO_CONF_CERT:
		cert_file = emalloc(strlen(cp) + 1);
		strcpy(cert_file, cp);
		break;

	/*
	 * Set leapseconds file name.
	 */
	case CRYPTO_CONF_LEAP:
		leap_file = emalloc(strlen(cp) + 1);
		strcpy(leap_file, cp);
		break;
	}
	crypto_flags |= CRYPTO_FLAG_ENAB;
}
# else
int ntp_crypto_bs_pubkey;
# endif /* OPENSSL */<|MERGE_RESOLUTION|>--- conflicted
+++ resolved
@@ -1314,7 +1314,6 @@
 	 * persistent rascals we toss back a kiss-of-death grenade.
 	 */
 	if (rval > XEVNT_TSP) {
-<<<<<<< HEAD
 		struct sockaddr_storage mskadr_sin;
 		int	hismode;
 		int	resflag = RES_DONTSERVE | RES_TIMEOUT;
@@ -1334,11 +1333,6 @@
 			resflag |= RES_DEMOBILIZE;
 		hack_restrict(RESTRICT_FLAGS, srcadr_sin, &mskadr_sin,
 		    RESM_NTPONLY, resflag);
-=======
-		opcode |= CRYPTO_ERROR;
-		sprintf(statstr, "error %x opcode %x", rval, opcode);
-		record_crypto_stats(srcadr_sin, statstr);
->>>>>>> 94891eb7
 #ifdef DEBUG
 		if (debug)
 			printf("crypto_xmit: %s\n", statstr);
@@ -1381,7 +1375,7 @@
 	)
 {
 	EVP_PKEY *pkey;		/* server public key */
-	EVP_MD_CTX ctx;		/* signature context */
+	EVP_mD_CTX ctx;		/* signature context */
 	tstamp_t tstamp;	/* timestamp */
 	tstamp_t fstamp;	/* filestamp */
 	u_int	vallen;		/* value length */
