/* ntp_config.c
 *
 * This file contains the ntpd configuration code.
 *
 * Written By:	Sachin Kamboj
 *		University of Delaware
 *		Newark, DE 19711
 * Some parts borrowed from the older ntp_config.c
 * Copyright (c) 2006
 */

#ifdef HAVE_CONFIG_H
# include <config.h>
#endif

#ifdef HAVE_NETINFO
# include <netinfo/ni.h>
#endif

#include <stdio.h>
#include <ctype.h>
#ifdef HAVE_SYS_PARAM_H
# include <sys/param.h>
#endif
#include <signal.h>
#ifndef SIGCHLD
# define SIGCHLD SIGCLD
#endif
#ifdef HAVE_SYS_WAIT_H
# include <sys/wait.h>
#endif

#include "ntp.h"
#include "ntpd.h"
#include "ntp_io.h"
#include "ntp_unixtime.h"
#include "ntp_refclock.h"
#include "ntp_filegen.h"
#include "ntp_stdlib.h"
#include "ntp_assert.h"
#include "ntpd-opts.h"
#include "ntp_random.h"
#include "ntp_workimpl.h"
#include <isc/net.h>
#include <isc/result.h>


/*
 * [Bug 467]: Some linux headers collide with CONFIG_PHONE and CONFIG_KEYS
 * so #include these later.
 */

#include "ntp_config.h"
#include "ntp_cmdargs.h"

#include "ntp_scanner.h"
#include "ntp_parser.h"
#include "ntp_data_structures.h"


/*
 * "logconfig" building blocks
 */
struct masks {
	const char *	name;
	unsigned long	mask;
};

static struct masks logcfg_class[] = {
	{ "clock",	NLOG_OCLOCK },
	{ "peer",	NLOG_OPEER },
	{ "sync",	NLOG_OSYNC },
	{ "sys",	NLOG_OSYS },
	{ NULL,		0 }
};

static struct masks logcfg_item[] = {
	{ "info",		NLOG_INFO },
	{ "allinfo",		NLOG_SYSINFO|NLOG_PEERINFO|NLOG_CLOCKINFO|NLOG_SYNCINFO },
	{ "events",		NLOG_EVENT },
	{ "allevents",		NLOG_SYSEVENT|NLOG_PEEREVENT|NLOG_CLOCKEVENT|NLOG_SYNCEVENT },
	{ "status",		NLOG_STATUS },
	{ "allstatus",		NLOG_SYSSTATUS|NLOG_PEERSTATUS|NLOG_CLOCKSTATUS|NLOG_SYNCSTATUS },
	{ "statistics",		NLOG_STATIST },
	{ "allstatistics",	NLOG_SYSSTATIST|NLOG_PEERSTATIST|NLOG_CLOCKSTATIST|NLOG_SYNCSTATIST },
	{ "allclock",		(NLOG_INFO|NLOG_STATIST|NLOG_EVENT|NLOG_STATUS)<<NLOG_OCLOCK },
	{ "allpeer",		(NLOG_INFO|NLOG_STATIST|NLOG_EVENT|NLOG_STATUS)<<NLOG_OPEER },
	{ "allsys",		(NLOG_INFO|NLOG_STATIST|NLOG_EVENT|NLOG_STATUS)<<NLOG_OSYS },
	{ "allsync",		(NLOG_INFO|NLOG_STATIST|NLOG_EVENT|NLOG_STATUS)<<NLOG_OSYNC },
	{ "all",		NLOG_SYSMASK|NLOG_PEERMASK|NLOG_CLOCKMASK|NLOG_SYNCMASK },
	{ NULL,			0 }
};

typedef struct peer_resolved_ctx_tag {
	int	flags;
	int	host_mode;	/* T_* token identifier */
	short	family;
	keyid_t	keyid;
	u_char	hmode;		/* MODE_* */
	u_char	version;
	u_char	minpoll;
	u_char	maxpoll;
	u_char	ttl;
} peer_resolved_ctx;

/* Limits */
#define MAXPHONE	10	/* maximum number of phone strings */
#define MAXPPS		20	/* maximum length of PPS device string */

/*
 * Miscellaneous macros
 */
#define ISEOL(c)	((c) == '#' || (c) == '\n' || (c) == '\0')
#define ISSPACE(c)	((c) == ' ' || (c) == '\t')

/*
 * Definitions of things either imported from or exported to outside
 */
extern int yydebug;			/* ntp_parser.c (.y) */
int curr_include_level;			/* The current include level */
struct FILE_INFO *fp[MAXINCLUDELEVEL+1];
struct config_tree cfgt;		/* Parser output stored here */
struct config_tree *cfg_tree_history;	/* History of configs */
char	*sys_phone[MAXPHONE] = {NULL};	/* ACTS phone numbers */
char	default_keysdir[] = NTP_KEYSDIR;
char	*keysdir = default_keysdir;	/* crypto keys directory */
char *	saveconfigdir;
#if defined(HAVE_SCHED_SETSCHEDULER)
int	config_priority_override = 0;
int	config_priority;
#endif

const char *config_file;
char default_ntp_signd_socket[] =
#ifdef NTP_SIGND_PATH
					NTP_SIGND_PATH;
#else
					"";
#endif
char *ntp_signd_socket = default_ntp_signd_socket;
#ifdef HAVE_NETINFO
struct netinfo_config_state *config_netinfo = NULL;
int check_netinfo = 1;
#endif /* HAVE_NETINFO */
#ifdef SYS_WINNT
char *alt_config_file;
LPTSTR temp;
char config_file_storage[MAX_PATH];
char alt_config_file_storage[MAX_PATH];
#endif /* SYS_WINNT */

#ifdef HAVE_NETINFO
/*
 * NetInfo configuration state
 */
struct netinfo_config_state {
	void *domain;		/* domain with config */
	ni_id config_dir;	/* ID config dir      */
	int prop_index;		/* current property   */
	int val_index;		/* current value      */
	char **val_list;       	/* value list         */
};
#endif

struct REMOTE_CONFIG_INFO remote_config;  /* Remote configuration buffer and
					     pointer info */
int input_from_file = 1;     /* A boolean flag, which when set, indicates that
			        the input is to be taken from the configuration
			        file, instead of the remote-configuration buffer
			     */

int old_config_style = 1;    /* A boolean flag, which when set,
			      * indicates that the old configuration
			      * format with a newline at the end of
			      * every command is being used
			      */
int	cryptosw;		/* crypto command called */

extern int sys_maxclock;
extern char *stats_drift_file;	/* name of the driftfile */
extern char *leapseconds_file_name; /*name of the leapseconds file */
#ifdef HAVE_IPTOS_SUPPORT
extern unsigned int qos;				/* QoS setting */
#endif /* HAVE_IPTOS_SUPPORT */

#ifdef BC_LIST_FRAMEWORK_NOT_YET_USED
/*
 * backwards compatibility flags
 */
bc_entry bc_list[] = {
	{ T_Bc_bugXXXX,		1	}	/* default enabled */
};

/*
 * declare an int pointer for each flag for quick testing without
 * walking bc_list.  If the pointer is consumed by libntp rather
 * than ntpd, declare it in a libntp source file pointing to storage
 * initialized with the appropriate value for other libntp clients, and
 * redirect it to point into bc_list during ntpd startup.
 */
int *p_bcXXXX_enabled = &bc_list[0].enabled;
#endif

/* FUNCTION PROTOTYPES */

static void apply_enable_disable(queue *q, int enable);
static void init_syntax_tree(struct config_tree *);

#ifdef FREE_CFG_T
static void free_auth_node(struct config_tree *);

static void free_config_other_modes(struct config_tree *);
static void free_config_auth(struct config_tree *);
static void free_config_tos(struct config_tree *);
static void free_config_monitor(struct config_tree *);
static void free_config_access(struct config_tree *);
static void free_config_tinker(struct config_tree *);
static void free_config_system_opts(struct config_tree *);
static void free_config_logconfig(struct config_tree *);
static void free_config_phone(struct config_tree *);
static void free_config_qos(struct config_tree *);
static void free_config_setvar(struct config_tree *);
static void free_config_ttl(struct config_tree *);
static void free_config_trap(struct config_tree *);
static void free_config_fudge(struct config_tree *);
static void free_config_vars(struct config_tree *);
static void free_config_peers(struct config_tree *);
static void free_config_unpeers(struct config_tree *);
static void free_config_nic_rules(struct config_tree *);
#ifdef SIM
static void free_config_sim(struct config_tree *);
#endif

       void free_all_config_trees(void);	/* atexit() */
static void free_config_tree(struct config_tree *ptree);
#endif	/* FREE_CFG_T */

double *create_dval(double val);
void destroy_restrict_node(struct restrict_node *my_node);
static int is_sane_resolved_address(sockaddr_u *peeraddr, int hmode);
static u_char get_correct_host_mode(int token);
static int peerflag_bits(struct peer_node *);
static void save_and_apply_config_tree(void);
void getconfig(int, char **);
#if !defined(SIM)
static sockaddr_u *get_next_address(struct address_node *addr);
#endif

static void config_other_modes(struct config_tree *);
static void config_auth(struct config_tree *);
static void config_tos(struct config_tree *);
static void config_monitor(struct config_tree *);
static void config_access(struct config_tree *);
static void config_tinker(struct config_tree *);
static void config_system_opts(struct config_tree *);
static void config_logconfig(struct config_tree *);
static void config_phone(struct config_tree *);
static void config_qos(struct config_tree *);
static void config_setvar(struct config_tree *);
static void config_ttl(struct config_tree *);
static void config_trap(struct config_tree *);
static void config_fudge(struct config_tree *);
static void config_vars(struct config_tree *);
static void config_peers(struct config_tree *);
static void config_unpeers(struct config_tree *);
static void config_nic_rules(struct config_tree *);

#ifdef SIM
static void config_sim(struct config_tree *);
static void config_ntpdsim(struct config_tree *);
#else
static void config_ntpd(struct config_tree *);
#endif

#ifdef WORKER
void peer_name_resolved(int, int, void *, const char *, const char *,
			const struct addrinfo *,
			const struct addrinfo *);
void unpeer_name_resolved(int, int, void *, const char *, const char *,
			  const struct addrinfo *,
			  const struct addrinfo *);
void trap_name_resolved(int, int, void *, const char *, const char *,
			const struct addrinfo *,
			const struct addrinfo *);
#endif

enum gnn_type {
	t_UNK,		/* Unknown */
	t_REF,		/* Refclock */
	t_MSK		/* Network Mask */
};

#define DESTROY_QUEUE(q)		\
do {					\
	if (q) {			\
		destroy_queue(q);	\
		(q) = NULL;		\
	}				\
} while (0)

void ntpd_set_tod_using(const char *);
static unsigned long get_pfxmatch(char **s, struct masks *m);
static unsigned long get_match(char *s, struct masks *m);
static unsigned long get_logmask(char *s);
static int getnetnum(const char *num, sockaddr_u *addr, int complain,
		     enum gnn_type a_type);



/* FUNCTIONS FOR INITIALIZATION
 * ----------------------------
 */

#ifdef FREE_CFG_T
static void
free_auth_node(
	struct config_tree *ptree
	)
{
	if (ptree->auth.keys) {
		free(ptree->auth.keys);
		ptree->auth.keys = NULL;
	}

	if (ptree->auth.keysdir) {
		free(ptree->auth.keysdir);
		ptree->auth.keysdir = NULL;
	}

	if (ptree->auth.ntp_signd_socket) {
		free(ptree->auth.ntp_signd_socket);
		ptree->auth.ntp_signd_socket = NULL;
	}
}
#endif /* DEBUG */


static void
init_syntax_tree(
	struct config_tree *ptree
	)
{
	memset(ptree, 0, sizeof(*ptree));

	ptree->peers = create_queue();
	ptree->unpeers = create_queue();
	ptree->orphan_cmds = create_queue();
	ptree->manycastserver = create_queue();
	ptree->multicastclient = create_queue();
	ptree->stats_list = create_queue();
	ptree->filegen_opts = create_queue();
	ptree->mru_opts = create_queue();
	ptree->discard_opts = create_queue();
	ptree->restrict_opts = create_queue();
	ptree->enable_opts = create_queue();
	ptree->disable_opts = create_queue();
	ptree->tinker = create_queue();
	ptree->fudge = create_queue();
	ptree->logconfig = create_queue();
	ptree->phone = create_queue();
	ptree->qos = create_queue();
	ptree->setvar = create_queue();
	ptree->ttl = create_queue();
	ptree->trap = create_queue();
	ptree->vars = create_queue();
	ptree->nic_rules = create_queue();
	ptree->auth.crypto_cmd_list = create_queue();
	ptree->auth.trusted_key_list = create_queue();
}


#ifdef FREE_CFG_T
void
free_all_config_trees(void)
{
	struct config_tree *ptree;
	struct config_tree *pnext;

	ptree = cfg_tree_history;

	while (ptree != NULL) {
		pnext = ptree->link;
		free_config_tree(ptree);
		ptree = pnext;
	}
}


static void
free_config_tree(
	struct config_tree *ptree
	)
{
#if defined(_MSC_VER) && defined (_DEBUG)
	_CrtCheckMemory();
#endif

	if (ptree->source.value.s != NULL)
		free(ptree->source.value.s);

	free_config_other_modes(ptree);
	free_config_auth(ptree);
	free_config_tos(ptree);
	free_config_monitor(ptree);
	free_config_access(ptree);
	free_config_tinker(ptree);
	free_config_system_opts(ptree);
	free_config_logconfig(ptree);
	free_config_phone(ptree);
	free_config_qos(ptree);
	free_config_setvar(ptree);
	free_config_ttl(ptree);
	free_config_trap(ptree);
	free_config_fudge(ptree);
	free_config_vars(ptree);
	free_config_peers(ptree);
	free_config_unpeers(ptree);
	free_config_nic_rules(ptree);
#ifdef SIM
	free_config_sim(ptree);
#endif
	/*
	 * Most of these DESTROY_QUEUE()s are handled already by the
	 * free_config_*() routines above but it's safe to use twice.
	 * Please feel free to remove ones you verified are handled
	 * in a free_config_*() routine.
	 */
	DESTROY_QUEUE(ptree->peers);
	DESTROY_QUEUE(ptree->unpeers);
	DESTROY_QUEUE(ptree->orphan_cmds);
	DESTROY_QUEUE(ptree->manycastserver);
	DESTROY_QUEUE(ptree->multicastclient);
	DESTROY_QUEUE(ptree->stats_list);
	DESTROY_QUEUE(ptree->filegen_opts);
	DESTROY_QUEUE(ptree->enable_opts);
	DESTROY_QUEUE(ptree->disable_opts);
	DESTROY_QUEUE(ptree->tinker);
	DESTROY_QUEUE(ptree->fudge);
	DESTROY_QUEUE(ptree->logconfig);
	DESTROY_QUEUE(ptree->phone);
	DESTROY_QUEUE(ptree->qos);
	DESTROY_QUEUE(ptree->setvar);
	DESTROY_QUEUE(ptree->ttl);
	DESTROY_QUEUE(ptree->trap);
	DESTROY_QUEUE(ptree->vars);

	free_auth_node(ptree);

	free(ptree);

#if defined(_MSC_VER) && defined (_DEBUG)
	_CrtCheckMemory();
#endif
}
#endif /* FREE_CFG_T */


#ifdef SAVECONFIG
/* Dump all trees */
int
dump_all_config_trees(
	FILE *df,
	int comment
	) 
{
	struct config_tree *cfg_ptr = cfg_tree_history;
	int return_value = 0;

	for (cfg_ptr = cfg_tree_history;
	     cfg_ptr != NULL; 
	     cfg_ptr = cfg_ptr->link) 
		return_value |= dump_config_tree(cfg_ptr, df, comment);

	return return_value;
}


/* The config dumper */
int
dump_config_tree(
	struct config_tree *ptree,
	FILE *df,
	int comment
	)
{
	struct peer_node *peer = NULL;
	struct unpeer_node *unpeers = NULL;
	struct attr_val *atrv = NULL;
	struct address_node *addr = NULL;
	struct address_node *peer_addr;
	struct address_node *fudge_addr;
	struct filegen_node *fgen_node = NULL;
	struct restrict_node *rest_node = NULL;
	struct addr_opts_node *addr_opts = NULL;
	struct setvar_node *setv_node = NULL;
	nic_rule_node *rule_node;

	char **pstr = NULL;
	const char *s;
	char *s1;
	char *s2;
	int *intp = NULL;
	void *fudge_ptr;
	void *list_ptr = NULL;
	void *options = NULL;
	void *opt_ptr = NULL;
	int *flags = NULL;
	void *opts = NULL;
	char timestamp[80];
	int enable;

	DPRINTF(1, ("dump_config_tree(%p)\n", ptree));

	if (comment) {
		if (!strftime(timestamp, sizeof(timestamp),
			      "%Y-%m-%d %H:%M:%S",
			      localtime(&ptree->timestamp)))
			timestamp[0] = '\0';

		fprintf(df, "# %s %s %s\n",
			timestamp,
			(CONF_SOURCE_NTPQ == ptree->source.attr)
			    ? "ntpq remote config from"
			    : "startup configuration file",
			ptree->source.value.s);
	}

	/* For options I didn't find documentation I'll just output its name and the cor. value */
	list_ptr = queue_head(ptree->vars);
	for(;	list_ptr != NULL;
		list_ptr = next_node(list_ptr)) {

		atrv = (struct attr_val *) list_ptr;

		switch (atrv->attr) {

		default:
			fprintf(df, "\n# dump error:\n"
				"# unknown vars token %s\n",
				token_name(atrv->attr));
			break;

		/* doubles */
		case T_Broadcastdelay:
		case T_Tick:
		case T_WanderThreshold:
			fprintf(df, "%s %g\n",
				keyword(atrv->attr),
				atrv->value.d);
			break;
			
		/* ints */
		case T_Calldelay:
#ifdef OPENSSL
		case T_Automax:
#endif
			fprintf(df, "%s %d\n",
				keyword(atrv->attr),
				atrv->value.i);
			break;

		/* strings */
		case T_Driftfile:
		case T_Leapfile:
		case T_Logfile:
		case T_Pidfile:
		case T_Saveconfigdir:
			fprintf(df, "%s \"%s\"\n",
				keyword(atrv->attr),
				atrv->value.s);
			break;
		}
	}

	list_ptr = queue_head(ptree->logconfig);
	if (list_ptr != NULL) {
		
		fprintf(df, "logconfig");

		for(;	list_ptr != NULL;
			list_ptr = next_node(list_ptr)) {

			atrv = list_ptr;
			fprintf(df, " %c%s", atrv->attr, atrv->value.s);
		}
		fprintf(df, "\n");
	}

	if (ptree->stats_dir)
		fprintf(df, "statsdir \"%s\"\n", ptree->stats_dir);

	list_ptr = queue_head(ptree->stats_list);
	if (list_ptr != NULL) {

		fprintf(df, "statistics");
		for(; 	list_ptr != NULL;
			list_ptr = next_node(list_ptr)) {

			intp = list_ptr;
			
			fprintf(df, " %s", keyword(*intp));	
		}

		fprintf(df, "\n");
	}

	list_ptr = queue_head(ptree->filegen_opts);
	for(; 	list_ptr != NULL;
		list_ptr = next_node(list_ptr)) {

		fgen_node = list_ptr;
		opt_ptr = queue_head(fgen_node->options);

		if (opt_ptr != NULL)
			fprintf(df, "filegen %s", 
				keyword(fgen_node->filegen_token));

		for(;	opt_ptr != NULL;
			opt_ptr = next_node(opt_ptr)) {
			
			atrv = opt_ptr;

			switch (atrv->attr) {

			default:
				fprintf(df, "\n# dump error:\n"
					"# unknown filegen option token %s\n"
					"filegen %s",
					token_name(atrv->attr),
					keyword(fgen_node->filegen_token));
				break;

			case T_File:
				fprintf(df, " file %s",
					atrv->value.s);
				break;

			case T_Type:
				fprintf(df, " type %s",
					keyword(atrv->value.i));
				break;

			case T_Flag:
				fprintf(df, " %s",
					keyword(atrv->value.i));
				break;
			}

		}

		fprintf(df, "\n");
	}

	list_ptr = queue_head(ptree->auth.crypto_cmd_list);
	if (list_ptr != NULL) {
		fprintf(df, "crypto");

		for (;	list_ptr != NULL;
			list_ptr = next_node(list_ptr)) {

			atrv = list_ptr;
			fprintf(df, " %s %s", keyword(atrv->attr),
				atrv->value.s);
		}
		fprintf(df, "\n");
	}

	if (ptree->auth.revoke != 0)
		fprintf(df, "revoke %d\n", ptree->auth.revoke);

	if (NULL != ptree->auth.keysdir)
		fprintf(df, "keysdir \"%s\"\n", ptree->auth.keysdir);

	if (NULL != ptree->auth.keys)
		fprintf(df, "keys \"%s\"\n", ptree->auth.keys);

	atrv = queue_head(ptree->auth.trusted_key_list);
	if (atrv != NULL) {
		fprintf(df, "trustedkey");
		do {
			if ('i' == atrv->attr)
				fprintf(df, " %d", atrv->value.i);
			else if ('-' == atrv->attr)
				fprintf(df, " (%u ... %u)",
					atrv->value.u >> 16,
					atrv->value.u & 0xffff);
			else
				fprintf(df, "\n# dump error:\n"
					"# unknown trustedkey attr %d\n"
					"trustedkey", atrv->attr);
		} while (NULL != (atrv = next_node(atrv)));
		fprintf(df, "\n");
	}

	if (ptree->auth.control_key)
		fprintf(df, "controlkey %d\n", ptree->auth.control_key);

	if (ptree->auth.request_key)
		fprintf(df, "requestkey %d\n", ptree->auth.request_key);

	/* dump enable list, then disable list */
	for (enable = 1; enable >= 0; enable--) {

		list_ptr = (enable)
			       ? queue_head(ptree->enable_opts)
			       : queue_head(ptree->disable_opts);

		if (list_ptr != NULL) {
			fprintf(df, (enable)
					? "enable"
					: "disable");

			for(;	list_ptr != NULL;
				list_ptr = next_node(list_ptr)) {

				atrv = (struct attr_val *) list_ptr;

				fprintf(df, " %s",
					keyword(atrv->value.i));
			}
			fprintf(df, "\n");
		}
	}

	list_ptr = queue_head(ptree->orphan_cmds);
	if (list_ptr != NULL)
		fprintf(df, "tos");

	for(; 	list_ptr != NULL;
		list_ptr = next_node(list_ptr)) {

		atrv = list_ptr;

		switch (atrv->attr) {

		default:
			fprintf(df, "\n# dump error:\n"
				"# unknown tos token %s\n"
				"tos", token_name(atrv->attr));
			break;

		/* ints */
		case T_Ceiling:
		case T_Floor:
		case T_Cohort:
		case T_Orphan:
		case T_Minclock:
		case T_Maxclock:
		case T_Minsane:
		case T_Beacon:
			fprintf(df, " %s %d", keyword(atrv->attr),
				(int)atrv->value.d);
			break;

		/* doubles */
		case T_Mindist:
		case T_Maxdist:
			fprintf(df, " %s %g", keyword(atrv->attr),
				atrv->value.d);
			break;
		}
	}
	if (queue_head(ptree->orphan_cmds) != NULL)
		fprintf(df, "\n");

	list_ptr = queue_head(ptree->tinker);
	if (list_ptr != NULL) {

		fprintf(df, "tinker");

		for(;	list_ptr != NULL;
			list_ptr = next_node(list_ptr)) {

			atrv = list_ptr;
			fprintf(df, " %s %g", keyword(atrv->attr),
				atrv->value.d);
		}

		fprintf(df, "\n");
	}

	if (ptree->broadcastclient)
		fprintf(df, "broadcastclient\n");

	list_ptr = queue_head(ptree->peers);
	for (; 	list_ptr != NULL;
	 	list_ptr = next_node(list_ptr)) {

		peer = list_ptr; 
		addr = peer->addr;
		fprintf(df, "%s", keyword(peer->host_mode));

		switch (addr->type) {

		default:
			fprintf(df, "# dump error:\n"
				"# unknown peer family %d for:\n"
				"peer", addr->type);
			break;

		case AF_UNSPEC:
			break;

		case AF_INET:
			fprintf(df, " -4");
			break;

		case AF_INET6:
			fprintf(df, " -6");
			break;
		}
		fprintf(df, " %s", addr->address);
		
		if (peer->minpoll != 0)
			fprintf(df, " minpoll %u", peer->minpoll);

		if (peer->maxpoll != 0)
			fprintf(df, " maxpoll %d", peer->maxpoll);

		if (peer->ttl != 0) {
			if (strlen(addr->address) > 8
			    && !memcmp(addr->address, "127.127.", 8))
				fprintf(df, " mode %u", peer->ttl);
			else
				fprintf(df, " ttl %u", peer->ttl);
		}

		if (peer->peerversion != NTP_VERSION)
			fprintf(df, " version %u", peer->peerversion);

		if (peer->peerkey != 0)
			fprintf(df, " key %u", peer->peerkey);

		if (peer->bias != 0.)
			fprintf(df, " bias %g", peer->bias);

		for (atrv = queue_head(peer->peerflags);
		     atrv != NULL;
		     atrv = next_node(atrv)) {

			NTP_INSIST(T_Flag == atrv->attr);
			NTP_INSIST(T_Integer == atrv->type);

			fprintf(df, " %s", keyword(atrv->value.i));
		}

		fprintf(df, "\n");

		fudge_ptr = queue_head(ptree->fudge);
		for(; 	fudge_ptr != NULL;
			fudge_ptr = next_node(fudge_ptr)) {


			addr_opts = (struct addr_opts_node *) fudge_ptr; 
			peer_addr = peer->addr;
			fudge_addr = addr_opts->addr;

			s1 = peer_addr->address;
			s2 = fudge_addr->address;

			if (!strcmp(s1, s2)) {

				fprintf(df, "fudge %s", addr_opts->addr->address);
	
				opts = queue_head(addr_opts->options);

				for(; opts != NULL; opts = next_node(opts)) {
					atrv = (struct attr_val *) opts; 
				
					switch (atrv->attr) {

					default:
						fprintf(df, "\n# dump error:\n"
							"# unknown fudge option %s\n"
							"fudge %s",
							token_name(atrv->attr),
							addr_opts->addr->address);
						break;

					/* doubles */
					case T_Time1:
					case T_Time2:
						fprintf(df, " %s %g",
							keyword(atrv->attr),
							atrv->value.d);
						break;
		
					/* ints */
					case T_Stratum:
					case T_Flag1:
					case T_Flag2:
					case T_Flag3:
					case T_Flag4:
						fprintf(df, " %s %d",
							keyword(atrv->attr),
							atrv->value.i);
						break;

					/* strings */
					case T_Refid:
						fprintf(df, " %s %s",
							keyword(atrv->attr),
							atrv->value.s);
						break;
					}
				}
				fprintf(df, "\n");
			}
		}
	}

	list_ptr = queue_head(ptree->manycastserver);
	if (list_ptr != NULL) {
		addr = list_ptr;
		fprintf(df, "manycastserver %s", addr->address);
		for (addr = next_node(addr);
		     addr != NULL;
		     addr = next_node(addr))
			fprintf(df, " %s", addr->address);
		fprintf(df, "\n");
	}

	list_ptr = queue_head(ptree->multicastclient);
	if (list_ptr != NULL) {
		addr = list_ptr;
		fprintf(df, "multicastclient %s", addr->address);
		for (addr = next_node(addr);
		     addr != NULL;
		     addr = next_node(addr))
			fprintf(df, " %s", addr->address);
		fprintf(df, "\n");
	}

	list_ptr = queue_head(ptree->unpeers);
	for (; 	list_ptr != NULL;
		list_ptr = next_node(list_ptr)) {
		
		unpeers = (struct unpeer_node *) list_ptr;
		
		fprintf(df, "unpeer %s\n", (unpeers->addr)->address);
	}

	list_ptr = queue_head(ptree->mru_opts);
	if (list_ptr != NULL) {

		fprintf(df, "mru");

		for(;	list_ptr != NULL;
			list_ptr = next_node(list_ptr)) {

			atrv = list_ptr;
			fprintf(df, " %s %d", keyword(atrv->attr),
				atrv->value.i);
		}
		fprintf(df, "\n");
	}

	list_ptr = queue_head(ptree->discard_opts);
	if (list_ptr != NULL) {

		fprintf(df, "discard");

		for(;	list_ptr != NULL;
			list_ptr = next_node(list_ptr)) {

			atrv = list_ptr;
			fprintf(df, " %s %d", keyword(atrv->attr),
				atrv->value.i);
		}
		fprintf(df, "\n");
	}

	list_ptr = queue_head(ptree->restrict_opts);
	for (;	list_ptr != NULL; 
		list_ptr = next_node(list_ptr)) {

		rest_node = list_ptr;
		if (NULL == rest_node->addr) {
			s = "default";			
			flags = queue_head(rest_node->flags);
			for (; 	flags != NULL; flags = next_node(flags))
				if (T_Source == *flags) {
					s = keyword(*flags);
					break;
				}
		} else
			s = rest_node->addr->address;

		fprintf(df, "restrict %s", s);

		if (rest_node->mask != NULL)
			fprintf(df, " mask %s",
				rest_node->mask->address);

		flags = queue_head(rest_node->flags);
		for (; 	flags != NULL; flags = next_node(flags))
			if (T_Source != *flags)
				fprintf(df, " %s", keyword(*flags));

		fprintf(df, "\n");
	}

	list_ptr = queue_head(ptree->nic_rules);
	for (;	list_ptr != NULL;
		list_ptr = next_node(list_ptr)) {

		rule_node = list_ptr;
		fprintf(df, "interface %s %s\n",
			keyword(rule_node->action),
			(rule_node->match_class)
			    ? keyword(rule_node->match_class)
			    : rule_node->if_name);
	}

	list_ptr = queue_head(ptree->phone);
	if (list_ptr != NULL) {

		fprintf(df, "phone");

		for(; 	list_ptr != NULL;
			list_ptr = next_node(list_ptr)) {

			pstr = list_ptr;
			fprintf(df, " %s", *pstr);
		}

		fprintf(df, "\n");
	}

	list_ptr = queue_head(ptree->qos);
	if (list_ptr != NULL) {
		
		fprintf(df, "qos");

		for(;	list_ptr != NULL;
			list_ptr = next_node(list_ptr)) {

			atrv = list_ptr;
			fprintf(df, " %s", atrv->value.s);
		}

		fprintf(df, "\n");
	}

	list_ptr = queue_head(ptree->setvar);
	for(;	list_ptr != NULL;
		list_ptr = next_node(list_ptr)) {

		setv_node = list_ptr;
		s1 = quote_if_needed(setv_node->var);
		s2 = quote_if_needed(setv_node->val);
		fprintf(df, "setvar %s = %s", s1, s2);
		free(s1);
		free(s2);

		if (setv_node->isdefault)
			fprintf(df, " default");

		fprintf(df, "\n");
	}


	list_ptr = queue_head(ptree->ttl);
	if (list_ptr != NULL) {

		fprintf(df, "ttl");

		for(; 	list_ptr != NULL;
			list_ptr = next_node(list_ptr)) {

			intp = list_ptr;
			fprintf(df, " %d", *intp);
		}
		
		fprintf(df, "\n");
	}
	
	list_ptr = queue_head(ptree->trap);
	for(;	list_ptr != NULL;
		list_ptr = next_node(list_ptr)) {

		addr_opts = list_ptr;
		addr = addr_opts->addr;

		fprintf(df, "trap %s", addr->address);

		options = queue_head(addr_opts->options);

		for(; 	options != NULL; 
			options = next_node(options)) {

			atrv = options;

			switch (atrv->attr) {

			default:
				fprintf(df, "\n# dump error:\n"
					"# unknown trap token %d\n"
					"trap %s", atrv->attr,
					addr->address);
				break;

			case T_Port:
				fprintf(df, " port %d", atrv->value.i);
				break;

			case T_Interface:
				addr = (struct address_node *) atrv->value.p;
				fprintf(df, " interface %s", addr->address);
				break;
			}
		}

		fprintf(df, "\n");
	}

	return 0;
}
#endif	/* SAVECONFIG */
	

/* FUNCTIONS FOR CREATING NODES ON THE SYNTAX TREE
 * -----------------------------------------------
 */

queue *
enqueue_in_new_queue(
	void *my_node
	)
{
	queue *my_queue = create_queue();

	enqueue(my_queue, my_node);
	return my_queue;
}

struct attr_val *
create_attr_dval(
	int attr,
	double value
	)
{
	struct attr_val *my_val;

	my_val = get_node(sizeof *my_val);
	my_val->attr = attr;
	my_val->value.d = value;
	my_val->type = T_Double;
	return my_val;
}

struct attr_val *
create_attr_ival(
	int attr,
	int value
	)
{
	struct attr_val *my_val;

	my_val = get_node(sizeof *my_val);
	my_val->attr = attr;
	my_val->value.i = value;
	my_val->type = T_Integer;
	return my_val;
}

struct attr_val *
create_attr_shorts(
	int		attr,
	ntp_u_int16_t	val1,
	ntp_u_int16_t	val2
	)
{
	struct attr_val *my_val;

	my_val = get_node(sizeof *my_val);
	my_val->attr = attr;
	my_val->value.u = (val1 << 16) | val2;
	my_val->type = T_Integer;
	return my_val;
}

struct attr_val *
create_attr_sval(
	int attr,
	char *s
	)
{
	struct attr_val *my_val;

	my_val = get_node(sizeof *my_val);
	my_val->attr = attr;
	if (NULL == s)			/* free() hates NULL */
		s = estrdup("");
	my_val->value.s = s;
	my_val->type = T_String;
	return my_val;
}

struct attr_val *
create_attr_pval(
	int attr,
	void *p
	)
{
	struct attr_val *my_val;

	my_val = get_node(sizeof *my_val);
	my_val->attr = attr;
	my_val->value.p = p;
	my_val->type = T_Void;
	return my_val;
}

int *
create_ival(
	int val
	)
{
	int *p = get_node(sizeof *p);

	*p = val;
	return p;
}

double *
create_dval(
	double val
	)
{
	double *p = get_node(sizeof *p);

	*p = val;
	return p;
}

void **
create_pval(
	void *val
	)
{
	void **p = get_node(sizeof *p);

	*p = val;
	return p;
}

struct address_node *
create_address_node(
	char *addr,
	int type
	)
{
	struct address_node *my_node;

	NTP_REQUIRE(NULL != addr);
	NTP_REQUIRE(AF_INET == type || 
		    AF_INET6 == type || AF_UNSPEC == type);
	
	my_node = get_node(sizeof *my_node);

	my_node->address = addr;
	my_node->type = (short)type;

	return my_node;
}


void
destroy_address_node(
	struct address_node *my_node
	)
{
	if (NULL == my_node)
		return;
	NTP_REQUIRE(NULL != my_node->address);

	free(my_node->address);
	free_node(my_node);
}


struct peer_node *
create_peer_node(
	int hmode,
	struct address_node *addr,
	queue *options
	)
{
	struct peer_node *my_node;
	struct attr_val *option;
	int freenode;
	int errflag = 0;

	my_node = get_node(sizeof(*my_node));

	/* Initialize node values to default */
	my_node->minpoll = 0;
	my_node->maxpoll = 0;
	my_node->ttl = 0;
	my_node->peerversion = NTP_VERSION;
	my_node->peerkey = 0;
	my_node->bias = 0;
	my_node->peerflags = create_queue();

	/* Now set the node to the read values */
	my_node->host_mode = hmode;
	my_node->addr = addr;

	/*
	 * the options list mixes items that will be saved in the
	 * peer_node as explicit members, such as minpoll, and
	 * those that are moved from the options queue intact
	 * to the peer_node's peerflags queue.  The options
	 * queue is consumed and destroyed here.
	 */

	while (options && NULL != (option = dequeue(options))) {

		freenode = 1;
		/* Check the kind of option being set */
		switch (option->attr) {

		case T_Flag:
			enqueue(my_node->peerflags, option); 
			freenode = 0;
			break;

		case T_Minpoll:
			if (option->value.i < NTP_MINPOLL ||
			    option->value.i > UCHAR_MAX) {
				msyslog(LOG_INFO,
					"minpoll: provided value (%d) is out of range [%d-%d])",
					option->value.i, NTP_MINPOLL, UCHAR_MAX);
				my_node->minpoll = NTP_MINPOLL;
			} else
				my_node->minpoll = (u_char)option->value.u;
			break;

		case T_Maxpoll:
			if (option->value.i < 0 ||
			    option->value.i > NTP_MAXPOLL) {
				msyslog(LOG_INFO,
					"maxpoll: provided value (%d) is out of range [0-%d])",
					option->value.i, NTP_MAXPOLL);
				my_node->maxpoll = NTP_MAXPOLL;
			} else
				my_node->maxpoll = (u_char)option->value.u;
			break;

		case T_Ttl:
			if (option->value.u >= MAX_TTL) {
				msyslog(LOG_ERR, "ttl: invalid argument");
				errflag = 1;
			} else
				my_node->ttl = (u_char)option->value.u;
			break;

		case T_Mode:
			if (option->value.u >= UCHAR_MAX) {
				msyslog(LOG_ERR, "mode: invalid argument");
				errflag = 1;
			} else
				my_node->ttl = (u_char)option->value.u;
			break;

		case T_Key:
			if (option->value.u >= KEYID_T_MAX) {
				msyslog(LOG_ERR, "key: invalid argument");
				errflag = 1;
			} else
				my_node->peerkey = (keyid_t)option->value.u;
			break;

		case T_Version:
			if (option->value.u >= UCHAR_MAX) {
				msyslog(LOG_ERR, "version: invalid argument");
				errflag = 1;
			} else
			my_node->peerversion = (u_char)option->value.u;
			break;

		case T_Bias:
			my_node->bias = option->value.d;
			break;

		default:
			msyslog(LOG_ERR, 
				"Unknown peer/server option token %s",
				token_name(option->attr));
			errflag = 1;
		}
		if (freenode)
			free_node(option);
	}
	DESTROY_QUEUE(options);

	/* Check if errors were reported. If yes, ignore the node */
	if (errflag) {
		free_node(my_node);
		my_node = NULL;
	}
	return my_node;
}


struct unpeer_node *
create_unpeer_node(
	struct address_node *addr
	)
{
	struct unpeer_node *	my_node;
	u_int			u;
	char *			pch;

	my_node = get_node(sizeof(*my_node));

	/*
	 * From the parser's perspective an association ID fits into
	 * its generic T_String definition of a name/address "address".
	 * We treat all valid 16-bit numbers as association IDs.
	 */
	pch = addr->address;
	while (*pch && isdigit(*pch))
		pch++;

	if (!*pch 
	    && 1 == sscanf(addr->address, "%u", &u)
	    && u <= ASSOCID_MAX) {
		my_node->assocID = (associd_t)u;
		destroy_address_node(addr);
		my_node->addr = NULL;
	} else {
		my_node->assocID = 0;
		my_node->addr = addr;
	}

	return my_node;
}

struct filegen_node *
create_filegen_node(
	int	filegen_token,
	queue *	options
	)
{
	struct filegen_node *my_node;
	
	my_node = get_node(sizeof *my_node);
	my_node->filegen_token = filegen_token;
	my_node->options = options;

	return my_node;
}


struct restrict_node *
create_restrict_node(
	struct address_node *addr,
	struct address_node *mask,
	queue *flags,
	int line_no
	)
{
	struct restrict_node *my_node;
	
	my_node = get_node(sizeof *my_node);

	my_node->addr = addr;
	my_node->mask = mask;
	my_node->flags = flags;
	my_node->line_no = line_no;

	return my_node;
}


void
destroy_restrict_node(
	struct restrict_node *my_node
	)
{
	/* With great care, free all the memory occupied by
	 * the restrict node
	 */
	destroy_address_node(my_node->addr);
	destroy_address_node(my_node->mask);
	DESTROY_QUEUE(my_node->flags);
	free_node(my_node);
}


struct setvar_node *
create_setvar_node(
	char *	var,
	char *	val,
	int	isdefault
	)
{
	char *	pch;
	struct setvar_node *my_node;

	/* do not allow = in the variable name */
	if (NULL != (pch = strchr(var, '=')))
		*pch = '\0';

	/* Now store the string into a setvar_node */
	my_node = get_node(sizeof *my_node);
	my_node->var = var;
	my_node->val = val;
	my_node->isdefault = isdefault;

	return my_node;
}


nic_rule_node *
create_nic_rule_node(
	int match_class,
	char *if_name,	/* interface name or numeric address */
	int action
	)
{
	nic_rule_node *my_node;
	
	NTP_REQUIRE(match_class != 0 || if_name != NULL);

	my_node = get_node(sizeof(*my_node));
	my_node->match_class = match_class;
	my_node->if_name = if_name;
	my_node->action = action;

	return my_node;
}


struct addr_opts_node *
create_addr_opts_node(
	struct address_node *addr,
	queue *options
	)
{
	struct addr_opts_node *my_node;

	my_node = get_node(sizeof *my_node);
	my_node->addr = addr;
	my_node->options = options;
	return my_node;
}

script_info *
create_sim_script_info(
	double duration,
	queue *script_queue
	)
{
#ifdef SIM
	return NULL;
#else
	script_info *my_info;
	struct attr_val *my_attr_val;

	my_info = get_node(sizeof *my_info);

	/* Initialize Script Info with default values*/
	my_info->duration = duration;
	my_info->freq_offset = 0;
	my_info->wander = 0;
	my_info->jitter = 0;
	my_info->prop_delay = NET_DLY;
	my_info->proc_delay = PROC_DLY;

	/* Traverse the script_queue and fill out non-default values */
	my_attr_val = queue_head(script_queue);
	while (my_attr_val != NULL) {
		/* Set the desired value */
		switch (my_attr_val->attr) {

		case T_Freq_Offset:
			my_info->freq_offset = my_attr_val->value.d;
			break;

		case T_Wander:
			my_info->wander = my_attr_val->value.d;
			break;

		case T_Jitter:
			my_info->jitter = my_attr_val->value.d;
			break;

		case T_Prop_Delay:
			my_info->prop_delay = my_attr_val->value.d;
			break;

		case T_Proc_Delay:
			my_info->proc_delay = my_attr_val->value.d;
			break;

		default:
			msyslog(LOG_ERR, 
				"Unknown script token %d",
				my_attr_val->attr);
		}
	}
	return (my_info);
#endif
}


#if !defined(SIM)

#define ADDR_LENGTH 16 + 1

static sockaddr_u *
get_next_address(
	struct address_node *addr
	)
{
	const char addr_prefix[] = "192.168.0.";
	static int curr_addr_no = 1;
	char addr_string[ADDR_LENGTH];
	sockaddr_u *final_addr;
	struct addrinfo *ptr;
	int retval;
	
	final_addr = emalloc(sizeof *final_addr);

	if (addr->type == T_String) {
		snprintf(addr_string, ADDR_LENGTH, "%s%d", addr_prefix, curr_addr_no++);
		printf("Selecting ip address %s for hostname %s\n", addr_string, addr->address);
		retval = getaddrinfo(addr_string, "ntp", NULL, &ptr);
	} else
		retval = getaddrinfo(addr->address, "ntp", NULL, &ptr);

	if (!retval) {
		memcpy(final_addr, ptr->ai_addr, ptr->ai_addrlen);
		fprintf(stderr, "Successful in setting ip address of simulated server to: %s\n", stoa(final_addr));
	}
	else {
		fprintf(stderr, "ERROR!! Could not get a new address\n");
		exit(1);
	}
	freeaddrinfo(ptr);
	return final_addr;
}
#endif /* !SIM */


server_info *
create_sim_server(
	struct address_node *addr,
	double server_offset,
	queue *script
	)
{
#ifdef SIM
	return NULL;
#else
	server_info *my_info;

	my_info = get_node(sizeof *my_info);

	my_info->server_time = server_offset;
	my_info->addr = get_next_address(addr);
	my_info->script = script;
	my_info->curr_script = dequeue(my_info->script);
	return my_info;
#endif /* SIM */
}

struct sim_node *
create_sim_node(
	queue *init_opts,
	queue *servers
	)
{
	struct sim_node *my_node;
	
	my_node = get_node(sizeof *my_node);

	my_node->init_opts = init_opts;
	my_node->servers = servers;
	return my_node;
}




/* FUNCTIONS FOR PERFORMING THE CONFIGURATION
 * ------------------------------------------
 */

static void
config_other_modes(
	struct config_tree *ptree
	)
{
	sockaddr_u addr_sock;
	struct address_node *addr_node;

	if (ptree->broadcastclient)
		proto_config(PROTO_BROADCLIENT, ptree->broadcastclient, 0., NULL);

	/* Configure the many-cast servers */
	addr_node = queue_head(ptree->manycastserver);
	if (addr_node != NULL) {
		do {
			memset((char *)&addr_sock, 0, sizeof(addr_sock));
			AF(&addr_sock) = (u_short)addr_node->type;

			if (getnetnum(addr_node->address, &addr_sock, 1, t_UNK)  == 1)
				proto_config(PROTO_MULTICAST_ADD, 0, 0., &addr_sock);

			addr_node = next_node(addr_node);
		} while (addr_node != NULL);
		sys_manycastserver = 1;
	}

	/* Configure the multicast clients */
	addr_node = queue_head(ptree->multicastclient);
	if (addr_node != NULL) {
		do {
			memset((char *)&addr_sock, 0, sizeof(addr_sock));
			AF(&addr_sock) = (u_short)addr_node->type;

			if (getnetnum(addr_node->address, &addr_sock, 1, t_UNK)  == 1)
				proto_config(PROTO_MULTICAST_ADD, 0, 0., &addr_sock);


			addr_node = next_node(addr_node);
		} while (addr_node != NULL);
		proto_config(PROTO_MULTICAST_ADD, 1, 0., NULL);
	}
}


#ifdef FREE_CFG_T
static void
free_config_other_modes(
	struct config_tree *ptree
	)
{
	struct address_node *addr_node;

	while (NULL != (addr_node = dequeue(ptree->manycastserver)))
		destroy_address_node(addr_node);

	while (NULL != (addr_node = dequeue(ptree->multicastclient)))
		destroy_address_node(addr_node);
}
#endif	/* FREE_CFG_T */


static void
config_auth(
	struct config_tree *ptree
	)
{
<<<<<<< HEAD
#ifdef OPENSSL
	struct attr_val *my_val;
=======
	ntp_u_int16_t	ufirst;
	ntp_u_int16_t	ulast;
	ntp_u_int16_t	u;
	struct attr_val *my_val;
#ifdef OPENSSL
#ifndef NO_INTRES
	u_char		digest[EVP_MAX_MD_SIZE];
	u_int		digest_len;
	EVP_MD_CTX	ctx;
#endif
>>>>>>> 8aacbf9f
	int		item;
#endif

	/* Crypto Command */
#ifdef OPENSSL
	item = -1;	/* quiet warning */
	my_val = queue_head(ptree->auth.crypto_cmd_list);
	while (my_val != NULL) {
		switch (my_val->attr) {

		default:
			NTP_INSIST(0);
			break;

		case T_Host:
			item = CRYPTO_CONF_PRIV;
			break;

		case T_Ident:
			item = CRYPTO_CONF_IDENT;
			break;

		case T_Pw:
			item = CRYPTO_CONF_PW;
			break;

		case T_Randfile:
			item = CRYPTO_CONF_RAND;
			break;

		case T_Sign:
			item = CRYPTO_CONF_SIGN;
			break;

		case T_Digest:
			item = CRYPTO_CONF_NID;
			break;
		}
		crypto_config(item, my_val->value.s);
		my_val = next_node(my_val);
	}
#endif /* OPENSSL */

	/* Keysdir Command */
	if (ptree->auth.keysdir) {
		if (keysdir != default_keysdir)
			free(keysdir);
		keysdir = estrdup(ptree->auth.keysdir);
	}


	/* ntp_signd_socket Command */
	if (ptree->auth.ntp_signd_socket) {
		if (ntp_signd_socket != default_ntp_signd_socket)
			free(ntp_signd_socket);
		ntp_signd_socket = estrdup(ptree->auth.ntp_signd_socket);
	}

#ifdef OPENSSL
	if (ptree->auth.cryptosw && !cryptosw) {
		crypto_setup();
		cryptosw = 1;
	}
#endif /* OPENSSL */

	/* Keys Command */
	if (ptree->auth.keys)
		getauthkeys(ptree->auth.keys);

	/* Control Key Command */
	if (ptree->auth.control_key)
		ctl_auth_keyid = (keyid_t)ptree->auth.control_key;

	/* Requested Key Command */
	if (ptree->auth.request_key) {
		DPRINTF(4, ("set info_auth_keyid to %08lx\n",
			    (u_long) ptree->auth.request_key));
		info_auth_keyid = (keyid_t)ptree->auth.request_key;
	}

	/* Trusted Key Command */
	my_val = queue_head(ptree->auth.trusted_key_list);
	for (; my_val != NULL; my_val = next_node(my_val)) {
		if ('i' == my_val->attr)
			authtrust(my_val->value.i, 1);
		else if ('-' == my_val->attr) {
			ufirst = my_val->value.u >> 16;
			ulast = my_val->value.u & 0xffff;
			for (u = ufirst; u <= ulast; u++)
				authtrust(u, 1);
		}
	}

#ifdef OPENSSL
	/* crypto revoke command */
	if (ptree->auth.revoke)
		sys_revoke = ptree->auth.revoke;
#endif /* OPENSSL */
}


#ifdef FREE_CFG_T
static void
free_config_auth(
	struct config_tree *ptree
	)
{
	struct attr_val *my_val;

	while (NULL != 
	       (my_val = dequeue(ptree->auth.crypto_cmd_list))) {

		free(my_val->value.s);
		free_node(my_val);
	}
	DESTROY_QUEUE(ptree->auth.crypto_cmd_list);

	DESTROY_QUEUE(ptree->auth.trusted_key_list);
}
#endif	/* FREE_CFG_T */


static void
config_tos(
	struct config_tree *ptree
	)
{
	struct attr_val *tos;
	int item;

	item = -1;	/* quiet warning */
	tos = queue_head(ptree->orphan_cmds);
	while (tos != NULL) {
		switch(tos->attr) {

		default:
			NTP_INSIST(0);
			break;

		case T_Ceiling:
			item = PROTO_CEILING;
			break;

		case T_Floor:
			item = PROTO_FLOOR;
			break;

		case T_Cohort:
			item = PROTO_COHORT;
			break;

		case T_Orphan:
			item = PROTO_ORPHAN;
			break;

		case T_Mindist:
			item = PROTO_MINDISP;
			break;

		case T_Maxdist:
			item = PROTO_MAXDIST;
			break;

		case T_Minclock:
			item = PROTO_MINCLOCK;
			break;

		case T_Maxclock:
			item = PROTO_MAXCLOCK;
			break;

		case T_Minsane:
			item = PROTO_MINSANE;
			break;

		case T_Beacon:
			item = PROTO_BEACON;
			break;
		}
		proto_config(item, 0, tos->value.d, NULL);
		tos = next_node(tos);
	}
}


#ifdef FREE_CFG_T
static void
free_config_tos(
	struct config_tree *ptree
	)
{
	struct attr_val *tos;

	while (!empty(ptree->orphan_cmds)) {
		tos = dequeue(ptree->orphan_cmds);
		free_node(tos);
	}
}
#endif	/* FREE_CFG_T */


static void
config_monitor(
	struct config_tree *ptree
	)
{
	int *pfilegen_token;
	const char *filegen_string;
	const char *filegen_file;
	FILEGEN *filegen;
	struct filegen_node *my_node;
	struct attr_val *my_opts;
	int filegen_type;
	int filegen_flag;

	/* Set the statistics directory */
	if (ptree->stats_dir)
		stats_config(STATS_STATSDIR, ptree->stats_dir);

	/* NOTE:
	 * Calling filegen_get is brain dead. Doing a string
	 * comparison to find the relavant filegen structure is
	 * expensive.
	 *
	 * Through the parser, we already know which filegen is
	 * being specified. Hence, we should either store a
	 * pointer to the specified structure in the syntax tree
	 * or an index into a filegen array.
	 *
	 * Need to change the filegen code to reflect the above.
	 */

	/* Turn on the specified statistics */
	pfilegen_token = queue_head(ptree->stats_list);
	while (pfilegen_token != NULL) {
		filegen_string = keyword(*pfilegen_token);
		filegen = filegen_get(filegen_string);

		DPRINTF(4, ("enabling filegen for %s statistics '%s%s'\n",
			    filegen_string, filegen->prefix, 
			    filegen->basename));
		filegen->flag |= FGEN_FLAG_ENABLED;
		pfilegen_token = next_node(pfilegen_token);
	}

	/* Configure the statistics with the options */
	my_node = queue_head(ptree->filegen_opts);
	while (my_node != NULL) {
		filegen_file = keyword(my_node->filegen_token);
		filegen = filegen_get(filegen_file);

		/* Initialize the filegen variables to their pre-configurtion states */
		filegen_flag = filegen->flag;
		filegen_type = filegen->type;

		my_opts = queue_head(my_node->options);
		while (my_opts != NULL) {

			switch (my_opts->attr) {

			case T_File:
				filegen_file = my_opts->value.p;
				break;

			case T_Type:
				switch (my_opts->value.i) {

				default:
					NTP_INSIST(0);
					break;

				case T_None:
					filegen_type = FILEGEN_NONE;
					break;

				case T_Pid:
					filegen_type = FILEGEN_PID;
					break;

				case T_Day:
					filegen_type = FILEGEN_DAY;
					break;

				case T_Week:
					filegen_type = FILEGEN_WEEK;
					break;

				case T_Month:
					filegen_type = FILEGEN_MONTH;
					break;

				case T_Year:
					filegen_type = FILEGEN_YEAR;
					break;

				case T_Age:
					filegen_type = FILEGEN_AGE;
					break;
				}
				break;

			case T_Flag:
				switch (my_opts->value.i) {

				case T_Link:
					filegen_flag |= FGEN_FLAG_LINK;
					break;

				case T_Nolink:
					filegen_flag &= ~FGEN_FLAG_LINK;
					break;

				case T_Enable:
					filegen_flag |= FGEN_FLAG_ENABLED;
					break;

				case T_Disable:
					filegen_flag &= ~FGEN_FLAG_ENABLED;
					break;

				default:
					msyslog(LOG_ERR, 
						"Unknown filegen flag token %d",
						my_opts->value.i);
					exit(1);
				}
				break;
			default:
				msyslog(LOG_ERR,
					"Unknown filegen option token %d",
					my_opts->attr);
				exit(1);
			}
			filegen_config(filegen, filegen_file, 
				       filegen_type, filegen_flag);
			my_opts = next_node(my_opts);
		}
		my_node = next_node(my_node);
	}
}


#ifdef FREE_CFG_T
static void
free_config_monitor(
	struct config_tree *ptree
	)
{
	char **filegen_string;
	struct filegen_node *my_node;
	struct attr_val *my_opts;

	if (ptree->stats_dir) {
		free(ptree->stats_dir);
		ptree->stats_dir = NULL;
	}

	while (NULL != (filegen_string = dequeue(ptree->stats_list)))
		free_node(filegen_string);

	while (NULL != (my_node = dequeue(ptree->filegen_opts))) {

		while (NULL != (my_opts = dequeue(my_node->options)))
			free_node(my_opts);

		free_node(my_node);
	}
}
#endif	/* FREE_CFG_T */


static void
config_access(
	struct config_tree *ptree
	)
{
	static int		warned_signd;
	struct attr_val *	my_opt;
	struct restrict_node *	my_node;
	int *			curr_flag;
	sockaddr_u		addr;
	sockaddr_u		mask;
	struct addrinfo		hints;
	struct addrinfo *	ai_list;
	struct addrinfo *	pai;
	int			rc;
	int			restrict_default;
	u_short			flags;
	u_short			mflags;
	int			range_err;
	const char *		signd_warning =
#ifdef HAVE_NTP_SIGND
	    "MS-SNTP signd operations currently block ntpd degrading service to all clients.";
#else
	    "mssntp restrict bit ignored, this ntpd was configured without --enable-ntp-signd.";
#endif

	/* Configure the mru options */
	my_opt = queue_head(ptree->mru_opts);
	while (my_opt != NULL) {

		range_err = FALSE;

		switch (my_opt->attr) {

		case T_Incalloc:
			if (0 <= my_opt->value.i)
				mru_incalloc = my_opt->value.u;
			else
				range_err = TRUE;
			break;

		case T_Incmem:
			if (0 <= my_opt->value.i)
				mru_incalloc = (my_opt->value.u * 1024)
						/ sizeof(mon_entry);
			else
				range_err = TRUE;
			break;

		case T_Initalloc:
			if (0 <= my_opt->value.i)
				mru_initalloc = my_opt->value.u;
			else
				range_err = TRUE;
			break;

		case T_Initmem:
			if (0 <= my_opt->value.i)
				mru_initalloc = (my_opt->value.u * 1024)
						 / sizeof(mon_entry);
			else
				range_err = TRUE;
			break;

		case T_Mindepth:
			if (0 <= my_opt->value.i)
				mru_mindepth = my_opt->value.u;
			else
				range_err = TRUE;
			break;

		case T_Maxage:
			mru_maxage = my_opt->value.i;
			break;

		case T_Maxdepth:
			if (0 <= my_opt->value.i)
				mru_maxdepth = my_opt->value.u;
			else
				mru_maxdepth = UINT_MAX;
			break;

		case T_Maxmem:
			if (0 <= my_opt->value.i)
				mru_maxdepth = my_opt->value.u * 1024 /
					       sizeof(mon_entry);
			else
				mru_maxdepth = UINT_MAX;
			break;

		default:
			msyslog(LOG_ERR,
				"Unknown mru option %s (%d)",
				keyword(my_opt->attr), my_opt->attr);
			exit(1);
		}
		if (range_err)
			msyslog(LOG_ERR,
				"mru %s %d out of range, ignored.",
				keyword(my_opt->attr), my_opt->value.i);
		my_opt = next_node(my_opt);
	}

	/* Configure the discard options */
	my_opt = queue_head(ptree->discard_opts);
	while (my_opt != NULL) {

		switch (my_opt->attr) {

		case T_Average:
			if (0 <= my_opt->value.i &&
			    my_opt->value.i <= UCHAR_MAX)
				ntp_minpoll = (u_char)my_opt->value.u;
			else
				msyslog(LOG_ERR,
					"discard average %d out of range, ignored.",
					my_opt->value.i);
			break;

		case T_Minimum:
			ntp_minpkt = my_opt->value.i;
			break;

		case T_Monitor:
			mon_age = my_opt->value.i;
			break;

		default:
			msyslog(LOG_ERR,
				"Unknown discard option %s (%d)",
				keyword(my_opt->attr), my_opt->attr);
			exit(1);
		}
		my_opt = next_node(my_opt);
	}

	/* Configure the restrict options */
	for (my_node = queue_head(ptree->restrict_opts);
	     my_node != NULL;
	     my_node = next_node(my_node)) {

		/* Parse the flags */
		flags = 0;
		mflags = 0;

		curr_flag = queue_head(my_node->flags);
		while (curr_flag != NULL) {
			switch (*curr_flag) {

			default:
				NTP_INSIST(0);
				break;

			case T_Ntpport:
				mflags |= RESM_NTPONLY;
				break;

			case T_Source:
				mflags |= RESM_SOURCE;
				break;

			case T_Flake:
				flags |= RES_FLAKE;
				break;

			case T_Ignore:
				flags |= RES_IGNORE;
				break;

			case T_Kod:
				flags |= RES_KOD;
				break;

			case T_Mssntp:
				flags |= RES_MSSNTP;
				break;

			case T_Limited:
				flags |= RES_LIMITED;
				break;

			case T_Lowpriotrap:
				flags |= RES_LPTRAP;
				break;

			case T_Nomodify:
				flags |= RES_NOMODIFY;
				break;

			case T_Nopeer:
				flags |= RES_NOPEER;
				break;

			case T_Noquery:
				flags |= RES_NOQUERY;
				break;

			case T_Noserve:
				flags |= RES_DONTSERVE;
				break;

			case T_Notrap:
				flags |= RES_NOTRAP;
				break;

			case T_Notrust:
				flags |= RES_DONTTRUST;
				break;

			case T_Version:
				flags |= RES_VERSION;
				break;
			}
			curr_flag = next_node(curr_flag);
		}

		if ((RES_MSSNTP & flags) && !warned_signd) {
			warned_signd = 1;
			fprintf(stderr, "%s\n", signd_warning);
			msyslog(LOG_WARNING, signd_warning);
		}

		ZERO_SOCK(&addr);
		ai_list = NULL;
		pai = NULL;
		restrict_default = 0;

		if (NULL == my_node->addr) {
			ZERO_SOCK(&mask);
			if (!(RESM_SOURCE & mflags)) {
				/*
				 * The user specified a default rule
				 * without a -4 / -6 qualifier, add to
				 * both lists
				 */
				restrict_default = 1;
			} else {
				/* apply "restrict source ..." */
				DPRINTF(1, ("restrict source template mflags %x flags %x\n",
					mflags, flags));
				hack_restrict(RESTRICT_FLAGS, NULL,
					      NULL, mflags, flags, 0);
				continue;
			}
		} else {
			/* Resolve the specified address */
			AF(&addr) = (u_short)my_node->addr->type;

			if (getnetnum(my_node->addr->address,
				      &addr, 1, t_UNK) != 1) {
				/*
				 * Attempt a blocking lookup.  This
				 * is in violation of the nonblocking
				 * design of ntpd's mainline code.  The
				 * alternative of running without the
				 * restriction until the name resolved
				 * seems worse.
				 * Ideally some scheme could be used for
				 * restrict directives in the startup
				 * ntp.conf to delay starting up the
				 * protocol machinery until after all
				 * restrict hosts have been resolved.
				 */
				ai_list = NULL;
				memset(&hints, 0, sizeof(hints));
				hints.ai_protocol = IPPROTO_UDP;
				hints.ai_socktype = SOCK_DGRAM;
				hints.ai_family = my_node->addr->type;
				rc = getaddrinfo(my_node->addr->address,
						 "ntp", &hints,
						 &ai_list);
				if (rc) {
					msyslog(LOG_ERR,
						"restrict: ignoring line %d, address/host '%s' unusable.",
						my_node->line_no,
						my_node->addr->address);
					continue;
				}
				NTP_INSIST(ai_list != NULL);
				pai = ai_list;
				NTP_INSIST(pai->ai_addr != NULL);
				NTP_INSIST(sizeof(addr) >=
					   pai->ai_addrlen);
				memcpy(&addr, pai->ai_addr,
				       pai->ai_addrlen);
				NTP_INSIST(AF_INET == AF(&addr) ||
					   AF_INET6 == AF(&addr));
			}

			SET_HOSTMASK(&mask, AF(&addr));

			/* Resolve the mask */
			if (my_node->mask) {
				ZERO_SOCK(&mask);
				AF(&mask) = my_node->mask->type;
				if (getnetnum(my_node->mask->address,
					      &mask, 1, t_MSK) != 1) {
					msyslog(LOG_ERR,
						"restrict: ignoring line %d, mask '%s' unusable.",
						my_node->line_no,
						my_node->mask->address);
					continue;
				}
			}
		}

		/* Set the flags */
		if (restrict_default) {
			AF(&addr) = AF_INET;
			AF(&mask) = AF_INET;
			hack_restrict(RESTRICT_FLAGS, &addr,
				      &mask, mflags, flags, 0);
			AF(&addr) = AF_INET6;
			AF(&mask) = AF_INET6;
		}

		do {
			hack_restrict(RESTRICT_FLAGS, &addr,
				      &mask, mflags, flags, 0);
			if (pai != NULL &&
			    NULL != (pai = pai->ai_next)) {
				NTP_INSIST(pai->ai_addr != NULL);
				NTP_INSIST(sizeof(addr) >=
					   pai->ai_addrlen);
				ZERO_SOCK(&addr);
				memcpy(&addr, pai->ai_addr,
				       pai->ai_addrlen);
				NTP_INSIST(AF_INET == AF(&addr) ||
					   AF_INET6 == AF(&addr));
				SET_HOSTMASK(&mask, AF(&addr));
			}
		} while (pai != NULL);

		if (ai_list != NULL)
			freeaddrinfo(ai_list);
	}
}


#ifdef FREE_CFG_T
static void
free_config_access(
	struct config_tree *ptree
	)
{
	struct attr_val *	my_opt;
	struct restrict_node *	my_node;
	int *			curr_flag;

	while (NULL != (my_opt = dequeue(ptree->mru_opts)))
		free_node(my_opt);
	DESTROY_QUEUE(ptree->mru_opts);

	while (NULL != (my_opt = dequeue(ptree->discard_opts)))
		free_node(my_opt);
	DESTROY_QUEUE(ptree->discard_opts);

	while (NULL != (my_node = dequeue(ptree->restrict_opts))) {
		while (NULL != (curr_flag = dequeue(my_node->flags)))
			free_node(curr_flag);

		destroy_restrict_node(my_node);
	}
	DESTROY_QUEUE(ptree->restrict_opts);
}
#endif	/* FREE_CFG_T */


static void
config_tinker(
	struct config_tree *ptree
	)
{
	struct attr_val *tinker;
	int item;

	item = -1;	/* quiet warning */
	tinker = queue_head(ptree->tinker);
	while (tinker != NULL) {
		switch (tinker->attr) {

		default:
			NTP_INSIST(0);
			break;

		case T_Allan:
			item = LOOP_ALLAN;
			break;

		case T_Dispersion:
			item = LOOP_PHI;
			break;

		case T_Freq:
			item = LOOP_FREQ;
			break;

		case T_Huffpuff:
			item = LOOP_HUFFPUFF;
			break;

		case T_Panic:
			item = LOOP_PANIC;
			break;

		case T_Step:
			item = LOOP_MAX;
			break;

		case T_Stepout:
			item = LOOP_MINSTEP;
			break;
		}
		loop_config(item, tinker->value.d);
		tinker = next_node(tinker);
	}
}


#ifdef FREE_CFG_T
static void
free_config_tinker(
	struct config_tree *ptree
	)
{
	struct attr_val *tinker;

	while (NULL != (tinker = dequeue(ptree->tinker)))
		free_node(tinker);
}
#endif	/* FREE_CFG_T */


/*
 * config_nic_rules - apply interface listen/ignore/drop items
 */
void
config_nic_rules(
	struct config_tree *ptree
	)
{
	nic_rule_node *	curr_node;
	isc_netaddr_t	netaddr;
	nic_rule_match	match_type;
	nic_rule_action	action;
	char *		if_name;
	char *		pchSlash;
	int		prefixlen;

	curr_node = queue_head(ptree->nic_rules);

	if (curr_node != NULL
	    && (HAVE_OPT( NOVIRTUALIPS ) || HAVE_OPT( INTERFACE ))) {
		msyslog(LOG_ERR,
			"interface/nic rules are not allowed with --interface (-I) or --novirtualips (-L)%s",
			(input_from_file) ? ", exiting" : "");
		if (input_from_file)
			exit(1);
		else
			return;
	}

	for (;
	     curr_node != NULL;
	     curr_node = next_node(curr_node)) {

		prefixlen = -1;
		if_name = curr_node->if_name;
		if (if_name != NULL)
			if_name = estrdup(if_name);

		switch (curr_node->match_class) {

		default:
			/*
			 * this assignment quiets a gcc "may be used
			 * uninitialized" warning and is here for no
			 * other reason.
			 */
			match_type = MATCH_ALL;
			NTP_INSIST(0);
			break;

		case 0:
			/*
			 * 0 is out of range for valid token T_...
			 * and in a nic_rules_node indicates the
			 * interface descriptor is either a name or
			 * address, stored in if_name in either case.
			 */
			NTP_INSIST(if_name != NULL);
			pchSlash = strchr(if_name, '/');
			if (pchSlash != NULL)
				*pchSlash = '\0';
			if (is_ip_address(if_name, AF_UNSPEC,
					  &netaddr)) {
				match_type = MATCH_IFADDR;
				if (pchSlash != NULL) {
					sscanf(pchSlash + 1, "%d",
					    &prefixlen);
					prefixlen = max(-1, prefixlen);
					prefixlen = min(prefixlen, 
					    (AF_INET6 == netaddr.family)
						? 128
						: 32);
				}
			} else {
				match_type = MATCH_IFNAME;
				if (pchSlash != NULL)
					*pchSlash = '/';
			}
			break;

		case T_All:
			match_type = MATCH_ALL;
			break;

		case T_Ipv4:
			match_type = MATCH_IPV4;
			break;

		case T_Ipv6:
			match_type = MATCH_IPV6;
			break;

		case T_Wildcard:
			match_type = MATCH_WILDCARD;
			break;
		}

		switch (curr_node->action) {

		default:
			/*
			 * this assignment quiets a gcc "may be used
			 * uninitialized" warning and is here for no
			 * other reason.
			 */
			action = ACTION_LISTEN;
			NTP_INSIST(0);
			break;

		case T_Listen:
			action = ACTION_LISTEN;
			break;

		case T_Ignore:
			action = ACTION_IGNORE;
			break;

		case T_Drop:
			action = ACTION_DROP;
			break;
		}

		add_nic_rule(match_type, if_name, prefixlen,
			     action);
		timer_interfacetimeout(current_time + 2);
		if (if_name != NULL)
			free(if_name);
	}
}


#ifdef FREE_CFG_T
static void
free_config_nic_rules(
	struct config_tree *ptree
	)
{
	nic_rule_node *curr_node;

	while (NULL != (curr_node = dequeue(ptree->nic_rules))) {
		if (curr_node->if_name != NULL)
			free(curr_node->if_name);
		free_node(curr_node);
	}
	DESTROY_QUEUE(ptree->nic_rules);
}
#endif	/* FREE_CFG_T */


static void
apply_enable_disable(
	queue *	q,
	int	enable
	)
{
	struct attr_val *curr_flag;
	int option;
#ifdef BC_LIST_FRAMEWORK_NOT_YET_USED
	bc_entry *pentry;
#endif

	for (curr_flag = queue_head(q);
	     curr_flag != NULL;
	     curr_flag = next_node(curr_flag)) {

		option = curr_flag->value.i;
		switch (option) {

		default:
			msyslog(LOG_ERR,
				"can not apply enable/disable token %d, unknown",
				option);
			break;

		case T_Auth:
			proto_config(PROTO_AUTHENTICATE, enable, 0., NULL);
			break;

		case T_Bclient:
			proto_config(PROTO_BROADCLIENT, enable, 0., NULL);
			break;

		case T_Calibrate:
			proto_config(PROTO_CAL, enable, 0., NULL);
			break;

		case T_Kernel:
			proto_config(PROTO_KERNEL, enable, 0., NULL);
			break;

		case T_Monitor:
			proto_config(PROTO_MONITOR, enable, 0., NULL);
			break;

		case T_Ntp:
			proto_config(PROTO_NTP, enable, 0., NULL);
			break;

		case T_Stats:
			proto_config(PROTO_FILEGEN, enable, 0., NULL);
			break;

#ifdef BC_LIST_FRAMEWORK_NOT_YET_USED
		case T_Bc_bugXXXX:
			pentry = bc_list;
			while (pentry->token) {
				if (pentry->token == option)
					break;
				pentry++;
			}
			if (!pentry->token) {
				msyslog(LOG_ERR, 
					"compat token %d not in bc_list[]",
					option);
				continue;
			}
			pentry->enabled = enable;
			break;
#endif
		}
	}
}


static void
config_system_opts(
	struct config_tree *ptree
	)
{
	apply_enable_disable(ptree->enable_opts, 1);
	apply_enable_disable(ptree->disable_opts, 0);
}


#ifdef FREE_CFG_T
static void
free_config_system_opts(
	struct config_tree *ptree
	)
{
	struct attr_val *flag;

	while (NULL != (flag = dequeue(ptree->enable_opts)))
		free_node(flag);

	while (NULL != (flag = dequeue(ptree->disable_opts)))
		free_node(flag);
}
#endif	/* FREE_CFG_T */


static void
config_logconfig(
	struct config_tree *ptree
	)
{
	struct attr_val *my_logconfig;

	my_logconfig = queue_head(ptree->logconfig);
	while (my_logconfig != NULL) {

		switch (my_logconfig->attr) {
		case '+':
			ntp_syslogmask |= get_logmask(my_logconfig->value.s);
			break;
		case '-':
			ntp_syslogmask &= ~get_logmask(my_logconfig->value.s);
			break;
		case '=':
			ntp_syslogmask = get_logmask(my_logconfig->value.s);
			break;
		}
		my_logconfig = next_node(my_logconfig);
	}
}


#ifdef FREE_CFG_T
static void
free_config_logconfig(
	struct config_tree *ptree
	)
{
	struct attr_val *my_logconfig;

	while (NULL != (my_logconfig = dequeue(ptree->logconfig))) {		
		free(my_logconfig->value.s);
		free_node(my_logconfig);
	}
}
#endif	/* FREE_CFG_T */


static void
config_phone(
	struct config_tree *ptree
	)
{
	int i = 0;
	char **s;

	s = queue_head(ptree->phone);
	while (s != NULL) {
		if (i < COUNTOF(sys_phone) - 1)
			sys_phone[i++] = estrdup(*s);
		else
			msyslog(LOG_INFO,
				"phone: Number of phone entries exceeds %d. Ignoring phone %s...",
				COUNTOF(sys_phone) - 1, *s);
		s = next_node(s);
	}

	if (i)
		sys_phone[i] = NULL;
}


#ifdef FREE_CFG_T
static void
free_config_phone(
	struct config_tree *ptree
	)
{
	char **s;

	while (NULL != (s = dequeue(ptree->phone))) {
		free(*s);
		free_node(s);
	}
}
#endif	/* FREE_CFG_T */


static void
config_qos(
	struct config_tree *ptree
	)
{
	struct attr_val *my_qosconfig;
	char *s;
#ifdef HAVE_IPTOS_SUPPORT
	unsigned int qtos = 0;
#endif

	my_qosconfig = queue_head(ptree->qos);
	while (my_qosconfig != NULL) {
		s = my_qosconfig->value.s;
#ifdef HAVE_IPTOS_SUPPORT
		if (!strcmp(s, "lowdelay"))
			qtos = CONF_QOS_LOWDELAY;
		else if (!strcmp(s, "throughput"))
			qtos = CONF_QOS_THROUGHPUT;
		else if (!strcmp(s, "reliability"))
			qtos = CONF_QOS_RELIABILITY;
		else if (!strcmp(s, "mincost"))
			qtos = CONF_QOS_MINCOST;
#ifdef IPTOS_PREC_INTERNETCONTROL
		else if (!strcmp(s, "routine") || !strcmp(s, "cs0"))
			qtos = CONF_QOS_CS0;
		else if (!strcmp(s, "priority") || !strcmp(s, "cs1"))
			qtos = CONF_QOS_CS1;
		else if (!strcmp(s, "immediate") || !strcmp(s, "cs2"))
			qtos = CONF_QOS_CS2;
		else if (!strcmp(s, "flash") || !strcmp(s, "cs3"))
			qtos = CONF_QOS_CS3; 	/* overlapping prefix on keyword */
		if (!strcmp(s, "flashoverride") || !strcmp(s, "cs4"))
			qtos = CONF_QOS_CS4;
		else if (!strcmp(s, "critical") || !strcmp(s, "cs5"))
			qtos = CONF_QOS_CS5;
		else if(!strcmp(s, "internetcontrol") || !strcmp(s, "cs6"))
			qtos = CONF_QOS_CS6;
		else if (!strcmp(s, "netcontrol") || !strcmp(s, "cs7"))
			qtos = CONF_QOS_CS7;
#endif  /* IPTOS_PREC_INTERNETCONTROL */
		if (qtos == 0)
			msyslog(LOG_ERR, "parse error, qos %s not accepted\n", s);
		else
			qos = qtos;
#endif  /* HAVE IPTOS_SUPPORT */
		/*
		 * value is set, but not being effective. Need code to
		 * change   the current connections to notice. Might
		 * also  consider logging a message about the action.
		 * XXX msyslog(LOG_INFO, "QoS %s requested by config\n", s);
		 */
		my_qosconfig = next_node(my_qosconfig);
	}
}


#ifdef FREE_CFG_T
static void
free_config_qos(
	struct config_tree *ptree
	)
{
	struct attr_val *my_qosconfig;

	while (NULL != (my_qosconfig = dequeue(ptree->qos))) {
		free(my_qosconfig->value.s);
		free_node(my_qosconfig);
	}
}
#endif	/* FREE_CFG_T */


static void
config_setvar(
	struct config_tree *ptree
	)
{
	struct setvar_node *my_node;
	size_t	varlen, vallen, octets;
	char *	str;

	str = NULL;
	my_node = queue_head(ptree->setvar);
	while (my_node != NULL) {
		varlen = strlen(my_node->var);
		vallen = strlen(my_node->val);
		octets = varlen + vallen + 1 + 1;
		str = erealloc(str, octets);
		snprintf(str, octets, "%s=%s", my_node->var,
			 my_node->val);
		set_sys_var(str, octets, (my_node->isdefault)
						? DEF 
						: 0);
		my_node = next_node(my_node);
	}
	if (str != NULL)
		free(str);
}


#ifdef FREE_CFG_T
static void
free_config_setvar(
	struct config_tree *ptree
	)
{
	struct setvar_node *my_node;

	while (NULL != (my_node = dequeue(ptree->setvar))) {
		free(my_node->var);
		free(my_node->val);
		free_node(my_node);
	}
}
#endif	/* FREE_CFG_T */


static void
config_ttl(
	struct config_tree *ptree
	)
{
	int i = 0;
	int *curr_ttl;

	curr_ttl = queue_head(ptree->ttl);
	while (curr_ttl != NULL) {
		if (i < COUNTOF(sys_ttl))
			sys_ttl[i++] = (u_char)*curr_ttl;
		else
			msyslog(LOG_INFO,
				"ttl: Number of TTL entries exceeds %d. Ignoring TTL %d...",
				COUNTOF(sys_ttl), *curr_ttl);

		curr_ttl = next_node(curr_ttl);
	}
	sys_ttlmax = i - 1;
}


#ifdef FREE_CFG_T
static void
free_config_ttl(
	struct config_tree *ptree
	)
{
	/* coming DESTROY_QUEUE(ptree->ttl) is enough */
}
#endif	/* FREE_CFG_T */


static void
config_trap(
	struct config_tree *ptree
	)
{
	struct addr_opts_node *curr_trap;
	struct attr_val *curr_opt;
	sockaddr_u addr_sock;
	sockaddr_u peeraddr;
	struct address_node *addr_node;
	struct interface *localaddr;
	struct addrinfo hints;
	char port_text[8];
	settrap_parms *pstp;
	u_short port;
	int err_flag;
	int rc;

	/* silence warning about addr_sock potentially uninitialized */
	AF(&addr_sock) = AF_UNSPEC;

	for (curr_trap = queue_head(ptree->trap);
	     curr_trap != NULL;
	     curr_trap = next_node(curr_trap)) {

		err_flag = 0;
		port = 0;
		localaddr = NULL;

		curr_opt = queue_head(curr_trap->options);
		while (curr_opt != NULL) {
			if (T_Port == curr_opt->attr) {
				if (curr_opt->value.i < 1 
				    || curr_opt->value.i > USHRT_MAX) {
					msyslog(LOG_ERR,
						"invalid port number "
						"%d, trap ignored", 
						curr_opt->value.i);
					err_flag = 1;
				}
				port = (u_short)curr_opt->value.i;
			}
			else if (T_Interface == curr_opt->attr) {
				addr_node = curr_opt->value.p;

				/* Resolve the interface address */
				ZERO_SOCK(&addr_sock);
				AF(&addr_sock) = (u_short)addr_node->type;

				if (getnetnum(addr_node->address,
					      &addr_sock, 1, t_UNK) != 1) {
					err_flag = 1;
					break;
				}

				localaddr = findinterface(&addr_sock);

				if (NULL == localaddr) {
					msyslog(LOG_ERR,
						"can't find interface with address %s",
						stoa(&addr_sock));
					err_flag = 1;
				}
			}
			curr_opt = next_node(curr_opt);
		}

		/* Now process the trap for the specified interface
		 * and port number
		 */
		if (!err_flag) {
			if (!port)
				port = TRAPPORT;
			ZERO_SOCK(&peeraddr);
			rc = getnetnum(curr_trap->addr->address,
				       &peeraddr, 1, t_UNK);
			if (1 != rc) {
#ifndef WORKER
				msyslog(LOG_ERR,
					"trap: unable to use IP address %s.",
					curr_trap->addr->address);
#else	/* WORKER follows */
				/*
				 * save context and hand it off
				 * for name resolution.
				 */
				memset(&hints, 0, sizeof(hints));
				hints.ai_protocol = IPPROTO_UDP;
				hints.ai_socktype = SOCK_DGRAM;
				snprintf(port_text, sizeof(port_text),
					 "%u", port);
				hints.ai_flags = Z_AI_NUMERICSERV;
				pstp = emalloc(sizeof(*pstp));
				memset(pstp, 0, sizeof(*pstp));
				if (localaddr != NULL) {
					hints.ai_family = localaddr->family;
					pstp->ifaddr_nonnull = 1;
					memcpy(&pstp->ifaddr,
					       &localaddr->sin,
					       sizeof(pstp->ifaddr));
				}
				rc = getaddrinfo_sometime(
					curr_trap->addr->address,
					port_text, &hints,
					INITIAL_DNS_RETRY,
					&trap_name_resolved,
					pstp);
				if (!rc)
					msyslog(LOG_ERR,
						"config_trap: getaddrinfo_sometime(%s,%s): %m",
						curr_trap->addr->address,
						port_text);
#endif	/* WORKER */
				continue;
			}
			/* port is at same location for v4 and v6 */
			SET_PORT(&peeraddr, port);

			if (NULL == localaddr)
				localaddr = ANY_INTERFACE_CHOOSE(&peeraddr);
			else
				AF(&peeraddr) = AF(&addr_sock);

			if (!ctlsettrap(&peeraddr, localaddr, 0,
					NTP_VERSION))
				msyslog(LOG_ERR,
					"set trap %s -> %s failed.",
					latoa(localaddr),
					stoa(&peeraddr));
		}
	}
}


/*
 * trap_name_resolved()
 *
 * Callback invoked when config_trap()'s DNS lookup completes.
 */
#ifdef WORKER
void
trap_name_resolved(
	int			rescode,
	int			gai_errno,
	void *			context,
	const char *		name,
	const char *		service,
	const struct addrinfo *	hints,
	const struct addrinfo *	res
	)
{
	settrap_parms *pstp;
	struct interface *localaddr;
	sockaddr_u peeraddr;

	pstp = context;
	if (rescode) {
		msyslog(LOG_ERR,
			"giving up resolving trap host %s: %s (%d)",
			name, gai_strerror(rescode), rescode);
		free(pstp);
		return;
	}
	NTP_INSIST(sizeof(peeraddr) >= res->ai_addrlen);
	memset(&peeraddr, 0, sizeof(peeraddr));
	memcpy(&peeraddr, res->ai_addr, res->ai_addrlen);
	localaddr = NULL;
	if (pstp->ifaddr_nonnull)
		localaddr = findinterface(&pstp->ifaddr);
	if (NULL == localaddr)
		localaddr = ANY_INTERFACE_CHOOSE(&peeraddr);
	if (!ctlsettrap(&peeraddr, localaddr, 0, NTP_VERSION))
		msyslog(LOG_ERR, "set trap %s -> %s failed.",
			latoa(localaddr), stoa(&peeraddr));
	free(pstp);
}
#endif	/* WORKER */


#ifdef FREE_CFG_T
static void
free_config_trap(
	struct config_tree *ptree
	)
{
	struct addr_opts_node *curr_trap;
	struct attr_val *curr_opt;
	struct address_node *addr_node;

	while (NULL != (curr_trap = dequeue(ptree->trap))) {
		while (curr_trap->options != NULL && NULL != 
		       (curr_opt = dequeue(curr_trap->options))) {

			if (T_Interface == curr_opt->attr) {
				addr_node = curr_opt->value.p;
				destroy_address_node(addr_node);
			}
			free_node(curr_opt);
		}
		DESTROY_QUEUE(curr_trap->options);
		free_node(curr_trap);
	}
}
#endif	/* FREE_CFG_T */


static void
config_fudge(
	struct config_tree *ptree
	)
{
	struct addr_opts_node *curr_fudge;
	struct attr_val *curr_opt;
	sockaddr_u addr_sock;
	struct address_node *addr_node;
	struct refclockstat clock_stat;
	int err_flag;

	curr_fudge = queue_head(ptree->fudge);
	while (curr_fudge != NULL) {
		err_flag = 0;

		/* Get the reference clock address and
		 * ensure that it is sane
		 */
		addr_node = curr_fudge->addr;
		ZERO_SOCK(&addr_sock);
		if (getnetnum(addr_node->address, &addr_sock, 1, t_REF)
		    != 1) {
			err_flag = 1;
			msyslog(LOG_ERR,
				"unrecognized fudge reference clock address %s, line ignored",
				stoa(&addr_sock));
		}

		if (!ISREFCLOCKADR(&addr_sock)) {
			err_flag = 1;
			msyslog(LOG_ERR,
				"inappropriate address %s for the fudge command, line ignored",
				stoa(&addr_sock));
		}

		/* Parse all the options to the fudge command */
		memset(&clock_stat, 0, sizeof(clock_stat));
		curr_opt = queue_head(curr_fudge->options);
		while (curr_opt != NULL) {
			switch (curr_opt->attr) {
			case T_Time1:
				clock_stat.haveflags |= CLK_HAVETIME1;
				clock_stat.fudgetime1 = curr_opt->value.d;
				break;
			case T_Time2:
				clock_stat.haveflags |= CLK_HAVETIME2;
				clock_stat.fudgetime2 = curr_opt->value.d;
				break;
			case T_Stratum:
				clock_stat.haveflags |= CLK_HAVEVAL1;
				clock_stat.fudgeval1 = curr_opt->value.i;
				break;
			case T_Refid:
				clock_stat.haveflags |= CLK_HAVEVAL2;
				clock_stat.fudgeval2 = 0;
				memcpy(&clock_stat.fudgeval2,
				       curr_opt->value.s,
				       min(strlen(curr_opt->value.s), 4));
				break;
			case T_Flag1:
				clock_stat.haveflags |= CLK_HAVEFLAG1;
				if (curr_opt->value.i)
					clock_stat.flags |= CLK_FLAG1;
				else
					clock_stat.flags &= ~CLK_FLAG1;
				break;
			case T_Flag2:
				clock_stat.haveflags |= CLK_HAVEFLAG2;
				if (curr_opt->value.i)
					clock_stat.flags |= CLK_FLAG2;
				else
					clock_stat.flags &= ~CLK_FLAG2;
				break;
			case T_Flag3:
				clock_stat.haveflags |= CLK_HAVEFLAG3;
				if (curr_opt->value.i)
					clock_stat.flags |= CLK_FLAG3;
				else
					clock_stat.flags &= ~CLK_FLAG3;
				break;
			case T_Flag4:
				clock_stat.haveflags |= CLK_HAVEFLAG4;
				if (curr_opt->value.i)
					clock_stat.flags |= CLK_FLAG4;
				else
					clock_stat.flags &= ~CLK_FLAG4;
				break;
			default:
				msyslog(LOG_ERR,
					"Unexpected fudge flag %s (%d) for %s\n",
					token_name(curr_opt->attr),
					curr_opt->attr, stoa(&addr_sock));
				exit(curr_opt->attr ? curr_opt->attr : 1);
			}

			curr_opt = next_node(curr_opt);
		}

#ifdef REFCLOCK
		if (!err_flag)
			refclock_control(&addr_sock, &clock_stat, NULL);
#endif

		curr_fudge = next_node(curr_fudge);
	}
}


#ifdef FREE_CFG_T
static void
free_config_fudge(
	struct config_tree *ptree
	)
{
	struct addr_opts_node *curr_fudge;
	struct attr_val *curr_opt;

	while (NULL != (curr_fudge = dequeue(ptree->fudge))) {
		while (NULL != (curr_opt = dequeue(curr_fudge->options))) {
			
			switch (curr_opt->attr) {
			case CLK_HAVEVAL2:
				free(curr_opt->value.s);
			}

			free_node(curr_opt);
		}

		DESTROY_QUEUE(curr_fudge->options);
		free_node(curr_fudge);
	}
}
#endif	/* FREE_CFG_T */


static void
config_vars(
	struct config_tree *ptree
	)
{
	struct attr_val *curr_var;
	int len;

	curr_var = queue_head(ptree->vars);
	while (curr_var != NULL) {
		/* Determine which variable to set and set it */
		switch (curr_var->attr) {
		case T_Broadcastdelay:
			proto_config(PROTO_BROADDELAY, 0, curr_var->value.d, NULL);
			break;
		case T_Calldelay:
			proto_config(PROTO_CALLDELAY, curr_var->value.i, 0, NULL);
			break;
		case T_Tick:
			proto_config(PROTO_ADJ, 0, curr_var->value.d, NULL);
			break;
		case T_Driftfile:
			if ('\0' == curr_var->value.s[0]) {
				stats_drift_file = 0;
				msyslog(LOG_INFO, "config: driftfile disabled\n");
			} else
				stats_config(STATS_FREQ_FILE, curr_var->value.s);
			break;
		case T_WanderThreshold:
			wander_threshold = curr_var->value.d;
			break;
		case T_Leapfile:
			stats_config(STATS_LEAP_FILE, curr_var->value.s);
			break;
		case T_Pidfile:
			stats_config(STATS_PID_FILE, curr_var->value.s);
			break;
		case T_Logfile:
			if (-1 == change_logfile(curr_var->value.s, 0))
				msyslog(LOG_ERR,
					"Cannot open logfile %s: %m",
					curr_var->value.s);
			break;

		case T_Saveconfigdir:
			if (saveconfigdir != NULL)
				free(saveconfigdir);
			len = strlen(curr_var->value.s);
			if (0 == len)
				saveconfigdir = NULL;
			else if (DIR_SEP != curr_var->value.s[len - 1]
#ifdef SYS_WINNT	/* slash is also a dir. sep. on Windows */
				 && '/' != curr_var->value.s[len - 1]
#endif
				    ) {
					len++;
					saveconfigdir = emalloc(len + 1);
					snprintf(saveconfigdir, len + 1,
						 "%s%c",
						 curr_var->value.s,
						 DIR_SEP);
				} else
					saveconfigdir = estrdup(
					    curr_var->value.s);
			break;

		case T_Automax:
#ifdef OPENSSL
			sys_automax = curr_var->value.i;
#endif
			break;

		default:
			msyslog(LOG_ERR,
				"config_vars(): unexpected token %d",
				curr_var->attr);
		}
		curr_var = next_node(curr_var);
	}
}


#ifdef FREE_CFG_T
static void
free_config_vars(
	struct config_tree *ptree
	)
{
	struct attr_val *curr_var;

	while (NULL != (curr_var = dequeue(ptree->vars))) {
		/* Determine which variable to set and set it */
		switch (curr_var->attr) {
		case T_Driftfile:
		case T_Leapfile:
		case T_Pidfile:
		case T_Logfile:
			free(curr_var->value.s);
		}
		free_node(curr_var);
	}
}
#endif	/* FREE_CFG_T */


/* Define a function to check if a resolved address is sane.
 * If yes, return 1, else return 0;
 */
static int
is_sane_resolved_address(
	sockaddr_u *	peeraddr,
	int		hmode
	)
{
	if (!ISREFCLOCKADR(peeraddr) && ISBADADR(peeraddr)) {
		msyslog(LOG_ERR,
			"attempt to configure invalid address %s",
			stoa(peeraddr));
		return 0;
	}
	/*
	 * Shouldn't be able to specify multicast
	 * address for server/peer!
	 * and unicast address for manycastclient!
	 */
	if ((T_Server == hmode || T_Peer == hmode || T_Pool == hmode)
	    && IS_MCAST(peeraddr)) {
		msyslog(LOG_ERR,
			"attempt to configure invalid address %s",
			stoa(peeraddr));
		return 0;
	}
	if (T_Manycastclient == hmode && !IS_MCAST(peeraddr)) {
		msyslog(LOG_ERR,
			"attempt to configure invalid address %s",
			stoa(peeraddr));
		return 0;
	}

	if (IS_IPV6(peeraddr) && !ipv6_works)
		return 0;

	/* Ok, all tests succeeded, now we can return 1 */
	return 1;
}


static u_char
get_correct_host_mode(
	int token
	)
{
	switch (token) {

	case T_Server:
	case T_Pool:
	case T_Manycastclient:
		return MODE_CLIENT;

	case T_Peer:
		return MODE_ACTIVE;

	case T_Broadcast:
		return MODE_BROADCAST;

	default:
		return 0;
	}
}


/*
 * peerflag_bits()	get config_peers() peerflags value from a
 *			peer_node's queue of flag attr_val entries.
 */
static int
peerflag_bits(
	struct peer_node *pn
	)
{
	int peerflags;
	struct attr_val *option;

	/* translate peerflags options to bits */
	peerflags = 0;
	option = queue_head(pn->peerflags);
	for (;	option != NULL; option = next_node(option))
		switch (option->value.i) {

		default:
			NTP_INSIST(0);
			break;

		case T_Autokey:
			peerflags |= FLAG_SKEY;
			break;

		case T_Burst:
			peerflags |= FLAG_BURST;
			break;

		case T_Iburst:
			peerflags |= FLAG_IBURST;
			break;

		case T_Noselect:
			peerflags |= FLAG_NOSELECT;
			break;

		case T_Preempt:
			peerflags |= FLAG_PREEMPT;
			break;

		case T_Prefer:
			peerflags |= FLAG_PREFER;
			break;

		case T_True:
			peerflags |= FLAG_TRUE;
			break;

		case T_Xleave:
			peerflags |= FLAG_XLEAVE;
			break;
		}

	return peerflags;
}


static void
config_peers(
	struct config_tree *ptree
	)
{
	sockaddr_u		peeraddr;
	isc_netaddr_t		i_netaddr;
	struct addrinfo		hints;
	struct peer_node *	curr_peer;
	peer_resolved_ctx *	ctx;
	u_char			hmode;

	for (curr_peer = queue_head(ptree->peers);
	     curr_peer != NULL;
	     curr_peer = next_node(curr_peer)) {

		ZERO_SOCK(&peeraddr);
		/* Find the correct host-mode */
		hmode = get_correct_host_mode(curr_peer->host_mode);
		NTP_INSIST(hmode != 0);

		if (T_Pool == curr_peer->host_mode) {
			AF(&peeraddr) = curr_peer->addr->type;
			peer_config(
				&peeraddr,
				curr_peer->addr->address,
				NULL,
				hmode,
				curr_peer->peerversion,
				curr_peer->minpoll,
				curr_peer->maxpoll,
				peerflag_bits(curr_peer),
				curr_peer->ttl,
				curr_peer->peerkey,
				(u_char *)"*");
		/*
		 * If we have a numeric address, we can safely
		 * proceed in the mainline with it.  Otherwise, hand
		 * the hostname off to the blocking child.
		 */
		} else if (is_ip_address(curr_peer->addr->address,
				  curr_peer->addr->type, &i_netaddr)) {

			AF(&peeraddr) = (u_short)i_netaddr.family;
			SET_PORT(&peeraddr, NTP_PORT);
			if (AF_INET6 == i_netaddr.family)
				SET_ADDR6N(&peeraddr,
					   i_netaddr.type.in6);
			else
				SET_ADDR4N(&peeraddr,
					   i_netaddr.type.in.s_addr);

			if (is_sane_resolved_address(&peeraddr,
			    curr_peer->host_mode))
				peer_config(
					&peeraddr,
					NULL,
					NULL,
					hmode,
					curr_peer->peerversion,
					curr_peer->minpoll,
					curr_peer->maxpoll,
					peerflag_bits(curr_peer),
					curr_peer->ttl,
					curr_peer->peerkey,
					(u_char *)"*");
		} else {
			/* we have a hostname to resolve */
#ifdef WORKER
			ctx = emalloc(sizeof(*ctx));
			ctx->family = curr_peer->addr->type;
			ctx->host_mode = curr_peer->host_mode;
			ctx->hmode = hmode;
			ctx->version = curr_peer->peerversion;
			ctx->minpoll = curr_peer->minpoll;
			ctx->maxpoll = curr_peer->maxpoll;
			ctx->flags = peerflag_bits(curr_peer);
			ctx->ttl = curr_peer->ttl;
			ctx->keyid = curr_peer->peerkey;

			memset(&hints, 0, sizeof(hints));
			hints.ai_family = (u_short)ctx->family;
			hints.ai_socktype = SOCK_DGRAM;
			hints.ai_protocol = IPPROTO_UDP;

			getaddrinfo_sometime(curr_peer->addr->address,
					     "ntp", &hints,
					     INITIAL_DNS_RETRY,
					     &peer_name_resolved,
					     (void *)ctx);
#else	/* !WORKER follows */
			msyslog(LOG_ERR,
				"hostname %s can not be used, please use IP address instead.\n",
				curr_peer->addr->address);
#endif
		}
	}
}


/*
 * peer_name_resolved()
 *
 * Callback invoked when config_peers()'s DNS lookup completes.
 */
#ifdef WORKER
void
peer_name_resolved(
	int			rescode,
	int			gai_errno,
	void *			context,
	const char *		name,
	const char *		service,
	const struct addrinfo *	hints,
	const struct addrinfo *	res
	)
{
	sockaddr_u		peeraddr;
	peer_resolved_ctx *	ctx;
	int			af;
	const char *		fam_spec;

	ctx = context;

	DPRINTF(1, ("peer_name_resolved(%s) rescode %d\n", name, rescode));

	if (rescode) {
#ifndef IGNORE_DNS_ERRORS
		free(ctx);
		msyslog(LOG_ERR,
			"giving up resolving host %s: %s (%d)",
			name, gai_strerror(rescode), rescode);
#else	/* IGNORE_DNS_ERRORS follows */
		getaddrinfo_sometime(name, service, hints,
				     INITIAL_DNS_RETRY,
				     &peer_name_resolved, context);
#endif
		return;
	}

	/* Loop to configure a single association */
	for (; res != NULL; res = res->ai_next) {
		memcpy(&peeraddr, res->ai_addr, res->ai_addrlen);
		if (is_sane_resolved_address(&peeraddr,
					     ctx->host_mode)) {
			NLOG(NLOG_SYSINFO) {
				af = ctx->family;
				fam_spec = (AF_INET6 == af)
					       ? "(AAAA) "
					       : (AF_INET == af)
						     ? "(A) "
						     : "";
				msyslog(LOG_INFO, "DNS %s %s-> %s",
					name, fam_spec,
					stoa(&peeraddr));
			}
			peer_config(
				&peeraddr,
				NULL,
				NULL,
				ctx->hmode,
				ctx->version,
				ctx->minpoll,
				ctx->maxpoll,
				ctx->flags,
				ctx->ttl,
				ctx->keyid,
				(u_char *)"*");
			break;
		}
	}
	free(ctx);
}
#endif	/* WORKER */


#ifdef FREE_CFG_T
static void
free_config_peers(
	struct config_tree *ptree
	)
{
	struct peer_node *curr_peer;

	while (NULL != (curr_peer = dequeue(ptree->peers))) {
		destroy_address_node(curr_peer->addr);
		DESTROY_QUEUE(curr_peer->peerflags);
		free_node(curr_peer);
	}
}
#endif	/* FREE_CFG_T */


static void
config_unpeers(
	struct config_tree *ptree
	)
{
	sockaddr_u		peeraddr;
	struct addrinfo		hints;
	struct unpeer_node *	curr_unpeer;
	struct peer *		p;
	const char *		name;
	int			rc;

	for (curr_unpeer = queue_head(ptree->unpeers);
	     curr_unpeer != NULL;
	     curr_unpeer = next_node(curr_unpeer)) {

		/*
		 * Either AssocID will be zero, and we unpeer by name/
		 * address addr, or it is nonzero and addr NULL.
		 */
		if (curr_unpeer->assocID) {
			p = findpeerbyassoc(curr_unpeer->assocID);
			if (p != NULL) {
				msyslog(LOG_NOTICE, "unpeered %s",
					stoa(&p->srcadr));
				peer_clear(p, "GONE");
				unpeer(p);
			}	

			continue;
		}

		memset(&peeraddr, 0, sizeof(peeraddr));
		AF(&peeraddr) = curr_unpeer->addr->type;
		name = curr_unpeer->addr->address;
		rc = getnetnum(name, &peeraddr, 0, t_UNK);
		/* Do we have a numeric address? */
		if (rc > 0) {
			DPRINTF(1, ("unpeer: searching for %s\n",
				    stoa(&peeraddr)));
			p = findexistingpeer(&peeraddr, NULL, NULL, -1);
			if (p != NULL) {
				msyslog(LOG_NOTICE, "unpeered %s",
					stoa(&peeraddr));
				peer_clear(p, "GONE");
				unpeer(p);
			}

			continue;
		}
		/* 
		 * It's not a numeric IP address, it's a hostname.
		 * Check for associations with a matching hostname.
		 */
		for (p = peer_list; p != NULL; p = p->p_link)
			if (p->hostname != NULL)
				if (!strcasecmp(p->hostname, name))
					break;
		if (p != NULL) {
			msyslog(LOG_NOTICE, "unpeered %s", name);
			peer_clear(p, "GONE");
			unpeer(p);
		}
		/* Resolve the hostname to address(es). */
#ifdef WORKER
		memset(&hints, 0, sizeof(hints));
		hints.ai_family = curr_unpeer->addr->type;
		hints.ai_socktype = SOCK_DGRAM;
		hints.ai_protocol = IPPROTO_UDP;
		getaddrinfo_sometime(name, "ntp", &hints,
				     INITIAL_DNS_RETRY,
				     &unpeer_name_resolved, NULL);
#else	/* !WORKER follows */
		msyslog(LOG_ERR,
			"hostname %s can not be used, please use IP address instead.\n",
			name);
#endif
	}
}


/*
 * unpeer_name_resolved()
 *
 * Callback invoked when config_unpeers()'s DNS lookup completes.
 */
#ifdef WORKER
void
unpeer_name_resolved(
	int			rescode,
	int			gai_errno,
	void *			context,
	const char *		name,
	const char *		service,
	const struct addrinfo *	hints,
	const struct addrinfo *	res
	)
{
	sockaddr_u	peeraddr;
	struct peer *	peer;
	u_short		af;
	const char *	fam_spec;

	DPRINTF(1, ("unpeer_name_resolved(%s) rescode %d\n", name, rescode));

	if (rescode) {
		msyslog(LOG_ERR, "giving up resolving unpeer %s: %s (%d)", 
			name, gai_strerror(rescode), rescode);
		return;
	}
	/*
	 * Loop through the addresses found
	 */
	for (; res != NULL; res = res->ai_next) {
		NTP_INSIST(res->ai_addrlen <= sizeof(peeraddr));
		memcpy(&peeraddr, res->ai_addr, res->ai_addrlen);
		DPRINTF(1, ("unpeer: searching for peer %s\n",
			    stoa(&peeraddr)));
		peer = findexistingpeer(&peeraddr, NULL, NULL, -1);
		if (peer != NULL) {
			af = AF(&peeraddr);
			fam_spec = (AF_INET6 == af)
				       ? "(AAAA) "
				       : (AF_INET == af)
					     ? "(A) "
					     : "";
			msyslog(LOG_NOTICE, "unpeered %s %s-> %s", name,
				fam_spec, stoa(&peeraddr));
			peer_clear(peer, "GONE");
			unpeer(peer);
		}
	}
}
#endif	/* WORKER */


#ifdef FREE_CFG_T
static void
free_config_unpeers(
	struct config_tree *ptree
	)
{
	struct unpeer_node *curr_unpeer;

	while (NULL != (curr_unpeer = dequeue(ptree->unpeers))) {
		destroy_address_node(curr_unpeer->addr);
		free_node(curr_unpeer);
	}
}
#endif	/* FREE_CFG_T */


#ifdef SIM
static void
config_sim(
	struct config_tree *ptree
	)
{
	int i;
	server_info *serv_info;
	struct attr_val *init_stmt;

	/* Check if a simulate block was found in the configuration code.
	 * If not, return an error and exit
	 */
	if (NULL == ptree->sim_details) {
		fprintf(stderr, "ERROR!! I couldn't find a \"simulate\" block for configuring the simulator.\n");
		fprintf(stderr, "\tCheck your configuration file.\n");
		exit(1);
	}

	/* Process the initialization statements
	 * -------------------------------------
	 */
	init_stmt = queue_head(ptree->sim_details->init_opts);
	while (init_stmt != NULL) {

		switch(init_stmt->attr) {

		case T_Beep_Delay:
			simulation.beep_delay = init_stmt->value.d;
			break;

		case T_Sim_Duration:
			simulation.end_time = init_stmt->value.d;
			break;

		default:
			fprintf(stderr,
				"Unknown simulator init token %d\n",
				init_stmt->attr);
			exit(1);
		}
		init_stmt = next_node(init_stmt);
	}


	/* Process the server list
	 * -----------------------
	 */
	simulation.num_of_servers = 
		get_no_of_elements(ptree->sim_details->servers);
	simulation.servers = emalloc(simulation.num_of_servers 
				     * sizeof(server_info));

	serv_info = queue_head(ptree->sim_details->servers);
	for (i = 0;i < simulation.num_of_servers; i++) {
		if (NULL == serv_info) {
			fprintf(stderr, "Simulator server list is corrupt\n");
			exit(1);
		} else
			memcpy(&simulation.servers[i], serv_info, sizeof(server_info));
		serv_info = next_node(serv_info);
	}

	/* Create server associations */
	printf("Creating server associations\n");
	create_server_associations();
	fprintf(stderr,"\tServer associations successfully created!!\n");
}


#ifdef FREE_CFG_T
static void
free_config_sim(
	struct config_tree *ptree
	)
{
	if (NULL == ptree->sim_details)
		return;

	DESTROY_QUEUE(ptree->sim_details->init_opts);
	DESTROY_QUEUE(ptree->sim_details->servers);

	/* Free the sim_node memory and set the sim_details as NULL */
	free_node(ptree->sim_details);
	ptree->sim_details = NULL;
}
#endif	/* FREE_CFG_T */
#endif	/* SIM */


/* Define two different config functions. One for the daemon and the other for
 * the simulator. The simulator ignores a lot of the standard ntpd configuration
 * options
 */
#ifndef SIM
static void
config_ntpd(
	struct config_tree *ptree
	)
{
	config_nic_rules(ptree);
	io_open_sockets();
	config_monitor(ptree);
	config_auth(ptree);
	config_tos(ptree);
	config_access(ptree);
	config_tinker(ptree);
	config_system_opts(ptree);
	config_logconfig(ptree);
	config_phone(ptree);
	config_setvar(ptree);
	config_ttl(ptree);
	config_trap(ptree);
	config_vars(ptree);
	config_other_modes(ptree);
	config_peers(ptree);
	config_unpeers(ptree);
	config_fudge(ptree);
	config_qos(ptree);

#ifdef TEST_BLOCKING_WORKER
	{
		struct addrinfo hints;

		memset(&hints, 0, sizeof(hints));
		hints.ai_socktype = SOCK_STREAM;
		hints.ai_protocol = IPPROTO_TCP;
		getaddrinfo_sometime("www.cnn.com", "ntp", &hints,
				     INITIAL_DNS_RETRY,
				     gai_test_callback, (void *)1);
		hints.ai_family = AF_INET6;
		getaddrinfo_sometime("ipv6.google.com", "ntp", &hints, 
				     INITIAL_DNS_RETRY,
				     gai_test_callback, (void *)0x600);
	}
#endif
}
#endif	/* !SIM */


#ifdef SIM
static void
config_ntpdsim(
	struct config_tree *ptree
	)
{
	printf("Configuring Simulator...\n");
	printf("Some ntpd-specific commands in the configuration file will be ignored.\n");

	config_tos(ptree);
	config_monitor(ptree);
	config_tinker(ptree);
	config_system_opts(ptree);
	config_logconfig(ptree);
	config_vars(ptree);
	config_sim(ptree);
}
#endif /* SIM */


/*
 * config_remotely() - implements ntpd side of ntpq :config
 */
void
config_remotely(
	sockaddr_u *	remote_addr
	)
{
	struct FILE_INFO remote_cuckoo;
	char origin[128];

	snprintf(origin, sizeof(origin), "remote config from %s",
		 stoa(remote_addr));
	memset(&remote_cuckoo, 0, sizeof(remote_cuckoo));
	remote_cuckoo.fname = origin;
	remote_cuckoo.line_no = 1;
	remote_cuckoo.col_no = 1;
	ip_file = &remote_cuckoo;
	input_from_file = 0;

	init_syntax_tree(&cfgt);
	yyparse();
	cfgt.source.attr = CONF_SOURCE_NTPQ;
	cfgt.timestamp = time(NULL);
	cfgt.source.value.s = estrdup(stoa(remote_addr));

	DPRINTF(1, ("Finished Parsing!!\n"));

	save_and_apply_config_tree();

	input_from_file = 1;
}


/*
 * getconfig() - process startup configuration file e.g /etc/ntp.conf
 */
void
getconfig(
	int	argc,
	char **	argv
	)
{
	char line[MAXLINE];

#ifdef DEBUG
	atexit(free_all_config_trees);
#endif
#ifndef SYS_WINNT
	config_file = CONFIG_FILE;
#else
	temp = CONFIG_FILE;
	if (!ExpandEnvironmentStrings((LPCTSTR)temp, (LPTSTR)config_file_storage, (DWORD)sizeof(config_file_storage))) {
		msyslog(LOG_ERR, "ExpandEnvironmentStrings CONFIG_FILE failed: %m\n");
		exit(1);
	}
	config_file = config_file_storage;

	temp = ALT_CONFIG_FILE;
	if (!ExpandEnvironmentStrings((LPCTSTR)temp, (LPTSTR)alt_config_file_storage, (DWORD)sizeof(alt_config_file_storage))) {
		msyslog(LOG_ERR, "ExpandEnvironmentStrings ALT_CONFIG_FILE failed: %m\n");
		exit(1);
	}
	alt_config_file = alt_config_file_storage;
#endif /* SYS_WINNT */

	/*
	 * install a non default variable with this daemon version
	 */
	snprintf(line, sizeof(line), "daemon_version=\"%s\"", Version);
	set_sys_var(line, strlen(line)+1, RO);

	/*
	 * Set up for the first time step to install a variable showing
	 * which syscall is being used to step.
	 */
	set_tod_using = &ntpd_set_tod_using;

	/*
	 * On Windows, the variable has already been set, on the rest,
	 * initialize it to "UNKNOWN".
	 */
#ifndef SYS_WINNT
	strncpy(line, "settimeofday=\"UNKNOWN\"", sizeof(line));
	set_sys_var(line, strlen(line) + 1, RO);
#endif

	/*
	 * Initialize the loop.
	 */
	loop_config(LOOP_DRIFTINIT, 0.);

	getCmdOpts(argc, argv);

	init_syntax_tree(&cfgt);

	curr_include_level = 0;
	if (
		(fp[curr_include_level] = F_OPEN(FindConfig(config_file), "r")) == NULL
#ifdef HAVE_NETINFO
		/* If there is no config_file, try NetInfo. */
		&& check_netinfo && !(config_netinfo = get_netinfo_config())
#endif /* HAVE_NETINFO */
		) {
		msyslog(LOG_INFO, "getconfig: Couldn't open <%s>", FindConfig(config_file));
#ifndef SYS_WINNT
		io_open_sockets();

		return;
#else
		/* Under WinNT try alternate_config_file name, first NTP.CONF, then NTP.INI */

		if ((fp[curr_include_level] = F_OPEN(FindConfig(alt_config_file), "r")) == NULL) {

			/*
			 * Broadcast clients can sometimes run without
			 * a configuration file.
			 */
			msyslog(LOG_INFO, "getconfig: Couldn't open <%s>", FindConfig(alt_config_file));
			io_open_sockets();

			return;
		}
		cfgt.source.value.s = estrdup(alt_config_file);
#endif	/* SYS_WINNT */
	} else
		cfgt.source.value.s = estrdup(config_file);


	/*** BULK OF THE PARSER ***/
#ifdef DEBUG
	yydebug = !!(debug >= 5);
#endif
	ip_file = fp[curr_include_level];
	yyparse();
	
	DPRINTF(1, ("Finished Parsing!!\n"));

	cfgt.source.attr = CONF_SOURCE_FILE;	
	cfgt.timestamp = time(NULL);

	save_and_apply_config_tree();

	while (curr_include_level != -1)
		FCLOSE(fp[curr_include_level--]);

#ifdef HAVE_NETINFO
	if (config_netinfo)
		free_netinfo_config(config_netinfo);
#endif /* HAVE_NETINFO */
}


void
save_and_apply_config_tree(void)
{
	struct config_tree *ptree;
#ifndef SAVECONFIG
	struct config_tree *punlinked;
#endif

	/*
	 * Keep all the configuration trees applied since startup in
	 * a list that can be used to dump the configuration back to
	 * a text file.
	 */
	ptree = emalloc(sizeof(*ptree));
	memcpy(ptree, &cfgt, sizeof(*ptree));
	memset(&cfgt, 0, sizeof(cfgt));
	
	LINK_TAIL_SLIST(cfg_tree_history, ptree, link,
			struct config_tree);

#ifdef SAVECONFIG
	if (HAVE_OPT( SAVECONFIGQUIT )) {
		FILE *dumpfile;
		int err;
		int dumpfailed;

		dumpfile = fopen(OPT_ARG( SAVECONFIGQUIT ), "w");
		if (NULL == dumpfile) {
			err = errno;
			fprintf(stderr,
				"can not create save file %s, error %d %s\n",
				OPT_ARG( SAVECONFIGQUIT ), err,
				strerror(err));
			exit(err);
		}
		
		dumpfailed = dump_all_config_trees(dumpfile, 0);
		if (dumpfailed)
			fprintf(stderr,
				"--saveconfigquit %s error %d\n",
				OPT_ARG( SAVECONFIGQUIT ),
				dumpfailed);
		else
			fprintf(stderr,
				"configuration saved to %s\n",
				OPT_ARG( SAVECONFIGQUIT ));

		exit(dumpfailed);
	}
#endif	/* SAVECONFIG */

	/* The actual configuration done depends on whether we are configuring the
	 * simulator or the daemon. Perform a check and call the appropriate
	 * function as needed.
	 */

#ifndef SIM
	config_ntpd(ptree);
#else
	config_ntpdsim(ptree);
#endif

	/*
	 * With configure --disable-saveconfig, there's no use keeping
	 * the config tree around after application, so free it.
	 */
#ifndef SAVECONFIG
	UNLINK_SLIST(punlinked, cfg_tree_history, ptree, link,
		     struct config_tree);
	NTP_INSIST(punlinked == ptree);
	free_config_tree(ptree);
#endif
}


void
ntpd_set_tod_using(
	const char *which
	)
{
	char line[128];

	snprintf(line, sizeof(line), "settimeofday=\"%s\"", which);
	set_sys_var(line, strlen(line) + 1, RO);
}


/* FUNCTIONS COPIED FROM THE OLDER ntp_config.c
 * --------------------------------------------
 */


/*
 * get_pfxmatch - find value for prefixmatch
 * and update char * accordingly
 */
static unsigned long
get_pfxmatch(
	char ** s,
	struct masks *m
	)
{
	while (m->name) {
		if (strncmp(*s, m->name, strlen(m->name)) == 0) {
			*s += strlen(m->name);
			return m->mask;
		} else {
			m++;
		}
	}
	return 0;
}

/*
 * get_match - find logmask value
 */
static unsigned long
get_match(
	char *s,
	struct masks *m
	)
{
	while (m->name) {
		if (strcmp(s, m->name) == 0)
			return m->mask;
		else
			m++;
	}
	return 0;
}

/*
 * get_logmask - build bitmask for ntp_syslogmask
 */
static unsigned long
get_logmask(
	char *s
	)
{
	char *t;
	unsigned long offset;
	unsigned long mask;

	t = s;
	offset = get_pfxmatch(&t, logcfg_class);
	mask   = get_match(t, logcfg_item);

	if (mask)
		return mask << offset;
	else
		msyslog(LOG_ERR, "logconfig: illegal argument %s - ignored", s);

	return 0;
}


#ifdef HAVE_NETINFO

/*
 * get_netinfo_config - find the nearest NetInfo domain with an ntp
 * configuration and initialize the configuration state.
 */
static struct netinfo_config_state *
get_netinfo_config(void)
{
	ni_status status;
	void *domain;
	ni_id config_dir;
	struct netinfo_config_state *config;

	if (ni_open(NULL, ".", &domain) != NI_OK) return NULL;

	while ((status = ni_pathsearch(domain, &config_dir, NETINFO_CONFIG_DIR)) == NI_NODIR) {
		void *next_domain;
		if (ni_open(domain, "..", &next_domain) != NI_OK) {
			ni_free(next_domain);
			break;
		}
		ni_free(domain);
		domain = next_domain;
	}
	if (status != NI_OK) {
		ni_free(domain);
		return NULL;
	}

	config = emalloc(sizeof(*config));
	config->domain = domain;
	config->config_dir = config_dir;
	config->prop_index = 0;
	config->val_index = 0;
	config->val_list = NULL;

	return config;
}



/*
 * free_netinfo_config - release NetInfo configuration state
 */
static void
free_netinfo_config(
	struct netinfo_config_state *config
	)
{
	ni_free(config->domain);
	free(config);
}



/*
 * gettokens_netinfo - return tokens from NetInfo
 */
static int
gettokens_netinfo (
	struct netinfo_config_state *config,
	char **tokenlist,
	int *ntokens
	)
{
	int prop_index = config->prop_index;
	int val_index = config->val_index;
	char **val_list = config->val_list;

	/*
	 * Iterate through each keyword and look for a property that matches it.
	 */
  again:
	if (!val_list) {
		for (; prop_index < COUNTOF(keywords); prop_index++)
		{
			ni_namelist namelist;
			struct keyword current_prop = keywords[prop_index];
			ni_index index;

			/*
			 * For each value associated in the property, we're going to return
			 * a separate line. We squirrel away the values in the config state
			 * so the next time through, we don't need to do this lookup.
			 */
			NI_INIT(&namelist);
			if (NI_OK == ni_lookupprop(config->domain,
			    &config->config_dir, current_prop.text,
			    &namelist)) {

				/* Found the property, but it has no values */
				if (namelist.ni_namelist_len == 0) continue;

				config->val_list = 
				    emalloc(sizeof(char*) *
				    (namelist.ni_namelist_len + 1));
				val_list = config->val_list;

				for (index = 0;
				     index < namelist.ni_namelist_len;
				     index++) {
					char *value;
					
					value = namelist.ni_namelist_val[index];
					val_list[index] = estrdup(value);
				}
				val_list[index] = NULL;

				break;
			}
			ni_namelist_free(&namelist);
		}
		config->prop_index = prop_index;
	}

	/* No list; we're done here. */
	if (!val_list)
		return CONFIG_UNKNOWN;

	/*
	 * We have a list of values for the current property.
	 * Iterate through them and return each in order.
	 */
	if (val_list[val_index]) {
		int ntok = 1;
		int quoted = 0;
		char *tokens = val_list[val_index];

		msyslog(LOG_INFO, "%s %s", keywords[prop_index].text, val_list[val_index]);

		(const char*)tokenlist[0] = keywords[prop_index].text;
		for (ntok = 1; ntok < MAXTOKENS; ntok++) {
			tokenlist[ntok] = tokens;
			while (!ISEOL(*tokens) && (!ISSPACE(*tokens) || quoted))
				quoted ^= (*tokens++ == '"');

			if (ISEOL(*tokens)) {
				*tokens = '\0';
				break;
			} else {		/* must be space */
				*tokens++ = '\0';
				while (ISSPACE(*tokens))
					tokens++;
				if (ISEOL(*tokens))
					break;
			}
		}

		if (ntok == MAXTOKENS) {
			/* HMS: chomp it to lose the EOL? */
			msyslog(LOG_ERR,
				"gettokens_netinfo: too many tokens.  Ignoring: %s",
				tokens);
		} else {
			*ntokens = ntok + 1;
		}

		config->val_index++;	/* HMS: Should this be in the 'else'? */

		return keywords[prop_index].keytype;
	}

	/* We're done with the current property. */
	prop_index = ++config->prop_index;

	/* Free val_list and reset counters. */
	for (val_index = 0; val_list[val_index]; val_index++)
		free(val_list[val_index]);
	free(val_list);
	val_list = config->val_list = NULL;
	val_index = config->val_index = 0;

	goto again;
}

#endif /* HAVE_NETINFO */

/*
 * getnetnum - return a net number (this is crude, but careful)
 *
 * returns 1 for success, and mysteriously, 0 for most failures, and
 * -1 if the address found is IPv6 and we believe IPv6 isn't working.
 */
static int
getnetnum(
	const char *num,
	sockaddr_u *addr,
	int complain,
	enum gnn_type a_type	/* ignored */
	)
{
	isc_netaddr_t ipaddr;

	NTP_REQUIRE(AF_UNSPEC == AF(addr) ||
		    AF_INET == AF(addr) ||
		    AF_INET6 == AF(addr));

	if (!is_ip_address(num, AF(addr), &ipaddr))
		return 0;

	if (AF_INET6 == ipaddr.family && !ipv6_works)
		return -1;

	memset(addr, 0, sizeof(*addr));
	AF(addr) = (u_short)ipaddr.family;
#ifdef ISC_PLATFORM_HAVESALEN
	addr->sa.sa_len = SIZEOF_SOCKADDR(AF(addr));
#endif
	if (IS_IPV4(addr))
		memcpy(&addr->sa4.sin_addr, &ipaddr.type.in,
		       sizeof(addr->sa4.sin_addr));
	else
		memcpy(&addr->sa6.sin6_addr, &ipaddr.type.in6,
		       sizeof(addr->sa6.sin6_addr));
	SET_PORT(addr, NTP_PORT);

	DPRINTF(2, ("getnetnum given %s, got %s\n", num, stoa(addr)));

	return 1;
}<|MERGE_RESOLUTION|>--- conflicted
+++ resolved
@@ -1756,21 +1756,11 @@
 	struct config_tree *ptree
 	)
 {
-<<<<<<< HEAD
-#ifdef OPENSSL
-	struct attr_val *my_val;
-=======
 	ntp_u_int16_t	ufirst;
 	ntp_u_int16_t	ulast;
 	ntp_u_int16_t	u;
 	struct attr_val *my_val;
 #ifdef OPENSSL
-#ifndef NO_INTRES
-	u_char		digest[EVP_MAX_MD_SIZE];
-	u_int		digest_len;
-	EVP_MD_CTX	ctx;
-#endif
->>>>>>> 8aacbf9f
 	int		item;
 #endif
 
