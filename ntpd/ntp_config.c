--- conflicted
+++ resolved
@@ -961,27 +961,6 @@
 				sys_manycastserver = 1;
 			break;
 
-<<<<<<< HEAD
-		    case CONFIG_AUTHENTICATE:
-			errflg = 0;
-			if (ntokens >= 2) {
-				if (STREQ(tokens[1], "yes"))
-				    proto_config(PROTO_AUTHENTICATE, 1, 0., NULL);
-				else if (STREQ(tokens[1], "no"))
-				    proto_config(PROTO_AUTHENTICATE, 0, 0., NULL);
-				else
-				    errflg++;
-			} else {
-				errflg++;
-			}
-
-			if (errflg)
-			    msyslog(LOG_ERR,
-				    "should be `authenticate yes|no'");
-			break;
-
-=======
->>>>>>> c5307097
 		    case CONFIG_KEYS:
 			if (ntokens >= 2) {
 				getauthkeys(tokens[1]);
