--- conflicted
+++ resolved
@@ -2085,14 +2085,10 @@
 #ifdef DEBUG
 		if (debug > 3)
 			printf(
-<<<<<<< HEAD
-				"getaddrinfo: \"%s\" invalid host address, line ignored\n",
-=======
-				"getnetnum: \"%s\" invalid host number%s.",
+				"getaddrinfo: \"%s\" invalid host address%s.\n",
 				(complain)
-				? ", line ignored\n"
+				? ", line ignored"
 				: "",
->>>>>>> b2790dc7
 				num);
 #endif
 		return 0;
