--- conflicted
+++ resolved
@@ -256,7 +256,6 @@
 static struct interface *wildipv4 = NULL;
 static struct interface *wildipv6 = NULL;
 
-<<<<<<< HEAD
 static void	add_fd_to_list	(SOCKET, enum desc_type);
 static void	close_and_delete_fd_from_list	(SOCKET);
 static void	add_addr_to_list	(struct sockaddr_storage *, struct interface *);
@@ -265,26 +264,11 @@
 static struct interface *find_addr_in_list	(struct sockaddr_storage *);
 static struct interface *find_flagged_addr_in_list (struct sockaddr_storage *, int);
 static void	create_wildcards	(u_short);
-static isc_boolean_t	address_okay	(isc_interface_t *);
+static isc_boolean_t	address_okay	(struct interface *);
 static void		convert_isc_if		(isc_interface_t *, struct interface *, u_short);
 static struct interface *getinterface	(struct sockaddr_storage *, int);
 static struct interface *findlocalinterface	(struct sockaddr_storage *, int);
 static struct interface *findlocalcastinterface	(struct sockaddr_storage *, int);
-=======
-static void	add_fd_to_list	P((SOCKET, enum desc_type));
-static void	close_and_delete_fd_from_list	P((SOCKET));
-static void	add_addr_to_list	P((struct sockaddr_storage *, struct interface *));
-static void	delete_addr_from_list	P((struct sockaddr_storage *));
-static struct interface *find_addr_in_list	P((struct sockaddr_storage *));
-static struct interface *find_flagged_addr_in_list P((struct sockaddr_storage *, int));
-static void	create_wildcards	P((u_short));
-static isc_boolean_t	address_okay	P((struct interface *));
-static void		convert_isc_if		P((isc_interface_t *, struct interface *, u_short));
-static void	delete_interface_from_list	P((struct interface *));
-static struct interface *getinterface	P((struct sockaddr_storage *, int));
-static struct interface *findlocalinterface	P((struct sockaddr_storage *, int));
-static struct interface *findlocalcastinterface	P((struct sockaddr_storage *, int));
->>>>>>> 89e6b8b0
 
 /*
  * Routines to read the ntp packets
