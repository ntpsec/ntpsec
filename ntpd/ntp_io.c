/*
 * ntp_io.c - input/output routines for ntpd.	The socket-opening code
 *		   was shamelessly stolen from ntpd.
 */

#ifdef HAVE_CONFIG_H
# include <config.h>
#endif

#include "ntp_machine.h"
#include "ntpd.h"
#include "ntp_io.h"
#include "iosignal.h"
#include "ntp_refclock.h"
#include "ntp_stdlib.h"
#include "ntp_request.h"
#include "ntp.h"
#include "ntp_unixtime.h"

/* Don't include ISC's version of IPv6 variables and structures */
#define ISC_IPV6_H 1
#include <isc/interfaceiter.h>
#include <isc/list.h>
#include <isc/result.h>

#ifdef SIM
#include "ntpsim.h"
#endif

#include <stdio.h>
#include <signal.h>
#ifdef HAVE_SYS_PARAM_H
# include <sys/param.h>
#endif /* HAVE_SYS_PARAM_H */
#ifdef HAVE_SYS_IOCTL_H
# include <sys/ioctl.h>
#endif
#ifdef HAVE_SYS_SOCKIO_H	/* UXPV: SIOC* #defines (Frank Vance <fvance@waii.com>) */
# include <sys/sockio.h>
#endif

/* 
 * Set up some macros to look for IPv6 and IPv6 multicast
 */

#if defined(ISC_PLATFORM_HAVEIPV6) && !defined(DISABLE_IPV6)

#define INCLUDE_IPV6_SUPPORT

#if defined(INCLUDE_IPV6_SUPPORT) && defined(IPV6_JOIN_GROUP) && defined(IPV6_LEAVE_GROUP)
#define INCLUDE_IPV6_MULTICAST_SUPPORT

#endif	/* IPV6 Multicast Support */
#endif  /* IPv6 Support */

extern int listen_to_virtual_ips;
extern const char *specific_interface;

#if defined(SYS_WINNT)
#include <transmitbuff.h>
#include <isc/win32os.h>
/*
 * Define this macro to control the behavior of connection
 * resets on UDP sockets.  See Microsoft KnowledgeBase Article Q263823
 * for details.
 * NOTE: This requires that Windows 2000 systems install Service Pack 2
 * or later.
 */
#ifndef SIO_UDP_CONNRESET 
#define SIO_UDP_CONNRESET _WSAIOW(IOC_VENDOR,12) 
#endif

#endif

/*
 * We do asynchronous input using the SIGIO facility.  A number of
 * recvbuf buffers are preallocated for input.	In the signal
 * handler we poll to see which sockets are ready and read the
 * packets from them into the recvbuf's along with a time stamp and
 * an indication of the source host and the interface it was received
 * through.  This allows us to get as accurate receive time stamps
 * as possible independent of other processing going on.
 *
 * We watch the number of recvbufs available to the signal handler
 * and allocate more when this number drops below the low water
 * mark.  If the signal handler should run out of buffers in the
 * interim it will drop incoming frames, the idea being that it is
 * better to drop a packet than to be inaccurate.
 */


/*
 * Other statistics of possible interest
 */
volatile u_long packets_dropped;	/* total number of packets dropped on reception */
volatile u_long packets_ignored;	/* packets received on wild card interface */
volatile u_long packets_received;	/* total number of packets received */
u_long packets_sent;	/* total number of packets sent */
u_long packets_notsent; /* total number of packets which couldn't be sent */

volatile u_long handler_calls;	/* number of calls to interrupt handler */
volatile u_long handler_pkts;	/* number of pkts received by handler */
u_long io_timereset;		/* time counters were reset */

/*
 * Interface stuff
 */
struct interface *any_interface;	/* default ipv4 interface */
struct interface *any6_interface;	/* default ipv6 interface */
struct interface *loopback_interface;	/* loopback ipv4 interface */
struct interface *loopback6_interface;	/* loopback ipv6 interface */

int ninterfaces;			/* Total number of interfaces */

#ifdef REFCLOCK
/*
 * Refclock stuff.	We keep a chain of structures with data concerning
 * the guys we are doing I/O for.
 */
static	struct refclockio *refio;
#endif /* REFCLOCK */


/*
 * Define what the possible "soft" errors can be.  These are non-fatal returns
 * of various network related functions, like recv() and so on.
 *
 * For some reason, BSDI (and perhaps others) will sometimes return <0
 * from recv() but will have errno==0.  This is broken, but we have to
 * work around it here.
 */
#define SOFT_ERROR(e)	((e) == EAGAIN || \
			 (e) == EWOULDBLOCK || \
			 (e) == EINTR || \
			 (e) == 0)

/*
 * File descriptor masks etc. for call to select
 * Not needed for I/O Completion Ports
 */
fd_set activefds;
int maxactivefd;
/*
 * bit alternating value to detect verified interfaces during an update cycle
 */
static  u_char          sys_interphase = 0;

static  struct interface *new_interface P((struct interface *));
static  void add_interface P((struct interface *));
static  void update_interfaces P((u_short, interface_receiver_t, void *));
static  void remove_interface P((struct interface *));
static  struct interface *create_interface P((u_short, struct interface *));

#if !defined(SYS_WINNT) && defined(F_DUPFD)
static int	move_fd		P((int));
#ifndef FOPEN_MAX
#define FOPEN_MAX	20
#endif
#endif

/*
 * Multicast functions
 */
static	isc_boolean_t	addr_ismulticast	 P((struct sockaddr_storage *));
/*
 * Not all platforms support multicast
 */
#ifdef MCAST
static	isc_boolean_t	socket_multicast_enable	 P((struct interface *, int, struct sockaddr_storage *));
static	isc_boolean_t	socket_multicast_disable P((struct interface *, struct sockaddr_storage *));
#endif

#ifdef DEBUG
static void print_interface	P((struct interface *, char *, char *));
#define DPRINT_INTERFACE(_LVL_, _ARGS_) do { if (debug >= (_LVL_)) { print_interface _ARGS_; } } while (0)
#else
#define DPRINT_INTERFACE(_LVL_, _ARGS_)
#endif

typedef struct vsock vsock_t;
enum desc_type { FD_TYPE_SOCKET, FD_TYPE_FILE };

struct vsock {
	SOCKET				fd;
	enum desc_type                  type;
	ISC_LINK(vsock_t)		link;
};

#if !defined(HAVE_IO_COMPLETION_PORT) && defined(HAS_ROUTING_SOCKET)
/*
 * async notification processing (e. g. routing sockets)
 */
/*
 * support for receiving data on fd that is not a refclock or a socket
 * like e. g. routing sockets
 */
struct asyncio_reader {
	SOCKET fd;		                    /* fd to be read */
	void  *data;		                    /* possibly local data */
	void (*receiver)(struct asyncio_reader *);  /* input handler */
	ISC_LINK(struct asyncio_reader) link;       /* the list this is being kept in */
};

ISC_LIST(struct asyncio_reader) asyncio_reader_list;

static void delete_asyncio_reader P((struct asyncio_reader *));
static struct asyncio_reader *new_asyncio_reader P((void));
static void add_asyncio_reader P((struct asyncio_reader *, enum desc_type));
static void remove_asyncio_reader P((struct asyncio_reader *));

#endif /* !defined(HAVE_IO_COMPLETION_PORT) && defined(HAS_ROUTING_SOCKET) */

static void init_async_notifications P((void));

static	int create_sockets	P((u_short));
static	SOCKET	open_socket	P((struct sockaddr_storage *, int, int, struct interface *));
static	char *	fdbits		P((int, fd_set *));
static	void	set_reuseaddr	P((int));
static	isc_boolean_t	socket_broadcast_enable	 P((struct interface *, SOCKET, struct sockaddr_storage *));
static	isc_boolean_t	socket_broadcast_disable P((struct interface *, struct sockaddr_storage *));

ISC_LIST(vsock_t)	fd_list;

typedef struct remaddr remaddr_t;

struct remaddr {
      struct sockaddr_storage	 addr;
      struct interface               *interface;
      ISC_LINK(remaddr_t)	 link;
};

ISC_LIST(remaddr_t)       remoteaddr_list;

ISC_LIST(struct interface)     inter_list;

static struct interface *wildipv4 = NULL;
static struct interface *wildipv6 = NULL;

void	add_fd_to_list	P((SOCKET, enum desc_type));
void	close_and_delete_fd_from_list	P((SOCKET));
void	add_addr_to_list	P((struct sockaddr_storage *, struct interface *));
void	delete_addr_from_list	P((struct sockaddr_storage *));
struct interface *find_addr_in_list	P((struct sockaddr_storage *));
struct interface *find_flagged_addr_in_list P((struct sockaddr_storage *, int));
static void create_wildcards	P((u_short));
isc_boolean_t address_okay	P((isc_interface_t *));
void	convert_isc_if		P((isc_interface_t *, struct interface *, u_short));
static struct interface *findlocalinterface	P((struct sockaddr_storage *));
static struct interface *findlocalcastinterface	P((struct sockaddr_storage *, int));

/*
 * Routines to read the ntp packets
 */
#if !defined(HAVE_IO_COMPLETION_PORT)
static inline int     read_network_packet	P((SOCKET, struct interface *, l_fp));
static inline int     read_refclock_packet	P((SOCKET, struct refclockio *, l_fp));
#endif

#ifdef SYS_WINNT
/*
 * Windows 2000 systems incorrectly cause UDP sockets using WASRecvFrom
 * to not work correctly, returning a WSACONNRESET error when a WSASendTo
 * fails with an "ICMP port unreachable" response and preventing the
 * socket from using the WSARecvFrom in subsequent operations.
 * The function below fixes this, but requires that Windows 2000
 * Service Pack 2 or later be installed on the system.  NT 4.0
 * systems are not affected by this and work correctly.
 * See Microsoft Knowledge Base Article Q263823 for details of this.
 */
isc_result_t
connection_reset_fix(SOCKET fd) {
	DWORD dwBytesReturned = 0;
	BOOL  bNewBehavior = FALSE;
	DWORD status;

	if(isc_win32os_majorversion() < 5)
		return (ISC_R_SUCCESS); /*  NT 4.0 has no problem */

	/* disable bad behavior using IOCTL: SIO_UDP_CONNRESET */
	status = WSAIoctl(fd, SIO_UDP_CONNRESET, &bNewBehavior,
			  sizeof(bNewBehavior), NULL, 0,
			  &dwBytesReturned, NULL, NULL);
	if (status != SOCKET_ERROR)
		return (ISC_R_SUCCESS);
	else
		return (ISC_R_UNEXPECTED);
}
#endif

#if !defined(SYS_WINNT) && defined(F_DUPFD)
static int move_fd(int fd)
{
	int newfd;
        /*
         * Leave a space for stdio to work in.
         */
        if (fd >= 0 && fd < FOPEN_MAX) {
                newfd = fcntl(fd, F_DUPFD, FOPEN_MAX);

                if (newfd == -1)
		{
			msyslog(LOG_ERR, "Error duplicating file descriptor: %m");
                        return (fd);
		}
                (void)close(fd);
                return (newfd);
        }
	else
		return (fd);
}
#endif

#ifdef DEBUG_TIMING
/*
 * collect timing information for various processing
 * paths. currently we only pass then on to the file
 * for later processing. this could also do histogram
 * based analysis in other to reduce the load (and skew)
 * dur to the file output
 */
void
collect_timing(struct recvbuf *rb, const char *tag, int count, l_fp *dts)
{
	char buf[2048];

	snprintf(buf, sizeof(buf), "%s %d %s %s", 
		 (rb != NULL) ? 
		 ((rb->dstadr) ? stoa(&rb->recv_srcadr) : "-REFCLOCK-") : "-",
		 count, lfptoa(dts, 9), tag);
	record_timing_stats(buf);
}
#endif
  
/*
 * About dynamic interfaces, sockets, reception and more...
 *
 * the code solves following tasks:
 *
 *   - keep a current list of active interfaces in order
 *     to bind to to the interface address on NTP_PORT so that
 *     all wild and specific bindings for NTP_PORT are taken by ntpd
 *     to avoid other daemons messing with the time or sockets.
 *   - all interfaces keep a list of peers that are referencing 
 *     the interface in order to quickly re-assign the peers to
 *     new interface in case an interface is deleted (=> gone from system or
 *     down)
 *   - have a preconfigured socket ready with the right local address
 *     for transmission and reception
 *   - have an address list for all destination addresses used within ntpd
 *     to find the "right" preconfigured socket.
 *   - facilitate updating the internal interface list with respect to
 *     the current kernel state
 *
 * special issues:
 *
 *   - mapping of multicast addresses to the interface affected is not always
 *     one to one - exspecially on hosts with multiple interfaces
 *     the code here currently allocates a separate interface entry for those
 *     multicast addresses
 *     iff it is able to bind to a *new* socket with the multicast address (flags |= MCASTIF)
 *     in case of failure the multicast address is bound to an existing interface.
 *   - on some systems it is perfectly legal to assign the same address to
 *     multiple interfaces. Therefore this code does not really keep a list of interfaces
 *     but a list of interfaces that represent a unique address as determined by the kernel
 *     by the procedure in findlocalinterface. Thus it is perfectly legal to see only
 *     one representative of a group of real interfaces if they share the same address.
 * 
 * Frank Kardel 20050910
 */

/*
 * init_io - initialize I/O data structures and call socket creation routine
 */
void
init_io(void)
{
#ifdef SYS_WINNT
	if (!Win32InitSockets())
	{
		netsyslog(LOG_ERR, "No useable winsock.dll: %m");
		exit(1);
	}
	init_transmitbuff();
#endif /* SYS_WINNT */

	/*
	 * Init buffer free list and stat counters
	 */
	init_recvbuff(RECV_INIT);

	packets_dropped = packets_received = 0;
	packets_ignored = 0;
	packets_sent = packets_notsent = 0;
	handler_calls = handler_pkts = 0;
	io_timereset = 0;
	loopback_interface = NULL;
	loopback6_interface = NULL;
	any_interface = NULL;
	any6_interface = NULL;

#ifdef REFCLOCK
	refio = NULL;
#endif

#if defined(HAVE_SIGNALED_IO)
	(void) set_signal();
#endif

	ISC_LIST_INIT(fd_list);

#if !defined(HAVE_IO_COMPLETION_PORT) && defined(HAS_ROUTING_SOCKET)
	ISC_LIST_INIT(asyncio_reader_list);
#endif

        ISC_LIST_INIT(remoteaddr_list);

	ISC_LIST_INIT(inter_list);

	/*
	 * Create the sockets
	 */
	BLOCKIO();
	(void) create_sockets(htons(NTP_PORT));
	UNBLOCKIO();

	init_async_notifications();

	DPRINTF(1, ("init_io: maxactivefd %d\n", maxactivefd));
}

#ifdef DEBUG
/*
 * function to dump the contents of the interface structure
 * for debugging use only.
 */
void
interface_dump(struct interface *itf)
{
	u_char* cp;
	int i;
	/* Limit the size of the sockaddr_storage hex dump */
	int maxsize = min(32, sizeof(struct sockaddr_storage));

	printf("Dumping interface: %p\n", itf);
	printf("fd = %d\n", itf->fd);
	printf("bfd = %d\n", itf->bfd);
	printf("sin = %s,\n", stoa(&(itf->sin)));
	cp = (u_char*) &(itf->sin);
	for(i = 0; i < maxsize; i++)
	{
		printf("%02x", *cp++);
		if((i+1)%4 == 0)
			printf(" ");
	}
	printf("\n");
	printf("bcast = %s,\n", stoa(&(itf->bcast)));
	cp = (u_char*) &(itf->bcast);
	for(i = 0; i < maxsize; i++)
	{
		printf("%02x", *cp++);
		if((i+1)%4 == 0)
			printf(" ");
	}
	printf("\n");
	printf("mask = %s,\n", stoa(&(itf->mask)));
	cp = (u_char*) &(itf->mask);
	for(i = 0; i < maxsize; i++)
	{
		printf("%02x", *cp++);
		if((i+1)%4 == 0)
			printf(" ");
	}
	printf("\n");
	printf("name = %s\n", itf->name);
	printf("flags = 0x%08x\n", itf->flags);
	printf("last_ttl = %d\n", itf->last_ttl);
	printf("addr_refid = %08x\n", itf->addr_refid);
	printf("num_mcast = %d\n", itf->num_mcast);
	printf("received = %ld\n", itf->received);
	printf("sent = %ld\n", itf->sent);
	printf("notsent = %ld\n", itf->notsent);
	printf("ifindex = %u\n", itf->ifindex);
	printf("scopeid = %u\n", itf->scopeid);
	printf("peercnt = %u\n", itf->peercnt);
	printf("phase = %u\n", itf->phase);
}

/*
 * print_interface - helper to output debug information
 */
static void
print_interface(struct interface *iface, char *pfx, char *sfx)
{
	printf("%sinterface #%d: fd=%d, bfd=%d, name=%s, flags=0x%x, scope=%d, ifindex=%d",
	       pfx,
	       iface->ifnum,
	       iface->fd,
	       iface->bfd,
	       iface->name,
	       iface->flags,
	       iface->scopeid,
	       iface->ifindex);
	/* Leave these as three printf calls. */
	printf(", sin=%s",
	       stoa((&iface->sin)));
	if (iface->flags & INT_BROADCAST)
		printf(", bcast=%s,",
		       stoa((&iface->bcast)));
	if (iface->family == AF_INET)
	  printf(", mask=%s",
		 stoa((&iface->mask)));
	printf(", %s:%s", iface->ignore_packets == ISC_FALSE ? "Enabled" : "Disabled", sfx);
	if (debug > 4)	/* in-depth debugging only */
		interface_dump(iface);
}

#endif

#if !defined(HAVE_IO_COMPLETION_PORT) && defined(HAS_ROUTING_SOCKET)
/*
 * create an asyncio_reader structure
 */
static struct asyncio_reader *
new_asyncio_reader()
{
	struct asyncio_reader *reader;

	reader = (struct asyncio_reader *)emalloc(sizeof(struct asyncio_reader));

	memset((char *)reader, 0, sizeof(*reader));
	ISC_LINK_INIT(reader, link);
	reader->fd = INVALID_SOCKET;
	return reader;
}

/*
 * delete a reader
 */
static void
delete_asyncio_reader(struct asyncio_reader *reader)
{
	free(reader);
}

/*
 * add asynchio_reader
 */
static void
add_asyncio_reader(struct asyncio_reader *reader, enum desc_type type)
{
	ISC_LIST_APPEND(asyncio_reader_list, reader, link);
	add_fd_to_list(reader->fd, type);
}
	
/*
 * remove asynchio_reader
 */
static void
remove_asyncio_reader(struct asyncio_reader *reader)
{
	ISC_LIST_UNLINK_TYPE(asyncio_reader_list, reader, link, struct asyncio_reader);

	if (reader->fd != INVALID_SOCKET)
		close_and_delete_fd_from_list(reader->fd);

	reader->fd = INVALID_SOCKET;
}
#endif /* !defined(HAVE_IO_COMPLETION_PORT) && defined(HAS_ROUTING_SOCKET) */

/*
 * interface list enumerator - visitor pattern
 */
void
interface_enumerate(interface_receiver_t receiver, void *data)
{
	interface_info_t ifi;
        struct interface *interf;

	ifi.action = IFS_EXISTS;
	
	for (interf = ISC_LIST_HEAD(inter_list);
	     interf != NULL;
	     interf = ISC_LIST_NEXT(interf, link)) {
		ifi.interface = interf;
		receiver(data, &ifi);
	}
}

/*
 * do standard initialization of interface structure
 */
static void
init_interface(struct interface *interface)
{
	memset((char *)interface, 0, sizeof(struct interface));
	ISC_LINK_INIT(interface, link);
	ISC_LIST_INIT(interface->peers);
	interface->fd = INVALID_SOCKET;
	interface->bfd = INVALID_SOCKET;
	interface->num_mcast = 0;
	interface->received = 0;
	interface->sent = 0;
	interface->notsent = 0;
	interface->peercnt = 0;
	interface->phase = sys_interphase;
}

/*
 * create new interface structure initialize from
 * template structure or via standard initialization
 * function
 */
static struct interface *
new_interface(struct interface *interface)
{
	static u_int sys_ifnum = 0;

	struct interface *iface = (struct interface *)emalloc(sizeof(struct interface));

	if (interface != NULL)
	{
		memcpy((char*)iface, (char*)interface, sizeof(*interface));
	}
	else
	{
		init_interface(iface);
	}

	iface->ifnum = sys_ifnum++;  /* count every new instance of an interface in the system */
	iface->starttime = current_time;

	return iface;
}

/*
 * return interface storage into free memory pool
 */
static void
delete_interface(struct interface *interface)
{
	free(interface);
}

/*
 * link interface into list of known interfaces
 */
static void
add_interface(struct interface *interface)
{
	/*
	 * Calculate the address hash
	 */
	interface->addr_refid = addr2refid(&interface->sin);
	
	ISC_LIST_APPEND(inter_list, interface, link);
	ninterfaces++;
}

/*
 * remove interface from knoen interface list and clean up
 * associated resources
 */
static void
remove_interface(struct interface *interface)
{
	struct sockaddr_storage resmask;

	ISC_LIST_UNLINK_TYPE(inter_list, interface, link, struct interface);

	delete_addr_from_list(&interface->sin);
  
	if (interface->fd != INVALID_SOCKET) 
	{
		msyslog(LOG_INFO, "Deleting interface #%d %s, %s#%d, interface stats: received=%ld, sent=%ld, dropped=%ld, active_time=%ld secs",
			interface->ifnum,
			interface->name,
			stoa((&interface->sin)),
			NTP_PORT,  /* XXX should extract port from sin structure */
			interface->received,
			interface->sent,
			interface->notsent,
			current_time - interface->starttime);

		close_and_delete_fd_from_list(interface->fd);
	}
  
	if (interface->bfd != INVALID_SOCKET) 
	{
		msyslog(LOG_INFO, "Deleting interface #%d %s, broadcast address %s#%d",
			interface->ifnum,
			interface->name,
			stoa((&interface->bcast)),
			(u_short) NTP_PORT);  /* XXX extract port from sin structure */
		close_and_delete_fd_from_list(interface->bfd);
	}

	ninterfaces--;
	ntp_monclearinterface(interface);

	/* remove restrict interface entry */

	/*
	 * Blacklist bound interface address
	 */
	SET_HOSTMASK(&resmask, interface->sin.ss_family);
	hack_restrict(RESTRICT_REMOVEIF, &interface->sin, &resmask,
		      RESM_NTPONLY|RESM_INTERFACE, RES_IGNORE);
}

void
create_wildcards(u_short port) {
	isc_boolean_t okipv4 = ISC_TRUE;
	/*
	 * create pseudo-interface with wildcard IPv4 address
	 */
#ifdef IPV6_V6ONLY
	if(isc_net_probeipv4() != ISC_R_SUCCESS)
		okipv4 = ISC_FALSE;
#endif

	if(okipv4 == ISC_TRUE) {
	        struct interface *interface = new_interface(NULL);

		interface->family = AF_INET;
		interface->sin.ss_family = AF_INET;
		((struct sockaddr_in*)&interface->sin)->sin_addr.s_addr = htonl(INADDR_ANY);
		((struct sockaddr_in*)&interface->sin)->sin_port = port;
		(void) strncpy(interface->name, "wildcard", sizeof(interface->name));
		interface->mask.ss_family = AF_INET;
		((struct sockaddr_in*)&interface->mask)->sin_addr.s_addr = htonl(~(u_int32)0);
		interface->flags = INT_BROADCAST | INT_UP | INT_WILDCARD;
		interface->ignore_packets = ISC_TRUE;
#if defined(MCAST)
	/*
	 * enable possible multicast reception on the broadcast socket
	 */
		interface->bcast.ss_family = AF_INET;
		((struct sockaddr_in*)&interface->bcast)->sin_port = port;
		((struct sockaddr_in*)&interface->bcast)->sin_addr.s_addr = htonl(INADDR_ANY);
#endif /* MCAST */
		interface->fd = open_socket(&interface->sin,
				 interface->flags, 0, interface);

		wildipv4 = interface;
		any_interface = interface;
		add_interface(interface);
	}

#ifdef INCLUDE_IPV6_SUPPORT
	/*
	 * create pseudo-interface with wildcard IPv6 address
	 */
	if (isc_net_probeipv6() == ISC_R_SUCCESS) {
	        struct interface *interface = new_interface(NULL);

		interface->family = AF_INET6;
		interface->sin.ss_family = AF_INET6;
		((struct sockaddr_in6*)&interface->sin)->sin6_addr = in6addr_any;
 		((struct sockaddr_in6*)&interface->sin)->sin6_port = port;
# ifdef ISC_PLATFORM_HAVESCOPEID
 		((struct sockaddr_in6*)&interface->sin)->sin6_scope_id = 0;
# endif
		(void) strncpy(interface->name, "wildcard", sizeof(interface->name));
		interface->mask.ss_family = AF_INET6;
		memset(&((struct sockaddr_in6*)&interface->mask)->sin6_addr.s6_addr, 0xff, sizeof(struct in6_addr));
		interface->flags = INT_UP | INT_WILDCARD;
		interface->ignore_packets = ISC_TRUE;

		interface->fd = open_socket(&interface->sin,
				 interface->flags, 0, interface);

		wildipv6 = interface;
		any6_interface = interface;
		add_interface(interface);
	}
#endif
}


isc_boolean_t
address_okay(isc_interface_t *isc_if) {

	DPRINTF(3, ("address_okay: listen Virtual: %d, IF name: %s, Up Flag: %d\n", 
		    listen_to_virtual_ips, isc_if->name, (isc_if->flags & INTERFACE_F_UP)));

	/*
	 * Always allow the loopback
	 */
	if((isc_if->flags & INTERFACE_F_LOOPBACK) != 0)
		return (ISC_TRUE);

	/*
	 * Check if the interface is specified
	 */
	if (specific_interface != NULL) {
		if (strcasecmp(isc_if->name, specific_interface) == 0)
			return (ISC_TRUE);
		else
			return (ISC_FALSE);
	}
	else {
		if (listen_to_virtual_ips == 0  && 
		   (strchr(isc_if->name, (int)':') != NULL))
			return (ISC_FALSE);
	}

	/* XXXPDM This should be fixed later, but since we may not have set
	 * the UP flag, we at least get to use the interface.
	 * The UP flag is not always set so we don't do this right now.
	 */
/*	if ((isc_if->flags & INTERFACE_F_UP) == 0)
		return (ISC_FALSE);
*/
	return (ISC_TRUE);
}

void
convert_isc_if(isc_interface_t *isc_if, struct interface *itf, u_short port) {
	itf->scopeid = 0;
	itf->family = (short) isc_if->af;
	if(isc_if->af == AF_INET) {
		itf->sin.ss_family = (u_short) isc_if->af;
		strcpy(itf->name, isc_if->name);
		memcpy(&(((struct sockaddr_in*)&itf->sin)->sin_addr),
		       &(isc_if->address.type.in),
		       sizeof(struct in_addr));
		((struct sockaddr_in*)&itf->sin)->sin_port = port;

		if((isc_if->flags & INTERFACE_F_BROADCAST) != 0) {
			itf->flags |= INT_BROADCAST;
			itf->bcast.ss_family = itf->sin.ss_family;
			memcpy(&(((struct sockaddr_in*)&itf->bcast)->sin_addr),
			       &(isc_if->broadcast.type.in),
				 sizeof(struct in_addr));
			((struct sockaddr_in*)&itf->bcast)->sin_port = port;
		}

		itf->mask.ss_family = itf->sin.ss_family;
		memcpy(&(((struct sockaddr_in*)&itf->mask)->sin_addr),
		       &(isc_if->netmask.type.in),
		       sizeof(struct in_addr));
		((struct sockaddr_in*)&itf->mask)->sin_port = port;
	}
#ifdef INCLUDE_IPV6_SUPPORT
	else if (isc_if->af == AF_INET6) {
		itf->sin.ss_family = (u_short) isc_if->af;
		strcpy(itf->name, isc_if->name);
		memcpy(&(((struct sockaddr_in6 *)&itf->sin)->sin6_addr),
		       &(isc_if->address.type.in6),
		       sizeof(((struct sockaddr_in6 *)&itf->sin)->sin6_addr));
		((struct sockaddr_in6 *)&itf->sin)->sin6_port = port;

#ifdef ISC_PLATFORM_HAVESCOPEID
		((struct sockaddr_in6 *)&itf->sin)->sin6_scope_id = isc_netaddr_getzone(&isc_if->address);
		itf->scopeid = isc_netaddr_getzone(&isc_if->address);
#endif
		itf->mask.ss_family = itf->sin.ss_family;
		memcpy(&(((struct sockaddr_in6 *)&itf->mask)->sin6_addr),
		       &(isc_if->netmask.type.in6),
		       sizeof(struct in6_addr));
		((struct sockaddr_in6 *)&itf->mask)->sin6_port = port;
		/* Copy the interface index */
		itf->ifindex = isc_if->ifindex;
	}
#endif /* INCLUDE_IPV6_SUPPORT */


		/* Process the rest of the flags */

	if((isc_if->flags & INTERFACE_F_UP) != 0)
		itf->flags |= INT_UP;
	if((isc_if->flags & INTERFACE_F_LOOPBACK) != 0)
		itf->flags |= INT_LOOPBACK;
	if((isc_if->flags & INTERFACE_F_POINTTOPOINT) != 0)
		itf->flags |= INT_PPP;
	if((isc_if->flags & INTERFACE_F_MULTICAST) != 0)
		itf->flags |= INT_MULTICAST;

}

/*
 * refresh_interface
 * check to see if getsockname of the current socket still agrees
 * with the original binding address
 * if not - recreate sockets if possible
 */
static int
refresh_interface(struct interface * interface)
{
	if (interface->fd != INVALID_SOCKET)
	{
		close_and_delete_fd_from_list(interface->fd);
		interface->fd = open_socket(&interface->sin,
					    interface->flags, 0, interface);

		return interface->fd != INVALID_SOCKET;
	}
	else
	{
		return 0;	/* invalid sockets are not refreshable */
	}
}

/*
 * interface_update - externally callable update function
 */
void
interface_update(interface_receiver_t receiver, void *data)
{
  	BLOCKIO();
	update_interfaces(htons(NTP_PORT), receiver, data);
  	UNBLOCKIO();
}

/*
 * update_interface strategy
 *
 * toggle configuration phase
 *
 * Phase 1:
 * forall currently existing interfaces
 *   if address is known:
 *       drop socket - rebind again
 *
 *   if address is NOT known:
 *     attempt to create a new interface entry
 *
 * Phase 2:
 * forall currently known interfaces
 *   if interface does not match configuration phase (not seen in phase 1):
 *     remove interface from known interface list
 *     forall peers associated with this interface
 *       disconnect peer from this interface
 *
 * Phase 3:
 *   attempt to re-assign interfaces to peers
 *
 */

static void
update_interfaces(
	u_short port,
	interface_receiver_t receiver,
	void *data
	)
{
	interface_info_t ifi;
	isc_mem_t *mctx = NULL;
	isc_interfaceiter_t *iter = NULL;
	isc_boolean_t scan_ipv4 = ISC_FALSE;
	isc_boolean_t scan_ipv6 = ISC_FALSE;
	isc_result_t result;

	DPRINTF(1, ("update_interfaces(%d)\n", ntohs( (u_short) port)));

#ifdef INCLUDE_IPV6_SUPPORT
	if (isc_net_probeipv6() == ISC_R_SUCCESS)
		scan_ipv6 = ISC_TRUE;
#if defined(DEBUG)
	else
		if(debug)
			netsyslog(LOG_ERR, "no IPv6 interfaces found");
#endif
#endif
	if (isc_net_probeipv6() == ISC_R_SUCCESS)
		scan_ipv6 = ISC_TRUE;
#if defined(ISC_PLATFORM_HAVEIPV6) && defined(DEBUG)
	else
		if(debug)
			netsyslog(LOG_ERR, "no IPv6 interfaces found");
#endif

	if (isc_net_probeipv4() == ISC_R_SUCCESS)
		scan_ipv4 = ISC_TRUE;
#ifdef DEBUG
	else
		if(debug)
			netsyslog(LOG_ERR, "no IPv4 interfaces found");
#endif
	/*
	 * phase one - scan interfaces
	 * - create those that are not found
	 * - update those that are found
	 */

	sys_interphase ^= 0x1;	/* toggle system phase for finding untouched (to be deleted) interfaces */
	
	result = isc_interfaceiter_create(mctx, &iter);

	if (result != ISC_R_SUCCESS)
		return;

	for (result = isc_interfaceiter_first(iter);
	     result == ISC_R_SUCCESS;
	     result = isc_interfaceiter_next(iter))
	{
		isc_interface_t isc_if;
		unsigned int family;
		struct interface interface;
		struct interface *iface;
		
		result = isc_interfaceiter_current(iter, &isc_if);

		if (result != ISC_R_SUCCESS)
			break;

		/* See if we have a valid family to use */
		family = isc_if.address.family;
		if (family != AF_INET && family != AF_INET6)
			continue;
		if (scan_ipv4 == ISC_FALSE && family == AF_INET)
			continue;
		if (scan_ipv6 == ISC_FALSE && family == AF_INET6)
			continue;

		/*
		 * create prototype
		 */
		init_interface(&interface);

		DPRINT_INTERFACE(1, (&interface, "examining", "\n"));

		convert_isc_if(&isc_if, &interface, port);

		if (!(interface.flags & INT_UP))  { /* interfaces must be UP to be usable */
			DPRINTF(1, ("skipping interface %s (%s) - DOWN\n", interface.name, stoa(&interface.sin)));
			continue;
		}
		

		/*
		 * map to local *address* in order
		 * to map all duplicate interfaces to an interface structure
		 * with the appropriate socket (our name space is
		 * (ip-address) - NOT (interface name, ip-address))
		 */
		iface = findlocalinterface(&interface.sin);
		
		if (iface && refresh_interface(iface)) 
		{
			/*
			 * found existing and up to date interface - mark present
			 */

			iface->phase = sys_interphase;
			DPRINT_INTERFACE(2, (iface, "updating ", " present\n"));
			ifi.action = IFS_EXISTS;
			ifi.interface = iface;
			if (receiver)
				receiver(data, &ifi);
		}
		else
		{
			/*
			 * this is new or refreshing failed - add to our interface list
			 * if refreshing failed we will delete the interface structure in
			 * phase 2 as the interface was not marked current. We can bind to
			 * the address as the refresh code already closed the offending socket
			 */
			
			iface = create_interface(port, &interface);

			if (iface)
			{
				ifi.action = IFS_CREATED;
				ifi.interface = iface;
				if (receiver && iface)
					receiver(data, &ifi);
			        DPRINT_INTERFACE(2, (iface ? iface : &interface, "updating ", iface ? " new - created\n" : " new - creation FAILED"));
			}
			else
			{
				msyslog(LOG_INFO, "failed to initialize interface for address %s", stoa(&interface.sin));
			}
		}
		/* 
		 * Check to see if we are going to use the interface
		 * If we don't use it we mark it to drop any packet
		 * received but we still must create the socket and
		 * bind to it. This prevents other apps binding to it
		 * and potentially causing problems with more than one
		 * process fiddling with the clock
		 */
		if (address_okay(&isc_if) == ISC_TRUE) {
			iface->ignore_packets = ISC_FALSE;
		}
		else {
			iface->ignore_packets = ISC_TRUE;
		}
<<<<<<< HEAD
=======
		convert_isc_if(&isc_if, &inter_list[idx], port);

		/*
		 * skip any interfaces UP and bound to a wildcard
		 * address - some dhcp clients produce that in the
		 * wild
		 */
		if (family == AF_INET &&
		    ((struct sockaddr_in*)&inter_list[idx].sin)->sin_addr.s_addr == htonl(INADDR_ANY))
			continue;

		if (family == AF_INET6 &&
		    memcmp(&((struct sockaddr_in6*)&inter_list[idx].sin)->sin6_addr, &in6addr_any,
			   sizeof(in6addr_any) == 0))
			continue;

		inter_list[idx].fd = INVALID_SOCKET;
		inter_list[idx].bfd = INVALID_SOCKET;
		inter_list[idx].num_mcast = 0;
		inter_list[idx].received = 0;
		inter_list[idx].sent = 0;
		inter_list[idx].notsent = 0;
		idx++;
>>>>>>> f81abb7c
	}

	isc_interfaceiter_destroy(&iter);

	/*
	 * phase 2 - delete gone interfaces - reassigning peers to other interfaces
	 */
	{
		struct interface *interf = ISC_LIST_HEAD(inter_list);

		while (interf != NULL)
		{
			struct interface *next = ISC_LIST_NEXT(interf, link);
			  
			if (!(interf->flags & (INT_WILDCARD|INT_MCASTIF))) {
				/*
				 * if phase does not match sys_phase this interface was not
				 * enumerated during interface scan - so it is gone and
				 * will be deleted here unless it is solely an MCAST interface
				 */
				if (interf->phase != sys_interphase) {
					struct peer *peer;
					DPRINT_INTERFACE(2, (interf, "updating ", "GONE - deleting\n"));
					remove_interface(interf);

					ifi.action = IFS_DELETED;
					ifi.interface = interf;
					if (receiver)
						receiver(data, &ifi);

					peer = ISC_LIST_HEAD(interf->peers);
					/*
					 * disconnect peer from deleted interface
					 */
					while (peer != NULL) {
						struct peer *npeer = ISC_LIST_NEXT(peer, ilink);
						
						/*
						 * this one just lost it's interface
						 */
						set_peerdstadr(peer, NULL);
	
						peer = npeer;
					}
					delete_interface(interf);
				}
			}
			interf = next;
		}
	}

	/*
	 * phase3 - re-configure as the world has changed if necessary
	 */
	refresh_all_peerinterfaces();
}
		

/*
 * create_sockets - create a socket for each interface plus a default
 *			socket for when we don't know where to send
 */
static int
create_sockets(
	u_short port
	)
{
#ifndef HAVE_IO_COMPLETION_PORT
	/*
	 * I/O Completion Ports don't care about the select and FD_SET
	 */
	maxactivefd = 0;
	FD_ZERO(&activefds);
#endif

	DPRINTF(2, ("create_sockets(%d)\n", ntohs( (u_short) port)));

	create_wildcards(port);

	update_interfaces(port, NULL, NULL);
	
	/*
	 * Now that we have opened all the sockets, turn off the reuse
	 * flag for security.
	 */
	set_reuseaddr(0);

	DPRINTF(2, ("create_sockets: Total interfaces = %d\n", ninterfaces));

	return ninterfaces;
}

/*
 * create_interface - create a new interface for a given prototype
 *		      binding the socket.
 */
static struct interface *
create_interface(
		 u_short port,
		 struct interface *iface
		 )
{
	struct sockaddr_storage resmask;
	struct interface *interface;

	DPRINTF(2, ("create_interface(%s#%d)\n", stoa(&iface->sin), ntohs( (u_short) port)));

	/* build an interface */
	interface = new_interface(iface);
	
	/*
	 * create socket
	 */
	interface->fd = open_socket(&interface->sin,
				 interface->flags, 0, interface);

	if (interface->fd != INVALID_SOCKET)
	  msyslog(LOG_INFO, "Listening on interface #%d %s, %s#%d %s",
		  interface->ifnum,
		  interface->name,
		  stoa((&interface->sin)),
		  ntohs( (u_short) port),
		  (interface->ignore_packets == ISC_FALSE) ?
		  "Enabled": "Disabled");

	if ((interface->flags & INT_BROADCAST) &&
	    interface->bfd != INVALID_SOCKET)
	  msyslog(LOG_INFO, "Listening on broadcast address %s#%d",
		  stoa((&interface->bcast)),
		  ntohs( (u_short) port));

	if (interface->fd == INVALID_SOCKET &&
	    interface->bfd == INVALID_SOCKET) {
		msyslog(LOG_ERR, "unable to create socket on %s (%d) for %s#%d",
			interface->name,
			interface->ifnum,
			stoa((&interface->sin)),
			ntohs( (u_short) port));
		delete_interface(interface);
		return NULL;
	}
	
        /*
	 * Blacklist bound interface address
	 */
	
	SET_HOSTMASK(&resmask, interface->sin.ss_family);
	hack_restrict(RESTRICT_FLAGS, &interface->sin, &resmask,
		      RESM_NTPONLY|RESM_INTERFACE, RES_IGNORE);
	  
	/*
	 * set globals with the first found
	 * loopback interface of the appropriate class
	 */
	if ((loopback_interface == NULL) &&
	    (interface->family == AF_INET) &&
	    ((interface->flags & INT_LOOPBACK) != 0))
	{
		loopback_interface = interface;
	}

	if ((loopback6_interface == NULL) &&
	    (interface->family == AF_INET6) &&
	    ((interface->flags & INT_LOOPBACK) != 0))
	{
		loopback6_interface = interface;
	}

	/*
	 * put into our interface list
	 */
	add_interface(interface);

	DPRINT_INTERFACE(2, (interface, "created ", "\n"));
	return interface;
}

/*
 * set_reuseaddr() - set/clear REUSEADDR on all sockets
 *			NB possible hole - should we be doing this on broadcast
 *			fd's also?
 */
static void
set_reuseaddr(int flag) {
        struct interface *interf;

	for (interf = ISC_LIST_HEAD(inter_list);
	     interf != NULL;
	     interf = ISC_LIST_NEXT(interf, link)) {
	        if (interf->flags & INT_WILDCARD)
		        continue;
	  
		/*
		 * if interf->fd  is INVALID_SOCKET, we might have a adapter
		 * configured but not present
		 */
		DPRINTF(2, ("setting SO_REUSEADDR on %.16s@%s to %s\n", interf->name, stoa(&interf->sin), flag ? "on" : "off"));
		
		if (interf->fd != INVALID_SOCKET) {
			if (setsockopt(interf->fd, SOL_SOCKET,
					SO_REUSEADDR, (char *)&flag,
					sizeof(flag))) {
				netsyslog(LOG_ERR, "set_reuseaddr: setsockopt(SO_REUSEADDR, %s) failed: %m", flag ? "on" : "off");
			}
		}
	}
}

/*
 * This is just a wrapper around an internal function so we can
 * make other changes as necessary later on
 */
void
enable_broadcast(struct interface *iface, struct sockaddr_storage *baddr)
{
#ifdef SO_BROADCAST
	socket_broadcast_enable(iface, iface->fd, baddr);
#endif
}

#ifdef OPEN_BCAST_SOCKET 
/*
 * Enable a broadcast address to a given socket
 * The socket is in the inter_list all we need to do is enable
 * broadcasting. It is not this function's job to select the socket
 */
static isc_boolean_t
socket_broadcast_enable(struct interface *iface, SOCKET fd, struct sockaddr_storage *maddr)
{
#ifdef SO_BROADCAST
	int on = 1;

	if (maddr->ss_family == AF_INET)
	{
		/* if this interface can support broadcast, set SO_BROADCAST */
		if (setsockopt(fd, SOL_SOCKET, SO_BROADCAST,
			       (char *)&on, sizeof(on)))
		{
			netsyslog(LOG_ERR, "setsockopt(SO_BROADCAST) enable failure on address %s: %m",
				stoa(maddr));
		}
#ifdef DEBUG
		else if (debug > 1) {
			printf("Broadcast enabled on socket %d for address %s\n",
				fd, stoa(maddr));
		}
#endif
	}
	iface->flags |= INT_BCASTOPEN;
	return ISC_TRUE;
#else
	return ISC_FALSE;
#endif /* SO_BROADCAST */
}

/*
 * Remove a broadcast address from a given socket
 * The socket is in the inter_list all we need to do is disable
 * broadcasting. It is not this function's job to select the socket
 */
static isc_boolean_t
socket_broadcast_disable(struct interface *iface, struct sockaddr_storage *maddr)
{
#ifdef SO_BROADCAST
	int off = 0;

	if (maddr->ss_family == AF_INET)
	{
		if (setsockopt(iface->fd, SOL_SOCKET, SO_BROADCAST,
			       (char *)&off, sizeof(off)))
		{
			netsyslog(LOG_ERR, "setsockopt(SO_BROADCAST) disable failure on address %s: %m",
				stoa(maddr));
		}
	}
	iface->flags &= ~INT_BCASTOPEN;
	return ISC_TRUE;
#else
	return ISC_FALSE;
#endif /* SO_BROADCAST */
}

#endif /* OPEN_BCAST_SOCKET */
/*
 * Check to see if the address is a multicast address
 */
static isc_boolean_t
addr_ismulticast(struct sockaddr_storage *maddr)
{
	switch (maddr->ss_family)
	{
	case AF_INET :
		if (!IN_CLASSD(ntohl(((struct sockaddr_in*)maddr)->sin_addr.s_addr))) {
			DPRINTF(1, ("multicast address %s not class D\n", stoa(maddr)));
			return (ISC_FALSE);
		}
		else
		{
			return (ISC_TRUE);
		}

	case AF_INET6 :
#ifdef INCLUDE_IPV6_MULTICAST_SUPPORT
		if (!IN6_IS_ADDR_MULTICAST(&((struct sockaddr_in6*)maddr)->sin6_addr)) {
			DPRINTF(1, ("address %s not IPv6 multicast address\n", stoa(maddr)));
			return (ISC_FALSE);
		}
		else
		{
			return (ISC_TRUE);
		}

/*
 * If we don't have IPV6 support any IPV6 address is not multicast
 */
#else
		return (ISC_FALSE);
#endif
	/*
	 * Never valid
	 */
	default:
		return (ISC_FALSE);
	}
}

/*
 * Multicast servers need to set the appropriate Multicast interface
 * socket option in order for it to know which interface to use for
 * send the multicast packet.
 */
void
enable_multicast_if(struct interface *iface, struct sockaddr_storage *maddr)
{
#ifdef MCAST
	int off = 0;

	switch (maddr->ss_family)
	{
	case AF_INET:
		if (setsockopt(iface->fd, IPPROTO_IP, IP_MULTICAST_IF,
		   (char *)&(((struct sockaddr_in*)&iface->sin)->sin_addr.s_addr),
		    sizeof(struct sockaddr_in*)) == -1) {
			netsyslog(LOG_ERR,
			"setsockopt IP_MULTICAST_IF failure: %m on socket %d, addr %s for multicast address %s",
			iface->fd, stoa(&iface->sin), stoa(maddr));
			return;
		}
#ifdef IP_MULTICAST_LOOP
		/*
		 * Don't send back to itself, but allow it to fail to set it
		 */
		if (setsockopt(iface->fd, IPPROTO_IP, IP_MULTICAST_LOOP,
		       (char *)&off, sizeof(off)) == -1) {
			netsyslog(LOG_ERR,
			"setsockopt IP_MULTICAST_LOOP failure: %m on socket %d, addr %s for multicast address %s",
			iface->fd, stoa(&iface->sin), stoa(maddr));
		}
#endif
		DPRINTF(1, ("Added IPv4 multicast interface on socket %d, addr %s for multicast address %s\n",
			    iface->fd, stoa(&iface->sin),
			    stoa(maddr)));
		break;

	case AF_INET6:
#ifdef INCLUDE_IPV6_MULTICAST_SUPPORT
		if (setsockopt(iface->fd, IPPROTO_IPV6, IPV6_MULTICAST_IF,
		    &iface->scopeid, sizeof(iface->scopeid)) == -1) {
			netsyslog(LOG_ERR,
			"setsockopt IPV6_MULTICAST_IF failure: %m on socket %d, addr %s, scope %d for multicast address %s",
			iface->fd, stoa(&iface->sin), iface->scopeid,
			stoa(maddr));
			return;
		}
#ifdef IPV6_MULTICAST_LOOP
		/*
		 * Don't send back to itself, but allow it to fail to set it
		 */
		if (setsockopt(iface->fd, IPPROTO_IPV6, IPV6_MULTICAST_LOOP,
		       (char *)&off, sizeof(off)) == -1) {
			netsyslog(LOG_ERR,
			"setsockopt IP_MULTICAST_LOOP failure: %m on socket %d, addr %s for multicast address %s",
			iface->fd, stoa(&iface->sin), stoa(maddr));
		}
#endif
		DPRINTF(1, ("Added IPv6 multicast interface on socket %d, addr %s, scope %d for multicast address %s\n",
			    iface->fd,  stoa(&iface->sin), iface->scopeid,
			    stoa(maddr)));
		break;
#else
		return;
#endif	/* INCLUDE_IPV6_MULTICAST_SUPPORT */
	}
	return;
#endif
}

/*
 * Add a multicast address to a given socket
 * The socket is in the inter_list all we need to do is enable
 * multicasting. It is not this function's job to select the socket
 */
static isc_boolean_t
socket_multicast_enable(struct interface *iface, int lscope, struct sockaddr_storage *maddr)
{
#ifdef INCLUDE_IPV6_MULTICAST_SUPPORT
	struct ipv6_mreq mreq6;
	struct in6_addr iaddr6;
#endif /* INCLUDE_IPV6_MULTICAST_SUPPORT */

	struct ip_mreq mreq;

	switch (maddr->ss_family)
	{
	case AF_INET:
		memset((char *)&mreq, 0, sizeof(mreq));
		mreq.imr_multiaddr = (((struct sockaddr_in*)maddr)->sin_addr);
		mreq.imr_interface.s_addr = htonl(INADDR_ANY);
		if (setsockopt(iface->fd, IPPROTO_IP, IP_ADD_MEMBERSHIP,
			(char *)&mreq, sizeof(mreq)) == -1) {
			netsyslog(LOG_ERR,
			"setsockopt IP_ADD_MEMBERSHIP failure: %m on socket %d, addr %s for %x / %x (%s)",
			iface->fd, stoa(&iface->sin),
			mreq.imr_multiaddr.s_addr,
			mreq.imr_interface.s_addr, stoa(maddr));
			return ISC_FALSE;
		}
		DPRINTF(1, ("Added IPv4 multicast membership on socket %d, addr %s for %x / %x (%s)\n",
			    iface->fd, stoa(&iface->sin),
			    mreq.imr_multiaddr.s_addr,
			    mreq.imr_interface.s_addr, stoa(maddr)));
		break;

	case AF_INET6:
#ifdef INCLUDE_IPV6_MULTICAST_SUPPORT
		/*
		 * Enable reception of multicast packets
		 * If the address is link-local we can get the interface index
		 * from the scope id. Don't do this for other types of multicast
		 * addresses. For now let the kernel figure it out.
		 */
		memset((char *)&mreq6, 0, sizeof(mreq6));
		iaddr6 = ((struct sockaddr_in6*)maddr)->sin6_addr;
		mreq6.ipv6mr_multiaddr = iaddr6;
		mreq6.ipv6mr_interface = lscope;

		if (setsockopt(iface->fd, IPPROTO_IPV6, IPV6_JOIN_GROUP,
			(char *)&mreq6, sizeof(mreq6)) == -1) {
			netsyslog(LOG_ERR,
			 "setsockopt IPV6_JOIN_GROUP failure: %m on socket %d, addr %s for interface %d(%s)",
			iface->fd, stoa(&iface->sin),
			mreq6.ipv6mr_interface, stoa(maddr));
			return ISC_FALSE;
		}
		DPRINTF(1, ("Added IPv6 multicast group on socket %d, addr %s for interface %d(%s)\n",
			    iface->fd, stoa(&iface->sin),
			    mreq6.ipv6mr_interface, stoa(maddr)));
		break;
#else
		return ISC_FALSE;
#endif	/* INCLUDE_IPV6_MULTICAST_SUPPORT */
	}
	iface->flags |= INT_MCASTOPEN;
	iface->num_mcast++;
	add_addr_to_list(maddr, iface);
	return ISC_TRUE;
}

/*
 * Remove a multicast address from a given socket
 * The socket is in the inter_list all we need to do is disable
 * multicasting. It is not this function's job to select the socket
 */
static isc_boolean_t
socket_multicast_disable(struct interface *iface, struct sockaddr_storage *maddr)
{
#ifdef INCLUDE_IPV6_MULTICAST_SUPPORT
	struct ipv6_mreq mreq6;
	struct in6_addr iaddr6;
#endif /* INCLUDE_IPV6_MULTICAST_SUPPORT */

	struct ip_mreq mreq;
	memset((char *)&mreq, 0, sizeof(mreq));

	switch (maddr->ss_family)
	{
	case AF_INET:
		mreq.imr_multiaddr = (((struct sockaddr_in*)&maddr)->sin_addr);
		mreq.imr_interface.s_addr = ((struct sockaddr_in*)&iface->sin)->sin_addr.s_addr;
		if (setsockopt(iface->fd, IPPROTO_IP, IP_DROP_MEMBERSHIP,
			(char *)&mreq, sizeof(mreq)) == -1) {
			netsyslog(LOG_ERR,
			"setsockopt IP_DROP_MEMBERSHIP failure: %m on socket %d, addr %s for %x / %x (%s)",
			iface->fd, stoa(&iface->sin),
			mreq.imr_multiaddr.s_addr,
			mreq.imr_interface.s_addr, stoa(maddr));
			return ISC_FALSE;
		}
		break;
	case AF_INET6:
#ifdef INCLUDE_IPV6_MULTICAST_SUPPORT
		/*
		 * Disable reception of multicast packets
		 * If the address is link-local we can get the interface index
		 * from the scope id. Don't do this for other types of multicast
		 * addresses. For now let the kernel figure it out.
		 */
		iaddr6 = ((struct sockaddr_in6*)&maddr)->sin6_addr;
		mreq6.ipv6mr_multiaddr = iaddr6;
		mreq6.ipv6mr_interface = iface->scopeid;

		if (setsockopt(iface->fd, IPPROTO_IPV6, IPV6_LEAVE_GROUP,
			(char *)&mreq6, sizeof(mreq6)) == -1) {
			netsyslog(LOG_ERR,
			"setsockopt IPV6_LEAVE_GROUP failure: %m on socket %d, addr %s for %d(%s)",
			iface->fd, stoa(&iface->sin),
			mreq6.ipv6mr_interface, stoa(maddr));
			return ISC_FALSE;
		}
		break;
#else
		return ISC_FALSE;
#endif	/* INCLUDE_IPV6_MULTICAST_SUPPORT */

	}
	iface->num_mcast--;
	if (iface->num_mcast <= 0) {
		iface->flags &= ~INT_MCASTOPEN;
	}
	return ISC_TRUE;
}

/*
 * io_setbclient - open the broadcast client sockets
 */
void
io_setbclient(void)
{
#ifdef OPEN_BCAST_SOCKET 
        struct interface *interf;
	int nif = 0;
	isc_boolean_t jstatus; 
	SOCKET fd;

	set_reuseaddr(1);

	for (interf = ISC_LIST_HEAD(inter_list);
	     interf != NULL;
	     interf = ISC_LIST_NEXT(interf, link)) {
	        if (interf->flags & INT_WILDCARD)
		        continue;
	  
		/* use only allowed addresses */
		if (interf->ignore_packets == ISC_TRUE)
			continue;
		/* Only IPv4 addresses are valid for broadcast */
		if (interf->sin.ss_family != AF_INET)
			continue;

		/* Is this a broadcast address? */
		if (!(interf->flags & INT_BROADCAST))
			continue;

		/* Skip the loopback addresses */
		if (interf->flags & INT_LOOPBACK)
			continue;

		/* Do we already have the broadcast address open? */
		if (interf->flags & INT_BCASTOPEN)
			continue;

		/*
		 * Try to open the broadcast address
		 */
		interf->family = AF_INET;
		interf->bfd = open_socket(&interf->bcast,
				    INT_BROADCAST, 1, interf);

		 /*
		 * If we succeeded then we use it otherwise
		 * enable the underlying address
		 */
		if (interf->bfd == INVALID_SOCKET) {
			fd = interf->fd;
		}
		else {
			fd = interf->bfd;
		}

		/* Enable Broadcast on socket */
		jstatus = socket_broadcast_enable(interf, fd, &interf->sin);
		if (jstatus == ISC_TRUE)
		{
			nif++;
			netsyslog(LOG_INFO,"io_setbclient: Opened broadcast client on interface #%d %s, socket: %d",
				  interf->ifnum, interf->name, fd);
		}
	}
	set_reuseaddr(0);
#ifdef DEBUG
	if (debug)
		if (nif > 0)
			printf("io_setbclient: Opened broadcast clients\n");
#endif
		if (nif == 0)
			netsyslog(LOG_ERR, "Unable to listen for broadcasts, no broadcast interfaces available");
#else
	netsyslog(LOG_ERR, "io_setbclient: Broadcast Client disabled by build");
#endif
}

/*
 * io_unsetbclient - close the broadcast client sockets
 */
void
io_unsetbclient(void)
{
        struct interface *interf;
	isc_boolean_t lstatus;

	for (interf = ISC_LIST_HEAD(inter_list);
	     interf != NULL;
	     interf = ISC_LIST_NEXT(interf, link))
	{
	        if (interf->flags & INT_WILDCARD)
		    continue;
	  
		if (!(interf->flags & INT_BCASTOPEN))
		    continue;
		lstatus = socket_broadcast_disable(interf, &interf->sin);
	}
}

/*
 * io_multicast_add() - add multicast group address
 */
void
io_multicast_add(
	struct sockaddr_storage addr
	)
{
#ifdef MCAST
        struct interface *interface, *iface;
	isc_boolean_t jstatus;
	int lscope = 0;
	
	/*
	 * Check to see if this is a multicast address
	 */
	if (addr_ismulticast(&addr) == ISC_FALSE)
		return;

	/* If we already have it we can just return */
	if (find_flagged_addr_in_list(&addr, INT_MCASTOPEN) != NULL)
	{
		netsyslog(LOG_INFO, "Duplicate request found for multicast address %s",
			stoa(&addr));
		return;
	}

#ifndef MULTICAST_NONEWSOCKET
	interface = new_interface(NULL);
	
	/*
	 * Open a new socket for the multicast address
	 */
	interface->sin.ss_family = addr.ss_family;
	interface->family = addr.ss_family;

	switch(addr.ss_family) {
	case AF_INET:
		memcpy(&(((struct sockaddr_in *)&interface->sin)->sin_addr),
		       &(((struct sockaddr_in*)&addr)->sin_addr),
		       sizeof(struct in_addr));
		((struct sockaddr_in*)&interface->sin)->sin_port = htons(NTP_PORT);
		memset(&((struct sockaddr_in*)&interface->mask)->sin_addr.s_addr, 0xff, sizeof(struct in_addr));
		break;
	case AF_INET6:
#ifdef INCLUDE_IPV6_MULTICAST_SUPPORT
		memcpy(&(((struct sockaddr_in6 *)&interface->sin)->sin6_addr),
		       &((struct sockaddr_in6*)&addr)->sin6_addr,
		       sizeof(struct in6_addr));
		((struct sockaddr_in6*)&interface->sin)->sin6_port = htons(NTP_PORT);
#ifdef ISC_PLATFORM_HAVESCOPEID
		((struct sockaddr_in6*)&interface->sin)->sin6_scope_id = ((struct sockaddr_in6*)&addr)->sin6_scope_id;
#endif
		memset(&((struct sockaddr_in6*)&interface->mask)->sin6_addr.s6_addr, 0xff, sizeof(struct in6_addr));
#endif
		iface = findlocalcastinterface(&addr, INT_MULTICAST);
# ifdef ISC_PLATFORM_HAVESCOPEID
		if (iface) {
			lscope = ((struct sockaddr_in6*)&iface->sin)->sin6_scope_id;
		}
# endif
		DPRINTF(1, ("Found interface #%d %s, scope: %d for address %s\n", iface->ifnum, iface->name, lscope, stoa(&addr)));
		break;
	}
		
	set_reuseaddr(1);
	interface->bfd = INVALID_SOCKET;
	interface->fd = open_socket(&interface->sin,
			    INT_MULTICAST, 1, interface);

	if (interface->fd != INVALID_SOCKET)
	{
		interface->bfd = INVALID_SOCKET;
		interface->ignore_packets = ISC_FALSE;
		
		(void) strncpy(interface->name, "multicast",
			sizeof(interface->name));
		((struct sockaddr_in*)&interface->mask)->sin_addr.s_addr =
						htonl(~(u_int32)0);
		DPRINT_INTERFACE(2, (interface, "multicast add ", "\n"));
		add_interface(interface);
	}
	else
	{
	        delete_interface(interface);  /* re-use existing interface */
		interface = NULL;
		if (addr.ss_family == AF_INET)
			interface = wildipv4;
		else if (addr.ss_family == AF_INET6)
			interface = wildipv6;

		if (interface != NULL) {
			/* HACK ! -- stuff in an address */
			interface->bcast = addr;
			netsyslog(LOG_ERR,
			 "...multicast address %s using wildcard interface #%d %s",
				  stoa(&addr), interface->ifnum, interface->name);
		} else {
			netsyslog(LOG_ERR,
			"No multicast socket available to use for address %s",
			stoa(&addr));
			return;
		}
	}
#else
	/*
	 * For the case where we can't use a separate socket
	 */
	interface = findlocalcastinterface(&addr, INT_MULTICAST);
#endif
	/*
	 * If we don't have a valid socket, just return
	 */
	if (!interface)
	{
		netsyslog(LOG_ERR,
		"Cannot add multicast address %s: Cannot find slot",
		stoa(&addr));
		return;
	}

	jstatus = socket_multicast_enable(interface, lscope, &addr);

	if (jstatus == ISC_TRUE)
		netsyslog(LOG_INFO, "Added Multicast Listener %s on interface #%d %s\n", stoa(&addr), interface->ifnum, interface->name);
	else
		netsyslog(LOG_ERR, "Failed to add Multicast Listener %s\n", stoa(&addr));
#else /* MCAST */
	netsyslog(LOG_ERR,
		  "Cannot add multicast address %s: no Multicast support",
		  stoa(&addr));
#endif /* MCAST */
	return;
}

/*
 * io_multicast_del() - delete multicast group address
 */
void
io_multicast_del(
	struct sockaddr_storage addr
	)
{
#ifdef MCAST
        struct interface *interface;
	isc_boolean_t lstatus;

	/*
	 * Check to see if this is a multicast address
	 */
	if (addr_ismulticast(&addr) == ISC_FALSE)
	{
		netsyslog(LOG_ERR,
			 "invalid multicast address %s", stoa(&addr));
		return;
	}

	switch (addr.ss_family)
	{
	case AF_INET :
		/*
		 * Disable reception of multicast packets
		 */
		interface = find_flagged_addr_in_list(&addr, INT_MCASTOPEN);
		while ( interface != NULL) {
			lstatus = socket_multicast_disable(interface, &addr);
			interface = find_flagged_addr_in_list(&addr, INT_MCASTOPEN);
		}
		break;

#ifdef INCLUDE_IPV6_MULTICAST_SUPPORT
	case AF_INET6 :
		/*
		 * Disable reception of multicast packets
		 */
		for (interface = ISC_LIST_HEAD(inter_list);
		     interface != NULL;
		     interface = ISC_LIST_NEXT(interface, link))
		{
                        if (interface->flags & INT_WILDCARD)
			        continue;
	  
			/* Be sure it's the correct family */
			if (interface->sin.ss_family != AF_INET6)
				continue;
			if (!(interface->flags & INT_MCASTOPEN))
				continue;
			if (!(interface->fd < 0))
				continue;
			if (!SOCKCMP(&addr, &interface->sin))
				continue;
			lstatus = socket_multicast_disable(interface, &addr);
		}
		break;
#endif /* INCLUDE_IPV6_MULTICAST_SUPPORT */

	}/* switch */

        delete_addr_from_list(&addr);

#else /* not MCAST */
	netsyslog(LOG_ERR, "this function requires multicast kernel");
#endif /* not MCAST */
}

/*
 * init_nonblocking_io() - set up descriptor to be non blocking
 */
static void init_nonblocking_io(SOCKET fd)
{
	/*
	 * set non-blocking,
	 */

#ifdef USE_FIONBIO
	/* in vxWorks we use FIONBIO, but the others are defined for old systems, so
	 * all hell breaks loose if we leave them defined
	 */
#undef O_NONBLOCK
#undef FNDELAY
#undef O_NDELAY
#endif

#if defined(O_NONBLOCK) /* POSIX */
	if (fcntl(fd, F_SETFL, O_NONBLOCK) < 0)
	{
		netsyslog(LOG_ERR, "fcntl(O_NONBLOCK) fails on fd #%d: %m",
			fd);
		exit(1);
		/*NOTREACHED*/
	}
#elif defined(FNDELAY)
	if (fcntl(fd, F_SETFL, FNDELAY) < 0)
	{
		netsyslog(LOG_ERR, "fcntl(FNDELAY) fails on fd #%d: %m",
			fd);
		exit(1);
		/*NOTREACHED*/
	}
#elif defined(O_NDELAY) /* generally the same as FNDELAY */
	if (fcntl(fd, F_SETFL, O_NDELAY) < 0)
	{
		netsyslog(LOG_ERR, "fcntl(O_NDELAY) fails on fd #%d: %m",
			fd);
		exit(1);
		/*NOTREACHED*/
	}
#elif defined(FIONBIO)
	{
		int on = 1;
# if defined(SYS_WINNT)

		if (ioctlsocket(fd,FIONBIO,(u_long *) &on) == SOCKET_ERROR)
# else
		if (ioctl(fd,FIONBIO,&on) < 0)
# endif
		{
			netsyslog(LOG_ERR, "ioctl(FIONBIO) fails on fd #%d: %m",
				fd);
			exit(1);
			/*NOTREACHED*/
		}
	}
#elif defined(FIOSNBIO)
	if (ioctl(fd,FIOSNBIO,&on) < 0)
	{
		netsyslog(LOG_ERR, "ioctl(FIOSNBIO) fails on fd #%d: %m",
			fd);
		exit(1);
		/*NOTREACHED*/
	}
#else
# include "Bletch: Need non-blocking I/O!"
#endif
}

/*
 * open_socket - open a socket, returning the file descriptor
 */

static SOCKET
open_socket(
	struct sockaddr_storage *addr,
	int flags,
	int turn_off_reuse,
	struct interface *interf
	)
{
	int errval;
	SOCKET fd;
	int on = 1, off = 0;
#if defined(IPTOS_LOWDELAY) && defined(IPPROTO_IP) && defined(IP_TOS)
	int tos;
#endif /* IPTOS_LOWDELAY && IPPROTO_IP && IP_TOS */

	if ((addr->ss_family == AF_INET6) && (isc_net_probeipv6() != ISC_R_SUCCESS))
		return (INVALID_SOCKET);

	/* create a datagram (UDP) socket */
#ifndef SYS_WINNT
	if (  (fd = socket(addr->ss_family, SOCK_DGRAM, 0)) < 0) {
		errval = errno;
#else
	if (  (fd = socket(addr->ss_family, SOCK_DGRAM, 0)) == INVALID_SOCKET) {
		errval = WSAGetLastError();
#endif
		if(addr->ss_family == AF_INET)
			netsyslog(LOG_ERR, "socket(AF_INET, SOCK_DGRAM, 0) failed on address %s: %m",
				stoa(addr));
		else if(addr->ss_family == AF_INET6)
			netsyslog(LOG_ERR, "socket(AF_INET6, SOCK_DGRAM, 0) failed on address %s: %m",
				stoa(addr));
#ifndef SYS_WINNT
		if (errval == EPROTONOSUPPORT || errval == EAFNOSUPPORT ||
		    errval == EPFNOSUPPORT)
#else
		if (errval == WSAEPROTONOSUPPORT || errval == WSAEAFNOSUPPORT ||
		    errval == WSAEPFNOSUPPORT)
#endif
			return (INVALID_SOCKET);
		exit(1);
		/*NOTREACHED*/
	}
#ifdef SYS_WINNT
	if (connection_reset_fix(fd) != ISC_R_SUCCESS) {
		netsyslog(LOG_ERR, "connection_reset_fix(fd) failed on address %s: %m",
			stoa(addr));
	}
#endif /* SYS_WINNT */

#if !defined(SYS_WINNT) && defined(F_DUPFD)
	/*
	 * Fixup the file descriptor for some systems
	 * See bug #530 for details of the issue.
	 */
	fd = move_fd(fd);
#endif

	/*
	 * set SO_REUSEADDR since we will be binding the same port
	 * number on each interface
	 */
	if (setsockopt(fd, SOL_SOCKET, SO_REUSEADDR,
		       (char *)&on, sizeof(on)))
	{
		netsyslog(LOG_ERR, "setsockopt SO_REUSEADDR on fails on address %s: %m",
			stoa(addr));
	}

	/*
	 * IPv4 specific options go here
	 */
	if (addr->ss_family == AF_INET) {
#if defined(IPTOS_LOWDELAY) && defined(IPPROTO_IP) && defined(IP_TOS)
	/* set IP_TOS to minimize packet delay */
		tos = IPTOS_LOWDELAY;
		if (setsockopt(fd, IPPROTO_IP, IP_TOS, (char *) &tos, sizeof(tos)) < 0)
		{
			netsyslog(LOG_ERR, "setsockopt IPTOS_LOWDELAY on fails on address %s: %m",
				stoa(addr));
		}
#endif /* IPTOS_LOWDELAY && IPPROTO_IP && IP_TOS */
	}

	/*
	 * IPv6 specific options go here
	 */
        if (addr->ss_family == AF_INET6) {
#if defined(IPV6_V6ONLY)
                if (setsockopt(fd, IPPROTO_IPV6, IPV6_V6ONLY,
                	(char*)&on, sizeof(on)))
                {
                	netsyslog(LOG_ERR, "setsockopt IPV6_V6ONLY on fails on address %s: %m",
				stoa(addr));
		}
#endif /* IPV6_V6ONLY */
#if defined(IPV6_BINDV6ONLY)
                if (setsockopt(fd, IPPROTO_IPV6, IPV6_BINDV6ONLY,
                	(char*)&on, sizeof(on)))
                {
                	netsyslog(LOG_ERR,
			    "setsockopt IPV6_BINDV6ONLY on fails on address %s: %m",
			    stoa(addr));
		}
#endif /* IPV6_BINDV6ONLY */
	}

	/*
	 * bind the local address.
	 */
	if (bind(fd, (struct sockaddr *)addr, SOCKLEN(addr)) < 0) {
		char buff[160];

		if(addr->ss_family == AF_INET)
			sprintf(buff,
				"bind() fd %d, family %d, port %d, addr %s, in_classd=%d flags=0x%x fails: %%m",
				fd, addr->ss_family, (int)ntohs(((struct sockaddr_in*)addr)->sin_port),
				stoa(addr),
				IN_CLASSD(ntohl(((struct sockaddr_in*)addr)->sin_addr.s_addr)), flags);
#ifdef INCLUDE_IPV6_SUPPORT
		else if(addr->ss_family == AF_INET6)
		                sprintf(buff,
                                "bind() fd %d, family %d, port %d, scope %d, addr %s, in6_is_addr_multicast=%d flags=%d fails: %%m",
                                fd, addr->ss_family, (int)ntohs(((struct sockaddr_in6*)addr)->sin6_port),
# ifdef ISC_PLATFORM_HAVESCOPEID
                                ((struct sockaddr_in6*)addr)->sin6_scope_id
# else
                                -1
# endif
				, stoa(addr),
                                IN6_IS_ADDR_MULTICAST(&((struct sockaddr_in6*)addr)->sin6_addr), flags);
#endif
		else
			return INVALID_SOCKET;

		/*
		 * Don't log this under all conditions
		 */
		if (turn_off_reuse == 0 || debug > 1)
			netsyslog(LOG_ERR, buff);

		closesocket(fd);

		return (INVALID_SOCKET);
	}

#if defined(SO_TIMESTAMP) && defined(SCM_TIMESTAMP)
	{
		if (setsockopt(fd, SOL_SOCKET, SO_TIMESTAMP,
			       (char*)&on, sizeof(on)))
		{
			netsyslog(LOG_DEBUG,
				  "setsockopt SO_TIMESTAMP on fails on address %s: %m",
				  stoa(addr));
		}
#ifdef DEBUG
		else
		{
			DPRINTF(1, ("setsockopt SO_TIMESTAMP enabled on fd %d address %s\n", fd, stoa(addr)));
		}
#endif
	}
#endif
	DPRINTF(1, ("bind() fd %d, family %d, port %d, addr %s, flags=0x%x\n",
		   fd,
		   addr->ss_family,
		   (int)ntohs(((struct sockaddr_in*)addr)->sin_port),
		   stoa(addr),
		    flags));

	init_nonblocking_io(fd);
	
#ifdef HAVE_SIGNALED_IO
	init_socket_sig(fd);
#endif /* not HAVE_SIGNALED_IO */

	add_fd_to_list(fd, FD_TYPE_SOCKET);

	add_addr_to_list(addr, interf);

	/*
	 *	Turn off the SO_REUSEADDR socket option.  It apparently
	 *	causes heartburn on systems with multicast IP installed.
	 *	On normal systems it only gets looked at when the address
	 *	is being bound anyway..
	 */
	if (turn_off_reuse)
	    if (setsockopt(fd, SOL_SOCKET, SO_REUSEADDR,
			   (char *)&off, sizeof(off)))
	    {
		    netsyslog(LOG_ERR, "setsockopt SO_REUSEADDR off fails on address %s: %m",
			    stoa(addr));
	    }

#if !defined(SYS_WINNT) && !defined(VMS)
	DPRINTF(1, ("flags for fd %d: 0x%x\n", fd,
		    fcntl(fd, F_GETFL, 0)));
#endif /* SYS_WINNT || VMS */

#if defined (HAVE_IO_COMPLETION_PORT)
/*
 * Add the socket to the completion port
 */
	io_completion_port_add_socket(fd, interf);
#endif
	return fd;
}

/* XXX ELIMINATE sendpkt similar in ntpq.c, ntpdc.c, ntp_io.c, ntptrace.c */
/*
 * sendpkt - send a packet to the specified destination. Maintain a
 * send error cache so that only the first consecutive error for a
 * destination is logged.
 */
void
sendpkt(
	struct sockaddr_storage *dest,
	struct interface *inter,
	int ttl,
	struct pkt *pkt,
	int len
	)
{
	int cc, slot;
#ifdef SYS_WINNT
	DWORD err;
#endif /* SYS_WINNT */

	/*
	 * Send error caches. Empty slots have port == 0
	 * Set ERRORCACHESIZE to 0 to disable
	 */
	struct cache {
		u_short port;
		struct	in_addr addr;
	};

#ifdef INCLUDE_IPV6_SUPPORT
	struct cache6 {
		u_short port;
		struct in6_addr addr;
	};
#endif /* INCLUDE_IPV6_SUPPORT */


#ifndef ERRORCACHESIZE
#define ERRORCACHESIZE 8
#endif
#if ERRORCACHESIZE > 0
	static struct cache badaddrs[ERRORCACHESIZE];
#ifdef INCLUDE_IPV6_SUPPORT
	static struct cache6 badaddrs6[ERRORCACHESIZE];
#endif /* INCLUDE_IPV6_SUPPORT */
#else
#define badaddrs ((struct cache *)0)		/* Only used in empty loops! */
#ifdef INCLUDE_IPV6_SUPPORT
#define badaddrs6 ((struct cache6 *)0)		/* Only used in empty loops! */
#endif /* INCLUDE_IPV6_SUPPORT */
#endif
#ifdef DEBUG
	if (debug > 1) 
	  {
	    if (inter != NULL) 
	      {
		printf("%ssendpkt(fd=%d dst=%s, src=%s, ttl=%d, len=%d)\n",
		       (ttl > 0) ? "\tMCAST\t***** " : "",
		       inter->fd, stoa(dest),
		       stoa(&inter->sin), ttl, len);
	      }
	    else
	      {
		printf("%ssendpkt(dst=%s, ttl=%d, len=%d): no interface - IGNORED\n",
		       (ttl > 0) ? "\tMCAST\t***** " : "",
		       stoa(dest),
		       ttl, len);
	      }
	  }
#endif

	if (inter == NULL)	/* unbound peer - drop request and wait for better network conditions */
	  return;
	
#ifdef MCAST

	switch (inter->sin.ss_family) {

	case AF_INET :

		/*
		* for the moment we use the bcast option to set multicast ttl
		*/
		if (ttl > 0 && ttl != inter->last_ttl) {

			/*
			* set the multicast ttl for outgoing packets
			*/
			u_char mttl = (u_char) ttl;
			if (setsockopt(inter->fd, IPPROTO_IP, IP_MULTICAST_TTL,
				(const void *) &mttl, sizeof(mttl)) != 0) {
				netsyslog(LOG_ERR, "setsockopt IP_MULTICAST_TTL fails on address %s: %m",
					stoa(&inter->sin));
			}
			else
   				inter->last_ttl = ttl;
		}
		break;

#ifdef INCLUDE_IPV6_SUPPORT
	case AF_INET6 :

	 	/*
		 * for the moment we use the bcast option to set
		 * multicast max hops
		 */
        	if (ttl > 0 && ttl != inter->last_ttl) {

                	/*
                 	* set the multicast ttl for outgoing packets
                 	*/
			u_int ittl = (u_int) ttl;
                	if (setsockopt(inter->fd, IPPROTO_IPV6, IPV6_MULTICAST_HOPS,
                    	(const void *) &ittl, sizeof(ittl)) == -1)
	                        netsyslog(LOG_ERR, "setsockopt IP_MULTICAST_TTL fails on address %s: %m",
					stoa(&inter->sin));
                	else
	                        inter->last_ttl = ttl;
	        }
	        break;
#endif /* INCLUDE_IPV6_SUPPORT */

	default :
		exit(1);

	}


#endif /* MCAST */

	for (slot = ERRORCACHESIZE; --slot >= 0; )
		if(dest->ss_family == AF_INET) {
			if (badaddrs[slot].port == ((struct sockaddr_in*)dest)->sin_port &&
				badaddrs[slot].addr.s_addr == ((struct sockaddr_in*)dest)->sin_addr.s_addr)
			break;
		}
#ifdef INCLUDE_IPV6_SUPPORT
		else if (dest->ss_family == AF_INET6) {
			if (badaddrs6[slot].port == ((struct sockaddr_in6*)dest)->sin6_port &&
				badaddrs6[slot].addr.s6_addr == ((struct sockaddr_in6*)dest)->sin6_addr.s6_addr)
			break;
		}
#endif /* INCLUDE_IPV6_SUPPORT */
		else exit(1);  /* address family not supported yet */

#if defined(HAVE_IO_COMPLETION_PORT)
        err = io_completion_port_sendto(inter, pkt, len, dest);
	if (err != ERROR_SUCCESS)
#else
#ifdef SIM
        cc = srvr_rply(&ntp_node,  dest, inter, pkt);
#else /* SIM */
	cc = sendto(inter->fd, (char *)pkt, (unsigned int)len, 0, (struct sockaddr *)dest,
		    SOCKLEN(dest));
#endif /* SIM */
	if (cc == -1)
#endif
	{
		inter->notsent++;
		packets_notsent++;
#if defined(HAVE_IO_COMPLETION_PORT)
		err = WSAGetLastError();
		if (err != WSAEWOULDBLOCK && err != WSAENOBUFS && slot < 0)
#else
		if (errno != EWOULDBLOCK && errno != ENOBUFS && slot < 0)
#endif
		{
			/*
			 * Remember this, if there's an empty slot
			 */
			switch (dest->ss_family) {

			case AF_INET :

				for (slot = ERRORCACHESIZE; --slot >= 0; )
					if (badaddrs[slot].port == 0)
					{
						badaddrs[slot].port = SRCPORT(dest);
						badaddrs[slot].addr = ((struct sockaddr_in*)dest)->sin_addr;
						break;
					}
				break;

#ifdef INCLUDE_IPV6_SUPPORT
			case AF_INET6 :

				for (slot = ERRORCACHESIZE; --slot >= 0; )
        				if (badaddrs6[slot].port == 0)
            				{
                                    		badaddrs6[slot].port = SRCPORT(dest);
                                    		badaddrs6[slot].addr = ((struct sockaddr_in6*)dest)->sin6_addr;
                                    		break;
                            		}
                		break;
#endif /* INCLUDE_IPV6_SUPPORT */

			default :
				exit(1);
			}

			netsyslog(LOG_ERR, "sendto(%s) (fd=%d): %m",
				  stoa(dest), inter->fd);
		}
	}
	else
	{
		inter->sent++;
		packets_sent++;
		/*
		 * He's not bad any more
		 */
		if (slot >= 0)
		{
			netsyslog(LOG_INFO, "Connection re-established to %s", stoa(dest));
			switch (dest->ss_family) {
			case AF_INET :
				badaddrs[slot].port = 0;
				break;
#ifdef INCLUDE_IPV6_SUPPORT
			case AF_INET6 :
				badaddrs6[slot].port = 0;
				break;
#endif /* INCLUDE_IPV6_SUPPORT */
			}
		}
	}
}

#if !defined(HAVE_IO_COMPLETION_PORT)
/*
 * fdbits - generate ascii representation of fd_set (FAU debug support)
 * HFDF format - highest fd first.
 */
static char *
fdbits(
	int count,
	fd_set *set
	)
{
	static char buffer[256];
	char * buf = buffer;

	count = (count < 256) ? count : 255;

	while (count >= 0)
	{
		*buf++ = FD_ISSET(count, set) ? '#' : '-';
		count--;
	}
	*buf = '\0';

	return buffer;
}

/*
 * Routine to read the refclock packets for a specific interface
 * Return the number of bytes read. That way we know if we should
 * read it again or go on to the next one if no bytes returned
 */
static inline int
read_refclock_packet(SOCKET fd, struct refclockio *rp, l_fp ts)
{
	int i;
	int buflen;
	register struct recvbuf *rb;

	rb = get_free_recv_buffer();

	if (rb == NULL)
	{
		/*
		 * No buffer space available - just drop the packet
		 */
		char buf[RX_BUFF_SIZE];

		buflen = read(fd, buf, sizeof buf);
		packets_dropped++;
		return (buflen);
	}

	i = (rp->datalen == 0
	    || rp->datalen > sizeof(rb->recv_space))
	    ? sizeof(rb->recv_space) : rp->datalen;
	buflen = read(fd, (char *)&rb->recv_space, (unsigned)i);

	if (buflen < 0)
	{
		if (errno != EINTR && errno != EAGAIN) {
			netsyslog(LOG_ERR, "clock read fd %d: %m", fd);
		}
		freerecvbuf(rb);
		return (buflen);
	}

	/*
	 * Got one. Mark how and when it got here,
	 * put it on the full list and do bookkeeping.
	 */
	rb->recv_length = buflen;
	rb->recv_srcclock = rp->srcclock;
	rb->dstadr = 0;
	rb->fd = fd;
	rb->recv_time = ts;
	rb->receiver = rp->clock_recv;

	if (rp->io_input)
	{
		/*
		 * have direct input routine for refclocks
		 */
		if (rp->io_input(rb) == 0)
		{
			/*
			 * data was consumed - nothing to pass up
			 * into block input machine
			 */
			freerecvbuf(rb);
			return (buflen);
		}
	}
	
	add_full_recv_buffer(rb);

	rp->recvcount++;
	packets_received++;
	return (buflen);
}

/*
 * Routine to read the network NTP packets for a specific interface
 * Return the number of bytes read. That way we know if we should
 * read it again or go on to the next one if no bytes returned
 */
static inline int
read_network_packet(SOCKET fd, struct interface *itf, l_fp ts)
{
	int fromlen;
	int buflen;
	register struct recvbuf *rb;
#if defined(SO_TIMESTAMP) && defined(SCM_TIMESTAMP)
	struct msghdr msghdr;
	struct iovec iovec;
	char control[5120];	/* pick up control messages */
	struct cmsghdr *cmsghdr;
#endif

	/*
	 * Get a buffer and read the frame.  If we
	 * haven't got a buffer, or this is received
	 * on a disallowed socket, just dump the
	 * packet.
	 */

	rb = get_free_recv_buffer();

	if (rb == NULL || itf->ignore_packets == ISC_TRUE)
	{
		char buf[RX_BUFF_SIZE];
		struct sockaddr_storage from;
		if (rb != NULL)
			freerecvbuf(rb);

		fromlen = sizeof(from);
		buflen = recvfrom(fd, buf, sizeof(buf), 0,
				(struct sockaddr*)&from, &fromlen);
		DPRINTF(4, ("%s on (%lu) fd=%d from %s\n",
			(itf->ignore_packets == ISC_TRUE) ? "ignore" : "drop",
			free_recvbuffs(), fd,
			stoa(&from)));
		if (itf->ignore_packets == ISC_TRUE)
			packets_ignored++;
		else
			packets_dropped++;
		return (buflen);
	}

	fromlen = sizeof(struct sockaddr_storage);

#if !defined(SO_TIMESTAMP) || !defined(SCM_TIMESTAMP)
	rb->recv_length = recvfrom(fd,
			  (char *)&rb->recv_space,
			   sizeof(rb->recv_space), 0,
			   (struct sockaddr *)&rb->recv_srcadr,
			   &fromlen);
#else
	iovec.iov_base        = (void *)&rb->recv_space;
	iovec.iov_len         = sizeof(rb->recv_space);
	msghdr.msg_name       = (void *)&rb->recv_srcadr;
	msghdr.msg_namelen    = sizeof(rb->recv_space);
	msghdr.msg_iov        = &iovec;
	msghdr.msg_iovlen     = 1;
	msghdr.msg_control    = (void *)&control;
	msghdr.msg_controllen = sizeof(control);
	msghdr.msg_flags      = 0;
	rb->recv_length       = recvmsg(fd, &msghdr, 0);
#endif

	if (rb->recv_length == 0|| (rb->recv_length == -1 && 
	    (errno==EWOULDBLOCK
#ifdef EAGAIN
	   || errno==EAGAIN
#endif
	 ))) {
		freerecvbuf(rb);
		return (rb->recv_length);
	}
	else if (rb->recv_length < 0)
	{
		netsyslog(LOG_ERR, "recvfrom(%s) fd=%d: %m",
		stoa(&rb->recv_srcadr), fd);
		DPRINTF(4, ("input_handler: fd=%d dropped (bad recvfrom)\n", fd));
		freerecvbuf(rb);
		return (rb->recv_length);
	}
#if defined(SO_TIMESTAMP) && defined(SCM_TIMESTAMP)
	cmsghdr = CMSG_FIRSTHDR(&msghdr);
	while (cmsghdr != NULL) {
		switch (cmsghdr->cmsg_type)
		{
		case SCM_TIMESTAMP:
		{
			struct timeval *tvp = (struct timeval *)CMSG_DATA(cmsghdr);
			double dtemp;
			l_fp nts;
			DPRINTF(2, ("input_handler: system network time stamp: %ld.%06ld\n", tvp->tv_sec, tvp->tv_usec));
			nts.l_i = tvp->tv_sec + JAN_1970;
			dtemp = tvp->tv_usec / 1e6;

 			/* fuzz lower bits not covered by precision */
 			if (sys_precision != 0)
 				dtemp += (ntp_random() / FRAC - .5) / (1 <<
 								       -sys_precision);

			nts.l_uf = (u_int32)(dtemp*FRAC);
#ifdef DEBUG_TIMING
			{
				l_fp dts = ts;
				L_SUB(&dts, &nts);
				rb->dstadr = itf;
				collect_timing(rb, "input processing delay", 1, &dts);
				DPRINTF(2, ("input_handler: timestamp delta: %s (incl. prec fuzz)\n", lfptoa(&dts, 9)));
			}
#endif
			ts = nts;  /* replace loop timestamp by network time stamp */
			break;
		}
		default:
			DPRINTF(1, ("input_handler: skipping control message %d\n", cmsghdr->cmsg_type));
			break;
		}
		cmsghdr = CMSG_NXTHDR(&msghdr, cmsghdr);
	}
#endif
#ifdef DEBUG
	if (debug > 2) {
		if(rb->recv_srcadr.ss_family == AF_INET)
			printf("input_handler: fd=%d length %d from %08lx %s\n",
				fd, rb->recv_length,
				(u_long)ntohl(((struct sockaddr_in*)&rb->recv_srcadr)->sin_addr.s_addr) &
				0x00000000ffffffff,
				stoa(&rb->recv_srcadr));
		else
			printf("input_handler: fd=%d length %d from %s\n",
				fd, rb->recv_length,
				stoa(&rb->recv_srcadr));
	}
#endif

	/*
	 * Got one.  Mark how and when it got here,
	 * put it on the full list and do bookkeeping.
	 */
	rb->dstadr = itf;
	rb->fd = fd;
	rb->recv_time = ts;
	rb->receiver = receive;

	add_full_recv_buffer(rb);

	itf->received++;
	packets_received++;
	return (rb->recv_length);
}


/*
 * input_handler - receive packets asynchronously
 */
void
input_handler(
	l_fp *cts
	)
{

	int buflen;
	int n;
	int doing;
	SOCKET fd;
	struct timeval tvzero;
	l_fp ts;			/* Timestamp at BOselect() gob */
#ifdef DEBUG
	l_fp ts_e;			/* Timestamp at EOselect() gob */
#endif
	fd_set fds;
	int select_count = 0;
	struct interface *interface;
#if defined(HAS_ROUTING_SOCKET)
	struct asyncio_reader *asyncio_reader;
#endif

	handler_calls++;

	/*
	 * If we have something to do, freeze a timestamp.
	 * See below for the other cases (nothing (left) to do or error)
	 */
	ts = *cts;

	/*
	 * Do a poll to see who has data
	 */

	fds = activefds;
	tvzero.tv_sec = tvzero.tv_usec = 0;

	n = select(maxactivefd+1, &fds, (fd_set *)0, (fd_set *)0, &tvzero);

	/*
	 * If there are no packets waiting just return
	 */
	if (n < 0)
	{
		int err = errno;
		/*
		 * extended FAU debugging output
		 */
		if (err != EINTR)
		    netsyslog(LOG_ERR,
			      "select(%d, %s, 0L, 0L, &0.0) error: %m",
			      maxactivefd+1,
			      fdbits(maxactivefd, &activefds));
		if (err == EBADF) {
			int j, b;
			fds = activefds;
			for (j = 0; j <= maxactivefd; j++)
			    if ((FD_ISSET(j, &fds) && (read(j, &b, 0) == -1)))
				netsyslog(LOG_ERR, "Bad file descriptor %d", j);
		}
		return;
	}
	else if (n == 0)
		return;

	++handler_pkts;

#ifdef REFCLOCK
	/*
	 * Check out the reference clocks first, if any
	 */

	if (refio != NULL)
	{
		register struct refclockio *rp;

		for (rp = refio; rp != NULL; rp = rp->next)
		{
			fd = rp->fd;

			if (FD_ISSET(fd, &fds))
			{
				do {
					++select_count;
					buflen = read_refclock_packet(fd, rp, ts);
				} while (buflen > 0);

			} /* End if (FD_ISSET(fd, &fds)) */
		} /* End for (rp = refio; rp != 0 && n > 0; rp = rp->next) */
	} /* End if (refio != 0) */

#endif /* REFCLOCK */

	/*
	 * Loop through the interfaces looking for data to read.
	 */
	for (interface = ISC_LIST_TAIL(inter_list);
	     interface != NULL;
	     interface = ISC_LIST_PREV(interface, link))
	{
		for (doing = 0; (doing < 2); doing++)
		{
			if (doing == 0)
			{
				fd = interface->fd;
			}
			else
			{
				if (!(interface->flags & INT_BCASTOPEN))
				    break;
				fd = interface->bfd;
			}
			if (fd < 0) continue;
			if (FD_ISSET(fd, &fds))
			{
				do {
					++select_count;
					buflen = read_network_packet(fd, interface, ts);
				} while (buflen > 0);
			}
		/* Check more interfaces */
		}
	}

#ifdef HAS_ROUTING_SOCKET
	/*
	 * scan list of asyncio readers - currently only used for routing sockets
	 */
	for (asyncio_reader = ISC_LIST_TAIL(asyncio_reader_list);
	     asyncio_reader != NULL;
	     asyncio_reader = ISC_LIST_PREV(asyncio_reader, link))
	{
		if (FD_ISSET(asyncio_reader->fd, &fds)) {
			++select_count;
			asyncio_reader->receiver(asyncio_reader);
		}
	}
#endif /* HAS_ROUTING_SOCKET */
	
	/*
	 * Done everything from that select.
	 */

	/*
	 * If nothing to do, just return.
	 * If an error occurred, complain and return.
	 */
	if (select_count == 0) /* We really had nothing to do */
	{
#ifdef DEBUG
		if (debug)
		    netsyslog(LOG_DEBUG, "input_handler: select() returned 0");
#endif
		return;
	}
		/* We've done our work */
#ifdef DEBUG_TIMING
	get_systime(&ts_e);
	/*
	 * (ts_e - ts) is the amount of time we spent
	 * processing this gob of file descriptors.  Log
	 * it.
	 */
	L_SUB(&ts_e, &ts);
	collect_timing(NULL, "input handler", 1, &ts_e);
	if (debug > 3)
	    netsyslog(LOG_INFO, "input_handler: Processed a gob of fd's in %s msec", lfptoms(&ts_e, 6));
#endif
	/* just bail. */
	return;
}

#endif

/*
 * findinterface - find local interface corresponding to address
 */
struct interface *
findinterface(
	struct sockaddr_storage *addr
	)
{
	struct interface *interface;
	
	interface = findlocalinterface(addr);

	if (interface == NULL)
	{
		DPRINTF(2, ("Found no interface for address %s - returning wildcard\n",
			    stoa(addr)));

		return (ANY_INTERFACE_CHOOSE(addr));
	}
	else
	{
		DPRINTF(2, ("Found interface #%d %s for address %s\n",
			    interface->ifnum, interface->name, stoa(addr)));

		return (interface);
	}
}

/*
 * findlocalinterface - find local interface index corresponding to address
 *
 * This code attempts to find the local sending address for an outgoing
 * address by connecting a new socket to destinationaddress:NTP_PORT
 * and reading the sockname of the resulting connect.
 * the complicated sequence simulates the routing table lookup
 * for to first hop without duplicating any of the routing logic into
 * ntpd. preferably we would have used an API call - but its not there -
 * so this is the best we can do here short of duplicating to entire routing
 * logic in ntpd which would be a silly and really unportable thing to do.
 *
 */
struct interface *
findlocalinterface(
	struct sockaddr_storage *addr
	)
{
	SOCKET s;
	int rtn;
	struct interface *interface;
	struct sockaddr_storage saddr;
	int saddrlen = SOCKLEN(addr);

	DPRINTF(2, ("Finding interface for addr %s in list of addresses\n",
		    stoa(addr));)

	memset(&saddr, 0, sizeof(saddr));
	saddr.ss_family = addr->ss_family;
	if(addr->ss_family == AF_INET) {
		memcpy(&((struct sockaddr_in*)&saddr)->sin_addr, &((struct sockaddr_in*)addr)->sin_addr, sizeof(struct in_addr));
		((struct sockaddr_in*)&saddr)->sin_port = htons(NTP_PORT);
	}
#ifdef INCLUDE_IPV6_SUPPORT
	else if(addr->ss_family == AF_INET6) {
 		memcpy(&((struct sockaddr_in6*)&saddr)->sin6_addr, &((struct sockaddr_in6*)addr)->sin6_addr, sizeof(struct in6_addr));
		((struct sockaddr_in6*)&saddr)->sin6_port = htons(NTP_PORT);
# ifdef ISC_PLATFORM_HAVESCOPEID
		((struct sockaddr_in6*)&saddr)->sin6_scope_id = ((struct sockaddr_in6*)addr)->sin6_scope_id;
# endif
	}
#endif
	
	s = socket(addr->ss_family, SOCK_DGRAM, 0);
	if (s == INVALID_SOCKET)
		return NULL;

	rtn = connect(s, (struct sockaddr *)&saddr, SOCKLEN(&saddr));
#ifndef SYS_WINNT
	if (rtn < 0)
#else
	if (rtn == SOCKET_ERROR)
#endif
	{
		closesocket(s);
		return NULL;
	}

	rtn = getsockname(s, (struct sockaddr *)&saddr, &saddrlen);
	closesocket(s);
#ifndef SYS_WINNT
	if (rtn < 0)
#else
	if (rtn == SOCKET_ERROR)
#endif
		return NULL;

	DPRINTF(2, ("findlocalinterface: kernel maps %s to %s\n", stoa(addr), stoa(&saddr)));
	
	for (interface = ISC_LIST_HEAD(inter_list);
	     interface != NULL;
	     interface = ISC_LIST_NEXT(interface, link)) 
	{
		if (interface->flags & INT_WILDCARD)
			continue;
	  
		/* Don't both with ignore interfaces */
		if (interface->ignore_packets == ISC_TRUE)
			continue;

		/*
		 * First look if is the the correct family
		 */
		if(interface->sin.ss_family != saddr.ss_family)
			continue;
		/*
		 * We match the unicast address only.
		 */
		if (SOCKCMP(&interface->sin, &saddr))
		{
			break;
		}
	}

	return interface;
}

/*
 * findlocalcastinterface - find local *cast interface index corresponding to address
 * depending on the flags passed
 */
static struct interface *
findlocalcastinterface(
	struct sockaddr_storage *addr, int flags
	)
{
        struct interface *interface;
	struct interface *nif = NULL;

#ifdef INCLUDE_IPV6_MULTICAST_SUPPORT
	isc_boolean_t want_linklocal = ISC_FALSE; 
	if (addr_ismulticast(addr) && flags == INT_MULTICAST)
	{
		if (IN6_IS_ADDR_MC_LINKLOCAL(&((struct sockaddr_in6*)addr)->sin6_addr))
		{
			want_linklocal = ISC_TRUE;
		}
		else if (IN6_IS_ADDR_MC_SITELOCAL(&((struct sockaddr_in6*)addr)->sin6_addr))
		{
			want_linklocal = ISC_TRUE;
		}
	}
#endif

	for (interface = ISC_LIST_HEAD(inter_list);
	     interface != NULL;
	     interface = ISC_LIST_NEXT(interface, link)) 
	  {
		/* use only allowed addresses */
		if (interface->ignore_packets == ISC_TRUE)
			continue;

		/* Skip the loopback and wildcard addresses */
		if (interface->flags & (INT_LOOPBACK|INT_WILDCARD))
			continue;

		/* Skip if different family */
		if(interface->sin.ss_family != addr->ss_family)
			continue;

		/* Is this it one of these based on flags? */
		if (!(interface->flags & flags))
			continue;

		/* for IPv6 multicast check the address for linklocal */
#ifdef INCLUDE_IPV6_MULTICAST_SUPPORT
		if (flags == INT_MULTICAST && interface->sin.ss_family == AF_INET6 &&
		   (IN6_IS_ADDR_LINKLOCAL(&((struct sockaddr_in6*)&interface->sin)->sin6_addr))
		   && want_linklocal == ISC_TRUE)
		{
			nif = interface;
			break;
		}
		/* If we want a linklocal address and this isn't it, skip */\
		if (want_linklocal == ISC_TRUE)
			continue;
#endif
		/* Otherwise just look for the flag */
		if((interface->flags & flags))
		{
			nif = interface;
			break;
		}
	}
#ifdef DEBUG
	if (debug > 1) 
	{
		if (nif)
			printf("findlocalcastinterface: found interface #%d %s\n", nif->ifnum, nif->name);
		else
			printf("findlocalcastinterface: no interface found for %s flags 0x%x\n", stoa(addr), flags);
	}
#endif
	return (nif);
}

/*
 * findbcastinter - find broadcast interface corresponding to address
 */
struct interface *
findbcastinter(
	struct sockaddr_storage *addr
	)
{
#if !defined(MPE) && (defined(SIOCGIFCONF) || defined(SYS_WINNT))
        struct interface *interface;
	
	
	DPRINTF(3, ("Finding broadcast interface for addr %s in list of addresses\n",
		    stoa(addr)));

	interface = find_flagged_addr_in_list(addr, INT_BCASTOPEN|INT_MCASTOPEN);
	
#ifdef DEBUG
	if (interface) {
		DPRINTF(2, ("Found bcastinter index #%d %s\n", interface->ifnum, interface->name));
	} else {
		DPRINTF(2, ("No bcast interface found for %s\n", stoa(addr)));
	}
#endif
	/*
	 * Do nothing right now
	 * Eventually we will find the interface this
	 * way, but until it works properly we just see
	 * which one we got
	 */
/*	if (interface != NULL)
	{
		return (interface);
	}
*/

	for (interface = ISC_LIST_HEAD(inter_list);
	     interface != NULL;
	     interface = ISC_LIST_NEXT(interface, link)) 
	  {
	        if (interface->flags & INT_WILDCARD)
		        continue;
	  
		/* Don't bother with ignored interfaces */
		if (interface->ignore_packets == ISC_TRUE)
			continue;

		/*
		 * First look if this is the correct family
		 */
		if(interface->sin.ss_family != addr->ss_family)
	  		continue;

		/* Skip the loopback addresses */
		if (interface->flags & INT_LOOPBACK)
			continue;

		/* for IPv6 multicast check the address for linklocal */
#ifdef INCLUDE_IPV6_SUPPORT
		if (interface->sin.ss_family == AF_INET6 &&
		   (IN6_IS_ADDR_LINKLOCAL(&((struct sockaddr_in6*)&interface->sin)->sin6_addr)))
		{
/*			continue; */
		}
#endif
		/*
		 * If we are looking to match a multicast address grab it.
		 * We must not do this before we have eliminated any linklocal
		 * addresses
		 */
		if (addr_ismulticast(addr) == ISC_TRUE && interface->flags & INT_MULTICAST)
		{
			return (interface);
		}

		/*
		 * We match only those interfaces marked as
		 * broadcastable and either the explicit broadcast
		 * address or the network portion of the IP address.
		 * Sloppy.
		 */
		if(addr->ss_family == AF_INET) {
			if (SOCKCMP(&interface->bcast, addr))
				return interface;
			if ((NSRCADR(&interface->sin) &
				NSRCADR(&interface->mask)) == (NSRCADR(addr) &
			    	NSRCADR(&interface->mask)))
				return interface;
		}
#ifdef INCLUDE_IPV6_SUPPORT
		else if(addr->ss_family == AF_INET6) {
			if (SOCKCMP(&interface->bcast, addr))
				return interface;
			if (SOCKCMP(netof(&interface->sin), netof(addr)))
				return interface;
		}
#endif
	}
#endif /* SIOCGIFCONF */
 	return ANY_INTERFACE_CHOOSE(addr);
}


/*
 * io_clr_stats - clear I/O module statistics
 */
void
io_clr_stats(void)
{
	packets_dropped = 0;
	packets_ignored = 0;
	packets_received = 0;
	packets_sent = 0;
	packets_notsent = 0;

	handler_calls = 0;
	handler_pkts = 0;
	io_timereset = current_time;
}


#ifdef REFCLOCK
/*
 * io_addclock - add a reference clock to the list and arrange that we
 *				 get SIGIO interrupts from it.
 */
int
io_addclock(
	struct refclockio *rio
	)
{
	BLOCKIO();
	/*
	 * Stuff the I/O structure in the list and mark the descriptor
	 * in use.	There is a harmless (I hope) race condition here.
	 */
	rio->next = refio;

# ifdef HAVE_SIGNALED_IO
	if (init_clock_sig(rio))
	{
		UNBLOCKIO();
		return 0;
	}
# elif defined(HAVE_IO_COMPLETION_PORT)
	if (io_completion_port_add_clock_io(rio))
	{
		UNBLOCKIO();
		return 0;
	}
# endif

	/*
	 * enqueue
	 */
	refio = rio;

        /*
	 * register fd
	 */
	add_fd_to_list(rio->fd, FD_TYPE_FILE);

	UNBLOCKIO();
	return 1;
}

/*
 * io_closeclock - close the clock in the I/O structure given
 */
void
io_closeclock(
	struct refclockio *rio
	)
{
	BLOCKIO();
	/*
	 * Remove structure from the list
	 */
	if (refio == rio)
	{
		refio = rio->next;
	}
	else
	{
		register struct refclockio *rp;

		for (rp = refio; rp != NULL; rp = rp->next)
		    if (rp->next == rio)
		    {
			    rp->next = rio->next;
			    break;
		    }

		if (rp == NULL) {
			UNBLOCKIO();
			return;
		}
	}

	/*
	 * Close the descriptor.
	 */
	close_and_delete_fd_from_list(rio->fd);
	UNBLOCKIO();
}
#endif	/* REFCLOCK */

/*
 * On NT a SOCKET is an unsigned int so we cannot possibly keep it in
 * an array. So we use one of the ISC_LIST functions to hold the
 * socket value and use that when we want to enumerate it.
 */
void
kill_asyncio(int startfd)
{
	vsock_t *lsock;
	vsock_t *next;

	BLOCKIO();

	lsock = ISC_LIST_HEAD(fd_list);
	while (lsock != NULL) {
		/*
		 * careful here - list is being dismantled while
		 * we scan it - setting next here insures that
		 * we are able to correctly scan the list
		 */
		next = ISC_LIST_NEXT(lsock, link);
		/*
		 * will remove socket from list
		 */
		close_and_delete_fd_from_list(lsock->fd);
		lsock = next;
	}

	UNBLOCKIO();
}

/*
 * Add and delete functions for the list of open sockets
 */
void
add_fd_to_list(SOCKET fd, enum desc_type type) {
	vsock_t *lsock = (vsock_t *)malloc(sizeof(vsock_t));
	lsock->fd = fd;
	lsock->type = type;

	ISC_LIST_APPEND(fd_list, lsock, link);
	/*
	 * I/O Completion Ports don't care about the select and FD_SET
	 */
#ifndef HAVE_IO_COMPLETION_PORT
	/*
	 * keep activefds in sync
	 */
	if (fd > maxactivefd)
	    maxactivefd = fd;
	FD_SET( (u_int)fd, &activefds);
#endif
}

void
close_and_delete_fd_from_list(SOCKET fd) {

	vsock_t *next;
	vsock_t *lsock = ISC_LIST_HEAD(fd_list);

	while(lsock != NULL) {
		next = ISC_LIST_NEXT(lsock, link);
		if(lsock->fd == fd) {
			ISC_LIST_DEQUEUE_TYPE(fd_list, lsock, link, vsock_t);

			switch (lsock->type) {
			case FD_TYPE_SOCKET:
#ifdef SYS_WINNT
				closesocket(lsock->fd);
				break;
#endif
			case FD_TYPE_FILE:
				(void) close(lsock->fd);
				break;
			default:
				msyslog(LOG_ERR, "internal error - illegal descriptor type %d - EXITING", (int)lsock->type);
				exit(1);
			}

			free(lsock);
			/*
			 * I/O Completion Ports don't care about select and fd_set
			 */
#ifndef HAVE_IO_COMPLETION_PORT
			/*
			 * remove from activefds
			 */
			FD_CLR( (u_int) fd, &activefds);
			
			if (fd == maxactivefd) {
				int i, newmax = 0;
				for (i = 0; i < maxactivefd; i++)
					if (FD_ISSET(i, &activefds))
						newmax = i;
				maxactivefd = newmax;
			}
#endif
			break;
		}
		else
			lsock = next;
	}
}

void
add_addr_to_list(struct sockaddr_storage *addr, struct interface *interface){
	remaddr_t *laddr = (remaddr_t *)emalloc(sizeof(remaddr_t));
	memcpy(&laddr->addr, addr, sizeof(struct sockaddr_storage));
	laddr->interface = interface;

	ISC_LIST_APPEND(remoteaddr_list, laddr, link);

	DPRINTF(1, ("Added addr %s to list of addresses\n",
		    stoa(addr)));
}

void
delete_addr_from_list(struct sockaddr_storage *addr) {

	remaddr_t *next;
	remaddr_t *laddr = ISC_LIST_HEAD(remoteaddr_list);

	while(laddr != NULL) {
		next = ISC_LIST_NEXT(laddr, link);
		if(SOCKCMP(&laddr->addr, addr)) {
			ISC_LIST_DEQUEUE_TYPE(remoteaddr_list, laddr, link, remaddr_t);
			free(laddr);
			break;
		}
		else
			laddr = next;
	}
	DPRINTF(1, ("Deleted addr %s from list of addresses\n",
		    stoa(addr)));
}

struct interface *
find_addr_in_list(struct sockaddr_storage *addr) {

	remaddr_t *next;
	remaddr_t *laddr = ISC_LIST_HEAD(remoteaddr_list);
	DPRINTF(1, ("Finding addr %s in list of addresses\n",
		    stoa(addr)));

	while(laddr != NULL) {
		next = ISC_LIST_NEXT(laddr, link);
		if(SOCKCMP(&laddr->addr, addr)) {
			return laddr->interface;
			break;
		}
		else
			laddr = next;
	}
	return NULL; /* Not found */
}

/*
 * Find the given address with the associated flag in the list
 */
struct interface *
find_flagged_addr_in_list(struct sockaddr_storage *addr, int flag) {

	remaddr_t *next;
	remaddr_t *laddr = ISC_LIST_HEAD(remoteaddr_list);
	DPRINTF(1, ("Finding addr %s in list of addresses\n",
		    stoa(addr)));

	while(laddr != NULL) {
		next = ISC_LIST_NEXT(laddr, link);
		if(SOCKCMP(&laddr->addr, addr) && (laddr->interface->flags & flag)) {
			return laddr->interface;
			break;
		}
		else
			laddr = next;
	}
	return NULL; /* Not found */
}

#ifdef HAS_ROUTING_SOCKET
#include <net/route.h>

static void
process_routing_msgs(struct asyncio_reader *reader)
{
	char buffer[5120];
	char *p = buffer;

	int cnt;
	
	cnt = read(reader->fd, buffer, sizeof(buffer));
	
	if (cnt < 0) {
		msyslog(LOG_ERR, "i/o error on routing socket %m - disabling");
		remove_asyncio_reader(reader);
		delete_asyncio_reader(reader);
		return;
	}

	/*
	 * process routing message
	 */
	while ((p + sizeof(struct rt_msghdr)) <= (buffer + cnt))
	{
		struct rt_msghdr *rtm;
		
		rtm = (struct rt_msghdr *)p;
		if (rtm->rtm_version != RTM_VERSION) {
			msyslog(LOG_ERR, "version mismatch on routing socket %m - disabling");
			remove_asyncio_reader(reader);
			delete_asyncio_reader(reader);
			return;
		}
		
		switch (rtm->rtm_type) {
		case RTM_NEWADDR:
		case RTM_DELADDR:
#ifdef RTM_ADD
		case RTM_ADD:
#endif
#ifdef RTM_DELETE
		case RTM_DELETE:
#endif
#ifdef RTM_LOSING
		case RTM_LOSING:
#endif
#ifdef RTM_IFINFO
		case RTM_IFINFO:
#endif
#ifdef RTM_IFANNOUNCE
		case RTM_IFANNOUNCE:
#endif
			/*
			 * we are keen on new and deleted addresses and if an interface goes up and down or routing changes
			 */
			DPRINTF(1, ("routing message op = %d: scheduling interface update\n", rtm->rtm_type));
			timer_interfacetimeout(current_time + 2);
			break;
		default:
			/*
			 * the rest doesn't bother us.
			 */
			DPRINTF(1, ("routing message op = %d: ignored\n", rtm->rtm_type));
			break;
		}
		p += rtm->rtm_msglen;
	}
}

/*
 * set up routing notifications
 */
static void
init_async_notifications()
{
	struct asyncio_reader *reader;
	int fd = socket(PF_ROUTE, SOCK_RAW, 0);
	
	if (fd >= 0) {
		init_nonblocking_io(fd);
#if defined(HAVE_SIGNALED_IO)
		init_socket_sig(fd);
#endif /* HAVE_SIGNALED_IO */
		
		reader = new_asyncio_reader();

		reader->fd = fd;
		reader->receiver = process_routing_msgs;
		
		add_asyncio_reader(reader, FD_TYPE_FILE);
		msyslog(LOG_INFO, "Listening on routing socket on fd #%d for interface updates", fd);
	} else {
		msyslog(LOG_ERR, "unable to open routing socket (%m) - using polled interface update");
	}
}
#else
static void
init_async_notifications()
{
}
#endif<|MERGE_RESOLUTION|>--- conflicted
+++ resolved
@@ -1026,7 +1026,20 @@
 			DPRINTF(1, ("skipping interface %s (%s) - DOWN\n", interface.name, stoa(&interface.sin)));
 			continue;
 		}
-		
+
+		/*
+		 * skip any interfaces UP and bound to a wildcard
+		 * address - some dhcp clients produce that in the
+		 * wild
+		 */
+		if (family == AF_INET &&
+		    ((struct sockaddr_in*)&inter_list[idx].sin)->sin_addr.s_addr == htonl(INADDR_ANY))
+			continue;
+
+		if (family == AF_INET6 &&
+		    memcmp(&((struct sockaddr_in6*)&inter_list[idx].sin)->sin6_addr, &in6addr_any,
+			   sizeof(in6addr_any) == 0))
+			continue;
 
 		/*
 		 * map to local *address* in order
@@ -1087,32 +1100,6 @@
 		else {
 			iface->ignore_packets = ISC_TRUE;
 		}
-<<<<<<< HEAD
-=======
-		convert_isc_if(&isc_if, &inter_list[idx], port);
-
-		/*
-		 * skip any interfaces UP and bound to a wildcard
-		 * address - some dhcp clients produce that in the
-		 * wild
-		 */
-		if (family == AF_INET &&
-		    ((struct sockaddr_in*)&inter_list[idx].sin)->sin_addr.s_addr == htonl(INADDR_ANY))
-			continue;
-
-		if (family == AF_INET6 &&
-		    memcmp(&((struct sockaddr_in6*)&inter_list[idx].sin)->sin6_addr, &in6addr_any,
-			   sizeof(in6addr_any) == 0))
-			continue;
-
-		inter_list[idx].fd = INVALID_SOCKET;
-		inter_list[idx].bfd = INVALID_SOCKET;
-		inter_list[idx].num_mcast = 0;
-		inter_list[idx].received = 0;
-		inter_list[idx].sent = 0;
-		inter_list[idx].notsent = 0;
-		idx++;
->>>>>>> f81abb7c
 	}
 
 	isc_interfaceiter_destroy(&iter);
