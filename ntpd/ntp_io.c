--- conflicted
+++ resolved
@@ -1781,16 +1781,11 @@
 			/*
 			 * extended FAU debugging output
 			 */
-<<<<<<< HEAD
-			netsyslog(LOG_ERR, "select(%d, %s, 0L, 0L, &0.000000) error: %m",
-				maxactivefd+1, fdbits(maxactivefd, &activefds));
-=======
 			if (err != EINTR)
-			    msyslog(LOG_ERR,
-				    "select(%d, %s, 0L, 0L, &0.0) error: %m",
-				    maxactivefd+1,
-				    fdbits(maxactivefd, &activefds));
->>>>>>> 716a49ea
+			    netsyslog(LOG_ERR,
+				      "select(%d, %s, 0L, 0L, &0.0) error: %m",
+				      maxactivefd+1,
+				      fdbits(maxactivefd, &activefds));
 			if (err == EBADF) {
 				int j, b;
 
