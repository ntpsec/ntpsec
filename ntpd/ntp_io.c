/*
 * ntp_io.c - input/output routines for ntpd.	The socket-opening code
 *		   was shamelessly stolen from ntpd.
 */

#ifdef HAVE_CONFIG_H
# include <config.h>
#endif

#include <stdio.h>
#include <signal.h>
#ifdef HAVE_SYS_PARAM_H
# include <sys/param.h>
#endif
#ifdef HAVE_SYS_IOCTL_H
# include <sys/ioctl.h>
#endif
#ifdef HAVE_SYS_SOCKIO_H	/* UXPV: SIOC* #defines (Frank Vance <fvance@waii.com>) */
# include <sys/sockio.h>
#endif
#ifdef HAVE_SYS_UIO_H
# include <sys/uio.h>
#endif

#include "ntp_machine.h"
#include "ntpd.h"
#include "ntp_io.h"
#include "iosignal.h"
#include "ntp_lists.h"
#include "ntp_refclock.h"
#include "ntp_stdlib.h"
#include "ntp_request.h"
#include "ntp.h"
#include "ntp_unixtime.h"
#include "ntp_assert.h"
#include "ntpd-opts.h"

/* Don't include ISC's version of IPv6 variables and structures */
#define ISC_IPV6_H 1
#include <isc/mem.h>
#include <isc/interfaceiter.h>
#include <isc/netaddr.h>
#include <isc/result.h>
#include <isc/sockaddr.h>

#ifdef SIM
#include "ntpsim.h"
#endif

#ifdef HAS_ROUTING_SOCKET
# include <net/route.h>
# ifdef HAVE_RTNETLINK
#  include <linux/rtnetlink.h>
# endif
#endif


/*
 * setsockopt does not always have the same arg declaration
 * across all platforms. If it's not defined we make it empty
 */

#ifndef SETSOCKOPT_ARG_CAST
#define SETSOCKOPT_ARG_CAST
#endif

extern int listen_to_virtual_ips;

/*
 * NIC rule entry
 */
typedef struct nic_rule_tag nic_rule;

struct nic_rule_tag {
	nic_rule *	next;
	nic_rule_action	action;
	nic_rule_match	match_type;
	char *		if_name;
	sockaddr_u	addr;
	int		prefixlen;
};

/*
 * NIC rule listhead.  Entries are added at the head so that the first
 * match in the list is the last matching rule specified.
 */
nic_rule *nic_rule_list;


#if defined(SO_TIMESTAMP) && defined(SCM_TIMESTAMP)
#if defined(CMSG_FIRSTHDR)
#define HAVE_TIMESTAMP
#define USE_TIMESTAMP_CMSG
#ifndef TIMESTAMP_CTLMSGBUF_SIZE
#define TIMESTAMP_CTLMSGBUF_SIZE 1536 /* moderate default */
#endif
#else
/* fill in for old/other timestamp interfaces */
#endif
#endif

#if defined(SYS_WINNT)
#include "win32_io.h"
#include <isc/win32os.h>
/*
 * Windows C runtime ioctl() can't deal properly with sockets, 
 * map to ioctlsocket for this source file.
 */
#define ioctl(fd, opt, val)  ioctlsocket((fd), (opt), (u_long *)(val))
#endif  /* SYS_WINNT */

/*
 * We do asynchronous input using the SIGIO facility.  A number of
 * recvbuf buffers are preallocated for input.	In the signal
 * handler we poll to see which sockets are ready and read the
 * packets from them into the recvbuf's along with a time stamp and
 * an indication of the source host and the interface it was received
 * through.  This allows us to get as accurate receive time stamps
 * as possible independent of other processing going on.
 *
 * We watch the number of recvbufs available to the signal handler
 * and allocate more when this number drops below the low water
 * mark.  If the signal handler should run out of buffers in the
 * interim it will drop incoming frames, the idea being that it is
 * better to drop a packet than to be inaccurate.
 */


/*
 * Other statistics of possible interest
 */
volatile u_long packets_dropped;	/* total number of packets dropped on reception */
volatile u_long packets_ignored;	/* packets received on wild card interface */
volatile u_long packets_received;	/* total number of packets received */
	 u_long packets_sent;		/* total number of packets sent */
	 u_long packets_notsent;	/* total number of packets which couldn't be sent */

volatile u_long handler_calls;	/* number of calls to interrupt handler */
volatile u_long handler_pkts;	/* number of pkts received by handler */
u_long io_timereset;		/* time counters were reset */

/*
 * Interface stuff
 */
endpt *	any_interface;		/* wildcard ipv4 interface */
endpt *	any6_interface;		/* wildcard ipv6 interface */
endpt *	loopback_interface;	/* loopback ipv4 interface */

isc_boolean_t broadcast_client_enabled;	/* is broadcast client enabled */
u_int sys_ifnum;			/* next .ifnum to assign */
int ninterfaces;			/* Total number of interfaces */

int disable_dynamic_updates;		/* scan interfaces once only */

#ifdef REFCLOCK
/*
 * Refclock stuff.	We keep a chain of structures with data concerning
 * the guys we are doing I/O for.
 */
static	struct refclockio *refio;
#endif /* REFCLOCK */

#if defined(HAVE_IPTOS_SUPPORT)
/* set IP_TOS to minimize packet delay */
# if defined(IPTOS_PREC_INTERNETCONTROL)
	unsigned int qos = IPTOS_PREC_INTERNETCONTROL;
# else
	 unsigned int qos = IPTOS_LOWDELAY;
# endif
#endif

/*
 * File descriptor masks etc. for call to select
 * Not needed for I/O Completion Ports
 */
fd_set activefds;
int maxactivefd;

#ifndef HAVE_IO_COMPLETION_PORT
static void	maintain_activefds(int fd, int closing);
#else
#define		maintain_activefds(fd, closing)	do {} while (0)
#endif

/*
 * bit alternating value to detect verified interfaces during an update cycle
 */
static  u_short		sys_interphase = 0;

static endpt *	new_interface(endpt *);
static void	add_interface(endpt *);
static int	update_interfaces(u_short, interface_receiver_t,
				  void *);
static void	remove_interface(endpt *);
static endpt *	create_interface(u_short, endpt *);

static int	is_wildcard_addr	(const sockaddr_u *);

/*
 * Multicast functions
 */
static	isc_boolean_t	addr_ismulticast	(sockaddr_u *);
static	isc_boolean_t	is_anycast		(sockaddr_u *,
						 const char *);

/*
 * Not all platforms support multicast
 */
#ifdef MCAST
static	isc_boolean_t	socket_multicast_enable	(endpt *, sockaddr_u *);
static	isc_boolean_t	socket_multicast_disable(endpt *, sockaddr_u *);
#endif

#ifdef DEBUG
static void interface_dump	(const endpt *);
static void sockaddr_dump	(const sockaddr_u *);
static void print_interface	(const endpt *, char *, char *);
#define DPRINT_INTERFACE(level, args) do { if (debug >= (level)) { print_interface args; } } while (0)
#else
#define DPRINT_INTERFACE(level, args) do {} while (0)
#endif

typedef struct vsock vsock_t;
enum desc_type { FD_TYPE_SOCKET, FD_TYPE_FILE };

struct vsock {
	vsock_t	*	link;
	SOCKET		fd;
	enum desc_type	type;
};

vsock_t	*fd_list;

#if !defined(HAVE_IO_COMPLETION_PORT) && defined(HAS_ROUTING_SOCKET)
/*
 * async notification processing (e. g. routing sockets)
 */
/*
 * support for receiving data on fd that is not a refclock or a socket
 * like e. g. routing sockets
 */
struct asyncio_reader {
	struct asyncio_reader *link;		    /* the list this is being kept in */
	SOCKET fd;				    /* fd to be read */
	void  *data;				    /* possibly local data */
	void (*receiver)(struct asyncio_reader *);  /* input handler */
};

struct asyncio_reader *asyncio_reader_list;

static void delete_asyncio_reader (struct asyncio_reader *);
static struct asyncio_reader *new_asyncio_reader (void);
static void add_asyncio_reader (struct asyncio_reader *, enum desc_type);
static void remove_asyncio_reader (struct asyncio_reader *);

#endif /* !defined(HAVE_IO_COMPLETION_PORT) && defined(HAS_ROUTING_SOCKET) */

static void init_async_notifications (void);

static	int	addr_eqprefix	(const sockaddr_u *, const sockaddr_u *,
				 int);
static int	addr_samesubnet	(const sockaddr_u *, const sockaddr_u *,
				 const sockaddr_u *, const sockaddr_u *);
static	int	create_sockets	(u_short);
static	SOCKET	open_socket	(sockaddr_u *, int, int, endpt *);
static	char *	fdbits		(int, fd_set *);
static	void	set_reuseaddr	(int);
static	isc_boolean_t	socket_broadcast_enable	 (struct interface *, SOCKET, sockaddr_u *);
static	isc_boolean_t	socket_broadcast_disable (struct interface *, sockaddr_u *);

typedef struct remaddr remaddr_t;

struct remaddr {
	remaddr_t *		link;
	sockaddr_u		addr;
	endpt *			ep;
};

remaddr_t *	remoteaddr_list;
endpt *		ep_list;	/* complete endpt list */
endpt *		mc4_list;	/* IPv4 mcast-capable unicast endpts */
endpt *		mc6_list;	/* IPv6 mcast-capable unicast endpts */

static endpt *	wildipv4;
static endpt *	wildipv6;

static void	add_fd_to_list		(SOCKET, enum desc_type);
static endpt *	find_addr_in_list	(sockaddr_u *);
static endpt *	find_flagged_addr_in_list(sockaddr_u *, u_int32);
static void	delete_addr_from_list	(sockaddr_u *);
static void	delete_interface_from_list(endpt *);
static void	close_and_delete_fd_from_list(SOCKET);
static void	add_addr_to_list	(sockaddr_u *, endpt *);
static void	create_wildcards	(u_short);
static endpt *	findlocalinterface	(sockaddr_u *, int, int);
static endpt *	findclosestinterface	(sockaddr_u *, int);
#ifdef DEBUG
static const char *	action_text	(nic_rule_action);
#endif
static nic_rule_action	interface_action(char *, sockaddr_u *, u_int32);
static void		convert_isc_if	(isc_interface_t *,
					 endpt *, u_short);
static void		calc_addr_distance(sockaddr_u *,
					   const sockaddr_u *,
					   const sockaddr_u *);
static int		cmp_addr_distance(const sockaddr_u *,
					  const sockaddr_u *);

/*
 * Routines to read the ntp packets
 */
#if !defined(HAVE_IO_COMPLETION_PORT)
static inline int     read_network_packet	(SOCKET, struct interface *, l_fp);
static inline int     read_refclock_packet	(SOCKET, struct refclockio *, l_fp);
#endif



#ifndef HAVE_IO_COMPLETION_PORT
static void
maintain_activefds(
	int fd,
	int closing
	)
{
	int i;

	if (fd < 0 || fd >= FD_SETSIZE) {
		msyslog(LOG_ERR,
			"Too many sockets in use, FD_SETSIZE %d exceeded by fd %d",
			FD_SETSIZE, fd);
		exit(1);
	}

	if (!closing) {
		FD_SET(fd, &activefds);
		maxactivefd = max(fd, maxactivefd);
	} else {
		FD_CLR(fd, &activefds);
		if (maxactivefd && fd == maxactivefd) {
			for (i = maxactivefd - 1; i >= 0; i--)
				if (FD_ISSET(i, &activefds)) {
					maxactivefd = i;
					break;
				}
			NTP_INSIST(fd != maxactivefd);
		}
	}
}
#endif	/* !HAVE_IO_COMPLETION_PORT */


#ifdef WORK_FORK
void
update_resp_pipe_fd(
	int resp_pipe_fd,
	int closing
	)
{
	maintain_activefds(resp_pipe_fd, closing);
}
#endif


/*
 * on Unix systems the stdio library typically
 * makes use of file descriptors in the lower
 * integer range.  stdio usually will make use
 * of the file descriptors in the range of
 * [0..FOPEN_MAX)
 * in order to keep this range clean, for socket
 * file descriptors we attempt to move them above
 * FOPEN_MAX. This is not as easy as it sounds as
 * FOPEN_MAX changes from implementation to implementation
 * and may exceed to current file decriptor limits.
 * We are using following strategy:
 * - keep a current socket fd boundary initialized with
 *   max(0, min(GETDTABLESIZE() - FD_CHUNK, FOPEN_MAX))
 * - attempt to move the descriptor to the boundary or
 *   above.
 *   - if that fails and boundary > 0 set boundary
 *     to min(0, socket_fd_boundary - FD_CHUNK)
 *     -> retry
 *     if failure and boundary == 0 return old fd
 *   - on success close old fd return new fd
 *
 * effects:
 *   - fds will be moved above the socket fd boundary
 *     if at all possible.
 *   - the socket boundary will be reduced until
 *     allocation is possible or 0 is reached - at this
 *     point the algrithm will be disabled
 */
SOCKET
move_fd(
	SOCKET fd
	)
{
#if !defined(SYS_WINNT) && defined(F_DUPFD)
#ifndef FD_CHUNK
#define FD_CHUNK	10
#endif
#ifndef FOPEN_MAX
#define FOPEN_MAX	20
#endif
/*
 * number of fds we would like to have for
 * stdio FILE* available.
 * we can pick a "low" number as our use of
 * FILE* is limited to log files and temporarily
 * to data and config files. Except for log files
 * we don't keep the other FILE* open beyond the
 * scope of the function that opened it.
 */
#ifndef FD_PREFERRED_SOCKBOUNDARY
#define FD_PREFERRED_SOCKBOUNDARY 48
#endif

#if defined(HAVE_SYSCONF) && defined(_SC_OPEN_MAX)
#define GETDTABLESIZE()	((int)sysconf(_SC_OPEN_MAX))
#elif !defined(HAVE_GETDTABLESIZE)
/*
 * if we have no idea about the max fd value set up things
 * so we will start at FOPEN_MAX
 */
#define GETDTABLESIZE()	(FOPEN_MAX + FD_CHUNK)
#endif

	static SOCKET socket_boundary = -1;
	SOCKET newfd;

	NTP_REQUIRE((int)fd >= 0);

	/*
	 * check whether boundary has be set up
	 * already
	 */
	if (socket_boundary == -1) {
		socket_boundary = max(0, min(GETDTABLESIZE() - FD_CHUNK, 
					     min(FOPEN_MAX, FD_PREFERRED_SOCKBOUNDARY)));
#ifdef DEBUG
		msyslog(LOG_DEBUG,
			"ntp_io: estimated max descriptors: %d, initial socket boundary: %d",
			GETDTABLESIZE(), socket_boundary);
#endif
	}

	/*
	 * Leave a space for stdio to work in. potentially moving the
	 * socket_boundary lower until allocation succeeds.
	 */
	do {
		if (fd >= 0 && fd < socket_boundary) {
			/* inside reserved range: attempt to move fd */
			newfd = fcntl(fd, F_DUPFD, socket_boundary);
			
			if (newfd != -1) {
				/* success: drop the old one - return the new one */
				close(fd);
				return newfd;
			}
		} else {
			/* outside reserved range: no work - return the original one */
			return fd;
		}
		socket_boundary = max(0, socket_boundary - FD_CHUNK);
#ifdef DEBUG
		msyslog(LOG_DEBUG,
			"ntp_io: selecting new socket boundary: %d",
			socket_boundary);
#endif
	} while (socket_boundary > 0);
#else
	NTP_REQUIRE((int)fd >= 0);
#endif /* !defined(SYS_WINNT) && defined(F_DUPFD) */
	return fd;
}


#ifndef HAVE_IO_COMPLETION_PORT
/*
 * close_all_except()
 *
 * Close all file descriptors except the given keep_fd.
 */
void
close_all_except(
	int keep_fd
	)
{
	int fd;

	for (fd = 0; fd < keep_fd; fd++)
		close(fd);

	close_all_beyond(keep_fd);
}


/*
 * close_all_beyond()
 *
 * Close all file descriptors after the given keep_fd, which is the
 * highest fd to keep open.
 */
void
close_all_beyond(
	int keep_fd
	)
{
# ifdef HAVE_CLOSEFROM
	closefrom(keep_fd + 1);
# elif defined(F_CLOSEM)
	/*
	 * From 'Writing Reliable AIX Daemons,' SG24-4946-00,
	 * by Eric Agar (saves us from doing 32767 system
	 * calls)
	 */
	if (fcntl(keep_fd + 1, F_CLOSEM, 0) == -1)
		msyslog(LOG_ERR, "F_CLOSEM(%d): %m", keep_fd + 1);
# else	/* !HAVE_CLOSEFROM && !F_CLOSEM follows */
	int fd;
	int max_fd;

	max_fd = GETDTABLESIZE();
	for (fd = keep_fd + 1; fd < max_fd; fd++)
		close(fd);
# endif	/* !HAVE_CLOSEFROM && !F_CLOSEM */
}
#endif	/* HAVE_IO_COMPLETION_PORT */


#ifdef DEBUG_TIMING
/*
 * collect timing information for various processing
 * paths. currently we only pass them on to the file
 * for later processing. this could also do histogram
 * based analysis in other to reduce the load (and skew)
 * dur to the file output
 */
void
collect_timing(struct recvbuf *rb, const char *tag, int count, l_fp *dts)
{
	char buf[256];

	snprintf(buf, sizeof(buf), "%s %d %s %s", 
		 (rb != NULL)
		     ? ((rb->dstadr != NULL)
			    ? stoa(&rb->recv_srcadr)
			    : "-REFCLOCK-")
		     : "-",
		 count, lfptoa(dts, 9), tag);
	record_timing_stats(buf);
}
#endif

/*
 * About dynamic interfaces, sockets, reception and more...
 *
 * the code solves following tasks:
 *
 *   - keep a current list of active interfaces in order
 *     to bind to to the interface address on NTP_PORT so that
 *     all wild and specific bindings for NTP_PORT are taken by ntpd
 *     to avoid other daemons messing with the time or sockets.
 *   - all interfaces keep a list of peers that are referencing 
 *     the interface in order to quickly re-assign the peers to
 *     new interface in case an interface is deleted (=> gone from system or
 *     down)
 *   - have a preconfigured socket ready with the right local address
 *     for transmission and reception
 *   - have an address list for all destination addresses used within ntpd
 *     to find the "right" preconfigured socket.
 *   - facilitate updating the internal interface list with respect to
 *     the current kernel state
 *
 * special issues:
 *
 *   - mapping of multicast addresses to the interface affected is not always
 *     one to one - especially on hosts with multiple interfaces
 *     the code here currently allocates a separate interface entry for those
 *     multicast addresses
 *     iff it is able to bind to a *new* socket with the multicast address (flags |= MCASTIF)
 *     in case of failure the multicast address is bound to an existing interface.
 *   - on some systems it is perfectly legal to assign the same address to
 *     multiple interfaces. Therefore this code does not keep a list of interfaces
 *     but a list of interfaces that represent a unique address as determined by the kernel
 *     by the procedure in findlocalinterface. Thus it is perfectly legal to see only
 *     one representative of a group of real interfaces if they share the same address.
 * 
 * Frank Kardel 20050910
 */

/*
 * init_io - initialize I/O module.
 */
void
init_io(void)
{
	/* Init buffer free list and stat counters */
	init_recvbuff(RECV_INIT);
	/* update interface every 5 minutes as default */
	interface_interval = 300;

#ifdef SYS_WINNT
	init_io_completion_port();
#endif

#if defined(HAVE_SIGNALED_IO)
	(void) set_signal();
#endif
}


/*
 * io_open_sockets - call socket creation routine
 */
void
io_open_sockets(void)
{
	static int already_opened;

	if (already_opened || HAVE_OPT( SAVECONFIGQUIT ))
		return;

	already_opened = 1;

	/*
	 * Create the sockets
	 */
	BLOCKIO();
	create_sockets(NTP_PORT);
	UNBLOCKIO();

	init_async_notifications();

	DPRINTF(3, ("io_open_sockets: maxactivefd %d\n", maxactivefd));
}


#ifdef DEBUG
/*
 * function to dump the contents of the interface structure
 * for debugging use only.
 */
void
interface_dump(const endpt *itf)
{
	printf("Dumping interface: %p\n", itf);
	printf("fd = %d\n", itf->fd);
	printf("bfd = %d\n", itf->bfd);
	printf("sin = %s,\n", stoa(&itf->sin));
	sockaddr_dump(&itf->sin);
	printf("bcast = %s,\n", stoa(&itf->bcast));
	sockaddr_dump(&itf->bcast);
	printf("mask = %s,\n", stoa(&itf->mask));
	sockaddr_dump(&itf->mask);
	printf("name = %s\n", itf->name);
	printf("flags = 0x%08x\n", itf->flags);
	printf("last_ttl = %d\n", itf->last_ttl);
	printf("addr_refid = %08x\n", itf->addr_refid);
	printf("num_mcast = %d\n", itf->num_mcast);
	printf("received = %ld\n", itf->received);
	printf("sent = %ld\n", itf->sent);
	printf("notsent = %ld\n", itf->notsent);
	printf("ifindex = %u\n", itf->ifindex);
	printf("peercnt = %u\n", itf->peercnt);
	printf("phase = %u\n", itf->phase);
}

/*
 * sockaddr_dump - hex dump the start of a sockaddr_u
 */
static void
sockaddr_dump(const sockaddr_u *psau)
{
	/* Limit the size of the sockaddr_in6 hex dump */
	const int maxsize = min(32, sizeof(psau->sa6));
	const u_char *	cp;
	int		i;

<<<<<<< HEAD
	cp = (u_char *)psau;
=======
	cp = (const void *)&psau->sa;
>>>>>>> 8f24e9c0

	for(i = 0; i < maxsize; i++) {
		printf("%02x", *cp++);
		if (!((i + 1) % 4))
			printf(" ");
	}
	printf("\n");
}

/*
 * print_interface - helper to output debug information
 */
static void
print_interface(const endpt *iface, char *pfx, char *sfx)
{
	printf("%sinterface #%d: fd=%d, bfd=%d, name=%s, flags=0x%x, ifindex=%u, sin=%s",
	       pfx,
	       iface->ifnum,
	       iface->fd,
	       iface->bfd,
	       iface->name,
	       iface->flags,
	       iface->ifindex,
	       stoa(&iface->sin));
	if (AF_INET == iface->family) {
		if (iface->flags & INT_BROADCAST)
			printf(", bcast=%s", stoa(&iface->bcast));
		printf(", mask=%s", stoa(&iface->mask));
	}
	printf(", %s:%s",
	       (iface->ignore_packets) 
		   ? "Disabled"
		   : "Enabled",
	       sfx);
	if (debug > 4)	/* in-depth debugging only */
		interface_dump(iface);
}
#endif

#if !defined(HAVE_IO_COMPLETION_PORT) && defined(HAS_ROUTING_SOCKET)
/*
 * create an asyncio_reader structure
 */
static struct asyncio_reader *
new_asyncio_reader(void)
{
	struct asyncio_reader *reader;

	reader = emalloc(sizeof(*reader));

	memset(reader, 0, sizeof(*reader));
	reader->fd = INVALID_SOCKET;
	return reader;
}

/*
 * delete a reader
 */
static void
delete_asyncio_reader(
	struct asyncio_reader *reader
	)
{
	free(reader);
}

/*
 * add asynchio_reader
 */
static void
add_asyncio_reader(
	struct asyncio_reader *	reader, 
	enum desc_type		type)
{
	LINK_SLIST(asyncio_reader_list, reader, link);
	add_fd_to_list(reader->fd, type);
}
	
/*
 * remove asynchio_reader
 */
static void
remove_asyncio_reader(
	struct asyncio_reader *reader
	)
{
	struct asyncio_reader *unlinked;

	UNLINK_SLIST(unlinked, asyncio_reader_list, reader, link,
	    struct asyncio_reader);

	if (reader->fd != INVALID_SOCKET)
		close_and_delete_fd_from_list(reader->fd);

	reader->fd = INVALID_SOCKET;
}
#endif /* !defined(HAVE_IO_COMPLETION_PORT) && defined(HAS_ROUTING_SOCKET) */


/* compare two sockaddr prefixes */
static int
addr_eqprefix(
	const sockaddr_u *	a,
	const sockaddr_u *	b,
	int			prefixlen
	)
{
	isc_netaddr_t		isc_a;
	isc_netaddr_t		isc_b;
	isc_sockaddr_t		isc_sa;

	memset(&isc_sa, 0, sizeof(isc_sa));
	memcpy(&isc_sa.type.sa, &a->sa, 
	       min(sizeof(isc_sa.type), sizeof(a)));
	isc_netaddr_fromsockaddr(&isc_a, &isc_sa);

	memset(&isc_sa, 0, sizeof(isc_sa));
	memcpy(&isc_sa.type.sa, &b->sa, 
	       min(sizeof(isc_sa.type), sizeof(b)));
	isc_netaddr_fromsockaddr(&isc_b, &isc_sa);

	return (int)isc_netaddr_eqprefix(&isc_a, &isc_b,
					 (u_int)prefixlen);
}


static int
addr_samesubnet(
	const sockaddr_u *	a,
	const sockaddr_u *	a_mask,
	const sockaddr_u *	b,
	const sockaddr_u *	b_mask
	)
{
	const u_int32 *	pa;
	const u_int32 *	pa_limit;
	const u_int32 *	pb;
	const u_int32 *	pm;
	size_t		loops;

	NTP_REQUIRE(AF(a) == AF(a_mask));
	NTP_REQUIRE(AF(b) == AF(b_mask));
	/*
	 * With address and mask families verified to match, comparing
	 * the masks also validates the address's families match.
	 */
	if (!SOCK_EQ(a_mask, b_mask))
		return FALSE;

	if (IS_IPV6(a)) {
		loops = sizeof(NSRCADR6(a)) / sizeof(*pa);
		pa = (const void *)&NSRCADR6(a);
		pb = (const void *)&NSRCADR6(b);
		pm = (const void *)&NSRCADR6(a_mask);
	} else {
		loops = sizeof(NSRCADR(a)) / sizeof(*pa);
		pa = (const void *)&NSRCADR(a);
		pb = (const void *)&NSRCADR(b);
		pm = (const void *)&NSRCADR(a_mask);
	}
	for (pa_limit = pa + loops; pa < pa_limit; pa++, pb++, pm++)
		if ((*pa & *pm) != (*pb & *pm))
			return FALSE;

	return TRUE;
}


/*
 * Code to tell if we have an IP address
 * If we have then return the sockaddr structure
 * and set the return value
 * see the bind9/getaddresses.c for details
 */
int
is_ip_address(
	const char *	host,
	u_short		af,
	sockaddr_u *	addr
	)
{
	struct in_addr in4;
	struct in6_addr in6;
	char tmpbuf[128];
	char *pch;

	NTP_REQUIRE(host != NULL);
	NTP_REQUIRE(addr != NULL);

	memset(addr, 0, sizeof(*addr));

	/*
	 * Try IPv4, then IPv6.  In order to handle the extended format
	 * for IPv6 scoped addresses (address%scope_ID), we'll use a local
	 * working buffer of 128 bytes.  The length is an ad-hoc value, but
	 * should be enough for this purpose; the buffer can contain a string
	 * of at least 80 bytes for scope_ID in addition to any IPv6 numeric
	 * addresses (up to 46 bytes), the delimiter character and the
	 * terminating NULL character.
	 */
	if (AF_UNSPEC == af || AF_INET == af)
		if (inet_pton(AF_INET, host, &in4) == 1) {
			AF(addr) = AF_INET;
			SET_ADDR4N(addr, in4.s_addr);

			return TRUE;
		}

	if (AF_UNSPEC == af || AF_INET6 == af)
		if (sizeof(tmpbuf) > strlen(host)) {
			if ('[' == host[0]) {
				strncpy(tmpbuf, &host[1], sizeof(tmpbuf));
				pch = strchr(tmpbuf, ']');
				if (pch != NULL)
					*pch = '\0';
			} else
				strncpy(tmpbuf, host, sizeof(tmpbuf));
			pch = strchr(tmpbuf, '%');
			if (pch != NULL)
				*pch = '\0';

			if (inet_pton(AF_INET6, tmpbuf, &in6) == 1) {
				AF(addr) = AF_INET6;
				SET_ADDR6N(addr, in6);

				return TRUE;
			}
		}
	/*
	 * If we got here it was not an IP address
	 */
	return FALSE;
}


/*
 * interface list enumerator - visitor pattern
 */
void
interface_enumerate(
	interface_receiver_t	receiver, 
	void *			data
	)
{
	interface_info_t ifi;

	ifi.action = IFS_EXISTS;
	for (ifi.ep = ep_list; ifi.ep != NULL; ifi.ep = ifi.ep->elink)
		(*receiver)(data, &ifi);
}

/*
 * do standard initialization of interface structure
 */
static void
init_interface(
	endpt *ep
	)
{
	memset(ep, 0, sizeof(*ep));
	ep->fd = INVALID_SOCKET;
	ep->bfd = INVALID_SOCKET;
	ep->phase = sys_interphase;
}


/*
 * create new interface structure initialize from
 * template structure or via standard initialization
 * function
 */
static struct interface *
new_interface(
	struct interface *interface
	)
{
	struct interface *	iface;

	iface = emalloc(sizeof(*iface));

	if (NULL == interface)
		init_interface(iface);
	else				/* use the template */
		memcpy(iface, interface, sizeof(*iface));

	/* count every new instance of an interface in the system */
	iface->ifnum = sys_ifnum++;
	iface->starttime = current_time;

	return iface;
}


/*
 * return interface storage into free memory pool
 */
static inline void
delete_interface(
	endpt *ep
	)
{
	free(ep);
}


/*
 * link interface into list of known interfaces
 */
static void
add_interface(
	endpt *	ep
	)
{
	endpt **	pmclisthead;
	endpt *		scan;
	endpt *		scan_next;
	endpt *		unlinked;
	sockaddr_u *	addr;
	int		ep_local;
	int		scan_local;
	int		same_subnet;
	int		ep_univ_iid;	/* iface ID from MAC address */
	int		scan_univ_iid;	/* see RFC 4291 */
	int		ep_privacy;	/* random local iface ID */
	int		scan_privacy;	/* see RFC 4941 */

	/* Calculate the refid */
	ep->addr_refid = addr2refid(&ep->sin);
	/* link at tail so ntpdc -c ifstats index increases each row */
	LINK_TAIL_SLIST(ep_list, ep, elink, endpt);
	ninterfaces++;
	/* the rest is for enabled multicast-capable addresses only */
	if (ep->ignore_packets || !(INT_MULTICAST & ep->flags) ||
	    INT_LOOPBACK & ep->flags)
		return;
#ifndef INCLUDE_IPV6_MULTICAST_SUPPORT
	if (AF_INET6 == ep->family)
		return;
#endif
	pmclisthead = (AF_INET == ep->family)
			 ? &mc4_list
			 : &mc6_list;

	if (AF_INET6 == ep->family) {
		ep_local =
		    IN6_IS_ADDR_LINKLOCAL(PSOCK_ADDR6(&ep->sin)) ||
		    IN6_IS_ADDR_SITELOCAL(PSOCK_ADDR6(&ep->sin));
		ep_univ_iid = IS_IID_UNIV(&ep->sin);
		ep_privacy = !!(INT_PRIVACY & ep->flags);
	} else {
		ep_local = FALSE;
		ep_univ_iid = FALSE;
		ep_privacy = FALSE;
	}
	DPRINTF(4, ("add_interface mcast-capable %s%s%s%s\n",
		    stoa(&ep->sin),
		    (ep_local) ? " link/scope-local" : "",
		    (ep_univ_iid) ? " univ-IID" : "",
		    (ep_privacy) ? " privacy" : ""));
	/*
	 * If we have multiple local addresses on the same network
	 * interface, and some are link- or site-local, do not multicast
	 * out from the link-/site-local addresses by default, to avoid
	 * duplicate manycastclient associations between v6 peers using
	 * link-local and global addresses.  link-local can still be
	 * chosen using "nic ignore myv6globalprefix::/64".
	 * Similarly, if we have multiple global addresses from the same
	 * prefix on the same network interface, multicast from one,
	 * preferring EUI-64, then static, then least RFC 4941 privacy
	 * addresses.
	 */
	for (scan = *pmclisthead; scan != NULL; scan = scan_next) {
		scan_next = scan->mclink;
		if (ep->family != scan->family)
			continue;
		if (strcmp(ep->name, scan->name))
			continue;
		same_subnet = addr_samesubnet(&ep->sin, &ep->mask,
					      &scan->sin, &scan->mask);
		if (AF_INET6 == ep->family) {
			addr = &scan->sin;
			scan_local =
			    IN6_IS_ADDR_LINKLOCAL(PSOCK_ADDR6(addr)) ||
			    IN6_IS_ADDR_SITELOCAL(PSOCK_ADDR6(addr));
			scan_univ_iid = IS_IID_UNIV(addr);
			scan_privacy = !!(INT_PRIVACY & scan->flags);
		} else {
			scan_local = FALSE;
			scan_univ_iid = FALSE;
			scan_privacy = FALSE;
		}
		DPRINTF(4, ("add_interface mcast-capable scan %s%s%s%s\n",
			    stoa(&scan->sin),
			    (scan_local) ? " link/scope-local" : "",
			    (scan_univ_iid) ? " univ-IID" : "",
			    (scan_privacy) ? " privacy" : ""));
		if ((ep_local && !scan_local) || (same_subnet && 
		    ((ep_privacy && !scan_privacy) ||
		     (!ep_univ_iid && scan_univ_iid)))) {
			DPRINTF(4, ("did not add %s to %s of IPv6 multicast-capable list which already has %s\n",
				stoa(&ep->sin),
				(ep_local)
				    ? "tail"
				    : "head",
				stoa(&scan->sin)));
			return;
		}
		if ((scan_local && !ep_local) || (same_subnet &&
		    ((scan_privacy && !ep_privacy) ||
		     (!scan_univ_iid && ep_univ_iid)))) {
			UNLINK_SLIST(unlinked, *pmclisthead,
				     scan, mclink, endpt);
			DPRINTF(4, ("%s %s from IPv6 multicast-capable list to add %s\n",
				(unlinked != scan)
				    ? "Failed to remove"
				    : "removed",
				stoa(&scan->sin), stoa(&ep->sin)));
		}
	}
	/*
	 * Add link/site local at the tail of the multicast-
	 * capable unicast interfaces list, so that ntpd will
	 * send from global addresses before link-/site-local
	 * ones.
	 */
	if (ep_local)
		LINK_TAIL_SLIST(*pmclisthead, ep, mclink, endpt);
	else
		LINK_SLIST(*pmclisthead, ep, mclink);
	DPRINTF(4, ("added %s to %s of IPv%s multicast-capable unicast local address list\n",
		stoa(&ep->sin),
		(ep_local)
		    ? "tail"
		    : "head",
		(AF_INET == ep->family)
		    ? "4"
		    : "6"));
}


/*
 * remove interface from known interface list and clean up
 * associated resources
 */
static void
remove_interface(
	endpt *	ep
	)
{
	endpt *		unlinked;
	endpt **	pmclisthead;
	sockaddr_u	resmask;

	UNLINK_SLIST(unlinked, ep_list, ep, elink, endpt);
	if (!ep->ignore_packets && INT_MULTICAST & ep->flags) {
		pmclisthead = (AF_INET == ep->family)
				 ? &mc4_list
				 : &mc6_list;
		UNLINK_SLIST(unlinked, *pmclisthead, ep, mclink, endpt);
		DPRINTF(4, ("%s %s IPv%s multicast-capable unicast local address list\n",
			stoa(&ep->sin),
			(unlinked != NULL)
			    ? "removed from"
			    : "not found on",
			(AF_INET == ep->family)
			    ? "4"
			    : "6"));
	}
	delete_interface_from_list(ep);
  
	if (ep->fd != INVALID_SOCKET) {
		msyslog(LOG_INFO,
			"Deleting interface #%d %s, %s#%d, interface stats: received=%ld, sent=%ld, dropped=%ld, active_time=%ld secs",
			ep->ifnum,
			ep->name,
			stoa(&ep->sin),
			SRCPORT(&ep->sin),
			ep->received,
			ep->sent,
			ep->notsent,
			current_time - ep->starttime);
		close_and_delete_fd_from_list(ep->fd);
	}

	if (ep->bfd != INVALID_SOCKET) {
		msyslog(LOG_INFO,
			"Deleting broadcast address %s#%d from interface #%d %s",
			stoa(&ep->bcast), SRCPORT(&ep->bcast),
			ep->ifnum, ep->name);
		close_and_delete_fd_from_list(ep->bfd);
	}

	ninterfaces--;
	mon_clearinterface(ep);

	/* remove restrict interface entry */
	SET_HOSTMASK(&resmask, AF(&ep->sin));
	hack_restrict(RESTRICT_REMOVEIF, &ep->sin, &resmask,
		      RESM_NTPONLY | RESM_INTERFACE, RES_IGNORE, 0);
}


static void
log_listen_address(
	endpt *	ep
	)
{
	msyslog(LOG_INFO, "%s on %d %s %s UDP %d",
		(ep->ignore_packets) 
		    ? "Listen and drop"
		    : "Listen normally",
		ep->ifnum,
		ep->name,
		stoa(&ep->sin),
		SRCPORT(&ep->sin));
}


static void
create_wildcards(
	u_short	port
	)
{
	int			v4wild, v6wild;
	sockaddr_u		wildaddr;
	nic_rule_action		action;
	struct interface *	wildif;

	/*
	 * silence "potentially uninitialized" warnings from VC9
	 * failing to follow the logic.  Ideally action could remain
	 * uninitialized, and the memset be the first statement under
	 * the first if (v4wild).
	 */
	action = ACTION_LISTEN;
	memset(&wildaddr, 0, sizeof(wildaddr));
	
	/*
	 * create pseudo-interface with wildcard IPv4 address
	 */
	v4wild = ipv4_works;
	if (v4wild) {
		/* set wildaddr to the v4 wildcard address 0.0.0.0 */
		AF(&wildaddr) = AF_INET;
		SET_ADDR4(&wildaddr, INADDR_ANY);
		SET_PORT(&wildaddr, port);

		/* check for interface/nic rules affecting the wildcard */
		action = interface_action(NULL, &wildaddr, 0);
		v4wild = (ACTION_IGNORE != action);
	}
	if (v4wild) {
		wildif = new_interface(NULL);

		strncpy(wildif->name, "v4wildcard", sizeof(wildif->name));
		memcpy(&wildif->sin, &wildaddr, sizeof(wildif->sin));
		wildif->family = AF_INET;
		AF(&wildif->mask) = AF_INET;
		SET_ONESMASK(&wildif->mask);

		wildif->flags = INT_BROADCAST | INT_UP | INT_WILDCARD;
		wildif->ignore_packets = (ACTION_DROP == action);
#if defined(MCAST)
		/*
		 * enable multicast reception on the broadcast socket
		 */
		AF(&wildif->bcast) = AF_INET;
		SET_ADDR4(&wildif->bcast, INADDR_ANY);
		SET_PORT(&wildif->bcast, port);
#endif /* MCAST */
		wildif->fd = open_socket(&wildif->sin, 0, 1, wildif);

		if (wildif->fd != INVALID_SOCKET) {
			wildipv4 = wildif;
			any_interface = wildif;
			
			add_addr_to_list(&wildif->sin, wildif);
			add_interface(wildif);
			log_listen_address(wildif);
		} else {
			msyslog(LOG_ERR, 
				"unable to bind to wildcard address %s - another process may be running - EXITING",
				stoa(&wildif->sin));
			exit(1);
		}
		DPRINT_INTERFACE(2, (wildif, "created ", "\n"));
	}

#ifdef INCLUDE_IPV6_SUPPORT
	/*
	 * create pseudo-interface with wildcard IPv6 address
	 */
	v6wild = ipv6_works;
	if (v6wild) {
		/* set wildaddr to the v6 wildcard address :: */
		memset(&wildaddr, 0, sizeof(wildaddr));
		AF(&wildaddr) = AF_INET6;
		SET_ADDR6N(&wildaddr, in6addr_any);
		SET_PORT(&wildaddr, port);
		SET_SCOPE(&wildaddr, 0);

		/* check for interface/nic rules affecting the wildcard */
		action = interface_action(NULL, &wildaddr, 0);
		v6wild = (ACTION_IGNORE != action);
	}
	if (v6wild) {
		wildif = new_interface(NULL);

		strncpy(wildif->name, "v6wildcard", sizeof(wildif->name));
		memcpy(&wildif->sin, &wildaddr, sizeof(wildif->sin));
		wildif->family = AF_INET6;
		AF(&wildif->mask) = AF_INET6;
		SET_ONESMASK(&wildif->mask);

		wildif->flags = INT_UP | INT_WILDCARD;
		wildif->ignore_packets = (ACTION_DROP == action);

		wildif->fd = open_socket(&wildif->sin, 0, 1, wildif);

		if (wildif->fd != INVALID_SOCKET) {
			wildipv6 = wildif;
			any6_interface = wildif;
			add_addr_to_list(&wildif->sin, wildif);
			add_interface(wildif);
			log_listen_address(wildif);
		} else {
			msyslog(LOG_ERR,
				"unable to bind to wildcard address %s - another process may be running - EXITING",
				stoa(&wildif->sin));
			exit(1);
		}
		DPRINT_INTERFACE(2, (wildif, "created ", "\n"));
	}
#endif
}


/*
 * add_nic_rule() -- insert a rule entry at the head of nic_rule_list.
 */
void
add_nic_rule(
	nic_rule_match	match_type,
	const char *	if_name,	/* interface name or numeric address */
	int		prefixlen,
	nic_rule_action	action
	)
{
	nic_rule *	rule;
	isc_boolean_t	is_ip;

	rule = emalloc(sizeof(*rule));
	memset(rule, 0, sizeof(*rule));
	rule->match_type = match_type;
	rule->prefixlen = prefixlen;
	rule->action = action;
	
	if (MATCH_IFNAME == match_type) {
		NTP_REQUIRE(NULL != if_name);
		rule->if_name = estrdup(if_name);
	} else if (MATCH_IFADDR == match_type) {
		NTP_REQUIRE(NULL != if_name);
		/* set rule->addr */
		is_ip = is_ip_address(if_name, AF_UNSPEC, &rule->addr);
		NTP_REQUIRE(is_ip);
	} else
		NTP_REQUIRE(NULL == if_name);

	LINK_SLIST(nic_rule_list, rule, next);
}


#ifdef DEBUG
static const char *
action_text(
	nic_rule_action	action
	)
{
	const char *t;

	switch (action) {

	default:
		t = "ERROR";	/* quiet uninit warning */
		DPRINTF(1, ("fatal: unknown nic_rule_action %d\n",
			    action));
		NTP_ENSURE(0);
		break;

	case ACTION_LISTEN:
		t = "listen";
		break;

	case ACTION_IGNORE:
		t = "ignore";
		break;

	case ACTION_DROP:
		t = "drop";
		break;
	}

	return t;
}
#endif	/* DEBUG */


static nic_rule_action
interface_action(
	char *		if_name,
	sockaddr_u *	if_addr,
	u_int32		if_flags
	)
{
	nic_rule *	rule;
	int		isloopback;
	int		iswildcard;

	DPRINTF(4, ("interface_action: interface %s ",
		    (if_name != NULL) ? if_name : "wildcard"));

	iswildcard = is_wildcard_addr(if_addr);
	isloopback = !!(INT_LOOPBACK & if_flags);

	/*
	 * Find any matching NIC rule from --interface / -I or ntp.conf
	 * interface/nic rules.
	 */
	for (rule = nic_rule_list; rule != NULL; rule = rule->next) {

		switch (rule->match_type) {

		case MATCH_ALL:
			/* loopback and wildcard excluded from "all" */
			if (isloopback || iswildcard)
				break;
			DPRINTF(4, ("nic all %s\n",
			    action_text(rule->action)));
			return rule->action;

		case MATCH_IPV4:
			if (IS_IPV4(if_addr)) {
				DPRINTF(4, ("nic ipv4 %s\n",
				    action_text(rule->action)));
				return rule->action;
			}
			break;

		case MATCH_IPV6:
			if (IS_IPV6(if_addr)) {
				DPRINTF(4, ("nic ipv6 %s\n",
				    action_text(rule->action)));
				return rule->action;
			}
			break;

		case MATCH_WILDCARD:
			if (iswildcard) {
				DPRINTF(4, ("nic wildcard %s\n",
				    action_text(rule->action)));
				return rule->action;
			}
			break;

		case MATCH_IFADDR:
			if (rule->prefixlen != -1) {
				if (addr_eqprefix(if_addr, &rule->addr,
						  rule->prefixlen)) {

					DPRINTF(4, ("subnet address match - %s\n",
					    action_text(rule->action)));
					return rule->action;
				}
			} else
				if (SOCK_EQ(if_addr, &rule->addr)) {

					DPRINTF(4, ("address match - %s\n",
					    action_text(rule->action)));
					return rule->action;
				}
			break;

		case MATCH_IFNAME:
			if (if_name != NULL
			    && !strcasecmp(if_name, rule->if_name)) {

				DPRINTF(4, ("interface name match - %s\n",
				    action_text(rule->action)));
				return rule->action;
			}
			break;
		}
	}

	/*
	 * Unless explicitly disabled such as with "nic ignore ::1"
	 * listen on loopback addresses.  Since ntpq and ntpdc query
	 * "localhost" by default, which typically resolves to ::1 and
	 * 127.0.0.1, it's useful to default to listening on both.
	 */
	if (isloopback) {
		DPRINTF(4, ("default loopback listen\n"));
		return ACTION_LISTEN;
	}

	/*
	 * Treat wildcard addresses specially.  If there is no explicit
	 * "nic ... wildcard" or "nic ... 0.0.0.0" or "nic ... ::" rule
	 * default to drop.
	 */
	if (iswildcard) {
		DPRINTF(4, ("default wildcard drop\n"));
		return ACTION_DROP;
	}

	/*
	 * Check for "virtual IP" (colon in the interface name) after
	 * the rules so that "ntpd --interface eth0:1 -novirtualips"
	 * does indeed listen on eth0:1's addresses.
	 */
	if (!listen_to_virtual_ips && if_name != NULL
	    && (strchr(if_name, ':') != NULL)) {

		DPRINTF(4, ("virtual ip - ignore\n"));
		return ACTION_IGNORE;
	}

	/*
	 * If there are no --interface/-I command-line options and no
	 * interface/nic rules in ntp.conf, the default action is to
	 * listen.  In the presence of rules from either, the default
	 * is to ignore.  This implements ntpd's traditional listen-
	 * every default with no interface listen configuration, and
	 * ensures a single -I eth0 or "nic listen eth0" means do not
	 * listen on any other addresses.
	 */
	if (NULL == nic_rule_list) {
		DPRINTF(4, ("default listen\n"));
		return ACTION_LISTEN;
	}

	DPRINTF(4, ("implicit ignore\n"));
	return ACTION_IGNORE;
}


static void
convert_isc_if(
	isc_interface_t *isc_if,
	endpt *itf,
	u_short port
	)
{
	const u_char v6loop[16] = {0, 0, 0, 0, 0, 0, 0, 0,
				   0, 0, 0, 0, 0, 0, 0, 1};

	strncpy(itf->name, isc_if->name, sizeof(itf->name));
	itf->name[sizeof(itf->name) - 1] = 0; /* strncpy may not */
	itf->ifindex = isc_if->ifindex;
	itf->family = (u_short)isc_if->af;
	AF(&itf->sin) = itf->family;
	AF(&itf->mask) = itf->family;
	AF(&itf->bcast) = itf->family;
	SET_PORT(&itf->sin, port);
	SET_PORT(&itf->mask, port);
	SET_PORT(&itf->bcast, port);

	if (IS_IPV4(&itf->sin)) {
		NSRCADR(&itf->sin) = isc_if->address.type.in.s_addr;
		NSRCADR(&itf->mask) = isc_if->netmask.type.in.s_addr;

		if (isc_if->flags & INTERFACE_F_BROADCAST) {
			itf->flags |= INT_BROADCAST;
			NSRCADR(&itf->bcast) = 
			    isc_if->broadcast.type.in.s_addr;
		}
	}
#ifdef INCLUDE_IPV6_SUPPORT
	else if (IS_IPV6(&itf->sin)) {
		SET_ADDR6N(&itf->sin, isc_if->address.type.in6);
		SET_ADDR6N(&itf->mask, isc_if->netmask.type.in6);

		SET_SCOPE(&itf->sin, isc_if->address.zone);
	}
#endif /* INCLUDE_IPV6_SUPPORT */


	/* Process the rest of the flags */

	itf->flags |=
		  ((INTERFACE_F_UP & isc_if->flags)
			? INT_UP : 0)
		| ((INTERFACE_F_LOOPBACK & isc_if->flags) 
			? INT_LOOPBACK : 0)
		| ((INTERFACE_F_POINTTOPOINT & isc_if->flags) 
			? INT_PPP : 0)
		| ((INTERFACE_F_MULTICAST & isc_if->flags) 
			? INT_MULTICAST : 0)
		| ((INTERFACE_F_PRIVACY & isc_if->flags)
			? INT_PRIVACY : 0)
		;

	/*
	 * Clear the loopback flag if the address is not localhost.
	 * http://bugs.ntp.org/1683
	 */
	if (INT_LOOPBACK & itf->flags) {
		if (AF_INET == itf->family) {
			if (127 != (SRCADR(&itf->sin) >> 24))
				itf->flags &= ~INT_LOOPBACK;
		} else {
			if (memcmp(v6loop, NSRCADR6(&itf->sin),
				   sizeof(NSRCADR6(&itf->sin))))
				itf->flags &= ~INT_LOOPBACK;
		}
	}
}


/*
 * refresh_interface
 *
 * some OSes have been observed to keep
 * cached routes even when more specific routes
 * become available.
 * this can be mitigated by re-binding
 * the socket.
 */
static int
refresh_interface(
	struct interface * interface
	)
{
#ifdef  OS_MISSES_SPECIFIC_ROUTE_UPDATES
	if (interface->fd != INVALID_SOCKET) {
		close_and_delete_fd_from_list(interface->fd);
		interface->fd = open_socket(&interface->sin,
					    0, 0, interface);
		 /*
		  * reset TTL indication so TTL is is set again 
		  * next time around
		  */
		interface->last_ttl = 0;
		return (interface->fd != INVALID_SOCKET);
	} else
		return 0;	/* invalid sockets are not refreshable */
#else /* !OS_MISSES_SPECIFIC_ROUTE_UPDATES */
	return (interface->fd != INVALID_SOCKET);
#endif /* !OS_MISSES_SPECIFIC_ROUTE_UPDATES */
}

/*
 * interface_update - externally callable update function
 */
void
interface_update(
	interface_receiver_t	receiver,
	void *			data)
{
	int new_interface_found;

	if (disable_dynamic_updates)
		return;

	BLOCKIO();
	new_interface_found = update_interfaces(NTP_PORT, receiver, data);
	UNBLOCKIO();

	if (!new_interface_found)
		return;

#ifdef DEBUG
	msyslog(LOG_DEBUG, "new interface(s) found: waking up resolver");
#endif
	interrupt_worker_sleep();
}


/*
 * sau_from_netaddr() - convert network address on-wire formats.
 * Convert from libisc's isc_netaddr_t to NTP's sockaddr_u
 */
void
sau_from_netaddr(
	sockaddr_u *psau,
	const isc_netaddr_t *pna
	)
{
	memset(psau, 0, sizeof(*psau));
	AF(psau) = (u_short)pna->family;
	switch (pna->family) {

	case AF_INET:
		memcpy(&psau->sa4.sin_addr, &pna->type.in,
		       sizeof(psau->sa4.sin_addr));
		break;

	case AF_INET6:
		memcpy(&psau->sa6.sin6_addr, &pna->type.in6,
		       sizeof(psau->sa6.sin6_addr));
		break;
	}
}


static int
is_wildcard_addr(
	const sockaddr_u *psau
	)
{
	if (IS_IPV4(psau) && !NSRCADR(psau))
		return 1;

#ifdef INCLUDE_IPV6_SUPPORT
	if (IS_IPV6(psau) && S_ADDR6_EQ(psau, &in6addr_any))
		return 1;
#endif

	return 0;
}


#ifdef OS_NEEDS_REUSEADDR_FOR_IFADDRBIND
/*
 * enable/disable re-use of wildcard address socket
 */
static void
set_wildcard_reuse(
	u_short	family,
	int	on
	)
{
	struct interface *any;
	SOCKET fd = INVALID_SOCKET;

	any = ANY_INTERFACE_BYFAM(family);
	if (any != NULL)
		fd = any->fd;

	if (fd != INVALID_SOCKET) {
		if (setsockopt(fd, SOL_SOCKET, SO_REUSEADDR,
			       (char *)&on, sizeof(on)))
			msyslog(LOG_ERR,
				"set_wildcard_reuse: setsockopt(SO_REUSEADDR, %s) failed: %m",
				on ? "on" : "off");

		DPRINTF(4, ("set SO_REUSEADDR to %s on %s\n", 
			    on ? "on" : "off",
			    stoa(&any->sin)));
	}
}
#endif /* OS_NEEDS_REUSEADDR_FOR_IFADDRBIND */


static isc_boolean_t
is_anycast(
	sockaddr_u *psau,
	const char *name
	)
{
#if defined(INCLUDE_IPV6_SUPPORT) && defined(SIOCGIFAFLAG_IN6) && \
    defined(IN6_IFF_ANYCAST)
	struct in6_ifreq ifr6;
	int fd;
	u_int32 flags6;

	if (psau->sa.sa_family != AF_INET6)
		return ISC_FALSE;
	if ((fd = socket(AF_INET6, SOCK_DGRAM, 0)) < 0)
		return ISC_FALSE;
	memset(&ifr6, 0, sizeof(ifr6));
	memcpy(&ifr6.ifr_addr, &psau->sa6, sizeof(ifr6.ifr_addr));
	strncpy(ifr6.ifr_name, name, sizeof(ifr6.ifr_name));
	if (ioctl(fd, SIOCGIFAFLAG_IN6, &ifr6) < 0) {
		close(fd);
		return ISC_FALSE;
	}
	close(fd);
	flags6 = ifr6.ifr_ifru.ifru_flags6;
	if ((flags6 & IN6_IFF_ANYCAST) != 0)
		return ISC_TRUE;
#endif	/* INCLUDE_IPV6_SUPPORT && SIOCGIFAFLAG_IN6 && IN6_IFF_ANYCAST */
	return ISC_FALSE;
}


/*
 * update_interface strategy
 *
 * toggle configuration phase
 *
 * Phase 1:
 * forall currently existing interfaces
 *   if address is known:
 *	drop socket - rebind again
 *
 *   if address is NOT known:
 *	attempt to create a new interface entry
 *
 * Phase 2:
 * forall currently known non MCAST and WILDCARD interfaces
 *   if interface does not match configuration phase (not seen in phase 1):
 *	remove interface from known interface list
 *	forall peers associated with this interface
 *         disconnect peer from this interface
 *
 * Phase 3:
 *   attempt to re-assign interfaces to peers
 *
 */

static int
update_interfaces(
	u_short			port,
	interface_receiver_t	receiver,
	void *			data
	)
{
	isc_mem_t *		mctx = (void *)-1;
	interface_info_t	ifi;
	isc_interfaceiter_t *	iter;
	isc_result_t		result;
	isc_interface_t		isc_if;
	int			new_interface_found;
	int			refresh_peers;
	unsigned int		family;
	endpt			enumep;
	endpt *			ep;
	endpt *			next_ep;

	DPRINTF(3, ("update_interfaces(%d)\n", port));

	/*
	 * phase one - scan interfaces
	 * - create those that are not found
	 * - update those that are found
	 */

	new_interface_found = FALSE;
	refresh_peers = FALSE;
	iter = NULL;
	result = isc_interfaceiter_create(mctx, &iter);

	if (result != ISC_R_SUCCESS)
		return 0;

	/* 
	 * Toggle system interface scan phase to find untouched
	 * interfaces to be deleted.
	 */
	sys_interphase ^= 0x1;
	
	for (result = isc_interfaceiter_first(iter);
	     ISC_R_SUCCESS == result;
	     result = isc_interfaceiter_next(iter)) {

		result = isc_interfaceiter_current(iter, &isc_if);

		if (result != ISC_R_SUCCESS)
			break;

		/* See if we have a valid family to use */
		family = isc_if.address.family;
		if (AF_INET != family && AF_INET6 != family)
			continue;
		if (AF_INET == family && !ipv4_works)
			continue;
		if (AF_INET6 == family && !ipv6_works)
			continue;

		/* create prototype */
		init_interface(&enumep);

		convert_isc_if(&isc_if, &enumep, port);

		/* 
		 * Check if and how we are going to use the interface.
		 */
		switch (interface_action(enumep.name, &enumep.sin,
					 enumep.flags)) {

		case ACTION_IGNORE:
			continue;

		case ACTION_LISTEN:
			enumep.ignore_packets = ISC_FALSE;
			break;

		case ACTION_DROP:
			enumep.ignore_packets = ISC_TRUE;
			break;
		}

		DPRINT_INTERFACE(4, (&enumep, "examining ", "\n"));

		 /* interfaces must be UP to be usable */
		if (!(enumep.flags & INT_UP)) {
			DPRINTF(4, ("skipping interface %s (%s) - DOWN\n",
				    enumep.name, stoa(&enumep.sin)));
			continue;
		}

		/*
		 * skip any interfaces UP and bound to a wildcard
		 * address - some dhcp clients produce that in the
		 * wild
		 */
		if (is_wildcard_addr(&enumep.sin))
			continue;

		if (is_anycast(&enumep.sin, isc_if.name))
			continue;

		/*
		 * map to local *address* in order to map all duplicate
		 * interfaces to an endpt structure with the appropriate
		 * socket.  Our name space is (ip-address), NOT
		 * (interface name, ip-address).
		 */
		ep = getinterface(&enumep.sin, INT_WILDCARD);
		
		if (ep != NULL && refresh_interface(ep)) {
			/*
			 * found existing and up to date interface -
			 * mark present.
			 */
			if (ep->phase != sys_interphase) {
				/*
				 * On a new round we reset the name so
				 * the interface name shows up again if
				 * this address is no longer shared.
				 * We reset ignore_packets from the
				 * new prototype to respect any runtime
				 * changes to the nic rules.
				 */
				strncpy(ep->name, enumep.name,
					sizeof(ep->name));
				if (ep->ignore_packets !=
				    enumep.ignore_packets) {
					ep->ignore_packets = 
					    enumep.ignore_packets;
					refresh_peers = TRUE;
					DPRINTF(4, ("refreshing peers due to %s ignore_packets change to %d\n",
					    stoa(&ep->sin),
					    ep->ignore_packets));
				}
			} else {
				/* name collision - rename interface */
				strncpy(ep->name, "*multiple*",
					sizeof(ep->name));
			}

			DPRINT_INTERFACE(4, (ep, "updating ", 
					     " present\n"));

			if (ep->ignore_packets !=
			    enumep.ignore_packets) {
				/*
				 * We have conflicting configurations
				 * for the interface address. This is
				 * caused by using -I <interfacename>
				 * for an interface that shares its 
				 * address with other interfaces. We
				 * can not disambiguate incoming
				 * packets delivered to this socket
				 * without extra syscalls/features.
				 * These are not (commonly) available.
				 * Note this is a more unusual
				 * configuration where several
				 * interfaces share an address but
				 * filtering via interface name is
				 * attempted.  We resolve the
				 * configuration conflict by disabling
				 * the processing of received packets.
				 * This leads to no service on the
				 * interface address where the conflict
				 * occurs.
				 */
				msyslog(LOG_ERR,
					"WARNING: conflicting enable configuration for interfaces %s and %s for address %s - unsupported configuration - address DISABLED",
					enumep.name, ep->name,
					stoa(&enumep.sin));

				ep->ignore_packets = ISC_TRUE;				
			}

			ep->phase = sys_interphase;

			ifi.action = IFS_EXISTS;
			ifi.ep = ep;
			if (receiver != NULL)
				(*receiver)(data, &ifi);
		} else {
			/*
			 * This is new or refreshing failed - add to
			 * our interface list.  If refreshing failed we
			 * will delete the interface structure in phase
			 * 2 as the interface was not marked current.
			 * We can bind to the address as the refresh
			 * code already closed the offending socket
			 */
			ep = create_interface(port, &enumep);

			if (ep != NULL) {
				ifi.action = IFS_CREATED;
				ifi.ep = ep;
				if (receiver != NULL)
					(*receiver)(data, &ifi);

				new_interface_found = TRUE;
				refresh_peers = TRUE;
				DPRINTF(4, ("refreshing peers due to new addr %s\n",
					stoa(&ep->sin)));
				DPRINT_INTERFACE(3,
					(ep, "updating ",
					 " new - created\n"));
			} else {
				DPRINT_INTERFACE(3, 
					(&enumep, "updating ",
					 " new - creation FAILED"));
			
				msyslog(LOG_INFO,
					"failed to init interface for address %s", 
					stoa(&enumep.sin));
				continue;
			}
		}
	}

	isc_interfaceiter_destroy(&iter);

	/*
	 * phase 2 - delete gone interfaces - reassigning peers to
	 * other interfaces
	 */
	for (ep = ep_list; ep != NULL; ep = next_ep) {
		next_ep = ep->elink;
		  
		/*
		 * if phase does not match sys_phase this interface was
		 * not enumerated during the last interface scan - so it
		 * is gone and will be deleted here unless it did not
		 * originate from interface enumeration (INT_WILDCARD,
		 * INT_MCASTIF).
		 */
		if (((INT_WILDCARD | INT_MCASTIF) & ep->flags) ||
		    ep->phase == sys_interphase)
			continue;

		DPRINT_INTERFACE(3, (ep, "updating ",
				     "GONE - deleting\n"));
		remove_interface(ep);
		refresh_peers = TRUE;
		DPRINTF(4, ("refreshing peers due to deleted addr %s",
			    stoa(&ep->sin)));

		ifi.action = IFS_DELETED;
		ifi.ep = ep;
		if (receiver != NULL)
			(*receiver)(data, &ifi);

		/* disconnect peers from deleted endpt. */
		while (ep->peers != NULL)
			set_peerdstadr(ep->peers, NULL);

		/*
		 * update globals in case we lose 
		 * a loopback interface
		 */
		if (ep == loopback_interface)
			loopback_interface = NULL;

		delete_interface(ep);
	}

	/*
	 * phase 3 - re-configure as the world has changed if necessary
	 */
	if (refresh_peers) {
		refresh_all_peerinterfaces();
		msyslog(LOG_INFO, "peers refreshed");
	}

	return new_interface_found;
}


/*
 * create_sockets - create a socket for each interface plus a default
 *			socket for when we don't know where to send
 */
static int
create_sockets(
	u_short port
	)
{
#ifndef HAVE_IO_COMPLETION_PORT
	/*
	 * I/O Completion Ports don't care about the select and FD_SET
	 */
	maxactivefd = 0;
	FD_ZERO(&activefds);
#endif

	DPRINTF(2, ("create_sockets(%d)\n", port));

	create_wildcards(port);

	update_interfaces(port, NULL, NULL);
	
	/*
	 * Now that we have opened all the sockets, turn off the reuse
	 * flag for security.
	 */
	set_reuseaddr(0);

	DPRINTF(2, ("create_sockets: Total interfaces = %d\n", ninterfaces));

	return ninterfaces;
}

/*
 * create_interface - create a new interface for a given prototype
 *		      binding the socket.
 */
static struct interface *
create_interface(
	u_short			port,
	struct interface *	protot
	)
{
	sockaddr_u	resmask;
	endpt *		iface;
#if defined(MCAST) && defined(MULTICAST_NONEWSOCKET)
	remaddr_t *	entry;
	remaddr_t *	next_entry;
#endif
	DPRINTF(2, ("create_interface(%s#%d)\n", stoa(&protot->sin),
		    port));

	/* build an interface */
	iface = new_interface(protot);
	
	/*
	 * create socket
	 */
	iface->fd = open_socket(&iface->sin, 0, 0, iface);

	if (iface->fd != INVALID_SOCKET)
		log_listen_address(iface);

	if ((INT_BROADCAST & iface->flags)
	    && iface->bfd != INVALID_SOCKET)
		msyslog(LOG_INFO, "Listening on broadcast address %s#%d",
			stoa((&iface->bcast)), port);

	if (INVALID_SOCKET == iface->fd
	    && INVALID_SOCKET == iface->bfd) {
		msyslog(LOG_ERR, "unable to create socket on %s (%d) for %s#%d",
			iface->name,
			iface->ifnum,
			stoa((&iface->sin)),
			port);
		delete_interface(iface);
		return NULL;
	}
	
	/*
	 * Blacklist our own addresses, no use talking to ourself
	 */
	SET_HOSTMASK(&resmask, AF(&iface->sin));
	hack_restrict(RESTRICT_FLAGS, &iface->sin, &resmask,
		      RESM_NTPONLY | RESM_INTERFACE, RES_IGNORE, 0);
	  
	/*
	 * set globals with the first found
	 * loopback interface of the appropriate class
	 */
	if (NULL == loopback_interface && AF_INET == iface->family
	    && (INT_LOOPBACK & iface->flags))
		loopback_interface = iface;

	/*
	 * put into our interface list
	 */
	add_addr_to_list(&iface->sin, iface);
	add_interface(iface);

#if defined(MCAST) && defined(MULTICAST_NONEWSOCKET)
	/*
	 * Join any previously-configured compatible multicast groups.
	 */
	if (INT_MULTICAST & iface->flags &&
	    !((INT_LOOPBACK | INT_WILDCARD) & iface->flags) &&
	    !iface->ignore_packets) {
		for (entry = remoteaddr_list;
		     entry != NULL;
		     entry = next_entry) {
			next_entry = entry->link;
			if (AF(&iface->sin) != AF(&entry->addr) ||
			    !IS_MCAST(&entry->addr))
				continue;
			if (socket_multicast_enable(iface,
						    &entry->addr))
				msyslog(LOG_INFO, 
					"Added Multicast Listener %s on %s",
					stoa(&entry->addr),
					stoa(&iface->sin));
			else
				msyslog(LOG_ERR,
					"Failed to add Multicast Listener %s on %s",
					stoa(&entry->addr),
					stoa(&iface->sin));
		}
	}
#endif	/* MCAST && MCAST_NONEWSOCKET */

	DPRINT_INTERFACE(2, (iface, "created ", "\n"));
	return iface;
}


#ifdef SO_EXCLUSIVEADDRUSE
static void
set_excladdruse(
	SOCKET fd
	)
{
	int one = 1;
	int failed;
#ifdef SYS_WINNT
	DWORD err;
#endif

	failed = setsockopt(fd, SOL_SOCKET, SO_EXCLUSIVEADDRUSE,
			    (char *)&one, sizeof(one));

	if (!failed)
		return;

#ifdef SYS_WINNT
	/*
	 * Prior to Windows XP setting SO_EXCLUSIVEADDRUSE can fail with
	 * error WSAINVAL depending on service pack level and whether
	 * the user account is in the Administrators group.  Do not 
	 * complain if it fails that way on versions prior to XP (5.1).
	 */
	err = GetLastError();

	if (isc_win32os_versioncheck(5, 1, 0, 0) < 0	/* < 5.1/XP */
	    && WSAEINVAL == err)
		return;

	SetLastError(err);
#endif
	msyslog(LOG_ERR, 
		"setsockopt(%d, SO_EXCLUSIVEADDRUSE, on): %m",
		(int)fd);
}
#endif  /* SO_EXCLUSIVEADDRUSE */


/*
 * set_reuseaddr() - set/clear REUSEADDR on all sockets
 *			NB possible hole - should we be doing this on broadcast
 *			fd's also?
 */
static void
set_reuseaddr(
	int flag
	)
{
#ifndef SO_EXCLUSIVEADDRUSE
	endpt *ep;

	for (ep = ep_list; ep != NULL; ep = ep->elink) {
		if (ep->flags & INT_WILDCARD)
			continue;
	  
		/*
		 * if ep->fd  is INVALID_SOCKET, we might have a adapter
		 * configured but not present
		 */
		DPRINTF(4, ("setting SO_REUSEADDR on %.16s@%s to %s\n",
			    ep->name, stoa(&ep->sin),
			    flag ? "on" : "off"));
		
		if (ep->fd != INVALID_SOCKET) {
			if (setsockopt(ep->fd, SOL_SOCKET, SO_REUSEADDR,
				       (char *)&flag, sizeof(flag))) {
				msyslog(LOG_ERR, "set_reuseaddr: setsockopt(%s, SO_REUSEADDR, %s) failed: %m",
					stoa(&ep->sin), flag ? "on" : "off");
			}
		}
	}
#endif /* ! SO_EXCLUSIVEADDRUSE */
}

/*
 * This is just a wrapper around an internal function so we can
 * make other changes as necessary later on
 */
void
enable_broadcast(
	struct interface *	iface, 
	sockaddr_u *		baddr
	)
{
#ifdef OPEN_BCAST_SOCKET 
	socket_broadcast_enable(iface, iface->fd, baddr);
#endif
}

#ifdef OPEN_BCAST_SOCKET 
/*
 * Enable a broadcast address to a given socket
 * The socket is in the ep_list all we need to do is enable
 * broadcasting. It is not this function's job to select the socket
 */
static isc_boolean_t
socket_broadcast_enable(
	struct interface *	iface, 
	SOCKET			fd, 
	sockaddr_u *		baddr
	)
{
#ifdef SO_BROADCAST
	int on = 1;

	if (IS_IPV4(baddr)) {
		/* if this interface can support broadcast, set SO_BROADCAST */
		if (setsockopt(fd, SOL_SOCKET, SO_BROADCAST,
			       (char *)&on, sizeof(on)))
			msyslog(LOG_ERR,
				"setsockopt(SO_BROADCAST) enable failure on address %s: %m",
				stoa(baddr));
		else
			DPRINTF(2, ("Broadcast enabled on socket %d for address %s\n",
				    fd, stoa(baddr)));
	}
	iface->flags |= INT_BCASTOPEN;
	broadcast_client_enabled = ISC_TRUE;
	return ISC_TRUE;
#else
	return ISC_FALSE;
#endif /* SO_BROADCAST */
}

/*
 * Remove a broadcast address from a given socket
 * The socket is in the ep_list all we need to do is disable
 * broadcasting. It is not this function's job to select the socket
 */
static isc_boolean_t
socket_broadcast_disable(
	struct interface *	iface, 
	sockaddr_u *		baddr
	)
{
#ifdef SO_BROADCAST
	int off = 0;	/* This seems to be OK as an int */

	if (IS_IPV4(baddr) && setsockopt(iface->fd, SOL_SOCKET,
	    SO_BROADCAST, (char *)&off, sizeof(off)))
		msyslog(LOG_ERR,
			"setsockopt(SO_BROADCAST) disable failure on address %s: %m",
			stoa(baddr));

	iface->flags &= ~INT_BCASTOPEN;
	broadcast_client_enabled = ISC_FALSE;
	return ISC_TRUE;
#else
	return ISC_FALSE;
#endif /* SO_BROADCAST */
}

#endif /* OPEN_BCAST_SOCKET */

/*
 * return the broadcast client flag value
 */
isc_boolean_t
get_broadcastclient_flag(void)
{
	return (broadcast_client_enabled);
}
/*
 * Check to see if the address is a multicast address
 */
static isc_boolean_t
addr_ismulticast(
	sockaddr_u *maddr
	)
{
	isc_boolean_t result;

#ifndef INCLUDE_IPV6_MULTICAST_SUPPORT
	/*
	 * If we don't have IPV6 support any IPV6 addr is not multicast
	 */
	if (IS_IPV6(maddr))
		result = ISC_FALSE;
	else
#endif
		result = IS_MCAST(maddr);

	if (!result)
		DPRINTF(4, ("address %s is not multicast\n",
			    stoa(maddr)));

	return result;
}

/*
 * Multicast servers need to set the appropriate Multicast interface
 * socket option in order for it to know which interface to use for
 * send the multicast packet.
 */
void
enable_multicast_if(
	struct interface *	iface,
	sockaddr_u *		maddr
	)
{
#ifdef MCAST
	TYPEOF_IP_MULTICAST_LOOP off = 0;

	NTP_REQUIRE(AF(maddr) == AF(&iface->sin));

	switch (AF(&iface->sin)) {

	case AF_INET:
		if (setsockopt(iface->fd, IPPROTO_IP, IP_MULTICAST_IF,
			       (void *)&NSRCADR(&iface->sin),
			       sizeof(NSRCADR(&iface->sin)))) {

			msyslog(LOG_ERR,
				"setsockopt IP_MULTICAST_IF failed: %m on socket %d, addr %s for multicast address %s",
				iface->fd, stoa(&iface->sin),
				stoa(maddr));
			return;
		}
#ifdef IP_MULTICAST_LOOP
		/*
		 * Don't send back to itself, but allow failure to set
		 */
		if (setsockopt(iface->fd, IPPROTO_IP,
			       IP_MULTICAST_LOOP,
			       SETSOCKOPT_ARG_CAST &off,
			       sizeof(off))) {

			msyslog(LOG_ERR,
				"setsockopt IP_MULTICAST_LOOP failed: %m on socket %d, addr %s for multicast address %s",
				iface->fd, stoa(&iface->sin), 
				stoa(maddr));
		}
#endif
		DPRINTF(4, ("Added IPv4 multicast interface on socket %d, addr %s for multicast address %s\n",
			    iface->fd, stoa(&iface->sin),
			    stoa(maddr)));
		break;

	case AF_INET6:
#ifdef INCLUDE_IPV6_MULTICAST_SUPPORT
		if (setsockopt(iface->fd, IPPROTO_IPV6,
			       IPV6_MULTICAST_IF,
			       (char *)&iface->ifindex,
			       sizeof(iface->ifindex))) {

			msyslog(LOG_ERR,
				"setsockopt IPV6_MULTICAST_IF failed: %m on socket %d, addr %s, ifindex %u for multicast address %s",
				iface->fd, stoa(&iface->sin),
				iface->ifindex, stoa(maddr));
			return;
		}
#ifdef IPV6_MULTICAST_LOOP
		/*
		 * Don't send back to itself, but allow failure to set
		 */
		if (setsockopt(iface->fd, IPPROTO_IPV6,
			       IPV6_MULTICAST_LOOP,
			       (char *) &off, sizeof(off))) {

			msyslog(LOG_ERR,
				"setsockopt IP_MULTICAST_LOOP failed: %m on socket %d, addr %s for multicast address %s",
				iface->fd, stoa(&iface->sin),
				stoa(maddr));
		}
#endif
		DPRINTF(4, ("Added IPv6 multicast interface on socket %d, addr %s, for multicast address %s\n",
			    iface->fd,  stoa(&iface->sin),
			    stoa(maddr)));
		break;
#else
		return;
#endif	/* INCLUDE_IPV6_MULTICAST_SUPPORT */
	}
	return;
#endif
}

/*
 * Add a multicast address to a given socket
 * The socket is in the ep_list all we need to do is enable
 * multicasting. It is not this function's job to select the socket
 */
#if defined(MCAST)
static isc_boolean_t
socket_multicast_enable(
	endpt *		iface,
	sockaddr_u *	maddr
	)
{
	struct ip_mreq		mreq;
#ifdef INCLUDE_IPV6_MULTICAST_SUPPORT
	struct ipv6_mreq	mreq6;
#endif
	switch (AF(maddr)) {

	case AF_INET:
		memset(&mreq, 0, sizeof(mreq));
		mreq.imr_multiaddr = SOCK_ADDR4(maddr);
		mreq.imr_interface.s_addr = htonl(INADDR_ANY);
		if (setsockopt(iface->fd,
			       IPPROTO_IP,
			       IP_ADD_MEMBERSHIP,
			       (char *)&mreq, 
			       sizeof(mreq))) {
			msyslog(LOG_ERR,
				"setsockopt IP_ADD_MEMBERSHIP failed: %m on socket %d, addr %s for %x / %x (%s)",
				iface->fd, stoa(&iface->sin),
				mreq.imr_multiaddr.s_addr,
				mreq.imr_interface.s_addr,
				stoa(maddr));
			return ISC_FALSE;
		}
		DPRINTF(4, ("Added IPv4 multicast membership on socket %d, addr %s for %x / %x (%s)\n",
			    iface->fd, stoa(&iface->sin),
			    mreq.imr_multiaddr.s_addr,
			    mreq.imr_interface.s_addr, stoa(maddr)));
		break;

	case AF_INET6:
#ifdef INCLUDE_IPV6_MULTICAST_SUPPORT
		/*
		 * Enable reception of multicast packets.
		 * If the address is link-local we can get the
		 * interface index from the scope id. Don't do this
		 * for other types of multicast addresses. For now let
		 * the kernel figure it out.
		 */
		memset(&mreq6, 0, sizeof(mreq6));
		mreq6.ipv6mr_multiaddr = SOCK_ADDR6(maddr);
		mreq6.ipv6mr_interface = iface->ifindex;

		if (setsockopt(iface->fd, IPPROTO_IPV6,
			       IPV6_JOIN_GROUP, (char *)&mreq6, 
			       sizeof(mreq6))) {
			msyslog(LOG_ERR,
				"setsockopt IPV6_JOIN_GROUP failed: %m on socket %d, addr %s for interface %u (%s)",
				iface->fd, stoa(&iface->sin),
				mreq6.ipv6mr_interface, stoa(maddr));
			return ISC_FALSE;
		}
		DPRINTF(4, ("Added IPv6 multicast group on socket %d, addr %s for interface %u (%s)\n",
			    iface->fd, stoa(&iface->sin),
			    mreq6.ipv6mr_interface, stoa(maddr)));
#else
		return ISC_FALSE;
#endif	/* INCLUDE_IPV6_MULTICAST_SUPPORT */
	}
	iface->flags |= INT_MCASTOPEN;
	iface->num_mcast++;

	return ISC_TRUE;
}
#endif	/* MCAST */


/*
 * Remove a multicast address from a given socket
 * The socket is in the ep_list all we need to do is disable
 * multicasting. It is not this function's job to select the socket
 */
#ifdef MCAST
static isc_boolean_t
socket_multicast_disable(
	struct interface *	iface,
	sockaddr_u *		maddr
	)
{
#ifdef INCLUDE_IPV6_MULTICAST_SUPPORT
	struct ipv6_mreq mreq6;
#endif
	struct ip_mreq mreq;

	memset(&mreq, 0, sizeof(mreq));

	if (find_addr_in_list(maddr) == NULL) {
		DPRINTF(4, ("socket_multicast_disable(%s): not found\n", 
			    stoa(maddr)));
		return ISC_TRUE;
	}

	switch (AF(maddr)) {

	case AF_INET:
		mreq.imr_multiaddr = SOCK_ADDR4(maddr);
		mreq.imr_interface = SOCK_ADDR4(&iface->sin);
		if (setsockopt(iface->fd, IPPROTO_IP,
			       IP_DROP_MEMBERSHIP, (char *)&mreq,
			       sizeof(mreq))) {

			msyslog(LOG_ERR,
				"setsockopt IP_DROP_MEMBERSHIP failed: %m on socket %d, addr %s for %x / %x (%s)",
				iface->fd, stoa(&iface->sin),
				SRCADR(maddr), SRCADR(&iface->sin),
				stoa(maddr));
			return ISC_FALSE;
		}
		break;
	case AF_INET6:
#ifdef INCLUDE_IPV6_MULTICAST_SUPPORT
		/*
		 * Disable reception of multicast packets
		 * If the address is link-local we can get the
		 * interface index from the scope id.  Don't do this
		 * for other types of multicast addresses. For now let
		 * the kernel figure it out.
		 */
		mreq6.ipv6mr_multiaddr = SOCK_ADDR6(maddr);
		mreq6.ipv6mr_interface = iface->ifindex;

		if (setsockopt(iface->fd, IPPROTO_IPV6,
			       IPV6_LEAVE_GROUP, (char *)&mreq6,
			       sizeof(mreq6))) {

			msyslog(LOG_ERR,
				"setsockopt IPV6_LEAVE_GROUP failure: %m on socket %d, addr %s for %d (%s)",
				iface->fd, stoa(&iface->sin),
				iface->ifindex, stoa(maddr));
			return ISC_FALSE;
		}
		break;
#else
		return ISC_FALSE;
#endif	/* INCLUDE_IPV6_MULTICAST_SUPPORT */
	}

	iface->num_mcast--;
	if (!iface->num_mcast)
		iface->flags &= ~INT_MCASTOPEN;

	return ISC_TRUE;
}
#endif	/* MCAST */

/*
 * io_setbclient - open the broadcast client sockets
 */
void
io_setbclient(void)
{
#ifdef OPEN_BCAST_SOCKET 
	struct interface *	interf;
	int			nif;
	isc_boolean_t		jstatus; 
	SOCKET			fd;
	u_int32			prev_refid;

	nif = 0;
	set_reuseaddr(1);

	for (interf = ep_list;
	     interf != NULL;
	     interf = interf->elink) {

		if (interf->flags & (INT_WILDCARD | INT_LOOPBACK))
			continue;
	  
		/* use only allowed addresses */
		if (interf->ignore_packets)
			continue;

		/* Need a broadcast-capable interface */
		if (!(interf->flags & INT_BROADCAST))
			continue;

		/* Only IPv4 addresses are valid for broadcast */
		NTP_REQUIRE(IS_IPV4(&interf->sin));

		/* Do we already have the broadcast address open? */
		if (interf->flags & INT_BCASTOPEN) {
			/* 
			 * account for already open interfaces to avoid
			 * misleading warning below 
			 */
			nif++;
			continue;
		}

		/*
		 * Try to open the broadcast address
		 */
		interf->family = AF_INET;
		interf->bfd = open_socket(&interf->bcast, 1, 0, interf);

		/*
		 * If we succeeded then we use it otherwise enable
		 * broadcast on the interface address
		 */
		if (interf->bfd != INVALID_SOCKET) {
			fd = interf->bfd;
			jstatus = ISC_TRUE;
		} else {
			fd = interf->fd;
			jstatus = socket_broadcast_enable(interf, fd,
					&interf->sin);
		}

		/* Enable Broadcast on socket */
		if (jstatus) {
			nif++;
			msyslog(LOG_INFO,
				"io_setbclient: Opened broadcast client on interface #%d %s",
				interf->ifnum, interf->name);
			/* hart suspects this is unneeded, verify */
			prev_refid = interf->addr_refid;
			interf->addr_refid = addr2refid(&interf->sin);
			if (prev_refid != interf->addr_refid)
				msyslog(LOG_NOTICE,
					"io_setbclient: code is not dead, addr_refid for %s updated %8.8x -> %8.8x, please email hart@ntp.org to remove this message",
					stoa(&interf->sin), prev_refid,
					interf->addr_refid);
		}
	}
	set_reuseaddr(0);
	if (nif > 0)
		DPRINTF(1, ("io_setbclient: Opened broadcast clients\n"));
	else if (!nif)
		msyslog(LOG_ERR,
			"Unable to listen for broadcasts, no broadcast interfaces available");
#else
	msyslog(LOG_ERR,
		"io_setbclient: Broadcast Client disabled by build");
#endif	/* OPEN_BCAST_SOCKET */
}

/*
 * io_unsetbclient - close the broadcast client sockets
 */
void
io_unsetbclient(void)
{
	endpt *ep;

	for (ep = ep_list; ep != NULL; ep = ep->elink) {
		if (INT_WILDCARD & ep->flags)
			continue;
		if (!(INT_BCASTOPEN & ep->flags))
			continue;
		socket_broadcast_disable(ep, &ep->sin);
	}
}

/*
 * io_multicast_add() - add multicast group address
 */
void
io_multicast_add(
	sockaddr_u *addr
	)
{
#ifdef MCAST
	endpt *	ep;
	endpt *	one_ep;

	/*
	 * Check to see if this is a multicast address
	 */
	if (!addr_ismulticast(addr))
		return;

	/* If we already have it we can just return */
	if (NULL != find_flagged_addr_in_list(addr, INT_MCASTOPEN)) {
		msyslog(LOG_INFO, 
			"Duplicate request found for multicast address %s",
			stoa(addr));
		return;
	}

#ifndef MULTICAST_NONEWSOCKET
	ep = new_interface(NULL);
	
	/*
	 * Open a new socket for the multicast address
	 */
	ep->sin = *addr;
	SET_PORT(&ep->sin, NTP_PORT);
	ep->family = AF(&ep->sin);
	AF(&ep->mask) = ep->family;
	SET_ONESMASK(&ep->mask);

	set_reuseaddr(1);
	ep->bfd = INVALID_SOCKET;
	ep->fd = open_socket(&ep->sin, 0, 0, ep);
	if (ep->fd != INVALID_SOCKET) {
		ep->ignore_packets = ISC_FALSE;
		ep->flags |= INT_MCASTIF;
		
		strncpy(ep->name, "multicast", sizeof(ep->name));
		DPRINT_INTERFACE(2, (ep, "multicast add ", "\n"));
		add_interface(ep);
		log_listen_address(ep);
	} else {
		/* bind failed, re-use wildcard interface */
		delete_interface(ep);

		if (IS_IPV4(addr))
			ep = wildipv4;
		else if (IS_IPV6(addr))
			ep = wildipv6;
		else
			ep = NULL;

		if (ep != NULL) {
			/* HACK ! -- stuff in an address */
			/* because we don't bind addr? DH */
			ep->bcast = *addr;
			msyslog(LOG_ERR,
				"multicast address %s using wildcard interface #%d %s",
				stoa(addr), ep->ifnum, ep->name);
		} else {
			msyslog(LOG_ERR,
				"No multicast socket available to use for address %s",
				stoa(addr));
			return;
		}
	}
	{	/* in place of the { following for in #else clause */
		one_ep = ep;
#else	/* MULTICAST_NONEWSOCKET follows */
	/*
	 * For the case where we can't use a separate socket (Windows)
	 * join each applicable endpoint socket to the group address.
	 */
	if (IS_IPV4(addr))
		one_ep = wildipv4;
	else if (IS_IPV6(addr))
		one_ep = wildipv6;
	for (ep = ep_list; ep != NULL; ep = ep->elink) {
		if (ep->ignore_packets || AF(&ep->sin) != AF(addr) ||
		    !(INT_MULTICAST & ep->flags) ||
		    (INT_LOOPBACK | INT_WILDCARD) & ep->flags)
			continue;
		one_ep = ep;
#endif	/* MULTICAST_NONEWSOCKET */
		if (socket_multicast_enable(ep, addr))
			msyslog(LOG_INFO, 
				"Added Multicast Listener %s on %s",
				stoa(addr), stoa(&ep->sin));
		else
			msyslog(LOG_ERR,
				"Failed to add Multicast Listener %s on %s",
				stoa(addr), stoa(&ep->sin));
	}

	add_addr_to_list(addr, one_ep);
#else	/* !MCAST  follows*/
	msyslog(LOG_ERR,
		"Can not add multicast address %s: no multicast support",
		stoa(addr));
#endif
	return;
}


/*
 * io_multicast_del() - delete multicast group address
 */
void
io_multicast_del(
	sockaddr_u *	addr
	)
{
#ifdef MCAST
	endpt *iface;

	/*
	 * Check to see if this is a multicast address
	 */
	if (!addr_ismulticast(addr)) {
		msyslog(LOG_ERR, "invalid multicast address %s",
			stoa(addr));
		return;
	}

	/*
	 * Disable reception of multicast packets
	 */
	while ((iface = find_flagged_addr_in_list(addr, INT_MCASTOPEN))
	       != NULL)
		socket_multicast_disable(iface, addr);

	delete_addr_from_list(addr);

#else /* not MCAST */
	msyslog(LOG_ERR,
		"Can not delete multicast address %s: no multicast support",
		stoa(addr));
#endif /* not MCAST */
}


/*
 * init_nonblocking_io() - set up descriptor to be non blocking
 */
static void init_nonblocking_io(
	SOCKET fd
	)
{
	/*
	 * set non-blocking,
	 */

#ifdef USE_FIONBIO
	/* in vxWorks we use FIONBIO, but the others are defined for old systems, so
	 * all hell breaks loose if we leave them defined
	 */
#undef O_NONBLOCK
#undef FNDELAY
#undef O_NDELAY
#endif

#if defined(O_NONBLOCK) /* POSIX */
	if (fcntl(fd, F_SETFL, O_NONBLOCK) < 0) {
		msyslog(LOG_ERR,
			"fcntl(O_NONBLOCK) fails on fd #%d: %m", fd);
		exit(1);
	}
#elif defined(FNDELAY)
	if (fcntl(fd, F_SETFL, FNDELAY) < 0) {
		msyslog(LOG_ERR, "fcntl(FNDELAY) fails on fd #%d: %m",
			fd);
		exit(1);
	}
#elif defined(O_NDELAY) /* generally the same as FNDELAY */
	if (fcntl(fd, F_SETFL, O_NDELAY) < 0) {
		msyslog(LOG_ERR, "fcntl(O_NDELAY) fails on fd #%d: %m",
			fd);
		exit(1);
	}
#elif defined(FIONBIO)
	{
		int on = 1;

		if (ioctl(fd, FIONBIO, &on) < 0) {
			msyslog(LOG_ERR,
				"ioctl(FIONBIO) fails on fd #%d: %m",
				fd);
			exit(1);
		}
	}
#elif defined(FIOSNBIO)
	if (ioctl(fd, FIOSNBIO, &on) < 0) {
		msyslog(LOG_ERR,
			"ioctl(FIOSNBIO) fails on fd #%d: %m", fd);
		exit(1);
	}
#else
# include "Bletch: Need non-blocking I/O!"
#endif
}

/*
 * open_socket - open a socket, returning the file descriptor
 */

static SOCKET
open_socket(
	sockaddr_u *	addr,
	int		bcast,
	int		turn_off_reuse,
	endpt *		interf
	)
{
	SOCKET	fd;
	int	errval;
	char	scopetext[16];
	/*
	 * int is OK for REUSEADR per 
	 * http://www.kohala.com/start/mcast.api.txt
	 */
	int	on = 1;
	int	off = 0;

	if (IS_IPV6(addr) && !ipv6_works)
		return INVALID_SOCKET;

	/* create a datagram (UDP) socket */
	fd = socket(AF(addr), SOCK_DGRAM, 0);
	if (INVALID_SOCKET == fd) {
		errval = socket_errno();
		msyslog(LOG_ERR, 
			"socket(AF_INET%s, SOCK_DGRAM, 0) failed on address %s: %m",
			IS_IPV6(addr) ? "6" : "", stoa(addr));

		if (errval == EPROTONOSUPPORT || 
		    errval == EAFNOSUPPORT ||
		    errval == EPFNOSUPPORT)
			return (INVALID_SOCKET);

		errno = errval;
		msyslog(LOG_ERR,
			"unexpected socket() error %m code %d (not EPROTONOSUPPORT nor EAFNOSUPPORT nor EPFNOSUPPORT) - exiting",
			errno);
		exit(1);
	}

#ifdef SYS_WINNT
	connection_reset_fix(fd, addr);
#endif
	/*
	 * Fixup the file descriptor for some systems
	 * See bug #530 for details of the issue.
	 */
	fd = move_fd(fd);

	/*
	 * set SO_REUSEADDR since we will be binding the same port
	 * number on each interface according to turn_off_reuse.
	 * This is undesirable on Windows versions starting with
	 * Windows XP (numeric version 5.1).
	 */
#ifdef SYS_WINNT
	if (isc_win32os_versioncheck(5, 1, 0, 0) < 0)  /* before 5.1 */
#endif
		if (setsockopt(fd, SOL_SOCKET, SO_REUSEADDR,
			       (char *)((turn_off_reuse) 
					    ? &off 
					    : &on), 
			       sizeof(on))) {

			msyslog(LOG_ERR,
				"setsockopt SO_REUSEADDR %s fails for address %s: %m",
				(turn_off_reuse)
				    ? "off" 
				    : "on", 
				stoa(addr));
			closesocket(fd);
			return INVALID_SOCKET;
		}
#ifdef SO_EXCLUSIVEADDRUSE
	/*
	 * setting SO_EXCLUSIVEADDRUSE on the wildcard we open
	 * first will cause more specific binds to fail.
	 */
	if (!(interf->flags & INT_WILDCARD))
		set_excladdruse(fd);
#endif

	/*
	 * IPv4 specific options go here
	 */
	if (IS_IPV4(addr)) {
#if defined(HAVE_IPTOS_SUPPORT)
		if (setsockopt(fd, IPPROTO_IP, IP_TOS, (char *)&qos,
			       sizeof(qos)))
			msyslog(LOG_ERR,
				"setsockopt IP_TOS (%02x) fails on address %s: %m",
				qos, stoa(addr));
#endif /* HAVE_IPTOS_SUPPORT */
		if (bcast)
			socket_broadcast_enable(interf, fd, addr);
	}

	/*
	 * IPv6 specific options go here
	 */
	if (IS_IPV6(addr)) {
#ifdef IPV6_V6ONLY
		if (isc_net_probe_ipv6only() == ISC_R_SUCCESS
		    && setsockopt(fd, IPPROTO_IPV6, IPV6_V6ONLY,
		    (char*)&on, sizeof(on)))
			msyslog(LOG_ERR,
				"setsockopt IPV6_V6ONLY on fails on address %s: %m",
				stoa(addr));
#endif
#ifdef IPV6_BINDV6ONLY
		if (setsockopt(fd, IPPROTO_IPV6, IPV6_BINDV6ONLY,
		    (char*)&on, sizeof(on)))
			msyslog(LOG_ERR,
				"setsockopt IPV6_BINDV6ONLY on fails on address %s: %m",
				stoa(addr));
#endif
	}

#ifdef OS_NEEDS_REUSEADDR_FOR_IFADDRBIND
	/*
	 * some OSes don't allow binding to more specific
	 * addresses if a wildcard address already bound
	 * to the port and SO_REUSEADDR is not set
	 */
	if (!is_wildcard_addr(addr))
		set_wildcard_reuse(AF(addr), 1);
#endif

	/*
	 * bind the local address.
	 */
	errval = bind(fd, &addr->sa, SOCKLEN(addr));

#ifdef OS_NEEDS_REUSEADDR_FOR_IFADDRBIND
	if (!is_wildcard_addr(addr))
		set_wildcard_reuse(AF(addr), 0);
#endif

	if (errval < 0) {
		/*
		 * Don't log this under all conditions
		 */
		if (turn_off_reuse == 0
#ifdef DEBUG
		    || debug > 1
#endif
		    ) {
			if (SCOPE(addr))
				snprintf(scopetext, sizeof(scopetext),
					 "%%%d", SCOPE(addr));
			else
				scopetext[0] = 0;

			msyslog(LOG_ERR,
				"bind(%d) AF_INET%s %s%s#%d%s flags 0x%x failed: %m",
				fd, IS_IPV6(addr) ? "6" : "",
				stoa(addr), scopetext, SRCPORT(addr),
				IS_MCAST(addr) ? " (multicast)" : "",
				interf->flags);
		}

		closesocket(fd);
		
		return INVALID_SOCKET;
	}

#ifdef HAVE_TIMESTAMP
	{
		if (setsockopt(fd, SOL_SOCKET, SO_TIMESTAMP,
			       (char*)&on, sizeof(on)))
			msyslog(LOG_DEBUG,
				"setsockopt SO_TIMESTAMP on fails on address %s: %m",
				stoa(addr));
		else
			DPRINTF(4, ("setsockopt SO_TIMESTAMP enabled on fd %d address %s\n",
				    fd, stoa(addr)));
	}	
#endif
	DPRINTF(4, ("bind(%d) AF_INET%s, addr %s%%%d#%d, flags 0x%x\n",
		   fd, IS_IPV6(addr) ? "6" : "", stoa(addr),
		   SCOPE(addr), SRCPORT(addr), interf->flags));

	init_nonblocking_io(fd);
	
#ifdef HAVE_SIGNALED_IO
	init_socket_sig(fd);
#endif /* not HAVE_SIGNALED_IO */

	add_fd_to_list(fd, FD_TYPE_SOCKET);

#if !defined(SYS_WINNT) && !defined(VMS)
	DPRINTF(4, ("flags for fd %d: 0x%x\n", fd,
		    fcntl(fd, F_GETFL, 0)));
#endif /* SYS_WINNT || VMS */

#if defined (HAVE_IO_COMPLETION_PORT)
/*
 * Add the socket to the completion port
 */
	if (io_completion_port_add_socket(fd, interf)) {
		msyslog(LOG_ERR, "unable to set up io completion port - EXITING");
		exit(1);
	}
#endif
	return fd;
}


#ifdef SYS_WINNT
#define sendto(fd, buf, len, flags, dest, destsz)	\
	io_completion_port_sendto(fd, buf, len, (sockaddr_u *)(dest))
#endif

/* XXX ELIMINATE sendpkt similar in ntpq.c, ntpdc.c, ntp_io.c, ntptrace.c */
/*
 * sendpkt - send a packet to the specified destination. Maintain a
 * send error cache so that only the first consecutive error for a
 * destination is logged.
 */
void
sendpkt(
	sockaddr_u *		dest,
	struct interface *	ep,
	int			ttl,
	struct pkt *		pkt,
	int			len
	)
{
	endpt *	src;
	int	ismcast;
	int	cc;
	int	rc;
	u_char	cttl;

	ismcast = IS_MCAST(dest);
	if (!ismcast)
		src = ep;
	else
		src = (IS_IPV4(dest))
			  ? mc4_list
			  : mc6_list;
	
	if (NULL == src) {
		/*
		 * unbound peer - drop request and wait for better
		 * network conditions 
		 */
		DPRINTF(2, ("%ssendpkt(dst=%s, ttl=%d, len=%d): no interface - IGNORED\n",
			    ismcast ? "\tMCAST\t***** " : "",
			    stoa(dest), ttl, len));
		return;
	}

	do {
		DPRINTF(2, ("%ssendpkt(%d, dst=%s, src=%s, ttl=%d, len=%d)\n",
			    ismcast ? "\tMCAST\t***** " : "", src->fd,
			    stoa(dest), stoa(&src->sin), ttl, len));
#ifdef MCAST
		/*
		 * for the moment we use the bcast option to set multicast ttl
		 */
		if (ismcast && ttl > 0 && ttl != src->last_ttl) {
			/*
			 * set the multicast ttl for outgoing packets
			 */
			switch (AF(&src->sin)) {
				
			case AF_INET :
				cttl = (u_char)ttl;
				rc = setsockopt(src->fd, IPPROTO_IP,
						IP_MULTICAST_TTL,
						(void *)&cttl,
						sizeof(cttl));
				break;
				
#ifdef INCLUDE_IPV6_SUPPORT
			case AF_INET6 :
				rc = setsockopt(src->fd, IPPROTO_IPV6,
						 IPV6_MULTICAST_HOPS,
						 (void *)&ttl,
						 sizeof(ttl));
				break;
#endif /* INCLUDE_IPV6_SUPPORT */

			default:
				rc = 0;
			}
			
			if (!rc)
				src->last_ttl = ttl;
			else
				msyslog(LOG_ERR, 
					"setsockopt IP_MULTICAST_TTL/IPV6_MULTICAST_HOPS fails on address %s: %m",
					stoa(&src->sin));
		}
		if (ismcast) {
			/*
			 * select the local address from which to send to multicast.
			 */
			switch (AF(&src->sin)) {
			case AF_INET :
				cttl = (u_char)ttl;
				rc = setsockopt(src->fd, IPPROTO_IP,
						IP_MULTICAST_IF,
						(void *)&NSRCADR(&src->sin),
						sizeof(NSRCADR(&src->sin)));
				break;
#ifdef INCLUDE_IPV6_SUPPORT
			case AF_INET6 :
				rc = setsockopt(src->fd, IPPROTO_IPV6,
						 IPV6_MULTICAST_IF,
						 (void *)&ep->ifindex,
						 sizeof(ep->ifindex));
				break;
#endif
			default:
				DPRINTF(1, ("sendpkt unknown AF %d",
					    AF(&src->sin)));
				rc = 0;
			}
			if (rc)
				msyslog(LOG_ERR, 
					"setsockopt IP[V6]_MULTICAST_IF fails on address %s: %m",
					stoa(&src->sin));
		}
#endif /* MCAST */

#ifdef SIM
		cc = simulate_server(dest, src, pkt);
#else
		cc = sendto(src->fd, (char *)pkt, (u_int)len, 0,
			    &dest->sa, SOCKLEN(dest));
#endif
		if (cc == -1) {
			src->notsent++;
			packets_notsent++;
		} else	{
			src->sent++;
			packets_sent++;
		}
		if (ismcast)
			src = src->mclink;
	} while (ismcast && src != NULL);
}


#if !defined(HAVE_IO_COMPLETION_PORT)
/*
 * fdbits - generate ascii representation of fd_set (FAU debug support)
 * HFDF format - highest fd first.
 */
static char *
fdbits(
	int count,
	fd_set *set
	)
{
	static char buffer[256];
	char * buf = buffer;

	count = min(count,  255);

	while (count >= 0) {
		*buf++ = FD_ISSET(count, set) ? '#' : '-';
		count--;
	}
	*buf = '\0';

	return buffer;
}

/*
 * Routine to read the refclock packets for a specific interface
 * Return the number of bytes read. That way we know if we should
 * read it again or go on to the next one if no bytes returned
 */
static inline int
read_refclock_packet(SOCKET fd, struct refclockio *rp, l_fp ts)
{
	int i;
	int buflen;
	register struct recvbuf *rb;

	rb = get_free_recv_buffer();

	if (NULL == rb) {
		/*
		 * No buffer space available - just drop the packet
		 */
		char buf[RX_BUFF_SIZE];

		buflen = read(fd, buf, sizeof buf);
		packets_dropped++;
		return (buflen);
	}

	i = (rp->datalen == 0
	     || rp->datalen > sizeof(rb->recv_space))
		? sizeof(rb->recv_space)
		: rp->datalen;
	buflen = read(fd, (char *)&rb->recv_space, (unsigned)i);

	if (buflen < 0) {
		if (errno != EINTR && errno != EAGAIN)
			msyslog(LOG_ERR, "clock read fd %d: %m", fd);
		freerecvbuf(rb);
		return (buflen);
	}

	/*
	 * Got one. Mark how and when it got here,
	 * put it on the full list and do bookkeeping.
	 */
	rb->recv_length = buflen;
	rb->recv_srcclock = rp->srcclock;
	rb->dstadr = 0;
	rb->fd = fd;
	rb->recv_time = ts;
	rb->receiver = rp->clock_recv;

	if (rp->io_input) {
		/*
		 * have direct input routine for refclocks
		 */
		if (rp->io_input(rb) == 0) {
			/*
			 * data was consumed - nothing to pass up
			 * into block input machine
			 */
			freerecvbuf(rb);
			return (buflen);
		}
	}
	
	add_full_recv_buffer(rb);

	rp->recvcount++;
	packets_received++;
	return (buflen);
}


#ifdef HAVE_TIMESTAMP
/*
 * extract timestamps from control message buffer
 */
static l_fp
fetch_timestamp(
	struct recvbuf *	rb,
	struct msghdr *		msghdr, 
	l_fp			ts
	)
{
#ifdef USE_TIMESTAMP_CMSG
	struct cmsghdr *cmsghdr;

	cmsghdr = CMSG_FIRSTHDR(msghdr);
	while (cmsghdr != NULL) {
		switch (cmsghdr->cmsg_type)
		{
		case SCM_TIMESTAMP:
		{
			struct timeval *tvp;
			double dtemp;
			l_fp nts;

			tvp = (struct timeval *)CMSG_DATA(cmsghdr);
			DPRINTF(4, ("fetch_timestamp: system network time stamp: %ld.%06ld\n",
				    tvp->tv_sec, tvp->tv_usec));
			nts.l_i = tvp->tv_sec + JAN_1970;
			dtemp = (tvp->tv_usec 
				 + (ntp_random() * 2. / FRAC)) / 1e6;
			nts.l_uf = (u_int32)(dtemp * FRAC);
#ifdef DEBUG_TIMING
			{
				l_fp dts;

				dts = ts;
				L_SUB(&dts, &nts);
				collect_timing(rb, 
					       "input processing delay",
					       1, &dts);
				DPRINTF(4, ("fetch_timestamp: timestamp delta: %s (incl. prec fuzz)\n",
					    lfptoa(&dts, 9)));
			}
#endif
			ts = nts;  /* network time stamp */
			break;
		}
		default:
			DPRINTF(4, ("fetch_timestamp: skipping control message 0x%x\n",
				    cmsghdr->cmsg_type));
		}
		cmsghdr = CMSG_NXTHDR(msghdr, cmsghdr);
	}
#endif
	return ts;
}
#endif


/*
 * Routine to read the network NTP packets for a specific interface
 * Return the number of bytes read. That way we know if we should
 * read it again or go on to the next one if no bytes returned
 */
static inline int
read_network_packet(
	SOCKET			fd,
	struct interface *	itf,
	l_fp			ts
	)
{
	GETSOCKNAME_SOCKLEN_TYPE fromlen;
	int buflen;
	register struct recvbuf *rb;
#ifdef HAVE_TIMESTAMP
	struct msghdr msghdr;
	struct iovec iovec;
	char control[TIMESTAMP_CTLMSGBUF_SIZE];
#endif

	/*
	 * Get a buffer and read the frame.  If we
	 * haven't got a buffer, or this is received
	 * on a disallowed socket, just dump the
	 * packet.
	 */

	rb = get_free_recv_buffer();
	if (NULL == rb || itf->ignore_packets) {
		char buf[RX_BUFF_SIZE];
		sockaddr_u from;

		if (rb != NULL)
			freerecvbuf(rb);

		fromlen = sizeof(from);
		buflen = recvfrom(fd, buf, sizeof(buf), 0,
				  &from.sa, &fromlen);
		DPRINTF(4, ("%s on (%lu) fd=%d from %s\n",
			(itf->ignore_packets)
			    ? "ignore"
			    : "drop",
			free_recvbuffs(), fd, stoa(&from)));
		if (itf->ignore_packets)
			packets_ignored++;
		else
			packets_dropped++;
		return (buflen);
	}

	fromlen = sizeof(rb->recv_srcadr);

#ifndef HAVE_TIMESTAMP
	rb->recv_length = recvfrom(fd, (char *)&rb->recv_space,
				   sizeof(rb->recv_space), 0,
				   &rb->recv_srcadr.sa, &fromlen);
#else
	iovec.iov_base        = &rb->recv_space;
	iovec.iov_len         = sizeof(rb->recv_space);
	msghdr.msg_name       = &rb->recv_srcadr;
	msghdr.msg_namelen    = fromlen;
	msghdr.msg_iov        = &iovec;
	msghdr.msg_iovlen     = 1;
	msghdr.msg_control    = (void *)&control;
	msghdr.msg_controllen = sizeof(control);
	msghdr.msg_flags      = 0;
	rb->recv_length       = recvmsg(fd, &msghdr, 0);
#endif

	buflen = rb->recv_length;

	if (buflen == 0 || (buflen == -1 && 
	    (EWOULDBLOCK == errno
#ifdef EAGAIN
	     || EAGAIN == errno
#endif
	     ))) {
		freerecvbuf(rb);
		return (buflen);
	} else if (buflen < 0) {
		msyslog(LOG_ERR, "recvfrom(%s) fd=%d: %m",
			stoa(&rb->recv_srcadr), fd);
		DPRINTF(5, ("read_network_packet: fd=%d dropped (bad recvfrom)\n",
			    fd));
		freerecvbuf(rb);
		return (buflen);
	}

	DPRINTF(3, ("read_network_packet: fd=%d length %d from %s\n",
		    fd, buflen, stoa(&rb->recv_srcadr)));

	/*
	 * Got one.  Mark how and when it got here,
	 * put it on the full list and do bookkeeping.
	 */
	rb->dstadr = itf;
	rb->fd = fd;
#ifdef HAVE_TIMESTAMP
	/* pick up a network time stamp if possible */
	ts = fetch_timestamp(rb, &msghdr, ts);
#endif
	rb->recv_time = ts;
	rb->receiver = receive;

	add_full_recv_buffer(rb);

	itf->received++;
	packets_received++;
	return (buflen);
}


/*
 * input_handler - receive packets asynchronously
 */
void
input_handler(
	l_fp *cts
	)
{
	int buflen;
	int n;
	int doing;
	SOCKET fd;
	struct timeval tvzero;
	l_fp ts;		/* Timestamp at BOselect() gob */
#ifdef DEBUG_TIMING
	l_fp ts_e;		/* Timestamp at EOselect() gob */
#endif
	fd_set fds;
	int select_count = 0;
	endpt *ep;
#if defined(HAS_ROUTING_SOCKET)
	struct asyncio_reader *asyncio_reader;
#endif

	handler_calls++;

	/*
	 * If we have something to do, freeze a timestamp.
	 * See below for the other cases (nothing left to do or error)
	 */
	ts = *cts;

	/*
	 * Do a poll to see who has data
	 */

	fds = activefds;
	tvzero.tv_sec = tvzero.tv_usec = 0;

	n = select(maxactivefd + 1, &fds, (fd_set *)0, (fd_set *)0,
		   &tvzero);

	/*
	 * If there are no packets waiting just return
	 */
	if (n < 0) {
		int err = errno;
		int j, b, prior;
		/*
		 * extended FAU debugging output
		 */
		if (err != EINTR)
			msyslog(LOG_ERR,
				"select(%d, %s, 0L, 0L, &0.0) error: %m",
				maxactivefd + 1,
				fdbits(maxactivefd, &activefds));
		if (err != EBADF)
			return;
		for (j = 0, prior = 0; j <= maxactivefd; j++) {
			if (FD_ISSET(j, &activefds)) {
				if (-1 != read(j, &b, 0)) {
					prior = j;
					continue;
				}
				msyslog(LOG_ERR,
					"Removing bad file descriptor %d from select set",
					j);
				FD_CLR(j, &activefds);
				if (j == maxactivefd)
					maxactivefd = prior;
			}
		}
		return;
	}
	else if (n == 0)
		return;

	++handler_pkts;

#ifdef REFCLOCK
	/*
	 * Check out the reference clocks first, if any
	 */

	if (refio != NULL) {
		register struct refclockio *rp;

		for (rp = refio; rp != NULL; rp = rp->next) {
			fd = rp->fd;

			if (FD_ISSET(fd, &fds))
				do {
					++select_count;
					buflen = read_refclock_packet(
							fd, rp, ts);
				} while (buflen > 0);
		}
	}
#endif /* REFCLOCK */

	/*
	 * Loop through the interfaces looking for data to read.
	 */
	for (ep = ep_list; ep != NULL; ep = ep->elink) {
		for (doing = 0; doing < 2; doing++) {
			if (!doing) {
				fd = ep->fd;
			} else {
				if (!(ep->flags & INT_BCASTOPEN))
					break;
				fd = ep->bfd;
			}
			if (fd < 0)
				continue;
			if (FD_ISSET(fd, &fds))
				do {
					++select_count;
					buflen = read_network_packet(
							fd, ep, ts);
				} while (buflen > 0);
			/* Check more interfaces */
		}
	}

#ifdef HAS_ROUTING_SOCKET
	/*
	 * scan list of asyncio readers - currently only used for routing sockets
	 */
	asyncio_reader = asyncio_reader_list;

	while (asyncio_reader != NULL) {
		if (FD_ISSET(asyncio_reader->fd, &fds)) {
			++select_count;
			(asyncio_reader->receiver)(asyncio_reader);
		}
		asyncio_reader = asyncio_reader->link;
	}
#endif /* HAS_ROUTING_SOCKET */
	
	/*
	 * Check for a response from the blocking child
	 */
	if (parent_resp_read_pipe &&
	    FD_ISSET(parent_resp_read_pipe, &fds)) {
		select_count++;
		process_blocking_response();
	}

	/*
	 * Done everything from that select.
	 */

	/*
	 * If nothing to do, just return.
	 * If an error occurred, complain and return.
	 */
	if (select_count == 0) { /* We really had nothing to do */
#ifdef DEBUG
		if (debug)
			msyslog(LOG_DEBUG, "input_handler: select() returned 0");
#endif
		return;
	}
	/* We've done our work */
#ifdef DEBUG_TIMING
	get_systime(&ts_e);
	/*
	 * (ts_e - ts) is the amount of time we spent
	 * processing this gob of file descriptors.  Log
	 * it.
	 */
	L_SUB(&ts_e, &ts);
	collect_timing(NULL, "input handler", 1, &ts_e);
	if (debug > 3)
		msyslog(LOG_DEBUG,
			"input_handler: Processed a gob of fd's in %s msec",
			lfptoms(&ts_e, 6));
#endif
	/* just bail. */
	return;
}
#endif

/*
 * findinterface - find local interface corresponding to address
 */
endpt *
findinterface(
	sockaddr_u *addr
	)
{
	endpt *iface;
	
	iface = findlocalinterface(addr, INT_WILDCARD, 0);

	if (NULL == iface) {
		DPRINTF(4, ("Found no interface for address %s - returning wildcard\n",
			    stoa(addr)));

		iface = ANY_INTERFACE_CHOOSE(addr);
	} else
		DPRINTF(4, ("Found interface #%d %s for address %s\n",
			    iface->ifnum, iface->name, stoa(addr)));

	return iface;
}

/*
 * findlocalinterface - find local interface corresponding to addr,
 * which does not have any of flags set.  If bast is nonzero, addr is
 * a broadcast address.
 *
 * This code attempts to find the local sending address for an outgoing
 * address by connecting a new socket to destinationaddress:NTP_PORT
 * and reading the sockname of the resulting connect.
 * the complicated sequence simulates the routing table lookup
 * for to first hop without duplicating any of the routing logic into
 * ntpd. preferably we would have used an API call - but its not there -
 * so this is the best we can do here short of duplicating to entire routing
 * logic in ntpd which would be a silly and really unportable thing to do.
 *
 */
static endpt *
findlocalinterface(
	sockaddr_u *	addr,
	int		flags,
	int		bcast
	)
{
	GETSOCKNAME_SOCKLEN_TYPE	sockaddrlen;
	endpt *				iface;
	sockaddr_u			saddr;
	SOCKET				s;
	int				rtn;
	int				on;

	DPRINTF(4, ("Finding interface for addr %s in list of addresses\n",
		    stoa(addr)));
	
	s = socket(AF(addr), SOCK_DGRAM, 0);
	if (INVALID_SOCKET == s)
		return NULL;

	/*
	 * If we are looking for broadcast interface we need to set this
	 * socket to allow broadcast
	 */
	if (bcast) {
		on = 1;
		setsockopt(s, SOL_SOCKET, SO_BROADCAST,
			   (char *)&on, sizeof(on));
	}

	rtn = connect(s, &addr->sa, SOCKLEN(addr));
	if (SOCKET_ERROR == rtn) {
		closesocket(s);
		return NULL;
	}

	sockaddrlen = sizeof(saddr);
	rtn = getsockname(s, &saddr.sa, &sockaddrlen);
	closesocket(s);
	if (SOCKET_ERROR == rtn)
		return NULL;

	DPRINTF(4, ("findlocalinterface: kernel maps %s to %s\n",
		    stoa(addr), stoa(&saddr)));
	
	iface = getinterface(&saddr, flags);

	/* 
	 * if we didn't find an exact match on saddr, find the closest
	 * available local address.  This handles the case of the
	 * address suggested by the kernel being excluded by nic rules
	 * or the user's -I and -L options to ntpd.
	 * See http://bugs.ntp.org/1184 and http://bugs.ntp.org/1683
	 * for more background.
	 */
	if (NULL == iface || iface->ignore_packets)
		iface = findclosestinterface(&saddr, 
					     flags | INT_LOOPBACK);

	/* Don't use an interface which will ignore replies */
	if (iface != NULL && iface->ignore_packets)
		iface = NULL;

	return iface;
}


/*
 * findclosestinterface
 *
 * If there are -I/--interface or -L/novirtualips command-line options,
 * or "nic" or "interface" rules in ntp.conf, findlocalinterface() may
 * find the kernel's preferred local address for a given peer address is
 * administratively unavailable to ntpd, and punt to this routine's more
 * expensive search.
 *
 * Find the numerically closest local address to the one connect()
 * suggested.  This matches an address on the same subnet first, as
 * needed by Bug 1184, and provides a consistent choice if there are
 * multiple feasible local addresses, regardless of the order ntpd
 * enumerated them.
 */
endpt *
findclosestinterface(
	sockaddr_u *	addr,
	int		flags
	)
{
	endpt *		ep;
	endpt *		winner;
	sockaddr_u	addr_dist;
	sockaddr_u	min_dist;

	winner = NULL;
	
	for (ep = ep_list; ep != NULL; ep = ep->elink) {
		if (ep->ignore_packets ||
		    AF(addr) != ep->family || 
		    flags & ep->flags)
			continue;
		
		calc_addr_distance(&addr_dist, addr, &ep->sin);
		if (NULL == winner ||
		    -1 == cmp_addr_distance(&addr_dist, &min_dist)) {
			min_dist = addr_dist;
			winner = ep;
		}
	}
	if (NULL == winner)
		DPRINTF(4, ("findclosestinterface(%s) failed\n", 
			    stoa(addr)));
	else
		DPRINTF(4, ("findclosestinterface(%s) -> %s\n", 
			    stoa(addr), stoa(&winner->sin)));

	return winner;
}


/*
 * calc_addr_distance - calculate the distance between two addresses,
 *			the absolute value of the difference between
 *			the addresses numerically, stored as an address.
 */
static void
calc_addr_distance(
	sockaddr_u *		dist,
	const sockaddr_u *	a1,
	const sockaddr_u *	a2
	)
{
	u_int32	a1val;
	u_int32	a2val;
	u_int32	v4dist;
	int	found_greater;
	int	a1_greater;
	int	i;

	NTP_REQUIRE(AF(a1) == AF(a2));

	memset(dist, 0, sizeof(*dist));
	AF(dist) = AF(a1);

	/* v4 can be done a bit simpler */
	if (IS_IPV4(a1)) {
		a1val = SRCADR(a1);
		a2val = SRCADR(a2);
		v4dist = (a1val > a2val)
			     ? a1val - a2val
			     : a2val - a1val;
		SET_ADDR4(dist, v4dist);

		return;
	}

	found_greater = FALSE;
	a1_greater = FALSE;	/* suppress pot. uninit. warning */
	for (i = 0; i < sizeof(NSRCADR6(a1)); i++) {
		if (!found_greater &&
		    NSRCADR6(a1)[i] != NSRCADR6(a2)[i]) {
			found_greater = TRUE;
			a1_greater = (NSRCADR6(a1)[i] > NSRCADR6(a2)[i]);
		}
		if (!found_greater) {
			NSRCADR6(dist)[i] = 0;
		} else {
			if (a1_greater)
				NSRCADR6(dist)[i] = NSRCADR6(a1)[i] -
						    NSRCADR6(a2)[i];
			else
				NSRCADR6(dist)[i] = NSRCADR6(a2)[i] -
						    NSRCADR6(a1)[i];
		}
	}
}


/*
 * cmp_addr_distance - compare two address distances, returning -1, 0,
 *		       1 to indicate their relationship.
 */
static int
cmp_addr_distance(
	const sockaddr_u *	d1,
	const sockaddr_u *	d2
	)
{
	int	i;

	NTP_REQUIRE(AF(d1) == AF(d2));

	if (IS_IPV4(d1)) {
		if (SRCADR(d1) < SRCADR(d2))
			return -1;
		else if (SRCADR(d1) == SRCADR(d2))
			return 0;
		else
			return 1;
	}

	for (i = 0; i < sizeof(NSRCADR6(d1)); i++) {
		if (NSRCADR6(d1)[i] < NSRCADR6(d2)[i])
			return -1;
		else if (NSRCADR6(d1)[i] > NSRCADR6(d2)[i])
			return 1;
	}

	return 0;
}



/*
 * fetch an interface structure the matches the
 * address and has the given flags NOT set
 */
endpt *
getinterface(
	sockaddr_u *	addr, 
	u_int32		flags
	)
{
	endpt *iface;
	
	iface = find_addr_in_list(addr);

	if (iface != NULL && (iface->flags & flags))
		iface = NULL;
	
	return iface;
}


/*
 * findbcastinter - find broadcast interface corresponding to address
 */
endpt *
findbcastinter(
	sockaddr_u *addr
	)
{
#if !defined(MPE) && (defined(SIOCGIFCONF) || defined(SYS_WINNT))
	struct interface *iface;
	
	
	DPRINTF(4, ("Finding broadcast/multicast interface for addr %s in list of addresses\n",
		    stoa(addr)));

	iface = findlocalinterface(addr, INT_LOOPBACK | INT_WILDCARD,
				   1);	
	if (iface != NULL) {
		DPRINTF(4, ("Easily found bcast-/mcast- interface index #%d %s\n",
			    iface->ifnum, iface->name));
		return iface;
	}

	/*
	 * plan B - try to find something reasonable in our lists in
	 * case kernel lookup doesn't help
	 */
	for (iface = ep_list; iface != NULL; iface = iface->elink) {
		if (iface->flags & INT_WILDCARD)
			continue;
		
		/* Don't bother with ignored interfaces */
		if (iface->ignore_packets)
			continue;
		
		/*
		 * First look if this is the correct family
		 */
		if(AF(&iface->sin) != AF(addr))
			continue;

		/* Skip the loopback addresses */
		if (iface->flags & INT_LOOPBACK)
			continue;

		/*
		 * If we are looking to match a multicast address and
		 * this interface is one...
		 */
		if (addr_ismulticast(addr) 
		    && (iface->flags & INT_MULTICAST)) {
#ifdef INCLUDE_IPV6_SUPPORT
			/*
			 * ...it is the winner unless we're looking for
			 * an interface to use for link-local multicast
			 * and its address is not link-local.
			 */
			if (IS_IPV6(addr)
			    && IN6_IS_ADDR_MC_LINKLOCAL(PSOCK_ADDR6(addr))
			    && !IN6_IS_ADDR_LINKLOCAL(PSOCK_ADDR6(&iface->sin)))
				continue;
#endif
			break;
		}

		/*
		 * We match only those interfaces marked as
		 * broadcastable and either the explicit broadcast
		 * address or the network portion of the IP address.
		 * Sloppy.
		 */
		if (IS_IPV4(addr)) {
			if (SOCK_EQ(&iface->bcast, addr))
				break;

			if ((NSRCADR(&iface->sin) & NSRCADR(&iface->mask)) 
			    == (NSRCADR(addr)	  & NSRCADR(&iface->mask)))
				break;
		}
#ifdef INCLUDE_IPV6_SUPPORT
		else if (IS_IPV6(addr)) {
			if (SOCK_EQ(&iface->bcast, addr))
				break;

			if (SOCK_EQ(netof(&iface->sin), netof(addr)))
				break;
		}
#endif
	}
#endif /* SIOCGIFCONF */
	if (NULL == iface) {
		DPRINTF(4, ("No bcast interface found for %s\n",
			    stoa(addr)));
		iface = ANY_INTERFACE_CHOOSE(addr);
	} else
		DPRINTF(4, ("Found bcast-/mcast- interface index #%d %s\n",
			    iface->ifnum, iface->name));
	return iface;
}


/*
 * io_clr_stats - clear I/O module statistics
 */
void
io_clr_stats(void)
{
	packets_dropped = 0;
	packets_ignored = 0;
	packets_received = 0;
	packets_sent = 0;
	packets_notsent = 0;

	handler_calls = 0;
	handler_pkts = 0;
	io_timereset = current_time;
}


#ifdef REFCLOCK
/*
 * io_addclock - add a reference clock to the list and arrange that we
 *				 get SIGIO interrupts from it.
 */
int
io_addclock(
	struct refclockio *rio
	)
{
	BLOCKIO();

	/*
	 * Stuff the I/O structure in the list and mark the descriptor
	 * in use.  There is a harmless (I hope) race condition here.
	 */
	rio->next = refio;

# ifdef HAVE_SIGNALED_IO
	if (init_clock_sig(rio)) {
		UNBLOCKIO();
		return 0;
	}
# elif defined(HAVE_IO_COMPLETION_PORT)
	if (io_completion_port_add_clock_io(rio)) {
		UNBLOCKIO();
		return 0;
	}
# endif

	/*
	 * enqueue
	 */
	refio = rio;

	/*
	 * register fd
	 */
	add_fd_to_list(rio->fd, FD_TYPE_FILE);

	UNBLOCKIO();
	return 1;
}

/*
 * io_closeclock - close the clock in the I/O structure given
 */
void
io_closeclock(
	struct refclockio *rio
	)
{
	register struct refclockio *rp;

	BLOCKIO();

	/*
	 * Remove structure from the list
	 */
	if (refio == rio)
		refio = rio->next;
	else {
		for (rp = refio; rp != NULL; rp = rp->next)
			if (rp->next == rio) {
				rp->next = rio->next;
				break;
			}

		if (NULL == rp) {
			UNBLOCKIO();
			return;
		}
	}

	/*
	 * Close the descriptor.
	 */
	close_and_delete_fd_from_list(rio->fd);
	UNBLOCKIO();
}
#endif	/* REFCLOCK */

/*
 * On NT a SOCKET is an unsigned int so we cannot possibly keep it in
 * an array. So we use one of the ISC_LIST functions to hold the
 * socket value and use that when we want to enumerate it.
 *
 * This routine is called by the forked intres child process to close
 * all open sockets.  On Windows there's no need as intres runs in
 * the same process as a thread.
 */
#ifndef SYS_WINNT
void
kill_asyncio(int startfd)
{
	BLOCKIO();

	/*
	 * In the child process we do not maintain activefds and
	 * maxactivefd.  Zeroing maxactivefd disables code which
	 * maintains it in close_and_delete_fd_from_list().
	 */
	maxactivefd = 0;

	while (fd_list != NULL)
		close_and_delete_fd_from_list(fd_list->fd);

	UNBLOCKIO();
}
#endif	/* !SYS_WINNT */

/*
 * Add and delete functions for the list of open sockets
 */
static void
add_fd_to_list(
	SOCKET fd,
	enum desc_type type
	)
{
	vsock_t *lsock = emalloc(sizeof(*lsock));

	lsock->fd = fd;
	lsock->type = type;

	LINK_SLIST(fd_list, lsock, link);
	maintain_activefds(fd, 0);
}

static void
close_and_delete_fd_from_list(
	SOCKET fd
	) 
{
	vsock_t *lsock;

	UNLINK_EXPR_SLIST(lsock, fd_list, fd == 
	    UNLINK_EXPR_SLIST_CURRENT()->fd, link, vsock_t);

	if (lsock != NULL) {
		switch (lsock->type) {
		case FD_TYPE_SOCKET:
			closesocket(lsock->fd);
			break;

		case FD_TYPE_FILE:
			close(lsock->fd);
			break;

		default:
			msyslog(LOG_ERR,
				"internal error - illegal descriptor type %d - EXITING",
				(int)lsock->type);
			exit(1);
		}

		free(lsock);
		/*
		 * remove from activefds
		 */
		maintain_activefds(fd, 1);
	}
}

static void
add_addr_to_list(
	sockaddr_u *	addr,
	endpt *		ep
	)
{
	remaddr_t *laddr;

#ifdef DEBUG
	if (find_addr_in_list(addr) == NULL) {
#endif
		/* not there yet - add to list */
		laddr = emalloc(sizeof(*laddr));
		laddr->addr = *addr;
		laddr->ep = ep;
		
		LINK_SLIST(remoteaddr_list, laddr, link);
		
		DPRINTF(4, ("Added addr %s to list of addresses\n",
			    stoa(addr)));
#ifdef DEBUG
	} else
		DPRINTF(4, ("WARNING: Attempt to add duplicate addr %s to address list\n",
			    stoa(addr)));
#endif
}


static void
delete_addr_from_list(
	sockaddr_u *addr
	) 
{
	remaddr_t *unlinked;
	
	UNLINK_EXPR_SLIST(unlinked, remoteaddr_list, SOCK_EQ(addr,
		&(UNLINK_EXPR_SLIST_CURRENT()->addr)), link, remaddr_t);

	if (unlinked != NULL) {
		DPRINTF(4, ("Deleted addr %s from list of addresses\n",
			stoa(addr)));
		free(unlinked);
	}
}


static void
delete_interface_from_list(
	endpt *iface
	)
{
	remaddr_t *unlinked;

	do {
		UNLINK_EXPR_SLIST(unlinked, remoteaddr_list, iface ==
		    UNLINK_EXPR_SLIST_CURRENT()->ep, link,
		    remaddr_t);

		if (unlinked != NULL) {
			DPRINTF(4, ("Deleted addr %s for interface #%d %s from list of addresses\n",
				stoa(&unlinked->addr), iface->ifnum,
				iface->name));
			free(unlinked);
		}
	} while (unlinked != NULL);
}


static struct interface *
find_addr_in_list(
	sockaddr_u *addr
	) 
{
	remaddr_t *entry;
	
	DPRINTF(4, ("Searching for addr %s in list of addresses - ",
		    stoa(addr)));

	for (entry = remoteaddr_list;
	     entry != NULL;
	     entry = entry->link)
		if (SOCK_EQ(&entry->addr, addr)) {
			DPRINTF(4, ("FOUND\n"));
			return entry->ep;
		}

	DPRINTF(4, ("NOT FOUND\n"));
	return NULL;
}


/*
 * Find the given address with the all given flags set in the list
 */
static endpt *
find_flagged_addr_in_list(
	sockaddr_u *	addr,
	u_int32		flags
	)
{
	remaddr_t *entry;
	
	DPRINTF(4, ("Finding addr %s with flags %d in list: ",
		    stoa(addr), flags));

	for (entry = remoteaddr_list;
	     entry != NULL;
	     entry = entry->link)

		if (SOCK_EQ(&entry->addr, addr)
		    && (entry->ep->flags & flags) == flags) {

			DPRINTF(4, ("FOUND\n"));
			return entry->ep;
		}

	DPRINTF(4, ("NOT FOUND\n"));
	return NULL;
}


char *
localaddrtoa(
	struct interface *la
	)
{
	return (NULL == la)
		   ? "<null>"
		   : stoa(&la->sin);
}


#ifdef HAS_ROUTING_SOCKET
# ifndef UPDATE_GRACE
#  define UPDATE_GRACE	2	/* wait UPDATE_GRACE seconds before scanning */
# endif

static void
process_routing_msgs(struct asyncio_reader *reader)
{
	char buffer[5120];
	int cnt, msg_type;
#ifdef HAVE_RTNETLINK
	struct nlmsghdr *nh;
#else
	struct rt_msghdr *rtm;
	char *p;
#endif
	
	if (disable_dynamic_updates) {
		/*
		 * discard ourselves if we are not needed any more
		 * usually happens when running unprivileged
		 */
		remove_asyncio_reader(reader);
		delete_asyncio_reader(reader);
		return;
	}

	cnt = read(reader->fd, buffer, sizeof(buffer));
	
	if (cnt < 0) {
		msyslog(LOG_ERR,
			"i/o error on routing socket %m - disabling");
		remove_asyncio_reader(reader);
		delete_asyncio_reader(reader);
		return;
	}

	/*
	 * process routing message
	 */
#ifdef HAVE_RTNETLINK
	for (nh = (struct nlmsghdr *)buffer;
	     NLMSG_OK(nh, cnt);
	     nh = NLMSG_NEXT(nh, cnt)) {
		msg_type = nh->nlmsg_type;
#else
	for (p = buffer;
	     (p + sizeof(struct rt_msghdr)) <= (buffer + cnt);
	     p += rtm->rtm_msglen) {
		rtm = (struct rt_msghdr *)p;
		if (rtm->rtm_version != RTM_VERSION) {
			msyslog(LOG_ERR,
				"version mismatch (got %d - expected %d) on routing socket - disabling",
				rtm->rtm_version, RTM_VERSION);

			remove_asyncio_reader(reader);
			delete_asyncio_reader(reader);
			return;
		}
		msg_type = rtm->rtm_type;
#endif
		switch (msg_type) {
#ifdef RTM_NEWADDR
		case RTM_NEWADDR:
#endif
#ifdef RTM_DELADDR
		case RTM_DELADDR:
#endif
#ifdef RTM_ADD
		case RTM_ADD:
#endif
#ifdef RTM_DELETE
		case RTM_DELETE:
#endif
#ifdef RTM_REDIRECT
		case RTM_REDIRECT:
#endif
#ifdef RTM_CHANGE
		case RTM_CHANGE:
#endif
#ifdef RTM_LOSING
		case RTM_LOSING:
#endif
#ifdef RTM_IFINFO
		case RTM_IFINFO:
#endif
#ifdef RTM_IFANNOUNCE
		case RTM_IFANNOUNCE:
#endif
#ifdef RTM_NEWLINK
		case RTM_NEWLINK:
#endif
#ifdef RTM_DELLINK
		case RTM_DELLINK:
#endif
#ifdef RTM_NEWROUTE
		case RTM_NEWROUTE:
#endif
#ifdef RTM_DELROUTE
		case RTM_DELROUTE:
#endif
			/*
			 * we are keen on new and deleted addresses and
			 * if an interface goes up and down or routing
			 * changes
			 */
			DPRINTF(3, ("routing message op = %d: scheduling interface update\n",
				    msg_type));
			timer_interfacetimeout(current_time + UPDATE_GRACE);
			break;
#ifdef HAVE_RTNETLINK
		case NLMSG_DONE:
			/* end of multipart message */
			return;
#endif
		default:
			/*
			 * the rest doesn't bother us.
			 */
			DPRINTF(4, ("routing message op = %d: ignored\n",
				    msg_type));
			break;
		}
	}
}

/*
 * set up routing notifications
 */
static void
init_async_notifications()
{
	struct asyncio_reader *reader;
#ifdef HAVE_RTNETLINK
	int fd = socket(PF_NETLINK, SOCK_RAW, NETLINK_ROUTE);
	struct sockaddr_nl sa;
#else
	int fd = socket(PF_ROUTE, SOCK_RAW, 0);
#endif
	if (fd < 0) {
		msyslog(LOG_ERR,
			"unable to open routing socket (%m) - using polled interface update");
		return;
	}

	fd = move_fd(fd);
#ifdef HAVE_RTNETLINK
	memset(&sa, 0, sizeof(sa));
	sa.nl_family = PF_NETLINK;
	sa.nl_groups = RTMGRP_LINK | RTMGRP_IPV4_IFADDR
		       | RTMGRP_IPV6_IFADDR | RTMGRP_IPV4_ROUTE
		       | RTMGRP_IPV4_MROUTE | RTMGRP_IPV6_ROUTE
		       | RTMGRP_IPV6_MROUTE;
	if (bind(fd, (struct sockaddr *)&sa, sizeof(sa)) < 0) {
		msyslog(LOG_ERR,
			"bind failed on routing socket (%m) - using polled interface update");
		return;
	}
#endif
	init_nonblocking_io(fd);
#if defined(HAVE_SIGNALED_IO)
	init_socket_sig(fd);
#endif /* HAVE_SIGNALED_IO */
	
	reader = new_asyncio_reader();

	reader->fd = fd;
	reader->receiver = process_routing_msgs;
	
	add_asyncio_reader(reader, FD_TYPE_SOCKET);
	msyslog(LOG_INFO,
		"Listening on routing socket on fd #%d for interface updates",
		fd);
}
#else
/* HAS_ROUTING_SOCKET not defined */
static void
init_async_notifications(void)
{
}
#endif<|MERGE_RESOLUTION|>--- conflicted
+++ resolved
@@ -679,11 +679,7 @@
 	const u_char *	cp;
 	int		i;
 
-<<<<<<< HEAD
-	cp = (u_char *)psau;
-=======
 	cp = (const void *)&psau->sa;
->>>>>>> 8f24e9c0
 
 	for(i = 0; i < maxsize; i++) {
 		printf("%02x", *cp++);
