/*
 * ntp_io.c - input/output routines for ntpd.	The socket-opening code
 *		   was shamelessly stolen from ntpd.
 */

#ifdef HAVE_CONFIG_H
# include <config.h>
#endif

#include "ntp_machine.h"
#include "ntpd.h"
#include "ntp_io.h"
#include "iosignal.h"
#include "ntp_refclock.h"
#include "ntp_stdlib.h"
#include "ntp.h"

/* Don't include ISC's version of IPv6 variables and structures */
#define ISC_IPV6_H 1
#include <isc/interfaceiter.h>
#include <isc/list.h>
#include <isc/result.h>

#ifdef SIM
#include "ntpsim.h"
#endif

#include <stdio.h>
#include <signal.h>
#ifdef HAVE_SYS_PARAM_H
# include <sys/param.h>
#endif /* HAVE_SYS_PARAM_H */
#ifdef HAVE_SYS_IOCTL_H
# include <sys/ioctl.h>
#endif
#ifdef HAVE_SYS_SOCKIO_H	/* UXPV: SIOC* #defines (Frank Vance <fvance@waii.com>) */
# include <sys/sockio.h>
#endif

/*
 * Don't allow wildcard delivery
 *
#undef UDP_WILDCARD_DELIVERY
*/

extern int listen_to_virtual_ips;
extern const char *specific_interface;

#if defined(SYS_WINNT)
#include <transmitbuff.h>
#include <isc/win32os.h>
/*
 * Define this macro to control the behavior of connection
 * resets on UDP sockets.  See Microsoft KnowledgeBase Article Q263823
 * for details.
 * NOTE: This requires that Windows 2000 systems install Service Pack 2
 * or later.
 */
#ifndef SIO_UDP_CONNRESET 
#define SIO_UDP_CONNRESET _WSAIOW(IOC_VENDOR,12) 
#endif

#endif

/*
#define ISC_PLATFORM_HAVEIPV6
 struct ipv6_mreq {  struct in6_addr ipv6mr_multiaddr;
				  unsigned int ipv6mr_interface;
} ipv6_mreq;
*/

/*
 * We do asynchronous input using the SIGIO facility.  A number of
 * recvbuf buffers are preallocated for input.	In the signal
 * handler we poll to see which sockets are ready and read the
 * packets from them into the recvbuf's along with a time stamp and
 * an indication of the source host and the interface it was received
 * through.  This allows us to get as accurate receive time stamps
 * as possible independent of other processing going on.
 *
 * We watch the number of recvbufs available to the signal handler
 * and allocate more when this number drops below the low water
 * mark.  If the signal handler should run out of buffers in the
 * interim it will drop incoming frames, the idea being that it is
 * better to drop a packet than to be inaccurate.
 */


/*
 * Other statistics of possible interest
 */
volatile u_long packets_dropped;	/* total number of packets dropped on reception */
volatile u_long packets_ignored;	/* packets received on wild card interface */
volatile u_long packets_received;	/* total number of packets received */
u_long packets_sent;	/* total number of packets sent */
u_long packets_notsent; /* total number of packets which couldn't be sent */

volatile u_long handler_calls;	/* number of calls to interrupt handler */
volatile u_long handler_pkts;	/* number of pkts received by handler */
u_long io_timereset;		/* time counters were reset */

/*
 * Interface stuff
 */
struct interface *any_interface;	/* default ipv4 interface */
struct interface *any6_interface;	/* default ipv6 interface */
struct interface *loopback_interface;	/* loopback ipv4 interface */
struct interface *loopback6_interface;	/* loopback ipv6 interface */
struct interface inter_list[MAXINTERFACES]; /* Interface list */
int ninterfaces;			/* Total number of interfaces */
int nwilds;				/* Total number of wildcard intefaces */
int wildipv4 = -1;			/* Index into inter_list for IPv4 wildcard */
int wildipv6 = -1;			/* Index into inter_list for IPv6 wildcard */

#ifdef REFCLOCK
/*
 * Refclock stuff.	We keep a chain of structures with data concerning
 * the guys we are doing I/O for.
 */
static	struct refclockio *refio;
#endif /* REFCLOCK */


/*
 * Define what the possible "soft" errors can be.  These are non-fatal returns
 * of various network related functions, like recv() and so on.
 *
 * For some reason, BSDI (and perhaps others) will sometimes return <0
 * from recv() but will have errno==0.  This is broken, but we have to
 * work around it here.
 */
#define SOFT_ERROR(e)	((e) == EAGAIN || \
			 (e) == EWOULDBLOCK || \
			 (e) == EINTR || \
			 (e) == 0)

/*
 * File descriptor masks etc. for call to select
 * Not needed for I/O Completion Ports
 */
fd_set activefds;
int maxactivefd;

static	int create_sockets	P((u_short));
static	SOCKET	open_socket	P((struct sockaddr_storage *, int, int, struct interface *, int));
static	void	close_socket	P((SOCKET));
#ifdef REFCLOCK
static	void	close_file	P((SOCKET));
#endif
static	char *	fdbits		P((int, fd_set *));
static	void	set_reuseaddr	P((int));
static	isc_boolean_t	socket_broadcast_enable	 P((struct interface *, SOCKET, struct sockaddr_storage *));
static	isc_boolean_t	socket_broadcast_disable P((struct interface *, int, struct sockaddr_storage *));
/*
 * Not all platforms support multicast
 */
#ifdef MCAST
static	isc_boolean_t	addr_ismulticast	 P((struct sockaddr_storage *));
static	isc_boolean_t	socket_multicast_enable	 P((struct interface *, int, struct sockaddr_storage *));
static	isc_boolean_t	socket_multicast_disable P((struct interface *, int, struct sockaddr_storage *));
#endif

typedef struct vsock vsock_t;

struct vsock {
	SOCKET				fd;
	ISC_LINK(vsock_t)		link;
};

ISC_LIST(vsock_t)	sockets_list;

typedef struct remaddr remaddr_t;

struct remaddr {
      struct sockaddr_storage	addr;
      int			if_index;
      int			flags;
      ISC_LINK(remaddr_t)	link;
};

ISC_LIST(remaddr_t)       remoteaddr_list;

void	add_socket_to_list	P((SOCKET));
void	delete_socket_from_list	P((SOCKET));
void	add_addr_to_list	P((struct sockaddr_storage *, int, int));
int     modify_addr_in_list	P((struct sockaddr_storage *, int));
void	delete_addr_from_list	P((struct sockaddr_storage *));
int     find_addr_in_list	P((struct sockaddr_storage *));
int     find_flagged_addr_in_list P((struct sockaddr_storage *, int));
int	create_wildcards	P((u_short));
isc_boolean_t address_okay	P((isc_interface_t *));
void	convert_isc_if		P((isc_interface_t *, struct interface *, u_short));

#ifdef SYS_WINNT
/*
 * Windows 2000 systems incorrectly cause UDP sockets using WASRecvFrom
 * to not work correctly, returning a WSACONNRESET error when a WSASendTo
 * fails with an "ICMP port unreachable" response and preventing the
 * socket from using the WSARecvFrom in subsequent operations.
 * The function below fixes this, but requires that Windows 2000
 * Service Pack 2 or later be installed on the system.  NT 4.0
 * systems are not affected by this and work correctly.
 * See Microsoft Knowledge Base Article Q263823 for details of this.
 */
isc_result_t
connection_reset_fix(SOCKET fd) {
	DWORD dwBytesReturned = 0;
	BOOL  bNewBehavior = FALSE;
	DWORD status;

	if(isc_win32os_majorversion() < 5)
		return (ISC_R_SUCCESS); /*  NT 4.0 has no problem */

	/* disable bad behavior using IOCTL: SIO_UDP_CONNRESET */
	status = WSAIoctl(fd, SIO_UDP_CONNRESET, &bNewBehavior,
			  sizeof(bNewBehavior), NULL, 0,
			  &dwBytesReturned, NULL, NULL);
	if (status != SOCKET_ERROR)
		return (ISC_R_SUCCESS);
	else
		return (ISC_R_UNEXPECTED);
}
#endif
/*
 * init_io - initialize I/O data structures and call socket creation routine
 */
void
init_io(void)
{
#ifdef SYS_WINNT
	if (!Win32InitSockets())
	{
		netsyslog(LOG_ERR, "No useable winsock.dll: %m");
		exit(1);
	}
	init_transmitbuff();
#endif /* SYS_WINNT */

	/*
	 * Init buffer free list and stat counters
	 */
	init_recvbuff(RECV_INIT);

	packets_dropped = packets_received = 0;
	packets_ignored = 0;
	packets_sent = packets_notsent = 0;
	handler_calls = handler_pkts = 0;
	io_timereset = 0;
	loopback_interface = NULL;
	loopback6_interface = NULL;

#ifdef REFCLOCK
	refio = 0;
#endif

#if defined(HAVE_SIGNALED_IO)
	(void) set_signal();
#endif

	ISC_LIST_INIT(sockets_list);

        ISC_LIST_INIT(remoteaddr_list);

	/*
	 * Create the sockets
	 */
	BLOCKIO();
	(void) create_sockets(htons(NTP_PORT));
	UNBLOCKIO();

#ifdef DEBUG
	if (debug)
	    printf("init_io: maxactivefd %d\n", maxactivefd);
#endif
}

/*
 * Function to dump the contents of the interface structure
 * For debugging use only.
 */
#ifdef DEBUG
void
interface_dump(struct interface *itf)
{
	u_char* cp;
	int i;
	/* Limit the size of the sockaddr_storage hex dump */
	int maxsize = min(32, sizeof(struct sockaddr_storage));

	printf("Dumping interface: %p\n", itf);
	printf("fd = %d\n", itf->fd);
	printf("bfd = %d\n", itf->bfd);
	printf("sin = %s,\n", stoa(&(itf->sin)));
	cp = (u_char*) &(itf->sin);
	for(i = 0; i < maxsize; i++)
	{
		printf("%02x", *cp++);
		if((i+1)%4 == 0)
			printf(" ");
	}
	printf("\n");
	printf("bcast = %s,\n", stoa(&(itf->bcast)));
	cp = (u_char*) &(itf->bcast);
	for(i = 0; i < maxsize; i++)
	{
		printf("%02x", *cp++);
		if((i+1)%4 == 0)
			printf(" ");
	}
	printf("\n");
	printf("mask = %s,\n", stoa(&(itf->mask)));
	cp = (u_char*) &(itf->mask);
	for(i = 0; i < maxsize; i++)
	{
		printf("%02x", *cp++);
		if((i+1)%4 == 0)
			printf(" ");
	}
	printf("\n");
	printf("name = %s\n", itf->name);
	printf("flags = 0x%08x\n", itf->flags);
	printf("last_ttl = %d\n", itf->last_ttl);
	printf("addr_refid = %08x\n", itf->addr_refid);
	printf("num_mcast = %d\n", itf->num_mcast);
	printf("received = %ld\n", itf->received);
	printf("sent = %ld\n", itf->sent);
	printf("notsent = %ld\n", itf->notsent);
	printf("ifindex = %u\n", itf->ifindex);
	printf("scopeid = %u\n", itf->scopeid);

}
#endif

#ifdef UDP_WILDCARD_DELIVERY
int
create_wildcards(u_short port) {

	int idx = 0;
	isc_boolean_t okipv4 = ISC_TRUE;
	/*
	 * create pseudo-interface with wildcard IPv4 address
	 */
#ifdef IPV6_V6ONLY
	if(isc_net_probeipv4() != ISC_R_SUCCESS)
		okipv4 = ISC_FALSE;
#endif

	if(okipv4 == ISC_TRUE) {
		inter_list[idx].sin.ss_family = AF_INET;
		((struct sockaddr_in*)&inter_list[idx].sin)->sin_addr.s_addr = htonl(INADDR_ANY);
		((struct sockaddr_in*)&inter_list[idx].sin)->sin_port = port;
		(void) strncpy(inter_list[idx].name, "wildcard", sizeof(inter_list[idx].name));
		inter_list[idx].mask.ss_family = AF_INET;
		((struct sockaddr_in*)&inter_list[idx].mask)->sin_addr.s_addr = htonl(~(u_int32)0);
		inter_list[idx].bfd = INVALID_SOCKET;
		inter_list[idx].num_mcast = 0;
		inter_list[idx].received = 0;
		inter_list[idx].sent = 0;
		inter_list[idx].notsent = 0;
		inter_list[idx].flags = INT_BROADCAST | INT_UP;
		any_interface = &inter_list[idx];
#if defined(MCAST)
	/*
	 * enable possible multicast reception on the broadcast socket
	 */
		inter_list[idx].bcast.ss_family = AF_INET;
		((struct sockaddr_in*)&inter_list[idx].bcast)->sin_port = port;
		((struct sockaddr_in*)&inter_list[idx].bcast)->sin_addr.s_addr = htonl(INADDR_ANY);
#endif /* MCAST */
		wildipv4 = idx;
		idx++;
	}

#ifdef ISC_PLATFORM_HAVEIPV6
	/*
	 * create pseudo-interface with wildcard IPv6 address
	 */
	if (isc_net_probeipv6() == ISC_R_SUCCESS) {
		inter_list[idx].sin.ss_family = AF_INET6;
		((struct sockaddr_in6*)&inter_list[idx].sin)->sin6_addr = in6addr_any;
		((struct sockaddr_in6*)&inter_list[idx].sin)->sin6_port = port;
		(void) strncpy(inter_list[idx].name, "wildcard", sizeof(inter_list[idx].name));
		inter_list[idx].mask.ss_family = AF_INET6;
		memset(&((struct sockaddr_in6*)&inter_list[idx].mask)->sin6_addr.s6_addr, 0xff, sizeof(struct in6_addr));
		inter_list[idx].bfd = INVALID_SOCKET;
		inter_list[idx].num_mcast = 0;
		inter_list[idx].received = 0;
		inter_list[idx].sent = 0;
		inter_list[idx].notsent = 0;
		inter_list[idx].flags = INT_UP;
		any6_interface = &inter_list[idx];
		wildipv6 = idx;
		idx++;
	}
#endif
	return (idx);
}
#endif /* UDP_WILDCARD_DELIVERY */

isc_boolean_t
address_okay(isc_interface_t *isc_if) {

#ifdef DEBUG
	if (debug > 2)
	    printf("address_okay: listen Virtual: %d, IF name: %s, Up Flag: %d\n", 
		    listen_to_virtual_ips, isc_if->name, (isc_if->flags & INTERFACE_F_UP));
#endif
	/*
	 * Always allow the loopback
	 */
	if((isc_if->flags & INTERFACE_F_LOOPBACK) != 0)
		return (ISC_TRUE);

	/*
	 * Check if the interface is specified
	 */
	if (specific_interface != NULL) {
		if (strcasecmp(isc_if->name, specific_interface) == 0)
			return (ISC_TRUE);
		else
			return (ISC_FALSE);
	}
	else {
		if (listen_to_virtual_ips == 0  && 
		   (strchr(isc_if->name, (int)':') != NULL))
			return (ISC_FALSE);
	}

	/* XXXPDM This should be fixed later, but since we may not have set
	 * the UP flag, we at least get to use the interface.
	 * The UP flag is not always set so we don't do this right now.
	 */
/*	if ((isc_if->flags & INTERFACE_F_UP) == 0)
		return (ISC_FALSE);
*/
	return (ISC_TRUE);
}
void
convert_isc_if(isc_interface_t *isc_if, struct interface *itf, u_short port) {

	if(isc_if->af == AF_INET) {
		itf->sin.ss_family = (u_short) isc_if->af;
		strcpy(itf->name, isc_if->name);
		memcpy(&(((struct sockaddr_in*)&itf->sin)->sin_addr),
		       &(isc_if->address.type.in),
		       sizeof(struct in_addr));
		((struct sockaddr_in*)&itf->sin)->sin_port = port;

		if((isc_if->flags & INTERFACE_F_BROADCAST) != 0) {
			itf->flags |= INT_BROADCAST;
			itf->bcast.ss_family = itf->sin.ss_family;
			memcpy(&(((struct sockaddr_in*)&itf->bcast)->sin_addr),
			       &(isc_if->broadcast.type.in),
				 sizeof(struct in_addr));
			((struct sockaddr_in*)&itf->bcast)->sin_port = port;
		}

		itf->mask.ss_family = itf->sin.ss_family;
		memcpy(&(((struct sockaddr_in*)&itf->mask)->sin_addr),
		       &(isc_if->netmask.type.in),
		       sizeof(struct in_addr));
		((struct sockaddr_in*)&itf->mask)->sin_port = port;

		if (((isc_if->flags & INTERFACE_F_LOOPBACK) != 0) && (loopback_interface == NULL))
		{
			loopback_interface = itf;
		}
	}
#ifdef ISC_PLATFORM_HAVEIPV6
	else if (isc_if->af == AF_INET6) {
		itf->sin.ss_family = (u_short) isc_if->af;
		strcpy(itf->name, isc_if->name);
		memcpy(&(((struct sockaddr_in6 *)&itf->sin)->sin6_addr),
		       &(isc_if->address.type.in6),
		       sizeof(struct in6_addr));
		((struct sockaddr_in6 *)&itf->sin)->sin6_port = port;

#ifdef ISC_PLATFORM_HAVESCOPEID
		((struct sockaddr_in6 *)&itf->sin)->sin6_scope_id = isc_netaddr_getzone(&isc_if->address);
		itf->scopeid = isc_netaddr_getzone(&isc_if->address);
#endif
		itf->mask.ss_family = itf->sin.ss_family;
		memcpy(&(((struct sockaddr_in6 *)&itf->mask)->sin6_addr),
		       &(isc_if->netmask.type.in6),
		       sizeof(struct in6_addr));
		((struct sockaddr_in6 *)&itf->mask)->sin6_port = port;

		if (((isc_if->flags & INTERFACE_F_LOOPBACK) != 0) && (loopback6_interface == NULL))
		{
			loopback6_interface = itf;
		}
	}
#endif /* ISC_PLATFORM_HAVEIPV6 */

		/* Process the rest of the flags */

	if((isc_if->flags & INTERFACE_F_UP) != 0)
		itf->flags |= INT_UP;
	if((isc_if->flags & INTERFACE_F_LOOPBACK) != 0)
		itf->flags |= INT_LOOPBACK;
	if((isc_if->flags & INTERFACE_F_POINTTOPOINT) != 0)
		itf->flags |= INT_PPP;
	if((isc_if->flags & INTERFACE_F_MULTICAST) != 0)
		itf->flags |= INT_MULTICAST;

	/* Copy the scopeid and the interface index */
	itf->ifindex = isc_if->ifindex;
	itf->scopeid = isc_if->scopeid;
}
/*
 * create_sockets - create a socket for each interface plus a default
 *			socket for when we don't know where to send
 */
static int
create_sockets(
	u_short port
	)
{
	struct sockaddr_storage resmask;
	int i;
	isc_mem_t *mctx = NULL;
	isc_interfaceiter_t *iter = NULL;
	isc_boolean_t scan_ipv4 = ISC_FALSE;
	isc_boolean_t scan_ipv6 = ISC_FALSE;
	isc_result_t result;
	int idx = 0;

#ifndef HAVE_IO_COMPLETION_PORT
	/*
	 * I/O Completion Ports don't care about the select and FD_SET
	 */
	maxactivefd = 0;
	FD_ZERO(&activefds);
#endif

#ifdef DEBUG
	if (debug)
	    printf("create_sockets(%d)\n", ntohs( (u_short) port));
#endif

	if (isc_net_probeipv6() == ISC_R_SUCCESS)
		scan_ipv6 = ISC_TRUE;
#if defined(ISC_PLATFORM_HAVEIPV6) && defined(DEBUG)
	else
		if(debug)
			netsyslog(LOG_ERR, "no IPv6 interfaces found");
#endif

	if (isc_net_probeipv4() == ISC_R_SUCCESS)
		scan_ipv4 = ISC_TRUE;
#ifdef DEBUG
	else
		if(debug)
			netsyslog(LOG_ERR, "no IPv4 interfaces found");
#endif
#ifdef UDP_WILDCARD_DELIVERY
	if (specific_interface == NULL) {
		nwilds = create_wildcards(port);
		idx = nwilds;
	}
#endif

	result = isc_interfaceiter_create(mctx, &iter);
	if (result != ISC_R_SUCCESS)
		return (result);

	for (result = isc_interfaceiter_first(iter);
	     result == ISC_R_SUCCESS;
	     result = isc_interfaceiter_next(iter))
	{
		isc_interface_t isc_if;
		unsigned int family; 

		result = isc_interfaceiter_current(iter, &isc_if);
		if (result != ISC_R_SUCCESS)
			break;

		/* See if we have a valid family to use */
		family = isc_if.address.family;
		if (family != AF_INET && family != AF_INET6)
			continue;
		if (scan_ipv4 == ISC_FALSE && family == AF_INET)
			continue;
		if (scan_ipv6 == ISC_FALSE && family == AF_INET6)
			continue;

		/* Check to see if we are going to use the interface */
		if (address_okay(&isc_if) == ISC_TRUE) {
			convert_isc_if(&isc_if, &inter_list[idx], port);
			inter_list[idx].fd = INVALID_SOCKET;
			inter_list[idx].bfd = INVALID_SOCKET;
			inter_list[idx].num_mcast = 0;
			inter_list[idx].received = 0;
			inter_list[idx].sent = 0;
			inter_list[idx].notsent = 0;
			idx++;
		}
	}
	isc_interfaceiter_destroy(&iter);

	ninterfaces = idx;
	/*
	 * Create the sockets
	 */
	for (i = 0; i < ninterfaces; i++) {
		inter_list[i].fd = open_socket(&inter_list[i].sin,
		    inter_list[i].flags & INT_BROADCAST, 0, &inter_list[i], i);
		if (inter_list[i].fd != INVALID_SOCKET)
			msyslog(LOG_INFO, "Listening on interface %s, %s#%d",
				inter_list[i].name,
				stoa((&inter_list[i].sin)),
				NTP_PORT);
		if ((inter_list[i].flags & INT_BROADCAST) &&
		     inter_list[i].bfd != INVALID_SOCKET)
			msyslog(LOG_INFO, "Listening on broadcast address %s#%d",
				stoa((&inter_list[i].bcast)),
				NTP_PORT);
	}

	/*
	 * Now that we have opened all the sockets, turn off the reuse
	 * flag for security.
	 */
	set_reuseaddr(0);

	/*
	 * Blacklist all bound interface addresses
	 * Wildcard interfaces, if any, are ignored.
	 */

	for (i = nwilds; i < ninterfaces; i++) {
		SET_HOSTMASK(&resmask, inter_list[i].sin.ss_family);
		hack_restrict(RESTRICT_FLAGS, &inter_list[i].sin, &resmask,
		    RESM_NTPONLY|RESM_INTERFACE, RES_IGNORE);
	}

	/*
	 * Calculate the address hash for each interface address.
	 */
	for (i = 0; i < ninterfaces; i++) {
		inter_list[i].addr_refid = addr2refid(&inter_list[i].sin);
	}


#ifdef DEBUG
	if (debug > 1) {
		printf("create_sockets: Total interfaces = %d\n", ninterfaces);
		for (i = 0; i < ninterfaces; i++) {
			printf("interface %d:  fd=%d,  bfd=%d,  name=%.8s,  flags=0x%x,  scope=%d\n",
			       i,
			       inter_list[i].fd,
			       inter_list[i].bfd,
			       inter_list[i].name,
			       inter_list[i].flags,
			       inter_list[i].scopeid);
			/* Leave these as three printf calls. */
			printf("              sin=%s",
			       stoa((&inter_list[i].sin)));
			if (inter_list[i].flags & INT_BROADCAST)
			    printf("  bcast=%s,",
				   stoa((&inter_list[i].bcast)));
			printf("  mask=%s\n",
			       stoa((&inter_list[i].mask)));
			if (debug > 4)	/* in-depth debugging only */
				interface_dump(&inter_list[i]);
		}
	}
#endif
	return ninterfaces;
}


/*
 * set_reuseaddr() - set/clear REUSEADDR on all sockets
 *			NB possible hole - should we be doing this on broadcast
 *			fd's also?
 */
static void
set_reuseaddr(int flag) {
	int i;

	for (i=0; i < ninterfaces; i++) {
		/*
		 * if inter_list[ n ].fd  is -1, we might have a adapter
		 * configured but not present
		 */
		if (inter_list[i].fd != INVALID_SOCKET) {
			if (setsockopt(inter_list[i].fd, SOL_SOCKET,
					SO_REUSEADDR, (char *)&flag,
					sizeof(flag))) {
				netsyslog(LOG_ERR, "set_reuseaddr: setsockopt(SO_REUSEADDR, %s) failed: %m", flag ? "on" : "off");
			}
		}
	}
}

/*
 * This is just a wrapper around an internal function so we can
 * make other changes as necessary later on
 */
void
enable_broadcast(struct interface *iface, struct sockaddr_storage *baddr)
{
#ifdef SO_BROADCAST
	socket_broadcast_enable(iface, iface->fd, baddr);
#endif
}

#ifdef OPEN_BCAST_SOCKET 
/*
 * Enable a broadcast address to a given socket
 * The socket is in the inter_list all we need to do is enable
 * broadcasting. It is not this function's job to select the socket
 */
static isc_boolean_t
socket_broadcast_enable(struct interface *iface, SOCKET fd, struct sockaddr_storage *maddr)
{
#ifdef SO_BROADCAST
	int on = 1;

	if (maddr->ss_family == AF_INET)
	{
		/* if this interface can support broadcast, set SO_BROADCAST */
		if (setsockopt(fd, SOL_SOCKET, SO_BROADCAST,
			       (char *)&on, sizeof(on)))
		{
			netsyslog(LOG_ERR, "setsockopt(SO_BROADCAST) enable failure on address %s: %m",
				stoa(maddr));
		}
#ifdef DEBUG
		else if (debug > 1) {
			printf("Broadcast enabled on socket %d for address %s\n",
				fd, stoa(maddr));
		}
#endif
	}
	iface->flags |= INT_BCASTOPEN;
	modify_addr_in_list(maddr, iface->flags);
	return ISC_TRUE;
#else
	return ISC_FALSE;
#endif /* SO_BROADCAST */
}

/*
 * Remove a broadcast address from a given socket
 * The socket is in the inter_list all we need to do is disable
 * broadcasting. It is not this function's job to select the socket
 */
static isc_boolean_t
socket_broadcast_disable(struct interface *iface, int ind, struct sockaddr_storage *maddr)
{
#ifdef SO_BROADCAST
	int off = 0;

	if (maddr->ss_family == AF_INET)
	{
		if (setsockopt(iface->fd, SOL_SOCKET, SO_BROADCAST,
			       (char *)&off, sizeof(off)))
		{
			netsyslog(LOG_ERR, "setsockopt(SO_BROADCAST) disable failure on address %s: %m",
				stoa(maddr));
		}
	}
	iface->flags &= ~INT_BCASTOPEN;
	modify_addr_in_list(maddr, iface->flags);
	return ISC_TRUE;
#else
	return ISC_FALSE;
#endif /* SO_BROADCAST */
}

#endif /* OPEN_BCAST_SOCKET */
/*
 * NOTE: Not all platforms support multicast
 */
#ifdef MCAST
/*
 * Check to see if the address is a multicast address
 */
static isc_boolean_t
addr_ismulticast(struct sockaddr_storage *maddr)
{
	u_int32 haddr = ntohl(((struct sockaddr_in*)maddr)->sin_addr.s_addr);
	switch (maddr->ss_family)
	{
	case AF_INET :
		if (!IN_CLASSD(haddr)) {
			netsyslog(LOG_ERR,
			"multicast address %s not class D",
				stoa(maddr));
			return (ISC_FALSE);
		}
		else
		{
			return (ISC_TRUE);
		}
	case AF_INET6 :

#if defined(ISC_PLATFORM_HAVEIPV6) && defined(IPV6_JOIN_GROUP) && defined(IPV6_LEAVE_GROUP)
		if (!IN6_IS_ADDR_MULTICAST(&((struct sockaddr_in6*)maddr)->sin6_addr)) {
			netsyslog(LOG_ERR,
			    "address %s not IPv6 multicast address",
				stoa(maddr));
			return (ISC_FALSE);
		}
		else
		{
			return (ISC_TRUE);
		}

/*
 * If we don't have IPV6 support any IPV6 address is not multicast
 */
#else
		return (ISC_FALSE);
#endif
	/*
	 * Never valid
	 */
	default:
		return (ISC_FALSE);
	}
}
/*
 * Add a multicast address to a given socket
 * The socket is in the inter_list all we need to do is enable
 * multicasting. It is not this function's job to select the socket
 */
static isc_boolean_t
socket_multicast_enable(struct interface *iface, int ind, struct sockaddr_storage *maddr)
{
#ifdef ISC_PLATFORM_HAVEIPV6
	struct ipv6_mreq mreq6;
	struct in6_addr iaddr6;
#endif /* ISC_PLATFORM_HAVEIPV6 */
	struct ip_mreq mreq;
	memset((char *)&mreq, 0, sizeof(mreq));

	switch (maddr->ss_family)
	{
	case AF_INET:
		mreq.imr_multiaddr = (((struct sockaddr_in*)maddr)->sin_addr);
/*		mreq.imr_interface.s_addr = ((struct sockaddr_in*)&iface->sin)->sin_addr.s_addr;*/
		mreq.imr_interface.s_addr = htonl(INADDR_ANY);
		if (setsockopt(iface->fd, IPPROTO_IP, IP_ADD_MEMBERSHIP,
			(char *)&mreq, sizeof(mreq)) == -1) {
			netsyslog(LOG_ERR,
			"setsockopt IP_ADD_MEMBERSHIP failure: %m on socket %d, addr %s for %x / %x (%s)",
			iface->fd, stoa(&iface->sin),
			mreq.imr_multiaddr.s_addr,
			mreq.imr_interface.s_addr, stoa(maddr));
			return ISC_FALSE;
		}
		break;
	case AF_INET6:
#if defined(ISC_PLATFORM_HAVEIPV6) && defined(IPV6_JOIN_GROUP) && defined(IPV6_LEAVE_GROUP)

		/*
		 * Enable reception of multicast packets
		 * If the address is link-local we can get the interface index
		 * from the scope id. Don't do this for other types of multicast
		 * addresses. For now let the kernel figure it out.
		 */
		iaddr6 = ((struct sockaddr_in6*)maddr)->sin6_addr;
		mreq6.ipv6mr_multiaddr = iaddr6;
#ifdef HAVE_STRUCT_SOCKADDR_IN6_SIN6_SCOPE_ID
		if (IN6_IS_ADDR_MC_LINKLOCAL(&iaddr6))
			mreq6.ipv6mr_interface = iface->scopeid;
		else
#endif
			mreq6.ipv6mr_interface = 0;

		if (setsockopt(iface->fd, IPPROTO_IPV6, IPV6_JOIN_GROUP,
			(char *)&mreq6, sizeof(mreq6)) == -1) {
			netsyslog(LOG_ERR,
			 "setsockopt IPV6_JOIN_GROUP failure: %m on socket %d, addr %s for interface %d(%s)",
			iface->fd, stoa(&iface->sin),
			mreq6.ipv6mr_interface, stoa(maddr));
			return ISC_FALSE;
		}
		break;
#else
		return ISC_FALSE;
#endif	/* ISC_PLATFORM_HAVEIPV6 */
	}
	iface->flags |= INT_MCASTOPEN;
	iface->num_mcast++;
	add_addr_to_list(maddr, ind, iface->flags);
	return ISC_TRUE;
}

/*
 * Remove a multicast address from a given socket
 * The socket is in the inter_list all we need to do is disable
 * multicasting. It is not this function's job to select the socket
 */
static isc_boolean_t
socket_multicast_disable(struct interface *iface, int ind, struct sockaddr_storage *maddr)
{
#ifdef ISC_PLATFORM_HAVEIPV6
	struct ipv6_mreq mreq6;
	struct in6_addr iaddr6;
#endif /* ISC_PLATFORM_HAVEIPV6 */
	struct ip_mreq mreq;
	memset((char *)&mreq, 0, sizeof(mreq));

	switch (maddr->ss_family)
	{
	case AF_INET:
		mreq.imr_multiaddr = (((struct sockaddr_in*)&maddr)->sin_addr);
		mreq.imr_interface.s_addr = ((struct sockaddr_in*)&iface->sin)->sin_addr.s_addr;
		if (setsockopt(iface->fd, IPPROTO_IP, IP_DROP_MEMBERSHIP,
			(char *)&mreq, sizeof(mreq)) == -1) {
			netsyslog(LOG_ERR,
			"setsockopt IP_DROP_MEMBERSHIP failure: %m on socket %d, addr %s for %x / %x (%s)",
			iface->fd, stoa(&iface->sin),
			mreq.imr_multiaddr.s_addr,
			mreq.imr_interface.s_addr, stoa(maddr));
			return ISC_FALSE;
		}
		break;
	case AF_INET6:
#if defined(ISC_PLATFORM_HAVEIPV6) && defined(IPV6_JOIN_GROUP) && defined(IPV6_LEAVE_GROUP)

		/*
		 * Disable reception of multicast packets
		 * If the address is link-local we can get the interface index
		 * from the scope id. Don't do this for other types of multicast
		 * addresses. For now let the kernel figure it out.
		 */
		iaddr6 = ((struct sockaddr_in6*)&maddr)->sin6_addr;
		mreq6.ipv6mr_multiaddr = iaddr6;
#ifdef HAVE_STRUCT_SOCKADDR_IN6_SIN6_SCOPE_ID
		if (IN6_IS_ADDR_MC_LINKLOCAL(&iaddr6))
			mreq6.ipv6mr_interface = iface->scopeid;
		else
#endif
			mreq6.ipv6mr_interface = 0;

		if (setsockopt(iface->fd, IPPROTO_IPV6, IPV6_LEAVE_GROUP,
			(char *)&mreq6, sizeof(mreq6)) == -1) {
			netsyslog(LOG_ERR,
			"setsockopt IPV6_LEAVE_GROUP failure: %m on socket %d, addr %s for %d(%s)",
			iface->fd, stoa(&iface->sin),
			mreq6.ipv6mr_interface, stoa(maddr));
			return ISC_FALSE;
		}
		break;
#else
		return ISC_FALSE;
#endif	/* ISC_PLATFORM_HAVEIPV6 */
	}
	iface->num_mcast--;
	if (iface->num_mcast <= 0) {
		iface->flags &= ~INT_MCASTOPEN;
		modify_addr_in_list(maddr, iface->flags);
	}
	return ISC_TRUE;
}
#endif	/* MCAST */

/*
 * io_setbclient - open the broadcast client sockets
 */
void
io_setbclient(void)
{
#ifdef OPEN_BCAST_SOCKET 
	int i;
	int nif = 0;
	isc_boolean_t jstatus; 
	SOCKET fd;

	set_reuseaddr(1);

	for (i = nwilds; i < ninterfaces; i++) {
		/* Only IPv4 addresses are valid for broadcast */
		if (inter_list[i].sin.ss_family != AF_INET)
			continue;

		/* Is this a broadcast address? */
		if (!(inter_list[i].flags & INT_BROADCAST))
			continue;

		/* Skip the loopback addresses */
		if (inter_list[i].flags & INT_LOOPBACK)
			continue;

		/* Do we already have the broadcast address open? */
		if (inter_list[i].flags & INT_BCASTOPEN)
			continue;

		/*
		 * Try to open the broadcast address
		 */
		inter_list[i].bfd = open_socket(&inter_list[i].bcast,
				    INT_BROADCAST, 1, &inter_list[i], i);

		 /*
		 * If we succeeded then we use it otherwise
		 * enable the underlying address
		 */
		if (inter_list[i].bfd == INVALID_SOCKET) {
			fd = inter_list[i].fd;
		}
		else {
			fd = inter_list[i].bfd;
		}

		/* Enable Broadcast on socket */
		jstatus = socket_broadcast_enable(&inter_list[i], fd, &inter_list[i].sin);
		if (jstatus == ISC_TRUE)
			nif++;
#ifdef DEBUG
		if (debug) {
			if (jstatus == ISC_TRUE)
				printf("io_setbclient: Opened broadcast client on interface %d, socket: %d\n",
				i, fd);
			else
				printf("io_setbclient: Unable to Open broadcast client on interface %d\n",
				i);
		}
#endif
	}
	set_reuseaddr(0);
#ifdef DEBUG
	if (debug)
		if (nif > 0)
			printf("io_setbclient: Opened broadcast clients\n");
#endif
		if (nif == 0)
			netsyslog(LOG_ERR, "Unable to listen for broadcasts, no broadcast interfaces available");
#else
	netsyslog(LOG_ERR, "io_setbclient: Broadcast Client disabled by build");
#endif
}

/*
 * io_unsetbclient - close the broadcast client sockets
 */
void
io_unsetbclient(void)
{
	int i;
	isc_boolean_t lstatus;

	for (i = nwilds; i < ninterfaces; i++)
	{
		if (!(inter_list[i].flags & INT_BCASTOPEN))
		    continue;
		lstatus = socket_broadcast_disable(&inter_list[i], i, &inter_list[i].sin);
	}
}

/*
 * io_multicast_add() - add multicast group address
 */
void
io_multicast_add(
	struct sockaddr_storage addr
	)
{
#ifdef MCAST
	int i = ninterfaces;	/* Use the next interface */
	isc_boolean_t jstatus;
	int ind;

	/*
	 * Check to see if this is a multicast address
	 */
	if (addr_ismulticast(&addr) == ISC_FALSE)
		return;

	/* If we already have it we can just return */
	if (find_flagged_addr_in_list(&addr, INT_MCASTOPEN) >= 0)
	{
		netsyslog(LOG_INFO, "Duplicate request found for multicast address %s",
			stoa(&addr));
		return;
	}

	/*
	 * Find an empty slot to use
	 */
	ind = -1;
	for (i = nwilds; i < ninterfaces; i++) {
		/* found a free slot */
		if (SOCKNUL(&inter_list[i].sin) &&
		    inter_list[i].fd <= 0 && inter_list[i].bfd <= 0)
		{
			ind = i;
			break;
		}
	}
	/*
	 * We didn't find a slot and nothing available. Log and return
	 */
	if (ind < 0 && ninterfaces >= MAXINTERFACES)
	{
		netsyslog(LOG_ERR,
		"No interface available to use for address %s",
		stoa(&addr));
		return;
	}
	else
	{
		ind = ninterfaces;
	}
	/*
	 * Open a new socket for the multicast address
	 */
	memset((char *)&inter_list[ind], 0, sizeof(struct interface));
	inter_list[ind].sin.ss_family = addr.ss_family;
	switch(addr.ss_family) {
	case AF_INET:
		memcpy(&(((struct sockaddr_in *)&inter_list[ind].sin)->sin_addr),
		       &(((struct sockaddr_in*)&addr)->sin_addr),
		       sizeof(struct in_addr));
		((struct sockaddr_in*)&inter_list[ind].sin)->sin_port = htons(NTP_PORT);
		memset(&((struct sockaddr_in*)&inter_list[ind].mask)->sin_addr.s_addr, 0xff, sizeof(struct in_addr));
		break;
	case AF_INET6:
#if defined(ISC_PLATFORM_HAVEIPV6) && defined(IPV6_JOIN_GROUP) && defined(IPV6_LEAVE_GROUP)
		memcpy(&(((struct sockaddr_in6 *)&inter_list[ind].sin)->sin6_addr),
		       &((struct sockaddr_in6*)&addr)->sin6_addr,
		       sizeof(struct in6_addr));
		((struct sockaddr_in6*)&inter_list[ind].sin)->sin6_port = htons(NTP_PORT);
		memset(&((struct sockaddr_in6*)&inter_list[ind].mask)->sin6_addr.s6_addr, 0xff, sizeof(struct in6_addr));
#endif
		break;
	}
		
	inter_list[ind].bfd = INVALID_SOCKET;
	inter_list[ind].fd = open_socket(&inter_list[ind].sin,
			    INT_MULTICAST, 1, &inter_list[ind], ind);
	if (inter_list[ind].fd != INVALID_SOCKET)
	{
		inter_list[ind].bfd = INVALID_SOCKET;
		(void) strncpy(inter_list[ind].name, "multicast",
			sizeof(inter_list[ind].name));
		((struct sockaddr_in*)&inter_list[ind].mask)->sin_addr.s_addr =
						htonl(~(u_int32)0);
		if (ind >= ninterfaces)
			ninterfaces = ind + 1;
	}
	else
	{
		memset((char *)&inter_list[ind], 0, sizeof(struct interface));
		ind = -1;
		if (addr.ss_family == AF_INET)
			ind = wildipv4;
		else if (addr.ss_family == AF_INET6)
			ind = wildipv6;

		if (ind >= 0) {
			/* HACK ! -- stuff in an address */
			inter_list[ind].bcast = addr;
			netsyslog(LOG_ERR,
			 "...multicast address %s using wildcard socket",
			 stoa(&addr));
		} else {
			netsyslog(LOG_ERR,
			"No multicast socket available to use for address %s",
			stoa(&addr));
			return;
		}
	}

	jstatus = socket_multicast_enable(&inter_list[ind], ind, &addr);

#ifdef DEBUG
	if (debug)
		printf("io_multicast_add %s on interface %d\n", stoa(&addr), ind);
#endif
#else /* MCAST */
	netsyslog(LOG_ERR,
	    "Cannot add multicast address %s: no Multicast support",
	    stoa(&addr));
#endif /* MCAST */
}

/*
 * io_multicast_del() - delete multicast group address
 */
void
io_multicast_del(
	struct sockaddr_storage addr
	)
{
#ifdef MCAST
	int i;
	u_int32 haddr;
	isc_boolean_t lstatus;

#ifdef ISC_PLATFORM_HAVEIPV6
	struct in6_addr haddr6;
#endif /* ISC_PLATFORM_HAVEIPV6 */

	switch (addr.ss_family)
	{
	case AF_INET :

		haddr = ntohl(((struct sockaddr_in*)&addr)->sin_addr.s_addr);

		if (!IN_CLASSD(haddr))
		{
			netsyslog(LOG_ERR,
				 "invalid multicast address %s", stoa(&addr));
			return;
		}

		/*
		 * Disable reception of multicast packets
		 */
		i = find_flagged_addr_in_list(&addr, INT_MCASTOPEN);
		while ( i > 0) {
			lstatus = socket_multicast_disable(&inter_list[i], i, &addr);
			i = find_flagged_addr_in_list(&addr, INT_MCASTOPEN);
		}
		break;

#if defined(ISC_PLATFORM_HAVEIPV6) && defined(IPV6_JOIN_GROUP) && defined(IPV6_LEAVE_GROUP)
	case AF_INET6 :
		haddr6 = ((struct sockaddr_in6*)&addr)->sin6_addr;

		if (!IN6_IS_ADDR_MULTICAST(&haddr6))
		{
			netsyslog(LOG_ERR,
				"invalid multicast address %s", stoa(&addr));
			return;
		}

		/*
		* Disable reception of multicast packets
		*/
		for (i = 0; i < ninterfaces; i++)
		{
			/* Be sure it's the correct family */
			if (inter_list[i].sin.ss_family != AF_INET6)
				continue;
			if (!(inter_list[i].flags & INT_MCASTOPEN))
				continue;
			if (!(inter_list[i].fd < 0))
				continue;
			if (!SOCKCMP(&addr, &inter_list[i].sin))
				continue;
			lstatus = socket_multicast_disable(&inter_list[i], i, &addr);
		}
		break;
#endif /* ISC_PLATFORM_HAVEIPV6 */
	}/* switch */
        delete_addr_from_list(&addr);

#else /* not MCAST */
	netsyslog(LOG_ERR, "this function requires multicast kernel");
#endif /* not MCAST */
}


/*
 * open_socket - open a socket, returning the file descriptor
 */

static SOCKET
open_socket(
	struct sockaddr_storage *addr,
	int flags,
	int turn_off_reuse,
	struct interface *interf,
	int ind
	)
{
	int errval;
	SOCKET fd;
	int on = 1, off = 0;
#if defined(IPTOS_LOWDELAY) && defined(IPPROTO_IP) && defined(IP_TOS)
	int tos;
#endif /* IPTOS_LOWDELAY && IPPROTO_IP && IP_TOS */

	if ((addr->ss_family == AF_INET6) && (isc_net_probeipv6() != ISC_R_SUCCESS))
		return (INVALID_SOCKET);

	/* create a datagram (UDP) socket */
#ifndef SYS_WINNT
	if (  (fd = socket(addr->ss_family, SOCK_DGRAM, 0)) < 0) {
		errval = errno;
#else
	if (  (fd = socket(addr->ss_family, SOCK_DGRAM, 0)) == INVALID_SOCKET) {
		errval = WSAGetLastError();
#endif
		if(addr->ss_family == AF_INET)
			netsyslog(LOG_ERR, "socket(AF_INET, SOCK_DGRAM, 0) failed on address %s: %m",
				stoa(addr));
		else if(addr->ss_family == AF_INET6)
			netsyslog(LOG_ERR, "socket(AF_INET6, SOCK_DGRAM, 0) failed on address %s: %m",
				stoa(addr));
#ifndef SYS_WINNT
		if (errval == EPROTONOSUPPORT || errval == EAFNOSUPPORT ||
		    errval == EPFNOSUPPORT)
#else
		if (errval == WSAEPROTONOSUPPORT || errval == WSAEAFNOSUPPORT ||
		    errval == WSAEPFNOSUPPORT)
#endif
			return (INVALID_SOCKET);
		exit(1);
		/*NOTREACHED*/
	}
#ifdef SYS_WINNT
	if (connection_reset_fix(fd) != ISC_R_SUCCESS) {
		netsyslog(LOG_ERR, "connection_reset_fix(fd) failed on address %s: %m",
			stoa(addr));
	}
#endif /* SYS_WINNT */

	/* set SO_REUSEADDR since we will be binding the same port
	   number on each interface */
	if (setsockopt(fd, SOL_SOCKET, SO_REUSEADDR,
		       (char *)&on, sizeof(on)))
	{
		netsyslog(LOG_ERR, "setsockopt SO_REUSEADDR on fails on address %s: %m",
			stoa(addr));
	}

	/*
	 * IPv4 specific options go here
	 */
	if (addr->ss_family == AF_INET) {
#if defined(IPTOS_LOWDELAY) && defined(IPPROTO_IP) && defined(IP_TOS)
	/* set IP_TOS to minimize packet delay */
		tos = IPTOS_LOWDELAY;
		if (setsockopt(fd, IPPROTO_IP, IP_TOS, (char *) &tos, sizeof(tos)) < 0)
		{
			netsyslog(LOG_ERR, "setsockopt IPTOS_LOWDELAY on fails on address %s: %m",
				stoa(addr));
		}
#endif /* IPTOS_LOWDELAY && IPPROTO_IP && IP_TOS */
	}

	/*
	 * IPv6 specific options go here
	 */
        if (addr->ss_family == AF_INET6) {
#if defined(IPV6_V6ONLY)
                if (setsockopt(fd, IPPROTO_IPV6, IPV6_V6ONLY,
                	(char*)&on, sizeof(on)))
                {
                	netsyslog(LOG_ERR, "setsockopt IPV6_V6ONLY on fails on address %s: %m",
				stoa(addr));
		}
#endif /* IPV6_V6ONLY */
#if defined(IPV6_BINDV6ONLY)
                if (setsockopt(fd, IPPROTO_IPV6, IPV6_BINDV6ONLY,
                	(char*)&on, sizeof(on)))
                {
                	netsyslog(LOG_ERR,
			    "setsockopt IPV6_BINDV6ONLY on fails on address %s: %m",
			    stoa(addr));
		}
#endif /* IPV6_BINDV6ONLY */
	}

	/*
	 * bind the local address.
	 */
	if (bind(fd, (struct sockaddr *)addr, SOCKLEN(addr)) < 0) {
		char buff[160];

		if(addr->ss_family == AF_INET)
			sprintf(buff,
				"bind() fd %d, family %d, port %d, addr %s, in_classd=%d flags=%d fails: %%m",
				fd, addr->ss_family, (int)ntohs(((struct sockaddr_in*)addr)->sin_port),
				stoa(addr),
				IN_CLASSD(ntohl(((struct sockaddr_in*)addr)->sin_addr.s_addr)), flags);
		else if(addr->ss_family == AF_INET6)
		                sprintf(buff,
                                "bind() fd %d, family %d, port %d, addr %s, in6_is_addr_multicast=%d flags=%d fails: %%m",
                                fd, addr->ss_family, (int)ntohs(((struct sockaddr_in6*)addr)->sin6_port),
                                stoa(addr),
                                IN6_IS_ADDR_MULTICAST(&((struct sockaddr_in6*)addr)->sin6_addr), flags);
		else return INVALID_SOCKET;

		netsyslog(LOG_ERR, buff);
		closesocket(fd);

		/*
		 * soft fail if opening a multicast address
		 */
 		if(addr->ss_family == AF_INET){
			if(IN_CLASSD(ntohl(((struct sockaddr_in*)addr)->sin_addr.s_addr)))
				return (INVALID_SOCKET);
		}
		else {
			if(IN6_IS_ADDR_MULTICAST(&((struct sockaddr_in6*)addr)->sin6_addr))
				return (INVALID_SOCKET);
		}
#if 0
		exit(1);
#else
		return INVALID_SOCKET;
#endif
	}
#ifdef DEBUG
	if (debug)
	    printf("bind() fd %d, family %d, port %d, addr %s, flags=%d\n",
		   fd,
		   addr->ss_family,
		   (int)ntohs(((struct sockaddr_in*)addr)->sin_port),
		   stoa(addr),
		   flags);
#endif

	/*
	 * I/O Completion Ports don't care about the select and FD_SET
	 */
#ifndef HAVE_IO_COMPLETION_PORT
	if (fd > maxactivefd)
	    maxactivefd = fd;
	FD_SET(fd, &activefds);
#endif
	add_socket_to_list(fd);
	add_addr_to_list(addr, ind, interf->flags);
	/*
	 * set non-blocking,
	 */

#ifdef USE_FIONBIO
	/* in vxWorks we use FIONBIO, but the others are defined for old systems, so
	 * all hell breaks loose if we leave them defined
	 */
#undef O_NONBLOCK
#undef FNDELAY
#undef O_NDELAY
#endif

#if defined(O_NONBLOCK) /* POSIX */
	if (fcntl(fd, F_SETFL, O_NONBLOCK) < 0)
	{
		netsyslog(LOG_ERR, "fcntl(O_NONBLOCK) fails on address %s: %m",
			stoa(addr));
		exit(1);
		/*NOTREACHED*/
	}
#elif defined(FNDELAY)
	if (fcntl(fd, F_SETFL, FNDELAY) < 0)
	{
		netsyslog(LOG_ERR, "fcntl(FNDELAY) fails on address %s: %m",
			stoa(addr));
		exit(1);
		/*NOTREACHED*/
	}
#elif defined(O_NDELAY) /* generally the same as FNDELAY */
	if (fcntl(fd, F_SETFL, O_NDELAY) < 0)
	{
		netsyslog(LOG_ERR, "fcntl(O_NDELAY) fails on address %s: %m",
			stoa(addr));
		exit(1);
		/*NOTREACHED*/
	}
#elif defined(FIONBIO)
# if defined(SYS_WINNT)
		if (ioctlsocket(fd,FIONBIO,(u_long *) &on) == SOCKET_ERROR)
# else
		if (ioctl(fd,FIONBIO,&on) < 0)
# endif
	{
		netsyslog(LOG_ERR, "ioctl(FIONBIO) fails on address %s: %m",
			stoa(addr));
		exit(1);
		/*NOTREACHED*/
	}
#elif defined(FIOSNBIO)
	if (ioctl(fd,FIOSNBIO,&on) < 0)
	{
		netsyslog(LOG_ERR, "ioctl(FIOSNBIO) fails on address %s: %m",
			stoa(addr));
		exit(1);
		/*NOTREACHED*/
	}
#else
# include "Bletch: Need non-blocking I/O!"
#endif

#ifdef HAVE_SIGNALED_IO
	init_socket_sig(fd);
#endif /* not HAVE_SIGNALED_IO */

	/*
	 *	Turn off the SO_REUSEADDR socket option.  It apparently
	 *	causes heartburn on systems with multicast IP installed.
	 *	On normal systems it only gets looked at when the address
	 *	is being bound anyway..
	 */
	if (turn_off_reuse)
	    if (setsockopt(fd, SOL_SOCKET, SO_REUSEADDR,
			   (char *)&off, sizeof(off)))
	    {
		    netsyslog(LOG_ERR, "setsockopt SO_REUSEADDR off fails on address %s: %m",
			    stoa(addr));
	    }

#if !defined(SYS_WINNT) && !defined(VMS)
# ifdef DEBUG
	if (debug > 1)
	    printf("flags for fd %d: 0%o\n", fd,
		   fcntl(fd, F_GETFL, 0));
# endif
#endif /* SYS_WINNT || VMS */


#if defined (HAVE_IO_COMPLETION_PORT)
/*
 * Add the socket to the completion port
 */
	io_completion_port_add_socket(fd, interf);
#endif
	return fd;
}


/*
 * close_socket - close a socket and remove from the activefd list
 */
static void
close_socket(
	     SOCKET fd
	)
{
	SOCKET i, newmax;

	(void) closesocket(fd);

	/*
	 * I/O Completion Ports don't care about select and fd_set
	 */
#ifndef HAVE_IO_COMPLETION_PORT
	FD_CLR( (u_int) fd, &activefds);

	if (fd == maxactivefd) {
		newmax = 0;
		for (i = 0; i < maxactivefd; i++)
			if (FD_ISSET(i, &activefds))
				newmax = i;
		maxactivefd = newmax;
	}
#endif
	delete_socket_from_list(fd);

}


/*
 * close_file - close a file and remove from the activefd list
 * added 1/31/1997 Greg Schueman for Windows NT portability
 */
#ifdef REFCLOCK
static void
close_file(
	SOCKET fd
	)
{
	int i, newmax;

	(void) close(fd);

#ifndef HAVE_IO_COMPLETION_PORT
	/*
	 * I/O Completion Ports don't care about select and fd_set
	 */
	FD_CLR( (u_int) fd, &activefds);

	if (fd == maxactivefd) {
		newmax = 0;
		for (i = 0; i < maxactivefd; i++)
			if (FD_ISSET(i, &activefds))
				newmax = i;
		maxactivefd = newmax;
	}
#endif
	delete_socket_from_list(fd);
}
#endif


/* XXX ELIMINATE sendpkt similar in ntpq.c, ntpdc.c, ntp_io.c, ntptrace.c */
/*
 * sendpkt - send a packet to the specified destination. Maintain a
 * send error cache so that only the first consecutive error for a
 * destination is logged.
 */
void
sendpkt(
	struct sockaddr_storage *dest,
	struct interface *inter,
	int ttl,
	struct pkt *pkt,
	int len
	)
{
	int cc, slot;
#ifdef SYS_WINNT
	DWORD err;
#endif /* SYS_WINNT */

	/*
	 * Send error caches. Empty slots have port == 0
	 * Set ERRORCACHESIZE to 0 to disable
	 */
	struct cache {
		u_short port;
		struct	in_addr addr;
	};

#ifdef ISC_PLATFORM_HAVEIPV6
	struct cache6 {
		u_short port;
		struct in6_addr addr;
	};
#endif /* ISC_PLATFORM_HAVEIPV6 */

#ifndef ERRORCACHESIZE
#define ERRORCACHESIZE 8
#endif
#if ERRORCACHESIZE > 0
	static struct cache badaddrs[ERRORCACHESIZE];
#ifdef ISC_PLATFORM_HAVEIPV6
	static struct cache6 badaddrs6[ERRORCACHESIZE];
#endif /* ISC_PLATFORM_HAVEIPV6 */
#else
#define badaddrs ((struct cache *)0)		/* Only used in empty loops! */
#ifdef ISC_PLATFORM_HAVEIPV6
#define badaddrs6 ((struct cache6 *)0)		/* Only used in empty loops! */
#endif /* ISC_PLATFORM_HAVEIPV6 */
#endif
#ifdef DEBUG
	if (debug > 1)
	    printf("%ssendpkt(fd=%d dst=%s, src=%s, ttl=%d, len=%d)\n",
		   (ttl >= 0) ? "\tMCAST\t*****" : "",
		   inter->fd, stoa(dest),
		   stoa(&inter->sin), ttl, len);
#endif

#ifdef MCAST

	switch (inter->sin.ss_family) {

	case AF_INET :

		/*
		* for the moment we use the bcast option to set multicast ttl
		*/
		if (ttl > 0 && ttl != inter->last_ttl) {

			/*
			* set the multicast ttl for outgoing packets
			*/
			u_char mttl = (u_char) ttl;
			if (setsockopt(inter->fd, IPPROTO_IP, IP_MULTICAST_TTL,
				(const void *) &mttl, sizeof(mttl)) != 0) {
				netsyslog(LOG_ERR, "setsockopt IP_MULTICAST_TTL fails on address %s: %m",
					stoa(&inter->sin));
			}
			else
   				inter->last_ttl = ttl;
		}
		break;

#ifdef ISC_PLATFORM_HAVEIPV6
	case AF_INET6 :

	 	/*
		 * for the moment we use the bcast option to set
		 * multicast max hops
		 */
        	if (ttl > 0 && ttl != inter->last_ttl) {

                	/*
                 	* set the multicast ttl for outgoing packets
                 	*/
			u_int ittl = (u_int) ttl;
                	if (setsockopt(inter->fd, IPPROTO_IPV6, IPV6_MULTICAST_HOPS,
                    	(const void *) &ittl, sizeof(ittl)) == -1)
	                        netsyslog(LOG_ERR, "setsockopt IP_MULTICAST_TTL fails on address %s: %m",
					stoa(&inter->sin));
                	else
	                        inter->last_ttl = ttl;
	        }
	        break;
#endif /* ISC_PLATFORM_HAVEIPV6 */

	default :
		exit(1);

	}


#endif /* MCAST */

	for (slot = ERRORCACHESIZE; --slot >= 0; )
		if(dest->ss_family == AF_INET) {
			if (badaddrs[slot].port == ((struct sockaddr_in*)dest)->sin_port &&
				badaddrs[slot].addr.s_addr == ((struct sockaddr_in*)dest)->sin_addr.s_addr)
			break;
		}
#ifdef ISC_PLATFORM_HAVEIPV6
		else if (dest->ss_family == AF_INET6) {
			if (badaddrs6[slot].port == ((struct sockaddr_in6*)dest)->sin6_port &&
				badaddrs6[slot].addr.s6_addr == ((struct sockaddr_in6*)dest)->sin6_addr.s6_addr)
			break;
		}
#endif /* ISC_PLATFORM_HAVEIPV6 */
		else exit(1);  /* address family not supported yet */

#if defined(HAVE_IO_COMPLETION_PORT)
        err = io_completion_port_sendto(inter, pkt, len, dest);
	if (err != ERROR_SUCCESS)
#else
#ifdef SIM
        cc = srvr_rply(&ntp_node,  dest, inter, pkt);
#else /* SIM */
	cc = sendto(inter->fd, (char *)pkt, (unsigned int)len, 0, (struct sockaddr *)dest,
		    SOCKLEN(dest));
#endif /* SIM */
	if (cc == -1)
#endif
	{
		inter->notsent++;
		packets_notsent++;
#if defined(HAVE_IO_COMPLETION_PORT)
		err = WSAGetLastError();
		if (err != WSAEWOULDBLOCK && err != WSAENOBUFS && slot < 0)
#else
		if (errno != EWOULDBLOCK && errno != ENOBUFS && slot < 0)
#endif
		{
			/*
			 * Remember this, if there's an empty slot
			 */
			switch (dest->ss_family) {

			case AF_INET :

				for (slot = ERRORCACHESIZE; --slot >= 0; )
					if (badaddrs[slot].port == 0)
					{
						badaddrs[slot].port = SRCPORT(dest);
						badaddrs[slot].addr = ((struct sockaddr_in*)dest)->sin_addr;
						break;
					}
				break;

#ifdef ISC_PLATFORM_HAVEIPV6
			case AF_INET6 :

				for (slot = ERRORCACHESIZE; --slot >= 0; )
        				if (badaddrs6[slot].port == 0)
            				{
                                    		badaddrs6[slot].port = SRCPORT(dest);
                                    		badaddrs6[slot].addr = ((struct sockaddr_in6*)dest)->sin6_addr;
                                    		break;
                            		}
                		break;
#endif /* ISC_PLATFORM_HAVEIPV6 */

			default :
				exit(1);
			}

			netsyslog(LOG_ERR, "sendto(%s) (fd=%d): %m",
				  stoa(dest), inter->fd);
		}
	}
	else
	{
		inter->sent++;
		packets_sent++;
		/*
		 * He's not bad any more
		 */
		if (slot >= 0)
		{
			netsyslog(LOG_INFO, "Connection re-established to %s", stoa(dest));
			switch (dest->ss_family) {
			case AF_INET :
				badaddrs[slot].port = 0;
				break;
#ifdef ISC_PLATFORM_HAVEIPV6
			case AF_INET6 :
				badaddrs6[slot].port = 0;
				break;
#endif /* ISC_PLATFORM_HAVEIPV6 */
			}
		}
	}
}

#if !defined(HAVE_IO_COMPLETION_PORT)
/*
 * fdbits - generate ascii representation of fd_set (FAU debug support)
 * HFDF format - highest fd first.
 */
static char *
fdbits(
	int count,
	fd_set *set
	)
{
	static char buffer[256];
	char * buf = buffer;

	count = (count < 256) ? count : 255;

	while (count >= 0)
	{
		*buf++ = FD_ISSET(count, set) ? '#' : '-';
		count--;
	}
	*buf = '\0';

	return buffer;
}

/*
 * input_handler - receive packets asynchronously
 */
void
input_handler(
	l_fp *cts
	)
{

	/*
	 * List of fd's to skip the read
	 * We don't really expect to have this many
	 * refclocks on a system
	 */
#define MAXSKIPS  20
	int skiplist[MAXSKIPS];
	int totskips;
	isc_boolean_t skip;
	int nonzeroreads;
	int buflen;
	register int i, n;
	register struct recvbuf *rb;
	register int doing;
	register SOCKET fd;
	struct timeval tvzero;
	int fromlen;
	l_fp ts;			/* Timestamp at BOselect() gob */
	l_fp ts_e;			/* Timestamp at EOselect() gob */
	fd_set fds;
	int select_count = 0;
	static int handler_count = 0;

	/*
	 * Initialize the skip list
	 */
	for (i = 0; i<MAXSKIPS; i++)
	{
		skiplist[i] = 0;
	}
	totskips = 0;

	++handler_count;
	if (handler_count != 1)
	    msyslog(LOG_ERR, "input_handler: handler_count is %d!", handler_count);
	handler_calls++;

	/*
	 * If we have something to do, freeze a timestamp.
	 * See below for the other cases (nothing (left) to do or error)
	 */
	ts = *cts;

	/*
	 * Do a poll to see who has data
	 */

	fds = activefds;
	tvzero.tv_sec = tvzero.tv_usec = 0;

#ifdef REFCLOCK
	/*
	 * Check out the reference clocks first, if any
	 */

	nonzeroreads = 1;
	while (nonzeroreads > 0)
	{
		nonzeroreads = 0;
		n = select(maxactivefd+1, &fds, (fd_set *)0, (fd_set *)0, &tvzero);
		++select_count;
		++handler_pkts;

<<<<<<< HEAD
		for (rp = refio; rp != NULL && n > 0; rp = rp->next)
=======
		if (refio != 0)
>>>>>>> 20855ff6
		{
			register struct refclockio *rp;

			for (rp = refio; rp != 0; rp = rp->next)
			{
				fd = rp->fd;
				skip = ISC_FALSE;
				/* Check for skips */
				for (i = 0; i < totskips; i++)
				{
					if (fd == skiplist[i])
					{
						skip = ISC_TRUE;
						break;
					}
				}
				/* fd was on skip list */
				if (skip == ISC_TRUE)
					continue;

				if (FD_ISSET(fd, &fds))
				{
					n--;
					if (free_recvbuffs() == 0)
					{
						char buf[RX_BUFF_SIZE];

						buflen = read(fd, buf, sizeof buf);
						packets_dropped++;
						if (buflen > 0)
							nonzeroreads++;
						else
						{
							skiplist[totskips] = fd;
							totskips++;
						}
						continue;	/* Keep reading until drained */
					}

					rb = get_free_recv_buffer();

					i = (rp->datalen == 0
					    || rp->datalen > sizeof(rb->recv_space))
					    ? sizeof(rb->recv_space) : rp->datalen;
					buflen =
					    read(fd, (char *)&rb->recv_space, (unsigned)i);

					if (buflen < 0)
					{
						if (errno != EINTR && errno != EAGAIN) {
							netsyslog(LOG_ERR, "clock read fd %d: %m", fd);
						}
						freerecvbuf(rb);
						skiplist[totskips] = fd;
						totskips++;
						continue;
					}
					if(buflen > 0)
						nonzeroreads++;
					else
					{
						skiplist[totskips] = fd;
						totskips++;
					}
					/*
					 * Got one.  Mark how and when it got here,
					 * put it on the full list and do
					 * bookkeeping.
					 */
					rb->recv_length = buflen;
					rb->recv_srcclock = rp->srcclock;
					rb->dstadr = 0;
					rb->fd = fd;
					rb->recv_time = ts;
					rb->receiver = rp->clock_recv;
	
					if (rp->io_input)
					{
						/*
						 * have direct
						 * input routine
						 * for refclocks
						 */
						if (rp->io_input(rb) == 0)
						{
							/*
							 * data was consumed -
							 * nothing to pass up
							 * into block input
							 * machine
							 */
							freerecvbuf(rb);
							continue;
						}
					}
	
					add_full_recv_buffer(rb);

					rp->recvcount++;
					packets_received++;
				} /* End if (FD_ISSET(fd, &fds)) */
			} /* End for (rp = refio; rp != 0 && n > 0; rp = rp->next) */
		} /* End if (refio != 0) */
	} /* End while (nonzeroreads > 0) */

#endif /* REFCLOCK */

	/*
	 * Loop through the interfaces looking for data
	 * to read.
	 */
	for (i = ninterfaces - 1; (i >= 0) ; i--)
	{
		for (doing = 0; (doing < 2); doing++)
		{
			if (doing == 0)
			{
				fd = inter_list[i].fd;
			}
			else
			{
				if (!(inter_list[i].flags & INT_BCASTOPEN))
				    break;
				fd = inter_list[i].bfd;
			}
			if (fd < 0) continue;
			if (FD_ISSET(fd, &fds))
			{
				n--;

				/*
				 * Get a buffer and read the frame.  If we
				 * haven't got a buffer, or this is received
				 * on the wild card socket, just dump the
				 * packet.
				 */
#ifdef UDP_WILDCARD_DELIVERY
				/*
				 * these guys manage to put properly addressed
				 * packets into the wildcard queue
				 */
				if (free_recvbuffs() == 0)
#else
				if((i == wildipv4) || (i == wildipv6)||
				   (free_recvbuffs() == 0))
#endif
				{
					char buf[RX_BUFF_SIZE];
					struct sockaddr_storage from;

					fromlen = sizeof from;
					(void) recvfrom(fd, buf, sizeof(buf), 0,
							(struct sockaddr*)&from, &fromlen);
#ifdef DEBUG
					if (debug)
					    printf("%s on %d(%lu) fd=%d from %s\n",
					    (i == wildipv4 || i == wildipv6) ? "ignore" : "drop",
					     i, free_recvbuffs(), fd,
					     stoa(&from));
#endif
					if (i == wildipv4 || i == wildipv6)
					    packets_ignored++;
					else
					    packets_dropped++;
					continue;
				}

				rb = get_free_recv_buffer();

				fromlen = sizeof(struct sockaddr_storage);
				rb->recv_length = recvfrom(fd,
						  (char *)&rb->recv_space,
						   sizeof(rb->recv_space), 0,
						   (struct sockaddr *)&rb->recv_srcadr,
						   &fromlen);
				if (rb->recv_length == 0
#ifdef EWOULDBLOCK
				 || errno==EWOULDBLOCK
#endif
#ifdef EAGAIN
				 || errno==EAGAIN
#endif
				 ) {
					freerecvbuf(rb);
					continue;
				}
				else if (rb->recv_length < 0)
				{
					netsyslog(LOG_ERR, "recvfrom(%s) fd=%d: %m",
 					stoa(&rb->recv_srcadr), fd);
#ifdef DEBUG
					if (debug)
						printf("input_handler: fd=%d dropped (bad recvfrom)\n", fd);
#endif
					freerecvbuf(rb);
					continue;
				}
#ifdef DEBUG
				if (debug > 2) {
					if(rb->recv_srcadr.ss_family == AF_INET)
						printf("input_handler: if=%d fd=%d length %d from %08lx %s\n",
		   					i, fd, rb->recv_length,
							(u_long)ntohl(((struct sockaddr_in*)&rb->recv_srcadr)->sin_addr.s_addr) &
							0x00000000ffffffff,
							stoa(&rb->recv_srcadr));
					else
						printf("input_handler: if=%d fd=%d length %d from %s\n",
							i, fd, rb->recv_length,
							stoa(&rb->recv_srcadr));
				}
#endif

				/*
				 * Got one.  Mark how and when it got here,
				 * put it on the full list and do bookkeeping.
				 */
				rb->dstadr = &inter_list[i];
				rb->fd = fd;
				rb->recv_time = ts;
				rb->receiver = receive;

				add_full_recv_buffer(rb);

				inter_list[i].received++;
				packets_received++;
				continue;
			}
		/* Check more interfaces */
		}
	}
select_again:;
	/*
	 * Done everything from that select.
	 */

	/*
	 * If nothing to do, just return.
	 * If an error occurred, complain and return.
	 */
	if (n == 0)
	{
		if (select_count == 0) /* We really had nothing to do */
		{
			if (debug)
			    netsyslog(LOG_DEBUG, "input_handler: select() returned 0");
			--handler_count;
			return;
		}
		/* We've done our work */
		get_systime(&ts_e);
		/*
		 * (ts_e - ts) is the amount of time we spent
		 * processing this gob of file descriptors.  Log
		 * it.
		 */
		L_SUB(&ts_e, &ts);
		if (debug > 3)
		    netsyslog(LOG_INFO, "input_handler: Processed a gob of fd's in %s msec", lfptoms(&ts_e, 6));

		/* just bail. */
		--handler_count;
		return;
	}
	else if (n == -1)
	{
		int err = errno;
		/*
		 * extended FAU debugging output
		 */
		if (err != EINTR)
		    netsyslog(LOG_ERR,
			      "select(%d, %s, 0L, 0L, &0.0) error: %m",
			      maxactivefd+1,
			      fdbits(maxactivefd, &activefds));
		if (err == EBADF) {
			int j, b;
			fds = activefds;
			for (j = 0; j <= maxactivefd; j++)
			    if ((FD_ISSET(j, &fds) && (read(j, &b, 0) == -1)))
				netsyslog(LOG_ERR, "Bad file descriptor %d", j);
		}
		--handler_count;
		return;
	}
	msyslog(LOG_ERR, "input_handler: fell out of infinite for(;;) loop!");
	--handler_count;
	return;
}

#endif
/*
 * findinterface - find interface corresponding to address
 */
struct interface *
findinterface(
	struct sockaddr_storage *addr
	)
{
	SOCKET s;
	int rtn, i;
	struct sockaddr_storage saddr;
	int saddrlen = SOCKLEN(addr);
#ifdef DEBUG
	if (debug>2)
	    printf("Finding interface for addr %s in list of addresses\n",
		   stoa(addr));
#endif


	/*
	 * This is considerably hoke. We open a socket, connect to it
	 * and slap a getsockname() on it. If anything breaks, as it
	 * probably will in some j-random knockoff, we just return the
	 * wildcard interface.
	 */
	memset(&saddr, 0, sizeof(saddr));
	saddr.ss_family = addr->ss_family;
	if(addr->ss_family == AF_INET)
		memcpy(&((struct sockaddr_in*)&saddr)->sin_addr, &((struct sockaddr_in*)addr)->sin_addr, sizeof(struct in_addr));
	else if(addr->ss_family == AF_INET6)
		memcpy(&((struct sockaddr_in6*)&saddr)->sin6_addr, &((struct sockaddr_in6*)addr)->sin6_addr, sizeof(struct in6_addr));
	((struct sockaddr_in*)&saddr)->sin_port = htons(2000);
	s = socket(addr->ss_family, SOCK_DGRAM, 0);
	if (s == INVALID_SOCKET)
		return ANY_INTERFACE_CHOOSE(addr);

	rtn = connect(s, (struct sockaddr *)&saddr, SOCKLEN(&saddr));
#ifndef SYS_WINNT
	if (rtn < 0)
#else
	if (rtn == SOCKET_ERROR)
#endif
	{
		closesocket(s);
		return ANY_INTERFACE_CHOOSE(addr);
	}

	rtn = getsockname(s, (struct sockaddr *)&saddr, &saddrlen);
	closesocket(s);
#ifndef SYS_WINNT
	if (rtn < 0)
#else
	if (rtn == SOCKET_ERROR)
#endif
		return ANY_INTERFACE_CHOOSE(addr);

	for (i = nwilds; i < ninterfaces; i++) {
		/*
		* First look if is the the correct family
		*/
		if(inter_list[i].sin.ss_family != saddr.ss_family)
	  		continue;
		/*
		 * We match the unicast address only.
		 */
		if (SOCKCMP(&inter_list[i].sin, &saddr))
			return (&inter_list[i]);
	}
	return ANY_INTERFACE_CHOOSE(addr);
}

/*
 * findbcastinter - find broadcast interface corresponding to address
 */
struct interface *
findbcastinter(
	struct sockaddr_storage *addr
	)
{
#if !defined(MPE) && (defined(SIOCGIFCONF) || defined(SYS_WINNT))
	register int i;
	
#ifdef DEBUG
	if (debug>2)
	    printf("Finding broadcast interface for addr %s in list of addresses\n",
		   stoa(addr));
#endif

	i = find_flagged_addr_in_list(addr, INT_BCASTOPEN|INT_MCASTOPEN);
#ifdef DEBUG
	if (debug > 1)
		printf("Found bcastinter index %d\n", i);
#endif
		/*
		 * Do nothing right now
		 * Eventually we will find the interface this
		 * way, but until it works properly we just see
		 * which one we got
		 */
/*	if(i >= 0)
	{
		return (&inter_list[i]);
	}
*/

	for (i = nwilds; i < ninterfaces; i++) {
		/*
		* First look if this is the correct family
		*/
		if(inter_list[i].sin.ss_family != addr->ss_family)
	  		continue;
		/*
		 * We match only those interfaces marked as
		 * broadcastable and either the explicit broadcast
		 * address or the network portion of the IP address.
		 * Sloppy.
		 */
		if (!(inter_list[i].flags & INT_BCASTOPEN))
			continue;
		if(addr->ss_family == AF_INET) {
			if (SOCKCMP(&inter_list[i].bcast, addr))
				return (&inter_list[i]);
			if ((NSRCADR(&inter_list[i].sin) &
				NSRCADR(&inter_list[i].mask)) == (NSRCADR(addr) &
			    	NSRCADR(&inter_list[i].mask)))
				return (&inter_list[i]);
		}
		else if(addr->ss_family == AF_INET6) {
			if (SOCKCMP(&inter_list[i].bcast, addr))
				return (&inter_list[i]);
			if (SOCKCMP(netof(&inter_list[i].sin), netof(addr)))
				return (&inter_list[i]);
		     }
	}
#endif /* SIOCGIFCONF */
 	return ANY_INTERFACE_CHOOSE(addr);
}


/*
 * io_clr_stats - clear I/O module statistics
 */
void
io_clr_stats(void)
{
	packets_dropped = 0;
	packets_ignored = 0;
	packets_received = 0;
	packets_sent = 0;
	packets_notsent = 0;

	handler_calls = 0;
	handler_pkts = 0;
	io_timereset = current_time;
}


#ifdef REFCLOCK
/*
 * This is a hack so that I don't have to fool with these ioctls in the
 * pps driver ... we are already non-blocking and turn on SIGIO thru
 * another mechanisim
 */
int
io_addclock_simple(
	struct refclockio *rio
	)
{
	BLOCKIO();
	/*
	 * Stuff the I/O structure in the list and mark the descriptor
	 * in use.	There is a harmless (I hope) race condition here.
	 */
	rio->next = refio;
	refio = rio;

	/*
	 * I/O Completion Ports don't care about select and fd_set
	 */
#ifndef HAVE_IO_COMPLETION_PORT
	if (rio->fd > maxactivefd)
	    maxactivefd = rio->fd;
	FD_SET(rio->fd, &activefds);
#endif
	UNBLOCKIO();
	return 1;
}

/*
 * io_addclock - add a reference clock to the list and arrange that we
 *				 get SIGIO interrupts from it.
 */
int
io_addclock(
	struct refclockio *rio
	)
{
	BLOCKIO();
	/*
	 * Stuff the I/O structure in the list and mark the descriptor
	 * in use.	There is a harmless (I hope) race condition here.
	 */
	rio->next = refio;
	refio = rio;

# ifdef HAVE_SIGNALED_IO
	if (init_clock_sig(rio))
	{
		refio = rio->next;
		UNBLOCKIO();
		return 0;
	}
# elif defined(HAVE_IO_COMPLETION_PORT)
	if (io_completion_port_add_clock_io(rio))
	{
		add_socket_to_list(rio->fd);
		refio = rio->next;
		UNBLOCKIO();
		return 0;
	}
# endif

	/*
	 * I/O Completion Ports don't care about select and fd_set
	 */
#ifndef HAVE_IO_COMPLETION_PORT
	if (rio->fd > maxactivefd)
	    maxactivefd = rio->fd;
	FD_SET(rio->fd, &activefds);
#endif
	UNBLOCKIO();
	return 1;
}

/*
 * io_closeclock - close the clock in the I/O structure given
 */
void
io_closeclock(
	struct refclockio *rio
	)
{
	/*
	 * Remove structure from the list
	 */
	if (refio == rio)
	{
		refio = rio->next;
	}
	else
	{
		register struct refclockio *rp;

		for (rp = refio; rp != 0; rp = rp->next)
		    if (rp->next == rio)
		    {
			    rp->next = rio->next;
			    break;
		    }

		if (rp == 0)
			return;
	}

	/*
	 * Close the descriptor.
	 */
	close_file(rio->fd);
}
#endif	/* REFCLOCK */

	/*
	 * I/O Completion Ports don't care about select and fd_set
	 */
#ifndef HAVE_IO_COMPLETION_PORT
void
kill_asyncio(
	int startfd
	)
{
	SOCKET i;

	BLOCKIO();
	for (i = startfd; i <= maxactivefd; i++)
	    (void)close_socket(i);
}
#else
/*
 * On NT a SOCKET is an unsigned int so we cannot possibly keep it in
 * an array. So we use one of the ISC_LIST functions to hold the
 * socket value and use that when we want to enumerate it.
 */
void
kill_asyncio(int startfd)
{
	vsock_t *lsock;
	vsock_t *next;

	BLOCKIO();

	lsock = ISC_LIST_HEAD(sockets_list);
	while (lsock != NULL) {
		next = ISC_LIST_NEXT(lsock, link);
		close_socket(lsock->fd);
		lsock = next;
	}

}
#endif
/*
 * Add and delete functions for the list of open sockets
 */
void
add_socket_to_list(SOCKET fd){
	vsock_t *lsock = (vsock_t *)malloc(sizeof(vsock_t));
	lsock->fd = fd;

	ISC_LIST_APPEND(sockets_list, lsock, link);
}
void
delete_socket_from_list(SOCKET fd) {

	vsock_t *next;
	vsock_t *lsock = ISC_LIST_HEAD(sockets_list);

	while(lsock != NULL) {
		next = ISC_LIST_NEXT(lsock, link);
		if(lsock->fd == fd) {
			ISC_LIST_DEQUEUE_TYPE(sockets_list, lsock, link, vsock_t);
			free(lsock);
			break;
		}
		else
			lsock = next;
	}
}
void
add_addr_to_list(struct sockaddr_storage *addr, int if_index, int flags){
	remaddr_t *laddr = (remaddr_t *)malloc(sizeof(remaddr_t));
	memcpy(&laddr->addr, addr, sizeof(struct sockaddr_storage));
	laddr->if_index = if_index;
	laddr->flags = flags;

	ISC_LIST_APPEND(remoteaddr_list, laddr, link);
#ifdef DEBUG
	if (debug)
	    printf("Added addr %s to list of addresses\n",
		   stoa(addr));
#endif


}
/*
 * Find the given address and modify the associated flags
 */
int
modify_addr_in_list(struct sockaddr_storage *addr, int flag) {

	int idx;
	remaddr_t *next;
	remaddr_t *laddr = ISC_LIST_HEAD(remoteaddr_list);
#ifdef DEBUG
	if (debug)
	    printf("Modifying addr %s in list of addresses\n",
		   stoa(addr));
#endif

	idx = -1;
	while(laddr != NULL) {
		next = ISC_LIST_NEXT(laddr, link);
		if(SOCKCMP(&laddr->addr, addr)) {
			laddr->flags = flag;
			idx = laddr->if_index;
			break;
		}
		else
			laddr = next;
	}
	return (idx); /* Not found */
}

void
delete_addr_from_list(struct sockaddr_storage *addr) {

	remaddr_t *next;
	remaddr_t *laddr = ISC_LIST_HEAD(remoteaddr_list);

	while(laddr != NULL) {
		next = ISC_LIST_NEXT(laddr, link);
		if(SOCKCMP(&laddr->addr, addr)) {
			ISC_LIST_DEQUEUE_TYPE(remoteaddr_list, laddr, link, remaddr_t);
			free(laddr);
			break;
		}
		else
			laddr = next;
	}
#ifdef DEBUG
	if (debug)
	    printf("Deleted addr %s from list of addresses\n",
		   stoa(addr));
#endif
}
int
find_addr_in_list(struct sockaddr_storage *addr) {

	remaddr_t *next;
	remaddr_t *laddr = ISC_LIST_HEAD(remoteaddr_list);
#ifdef DEBUG
	if (debug)
	    printf("Finding addr %s in list of addresses\n",
		   stoa(addr));
#endif

	while(laddr != NULL) {
		next = ISC_LIST_NEXT(laddr, link);
		if(SOCKCMP(&laddr->addr, addr)) {
			return (laddr->if_index);
			break;
		}
		else
			laddr = next;
	}
	return (-1); /* Not found */
}

/*
 * Find the given address with the associated flag in the list
 */
int
find_flagged_addr_in_list(struct sockaddr_storage *addr, int flag) {

	remaddr_t *next;
	remaddr_t *laddr = ISC_LIST_HEAD(remoteaddr_list);
#ifdef DEBUG
	if (debug)
	    printf("Finding addr %s in list of addresses\n",
		   stoa(addr));
#endif

	while(laddr != NULL) {
		next = ISC_LIST_NEXT(laddr, link);
		if(SOCKCMP(&laddr->addr, addr) && (laddr->flags & flag)) {
			return (laddr->if_index);
			break;
		}
		else
			laddr = next;
	}
	return (-1); /* Not found */
}<|MERGE_RESOLUTION|>--- conflicted
+++ resolved
@@ -1892,11 +1892,7 @@
 		++select_count;
 		++handler_pkts;
 
-<<<<<<< HEAD
-		for (rp = refio; rp != NULL && n > 0; rp = rp->next)
-=======
 		if (refio != 0)
->>>>>>> 20855ff6
 		{
 			register struct refclockio *rp;
 
