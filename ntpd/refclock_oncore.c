/*
 * ----------------------------------------------------------------------------
 * "THE BEER-WARE LICENSE" (Revision 42):
 * <phk@FreeBSD.ORG> wrote this file.  As long as you retain this notice you
 * can do whatever you want with this stuff. If we meet some day, and you think
 * this stuff is worth it, you can buy me a beer in return.   Poul-Henning Kamp
 * ----------------------------------------------------------------------------
 *
 * refclock_oncore.c
 *
 * Driver for some of the various the Motorola Oncore GPS receivers.
 *   should work with Basic, PVT6, VP, UT, UT+, GT, GT+, SL, M12, M12+T
 *	The receivers with TRAIM (VP, UT, UT+, M12+T), will be more accurate
 *	than the others.
 *	The receivers without position hold (GT, GT+) will be less accurate.
 *
 * Tested with:
 *
 *		(UT)				   (VP)
 *   COPYRIGHT 1991-1997 MOTOROLA INC.	COPYRIGHT 1991-1996 MOTOROLA INC.
 *   SFTW P/N #     98-P36848P		SFTW P/N # 98-P36830P
 *   SOFTWARE VER # 2			SOFTWARE VER # 8
 *   SOFTWARE REV # 2			SOFTWARE REV # 8
 *   SOFTWARE DATE  APR 24 1998 	SOFTWARE DATE  06 Aug 1996
 *   MODEL #	R1121N1114		MODEL #    B4121P1155
 *   HWDR P/N # 1			HDWR P/N # _
 *   SERIAL #	R0010A			SERIAL #   SSG0226478
 *   MANUFACTUR DATE 6H07		MANUFACTUR DATE 7E02
 *					OPTIONS LIST	IB
 *
 *	      (Basic)				   (M12)
 *   COPYRIGHT 1991-1994 MOTOROLA INC.	COPYRIGHT 1991-2000 MOTOROLA INC.
 *   SFTW P/N # 98-P39949M		SFTW P/N # 61-G10002A
 *   SOFTWARE VER # 5			SOFTWARE VER # 1
 *   SOFTWARE REV # 0			SOFTWARE REV # 3
 *   SOFTWARE DATE  20 JAN 1994 	SOFTWARE DATE  Mar 13 2000
 *   MODEL #	A11121P116		MODEL #    P143T12NR1
 *   HDWR P/N # _			HWDR P/N # 1
 *   SERIAL #	SSG0049809		SERIAL #   P003UD
 *   MANUFACTUR DATE 417AMA199		MANUFACTUR DATE 0C27
 *   OPTIONS LIST    AB
 *
 * --------------------------------------------------------------------------
 * This code uses the two devices
 *	/dev/oncore.serial.n
 *	/dev/oncore.pps.n
 * which may be linked to the same device.
 * and can read initialization data from the file
 *	/etc/ntp.oncoreN, /etc/ntp.oncore.N, or /etc/ntp.oncore, where
 *	n or N are the unit number, viz 127.127.30.N.
 * --------------------------------------------------------------------------
 * Reg.Clemens <reg@dwf.com> Sep98.
 *  Original code written for FreeBSD.
 *  With these mods it works on FreeBSD, SunOS, Solaris and Linux
 *    (SunOS 4.1.3 + ppsclock)
 *    (Solaris7 + MU4)
 *    (RedHat 5.1 2.0.35 + PPSKit, 2.1.126 + or later).
 *
 *  Lat,Long,Ht, cable-delay, offset, and the ReceiverID (along with the
 *  state machine state) are printed to CLOCKSTATS if that file is enabled
 *  in /etc/ntp.conf.
 *
 * --------------------------------------------------------------------------
 *
 * According to the ONCORE manual (TRM0003, Rev 3.2, June 1998, page 3.13)
 * doing an average of 10000 valid 2D and 3D fixes is what the automatic
 * site survey mode does.  Looking at the output from the receiver
 * it seems like it is only using 3D fixes.
 * When we do it ourselves, take 10000 3D fixes.
 */

#define POS_HOLD_AVERAGE	10000	/* nb, 10000s ~= 2h45m */

/*
 * ONCORE_SHMEM_STATUS will create a mmap(2)'ed file named according to a
 * "STATUS" line in the oncore config file, which contains the most recent
 * copy of all types of messages we recognize.	This file can be mmap(2)'ed
 * by monitoring and statistics programs.
 *
 * See separate HTML documentation for this option.
 */

#ifdef HAVE_CONFIG_H
#include <config.h>
#endif

#if defined(REFCLOCK) && defined(CLOCK_ONCORE) && defined(HAVE_PPSAPI)

#include "ntpd.h"
#include "ntp_io.h"
#include "ntp_unixtime.h"
#include "ntp_refclock.h"
#include "ntp_stdlib.h"

#include <stdio.h>
#include <ctype.h>
#include <sys/stat.h>
#ifdef ONCORE_SHMEM_STATUS
# ifdef HAVE_SYS_MMAN_H
#  include <sys/mman.h>
#  ifndef MAP_FAILED
#   define MAP_FAILED ((u_char *) -1)
#  endif  /* not MAP_FAILED */
# endif /* HAVE_SYS_MMAN_H */
#endif /* ONCORE_SHMEM_STATUS */

#ifdef HAVE_PPSAPI
# ifdef HAVE_TIMEPPS_H
#  include <timepps.h>
# else
#  ifdef HAVE_SYS_TIMEPPS_H
#   include <sys/timepps.h>
#  endif
# endif
#endif

#ifdef HAVE_SYS_SIO_H
# include <sys/sio.h>
#endif

#ifdef HAVE_SYS_TERMIOS_H
# include <sys/termios.h>
#endif

#ifdef HAVE_SYS_PPSCLOCK_H
# include <sys/ppsclock.h>
#endif

#ifndef HAVE_STRUCT_PPSCLOCKEV
struct ppsclockev {
# ifdef HAVE_STRUCT_TIMESPEC
	struct timespec tv;
# else
	struct timeval tv;
# endif
	u_int serial;
};
#endif /* not HAVE_STRUCT_PPSCLOCKEV */

enum receive_state {
	ONCORE_NO_IDEA,
	ONCORE_CHECK_ID,
	ONCORE_CHECK_CHAN,
	ONCORE_HAVE_CHAN,
	ONCORE_RESET_SENT,
	ONCORE_TEST_SENT,
	ONCORE_INIT,
	ONCORE_ALMANAC,
	ONCORE_RUN
};

enum site_survey_state {
	ONCORE_SS_UNKNOWN,
	ONCORE_SS_TESTING,
	ONCORE_SS_HW,
	ONCORE_SS_SW,
	ONCORE_SS_DONE
};

enum antenna_state {
      ONCORE_ANTENNA_UNKNOWN = -1,
      ONCORE_ANTENNA_OK      =	0,
      ONCORE_ANTENNA_OC      =	1,
      ONCORE_ANTENNA_UC      =	2,
      ONCORE_ANTENNA_NV      =	3
};

/* Model Name, derived from the @@Cj message.
 * Used to initialize some variables.
 */

enum oncore_model {
	ONCORE_BASIC,
	ONCORE_PVT6,
	ONCORE_VP,
	ONCORE_UT,
	ONCORE_UTPLUS,
	ONCORE_GT,
	ONCORE_GTPLUS,
	ONCORE_SL,
	ONCORE_M12,
	ONCORE_UNKNOWN
};

/* the bits that describe these properties are in the same place
 * on the VP/UT, but have moved on the M12.  As such we extract
 * them, and use them from this struct.
 *
 */

struct RSM {
	u_char	posn0D;
	u_char	posn2D;
	u_char	posn3D;
	u_char	bad_almanac;
	u_char	bad_fix;
};

/* It is possible to test the VP/UT each cycle (@@Ea or equivalent) to
 * see what mode it is in.  The bits on the M12 are multiplexed with
 * other messages, so we have to 'keep' the last known mode here.
 */

enum posn_mode {
	MODE_UNKNOWN,
	MODE_0D,
	MODE_2D,
	MODE_3D
};

struct instance {
	int	unit;		/* 127.127.30.unit */
	struct	refclockproc *pp;
	struct	peer *peer;

	int	ttyfd;		/* TTY file descriptor */
	int	ppsfd;		/* PPS file descriptor */
	int	shmemfd;	/* Status shm descriptor */
#ifdef HAVE_PPSAPI
	pps_handle_t pps_h;
	pps_params_t pps_p;
#endif
	enum receive_state o_state;		/* Receive state */
	enum posn_mode mode;			/* 0D, 2D, 3D */
	enum site_survey_state site_survey;	/* Site Survey state */
	enum antenna_state ant_state;		/* antenna state */

	int	Bj_day;

	u_long	delay;		/* ns */
	long	offset; 	/* ns */

	u_char	*shmem;
	char	*shmem_fname;
	u_int	shmem_Cb;
	u_int	shmem_Ba;
	u_int	shmem_Ea;
	u_int	shmem_Ha;
	u_char	shmem_reset;
	u_char	shmem_Posn;
	u_char	shmem_bad_Ea;
	u_char	almanac_from_shmem;

	double	ss_lat;
	double	ss_long;
	double	ss_ht;
	double	dH;
	int	ss_count;
	u_char	posn_set;

	enum oncore_model model;
	u_int	version;
	u_int	revision;

	u_char	chan;		/* 6 for PVT6 or BASIC, 8 for UT/VP, 12 for m12, 0 if unknown */
	s_char	traim;		/* do we have traim? yes UT/VP, no BASIC, GT, M12+T, -1 unknown, 0 no, +1 yes */

				/* the following 7 are all timing counters */
	u_char	traim_delay;	/* seconds counter, waiting for reply */
	u_char	count;		/* cycles thru Ea before starting */
	u_char	count1; 	/* cycles thru Ea after SS_TESTING, waiting for SS_HW */
	u_char	count2; 	/* cycles thru Ea after count, to check for @@Ea */
	u_char	count3; 	/* cycles thru Ea checking for # channels */
	u_char	count4; 	/* cycles thru leap after Gj to issue Bj */
	u_char	pollcnt;
	u_char	timeout;	/* count to retry Cj after Fa self-test */

	struct	RSM rsm;	/* bits extracted from Receiver Status Msg in @@Ea */
	u_char	printed;
	u_char	polled;
	u_long	ev_serial;
	int	Rcvptr;
	u_char	Rcvbuf[500];
	u_char	BEHa[160];	/* Ba, Ea or Ha */
	u_char	BEHn[80];	/* Bn , En , or Hn */
	u_char	Cj[300];
	u_char	Ag;		/* Satellite mask angle */
<<<<<<< HEAD
	u_char	As;
	u_char	Ay;
	u_char	Az;
=======
	u_char	saw_At;
	u_char	saw_Ay;
	u_char	saw_Az;
	s_char	saw_Gj;
>>>>>>> 4ef2ba1b
	u_char	have_dH;
	u_char	init_type;
	s_char	saw_tooth;
	s_char	chan_in;	/* chan number from INPUT, will always use it */
	u_char	chan_id;	/* chan number determined from part number */
	u_char	chan_ck;	/* chan number determined by sending commands to hardware */
	s_char	traim_in;	/* TRAIM from INPUT, will always use it */
	s_char	traim_id;	/* TRAIM determined from part number */
	u_char	traim_ck;	/* TRAIM determined by sending commands to hardware */
	u_char	once;		/* one pass code at top of BaEaHa */
	s_char	assert;
	u_char	hardpps;
<<<<<<< HEAD
	u_int	saw_At;
=======
>>>>>>> 4ef2ba1b
};

#define rcvbuf	instance->Rcvbuf
#define rcvptr	instance->Rcvptr

<<<<<<< HEAD
static	void	oncore_consume	     P((struct instance *));
static	void	oncore_poll	     P((int, struct peer *));
static	void	oncore_read_config   P((struct instance *));
static	void	oncore_receive	     P((struct recvbuf *));
static	void	oncore_sendmsg	     P((int, u_char *, size_t));
static	void	oncore_shutdown      P((int, struct peer *));
static	int	oncore_start	     P((int, struct peer *));
static	void	oncore_control	     P((int, struct refclockstat *, struct refclockstat *, struct peer *));
static	int	oncore_ppsapi	     P((struct instance *));
static	void	oncore_get_timestamp P((struct instance *, long, long));
static	void	oncore_init_shmem    P((struct instance *));
static	void	oncore_print_As      P((struct instance *));
static	void	oncore_check_antenna P((struct instance *, enum antenna_state));

static	void	oncore_msg_any	   P((struct instance *, u_char *, size_t, int));
=======
static	int	oncore_start	      P((int, struct peer *));
static	void	oncore_control	      P((int, struct refclockstat *, struct refclockstat *, struct peer *));
static	void	oncore_poll	      P((int, struct peer *));
static	void	oncore_shutdown       P((int, struct peer *));
static	void	oncore_consume	      P((struct instance *));
static	void	oncore_read_config    P((struct instance *));
static	void	oncore_receive	      P((struct recvbuf *));
static	int	oncore_ppsapi	      P((struct instance *));
static	void	oncore_get_timestamp  P((struct instance *, long, long));
static	void	oncore_init_shmem     P((struct instance *));

static	void	oncore_antenna_report P((struct instance *, enum antenna_state));
static	void	oncore_chan_test      P((struct instance *));
static	void	oncore_check_almanac  P((struct instance *));
static	void	oncore_check_antenna  P((struct instance *));
static	void	oncore_check_leap_sec P((struct instance *));
static	int	oncore_checksum_ok    P((u_char *, int));
static	void	oncore_compute_dH     P((struct instance *));
static	void	oncore_load_almanac   P((struct instance *));
static	void	oncore_print_Cb       P((struct instance *, u_char *));
/* static  void    oncore_print_array	 P((u_char *, int));	*/
static	void	oncore_print_posn     P((struct instance *));
static	void	oncore_sendmsg	      P((int, u_char *, size_t));
static	void	oncore_set_posn       P((struct instance *));
static	void	oncore_set_traim      P((struct instance *));
static	void	oncore_shmem_get_3D   P((struct instance *));
static	void	oncore_ss	      P((struct instance *));
static	int	oncore_wait_almanac   P((struct instance *));

static	void	oncore_msg_any	   P((struct instance *, u_char *, size_t, int));
static	void	oncore_msg_Adef    P((struct instance *, u_char *, size_t));
>>>>>>> 4ef2ba1b
static	void	oncore_msg_Ag	   P((struct instance *, u_char *, size_t));
static	void	oncore_msg_As	   P((struct instance *, u_char *, size_t));
static	void	oncore_msg_At	   P((struct instance *, u_char *, size_t));
static	void	oncore_msg_Ay	   P((struct instance *, u_char *, size_t));
static	void	oncore_msg_Az	   P((struct instance *, u_char *, size_t));
static	void	oncore_msg_BaEaHa  P((struct instance *, u_char *, size_t));
static	void	oncore_msg_Bd	   P((struct instance *, u_char *, size_t));
static	void	oncore_msg_Bj	   P((struct instance *, u_char *, size_t));
static	void	oncore_msg_BnEnHn  P((struct instance *, u_char *, size_t));
static	void	oncore_msg_CaFaIa  P((struct instance *, u_char *, size_t));
static	void	oncore_msg_Cb	   P((struct instance *, u_char *, size_t));
static	void	oncore_msg_Cf	   P((struct instance *, u_char *, size_t));
static	void	oncore_msg_Cj	   P((struct instance *, u_char *, size_t));
static	void	oncore_msg_Cj_id   P((struct instance *, u_char *, size_t));
static	void	oncore_msg_Cj_init P((struct instance *, u_char *, size_t));
static	void	oncore_msg_Ga	   P((struct instance *, u_char *, size_t));
static	void	oncore_msg_Gb	   P((struct instance *, u_char *, size_t));
static	void	oncore_msg_Gd	   P((struct instance *, u_char *, size_t));
static	void	oncore_msg_Gj	   P((struct instance *, u_char *, size_t));
static	void	oncore_msg_Sz	   P((struct instance *, u_char *, size_t));

struct	refclock refclock_oncore = {
	oncore_start,		/* start up driver */
	oncore_shutdown,	/* shut down driver */
	oncore_poll,		/* transmit poll message */
	oncore_control, 	/* fudge (flag) control messages */
	noentry,		/* not used */
	noentry,		/* not used */
	NOFLAGS 		/* not used */
};

/*
 * Understanding the next bit here is not easy unless you have a manual
 * for the the various Oncore Models.
 */

static struct msg_desc {
	const char	flag[3];
	const int	len;
	void		(*handler) P((struct instance *, u_char *, size_t));
	const char	*fmt;
	int		shmem;
} oncore_messages[] = {
			/* Ea and En first since they're most common */
	{ "Ea",  76,    oncore_msg_BaEaHa, "mdyyhmsffffaaaaoooohhhhmmmmvvhhddtntimsdimsdimsdimsdimsdimsdimsdimsdsC" },
	{ "Ba",  68,    oncore_msg_BaEaHa, "mdyyhmsffffaaaaoooohhhhmmmmvvhhddtntimsdimsdimsdimsdimsdimsdsC" },
	{ "Ha", 154,    oncore_msg_BaEaHa, "mdyyhmsffffaaaaoooohhhhmmmmaaaaoooohhhhmmmmVVvvhhddntimsiddimsiddimsiddimsiddimsiddimsiddimsiddimsiddimsiddimsiddimsiddimsiddssrrccooooTTushmvvvvvvC" },
	{ "Bn",  59,    oncore_msg_BnEnHn, "otaapxxxxxxxxxxpysreensffffsffffsffffsffffsffffsffffC" },
	{ "En",  69,    oncore_msg_BnEnHn, "otaapxxxxxxxxxxpysreensffffsffffsffffsffffsffffsffffsffffsffffC" },
	{ "Hn",  78,    oncore_msg_BnEnHn, "" },
	{ "Ab",  10,    0,                 "" },
	{ "Ac",  11,    0,                 "" },
<<<<<<< HEAD
	{ "Ad",  11,    0,                 "" },
	{ "Ae",  11,    0,                 "" },
	{ "Af",  15,    0,                 "" },
=======
	{ "Ad",  11,    oncore_msg_Adef,   "" },
	{ "Ae",  11,    oncore_msg_Adef,   "" },
	{ "Af",  15,    oncore_msg_Adef,   "" },
>>>>>>> 4ef2ba1b
	{ "Ag",   8,    oncore_msg_Ag,     "" }, /* Satellite mask angle */
	{ "As",  20,    oncore_msg_As,     "" },
	{ "At",   8,    oncore_msg_At,     "" },
	{ "Au",  12,    0,                 "" },
	{ "Av",   8,    0,                 "" },
	{ "Aw",   8,    0,                 "" },
	{ "Ay",  11,    oncore_msg_Ay,     "" },
	{ "Az",  11,    oncore_msg_Az,     "" },
	{ "AB",   8,    0,                 "" },
	{ "Bb",  92,    0,                 "" },
	{ "Bd",  23,    oncore_msg_Bd,     "" },
	{ "Bj",   8,    oncore_msg_Bj,     "" },
	{ "Ca",   9,    oncore_msg_CaFaIa, "" },
	{ "Cb",  33,    oncore_msg_Cb,     "" },
	{ "Cf",   7,    oncore_msg_Cf,     "" },
	{ "Cg",   8,    0,                 "" },
	{ "Ch",   9,    0,                 "" },
	{ "Cj", 294,    oncore_msg_Cj,     "" },
	{ "Ek",  71,    0,                 "" },
	{ "Fa",   9,    oncore_msg_CaFaIa, "" },
	{ "Ga",  20,    oncore_msg_Ga,     "" },
	{ "Gb",  17,    oncore_msg_Gb,     "" },
	{ "Gc",   8,    0,                 "" },
	{ "Gd",   8,    oncore_msg_Gd,     "" },
	{ "Ge",   8,    0,                 "" },
	{ "Gj",  21,    oncore_msg_Gj,     "" },
	{ "Ia",  10,    oncore_msg_CaFaIa, "" },
	{ "Sz",   8,    oncore_msg_Sz,     "" },
	{ {0},	  7,	0,		   "" }
};

<<<<<<< HEAD
/*
 * Position Set.
 */
u_char oncore_cmd_Ad[] = { 'A', 'd', 0,0,0,0 };
u_char oncore_cmd_Ae[] = { 'A', 'e', 0,0,0,0 };
u_char oncore_cmd_Af[] = { 'A', 'f', 0,0,0,0, 0 };
u_char oncore_cmd_Ga[] = { 'G', 'a', 0,0,0,0, 0,0,0,0, 0,0,0,0, 0 };

/*
 * Position-Hold Mode
 *    Start automatic site survey
 */
static u_char oncore_cmd_At0[] = { 'A', 't', 0 };	/* Posn Hold off */
static u_char oncore_cmd_At1[] = { 'A', 't', 1 };	/* Posn Hold on  */
static u_char oncore_cmd_At2[] = { 'A', 't', 2 };	/* Start Site Survey */

/*
 * 0D/2D Position and Set.
 */
u_char oncore_cmd_As[] = { 'A', 's', 0,0,0,0, 0,0,0,0, 0,0,0,0, 0 };
u_char oncore_cmd_Asx[]= { 'A', 's', 0x7f, 0xff, 0xff, 0xff,
				     0x7f, 0xff, 0xff, 0xff,
				     0x7f, 0xff, 0xff, 0xff, 0xff };
u_char oncore_cmd_Au[] = { 'A', 'u', 0,0,0,0,0 };

u_char oncore_cmd_Av0[] = { 'A', 'v', 0 };
u_char oncore_cmd_Av1[] = { 'A', 'v', 1 };

u_char oncore_cmd_Gd0[] = { 'G', 'd', 0 };	/* 3D */
u_char oncore_cmd_Gd1[] = { 'G', 'd', 1 };	/* 0D */
u_char oncore_cmd_Gd2[] = { 'G', 'd', 2 };	/* 2D */

/*
 * Satellite mask angle.
 */
u_char oncore_cmd_Ag[] = { 'A', 'g', 0 };
u_char oncore_cmd_Agx[] = { 'A', 'g', 0xff };

/*
 * Set to UTC time (not GPS).
 */
u_char oncore_cmd_Aw[] = { 'A', 'w', 1 };

/*
 * Output Almanac when it changes
 */
u_char oncore_cmd_Be[] = { 'B', 'e', 1 };

/*
 * Read back PPS Offset for Output
 */
u_char oncore_cmd_Ay[]	= { 'A', 'y', 0, 0, 0, 0 };
u_char oncore_cmd_Ayx[] = { 'A', 'y', 0xff, 0xff, 0xff, 0xff };

/*
 * Read back Cable Delay for Output
 */
u_char oncore_cmd_Az[]	= { 'A', 'z', 0, 0, 0, 0 };
u_char oncore_cmd_Azx[] = { 'A', 'z', 0xff, 0xff, 0xff, 0xff };

/*
 * Application type = static.
 */
u_char oncore_cmd_AB[] = { 'A', 'B', 4 };

/*
 * Visible Satellite Status Msg.
 */
u_char oncore_cmd_Bb[] = { 'B', 'b', 1 };

/*
 * Leap Second Pending Message
 *    Request message once
 */
u_char oncore_cmd_Bj[] = { 'B', 'j', 0 };
u_char oncore_cmd_Gj[] = { 'G', 'j' };

/*
 * Set to Defaults
 */
static u_char oncore_cmd_Cf[] = { 'C', 'f' };

/*
 * Set to Position Fix mode (only needed on VP).
 */
u_char oncore_cmd_Cg[] = { 'C', 'g', 1 };

/*
 * Receiver Id
 */
static u_char oncore_cmd_Cj[] = { 'C', 'j' };

/*
 * Position/Status/Data message
 *    Send once per second
 */
static u_char oncore_cmd_Ea[]  = { 'E', 'a', 1 };
static u_char oncore_cmd_Ba[]  = { 'B', 'a', 1 };
static u_char oncore_cmd_Ha[]  = { 'H', 'a', 1 };
static u_char oncore_cmd_Ea0[] = { 'E', 'a', 0 };
static u_char oncore_cmd_Ba0[] = { 'B', 'a', 0 };

/*
 * Position/Status Extension Msg
 */
u_char oncore_cmd_Ek[] = { 'E', 'k', 0 };	/* just turn off */
=======
>>>>>>> 4ef2ba1b

static u_char oncore_cmd_Aa[]  = { 'A', 'a', 0, 0, 0 }; 			    /* 6/8	Time of Day				*/
static u_char oncore_cmd_Ab[]  = { 'A', 'b', 0, 0, 0 }; 			    /* 6/8	GMT Correction				*/
static u_char oncore_cmd_AB[]  = { 'A', 'B', 4 };				    /* VP	Application Type: Static		*/
static u_char oncore_cmd_Ac[]  = { 'A', 'c', 0, 0, 0, 0 };			    /* 6/8	Date					*/
static u_char oncore_cmd_Ad[]  = { 'A', 'd', 0,0,0,0 }; 			    /* 6/8	Latitude				*/
static u_char oncore_cmd_Ae[]  = { 'A', 'e', 0,0,0,0 }; 			    /* 6/8	Longitude				*/
static u_char oncore_cmd_Af[]  = { 'A', 'f', 0,0,0,0, 0 };			    /* 6/8	Height					*/
static u_char oncore_cmd_Ag[]  = { 'A', 'g', 0 };				    /* 6/8/12	Satellite Mask Angle			*/
static u_char oncore_cmd_Agx[] = { 'A', 'g', 0xff };				    /* 6/8/12	Satellite Mask Angle: read		*/
static u_char oncore_cmd_As[]  = { 'A', 's', 0,0,0,0, 0,0,0,0, 0,0,0,0, 0 };	    /* 6/8/12	Posn Hold Parameters			*/
static u_char oncore_cmd_Asx[] = { 'A', 's', 0x7f,0xff,0xff,0xff,		    /* 6/8/12	Posn Hold Readback			*/
					     0x7f,0xff,0xff,0xff,		    /*		 on UT+ this doesnt work with 0xff	*/
					     0x7f,0xff,0xff,0xff, 0xff };	    /*		 but does work with 0x7f (sigh).	*/
static u_char oncore_cmd_At0[] = { 'A', 't', 0 };				    /* 6/8	Posn Hold: off				*/
static u_char oncore_cmd_At1[] = { 'A', 't', 1 };				    /* 6/8	Posn Hold: on				*/
static u_char oncore_cmd_At2[] = { 'A', 't', 2 };				    /* 6/8	Posn Hold: Start Site Survey		*/
static u_char oncore_cmd_Atx[] = { 'A', 't', 0xff };				    /* 6/8	Posn Hold: Read Back			*/
static u_char oncore_cmd_Au[]  = { 'A', 'u', 0,0,0,0, 0 };			    /* GT/M12	Altitude Hold Ht.			*/
static u_char oncore_cmd_Av0[] = { 'A', 'v', 0 };				    /* VP/GT	Altitude Hold: off			*/
static u_char oncore_cmd_Av1[] = { 'A', 'v', 1 };				    /* VP/GT	Altitude Hold: on			*/
static u_char oncore_cmd_Aw[]  = { 'A', 'w', 1 };				    /* 6/8/12	UTC/GPS time selection			*/
static u_char oncore_cmd_Ay[]  = { 'A', 'y', 0, 0, 0, 0 };			    /* Timing	1PPS time offset: set			*/
static u_char oncore_cmd_Ayx[] = { 'A', 'y', 0xff, 0xff, 0xff, 0xff };		    /* Timing	1PPS time offset: Read			*/
static u_char oncore_cmd_Az[]  = { 'A', 'z', 0, 0, 0, 0 };			    /* 6/8UT/12 1PPS Cable Delay: set			*/
static u_char oncore_cmd_Azx[] = { 'A', 'z', 0xff, 0xff, 0xff, 0xff };		    /* 6/8UT/12 1PPS Cable Delay: Read			*/
static u_char oncore_cmd_Ba0[] = { 'B', 'a', 0 };				    /* 6	Position/Data/Status: off		*/
static u_char oncore_cmd_Ba[]  = { 'B', 'a', 1 };				    /* 6	Position/Data/Status: on		*/
static u_char oncore_cmd_Bb[]  = { 'B', 'b', 1 };				    /* 6/8/12	Visible Satellites			*/
static u_char oncore_cmd_Bd[]  = { 'B', 'd', 1 };				    /* 6/8/12?	Almanac Status Msg.			*/
static u_char oncore_cmd_Be[]  = { 'B', 'e', 1 };				    /* 6/8/12	Request Almanac Data			*/
static u_char oncore_cmd_Bj[]  = { 'B', 'j', 0 };				    /* 6/8	Leap Second Pending			*/
static u_char oncore_cmd_Bn0[] = { 'B', 'n', 0, 1, 0,10, 2, 0,0,0, 0,0,0,0,0,0,0 }; /* 6	TRAIM setup/status: msg off, traim on	*/
static u_char oncore_cmd_Bn[]  = { 'B', 'n', 1, 1, 0,10, 2, 0,0,0, 0,0,0,0,0,0,0 }; /* 6	TRAIM setup/status: msg on traim on	*/
static u_char oncore_cmd_Bnx[] = { 'B', 'n', 1, 0, 0,10, 2, 0,0,0, 0,0,0,0,0,0,0 }; /* 6	TRAIM setup/status: msg on traim off	*/
static u_char oncore_cmd_Ca[]  = { 'C', 'a' };					    /* 6	Self Test				*/
static u_char oncore_cmd_Cf[]  = { 'C', 'f' };					    /* 6/8/12	Set to Defaults 			*/
static u_char oncore_cmd_Cg[]  = { 'C', 'g', 1 };				    /* VP	Posn Fix/Idle Mode			*/
static u_char oncore_cmd_Cj[]  = { 'C', 'j' };					    /* 6/8/12	Receiver ID				*/
static u_char oncore_cmd_Ea0[] = { 'E', 'a', 0 };				    /* 8	Position/Data/Status: off		*/
static u_char oncore_cmd_Ea[]  = { 'E', 'a', 1 };				    /* 8	Position/Data/Status: on		*/
static u_char oncore_cmd_Ek[]  = { 'E', 'k', 0 }; /* just turn off */		    /* 8	Posn/Status/Data - extension		*/
static u_char oncore_cmd_En0[] = { 'E', 'n', 0, 1, 0,10, 2, 0,0,0, 0,0,0,0,0,0,0 }; /* 8/GT	TRAIM setup/status: msg off, traim on	*/
static u_char oncore_cmd_En[]  = { 'E', 'n', 1, 1, 0,10, 2, 0,0,0, 0,0,0,0,0,0,0 }; /* 8/GT	TRAIM setup/status: msg on traim on	*/
static u_char oncore_cmd_Enx[] = { 'E', 'n', 1, 0, 0,10, 2, 0,0,0, 0,0,0,0,0,0,0 }; /* 8/GT	TRAIM setup/status: msg on traim off	*/
static u_char oncore_cmd_Fa[]  = { 'F', 'a' };					    /* 8	Self Test				*/
static u_char oncore_cmd_Ga[]  = { 'G', 'a', 0,0,0,0, 0,0,0,0, 0,0,0,0, 0 };	    /* 12	Position Set				*/
static u_char oncore_cmd_Gax[] = { 'G', 'a', 0xff, 0xff, 0xff, 0xff,		    /* 12	Position Set: Read			*/
					     0xff, 0xff, 0xff, 0xff,		    /*							*/
					     0xff, 0xff, 0xff, 0xff, 0xff };	    /*							*/
static u_char oncore_cmd_Gb[]  = { 'G', 'b', 0, 0, 0, 0, 0, 0, 0, 0, 0, 0 };	    /* 12	set Date/Time				*/
static u_char oncore_cmd_Gc[]  = { 'G', 'c', 1 };				    /* 12	PPS Control: On Cont			*/
static u_char oncore_cmd_Gd0[] = { 'G', 'd', 0 };				    /* 12	Position Control: 3D (no hold)		*/
static u_char oncore_cmd_Gd1[] = { 'G', 'd', 1 };				    /* 12	Position Control: 0D (3D hold)		*/
static u_char oncore_cmd_Gd2[] = { 'G', 'd', 2 };				    /* 12	Position Control: 2D (Alt Hold) 	*/
static u_char oncore_cmd_Gd3[] = { 'G', 'd', 3 };				    /* 12	Position Coltrol: Start Site Survey	*/
static u_char oncore_cmd_Ge0[] = { 'G', 'e', 0 };				    /* M12+T	TRAIM: off				*/
static u_char oncore_cmd_Ge[]  = { 'G', 'e', 1 };				    /* M12+T	TRAIM: on				*/
static u_char oncore_cmd_Gj[]  = { 'G', 'j' };					    /* 8?/12	Leap Second Pending			*/
static u_char oncore_cmd_Ha0[] = { 'H', 'a', 0 };				    /* 12	Position/Data/Status: off		*/
static u_char oncore_cmd_Ha[]  = { 'H', 'a', 1 };				    /* 12	Position/Data/Status: on		*/
static u_char oncore_cmd_Hn0[] = { 'H', 'n', 0 };				    /* 12	TRAIM Status: off			*/
static u_char oncore_cmd_Hn[]  = { 'H', 'n', 1 };				    /* 12	TRAIM Status: on			*/
static u_char oncore_cmd_Ia[]  = { 'I', 'a' };					    /* 12	Self Test				*/

/* it appears that as of 1997/1998, the UT had As,At, but not Au,Av
 *				    the GT had Au,Av, but not As,At
 * This was as of v2.0 of both firmware sets. possibly 1.3 for UT.
 * Bj in UT at v1.3
 * dont see Bd in UT/GT thru 1999
 * Gj in UT as of 3.0, 1999 , Bj as of 1.3
 */

static char *Month[] = {"Jan", "Feb", "Mar", "Apr", "May", "Jun", "Jly",
	"Aug", "Sep", "Oct", "Nov", "Dec" };

#define DEVICE1 	"/dev/oncore.serial.%d"   /* name of serial device */
#define DEVICE2 	"/dev/oncore.pps.%d"   /* name of pps device */
#define INIT_FILE	"/etc/ntp.oncore" /* optional init file */

#define SPEED		B9600		/* Oncore Binary speed (9600 bps) */

/*
 * Assemble and disassemble 32bit signed quantities from a buffer.
 *
 */

	/* to buffer, int w, u_char *buf */
#define w32_buf(buf,w)	{ u_int i_tmp;			   \
			  i_tmp = (w<0) ? (~(-w)+1) : (w); \
			  (buf)[0] = (i_tmp >> 24) & 0xff; \
			  (buf)[1] = (i_tmp >> 16) & 0xff; \
			  (buf)[2] = (i_tmp >>	8) & 0xff; \
			  (buf)[3] = (i_tmp	 ) & 0xff; \
			}

#define w32(buf)      (((buf)[0]&0xff) << 24 | \
		       ((buf)[1]&0xff) << 16 | \
		       ((buf)[2]&0xff) <<  8 | \
		       ((buf)[3]&0xff) )

	/* from buffer, char *buf, result to an int */
#define buf_w32(buf) (((buf)[0]&0200) ? (-(~w32(buf)+1)) : w32(buf))


/*
 * oncore_start - initialize data for processing
 */

static int
oncore_start(
	int unit,
	struct peer *peer
	)
{
	register struct instance *instance;
	struct refclockproc *pp;
	int fd1, fd2;
	char device1[30], device2[30];
	const char *cp;
	struct stat stat1, stat2;

	/* OPEN DEVICES */
	/* opening different devices for fd1 and fd2 presents no problems */
	/* opening the SAME device twice, seems to be OS dependent.
		(a) on Linux (no streams) no problem
		(b) on SunOS (and possibly Solaris, untested), (streams)
			never see the line discipline.
	   Since things ALWAYS work if we only open the device once, we check
	     to see if the two devices are in fact the same, then proceed to
	     do one open or two.
	*/

	(void)sprintf(device1, DEVICE1, unit);
	(void)sprintf(device2, DEVICE2, unit);

	if (stat(device1, &stat1)) {
		perror("ONCORE: stat fd1");
		exit(1);
	}

	if (stat(device2, &stat2)) {
		perror("ONCORE: stat fd2");
		exit(1);
	}

	/* create instance structure for this unit */

	if (!(instance = (struct instance *) malloc(sizeof *instance))) {
		perror("malloc");
		return (0);
	}
	memset((char *) instance, 0, sizeof *instance);

	if ((stat1.st_dev == stat2.st_dev) && (stat1.st_ino == stat2.st_ino)) {
		/* same device here */
		if (!(fd1 = refclock_open(device1, SPEED, LDISC_RAW
#if !defined(HAVE_PPSAPI) && !defined(TIOCDCDTIMESTAMP)
		      | LDISC_PPS
#endif
		   ))) {
			perror("ONCORE: fd1");
			exit(1);
		}
		fd2 = fd1;
	} else {			/* different devices here */
		if (!(fd1=refclock_open(device1, SPEED, LDISC_RAW))) {
			perror("ONCORE: fd1");
			exit(1);
		}
		if ((fd2=open(device2, O_RDWR)) < 0) {
			perror("ONCORE: fd2");
			exit(1);
		}
	}

	/* initialize miscellaneous variables */

	pp = peer->procptr;
	pp->unitptr    = (caddr_t) instance;
	instance->pp   = pp;
	instance->unit = unit;
	instance->peer = peer;
	instance->assert = 1;
<<<<<<< HEAD
=======
	instance->once = 1;

	cp = "ONCORE DRIVER -- CONFIGURING";
	record_clock_stats(&(instance->peer->srcadr), cp);
>>>>>>> 4ef2ba1b

	instance->o_state = ONCORE_NO_IDEA;
	cp = "state = ONCORE_NO_IDEA";
	record_clock_stats(&(instance->peer->srcadr), cp);

	instance->ttyfd = fd1;
	instance->ppsfd = fd2;

	instance->Bj_day = -1;
	instance->traim = -1;
	instance->traim_in = -1;
	instance->chan_in = -1;
	instance->model = ONCORE_UNKNOWN;
	instance->mode = MODE_UNKNOWN;
	instance->site_survey = ONCORE_SS_UNKNOWN;
	instance->Ag = 0xff;		/* Satellite mask angle, unset by user */
<<<<<<< HEAD
=======
	instance->ant_state = ONCORE_ANTENNA_UNKNOWN;
>>>>>>> 4ef2ba1b

	peer->precision = -26;
	peer->minpoll = 4;
	peer->maxpoll = 4;
	pp->clockdesc = "Motorola Oncore GPS Receiver";
	memcpy((char *)&pp->refid, "GPS\0", (size_t) 4);

	/* go read any input data in /etc/ntp.oncoreX or /etc/ntp/oncore.X */

	oncore_read_config(instance);

#ifdef HAVE_PPSAPI
	if (time_pps_create(fd2, &instance->pps_h) < 0) {
		perror("time_pps_create");
		return(0);
	}

	if (instance->assert)
		cp = "Initializing timing to Assert.";
	else
		cp = "Initializing timing to Clear.";
	record_clock_stats(&(instance->peer->srcadr), cp);

	if (instance->hardpps) {
		cp = "HARDPPS Set.";
		record_clock_stats(&(instance->peer->srcadr), cp);
	}

	if (!oncore_ppsapi(instance))
		return(0);
#endif

	pp->io.clock_recv = oncore_receive;
	pp->io.srcclock = (caddr_t)peer;
	pp->io.datalen = 0;
	pp->io.fd = fd1;
	if (!io_addclock(&pp->io)) {
		perror("io_addclock");
		(void) close(fd1);
		free(instance);
		return (0);
	}

<<<<<<< HEAD
	/*
	 * This will return the Model Number of the Oncore receiver.
	 */

	oncore_sendmsg(instance->ttyfd, oncore_cmd_Cj, sizeof(oncore_cmd_Cj));
	instance->o_state = ONCORE_ID_SENT;
	cp = "state = ONCORE_ID SENT";
	record_clock_stats(&(instance->peer->srcadr), cp);
	instance->timeout = 4;
=======
#ifdef ONCORE_SHMEM_STATUS
	/*
	 * Before starting ONCORE, lets setup SHMEM
	 * This will include merging an old SHMEM into the new one if
	 * an old one is found.
	 */

	oncore_init_shmem(instance);
#endif

	/*
	 * This will return the Model of the Oncore receiver.
	 * and start the Initialization loop in oncore_msg_Cj.
	 */

	instance->o_state = ONCORE_CHECK_ID;
	cp = "state = ONCORE_CHECK_ID";
	record_clock_stats(&(instance->peer->srcadr), cp);

	instance->timeout = 4;
	oncore_sendmsg(instance->ttyfd, oncore_cmd_Cg, sizeof(oncore_cmd_Cg)); /* Set Posn Fix mode (not Idle (VP)) */
	oncore_sendmsg(instance->ttyfd, oncore_cmd_Cj, sizeof(oncore_cmd_Cj));
>>>>>>> 4ef2ba1b

	instance->pollcnt = 2;
	return (1);
}


/*
<<<<<<< HEAD
 * Fudge control (get Flag2 and Flag 3, not available at oncore_start time.
=======
 * Fudge control (get Flag2 and Flag3, not available at oncore_start time.
>>>>>>> 4ef2ba1b
 */

static void
oncore_control(
<<<<<<< HEAD
	int unit,		  /* unit (not used */
	struct refclockstat *in,  /* input parameters  (not uded) */
=======
	int unit,		  /* unit (not used) */
	struct refclockstat *in,  /* input parameters  (not used) */
>>>>>>> 4ef2ba1b
	struct refclockstat *out, /* output parameters (not used) */
	struct peer *peer	  /* peer structure pointer */
	)
{
	char *cp;
	struct refclockproc *pp;
	struct instance *instance;

	pp = peer->procptr;
	instance = (struct instance *) pp->unitptr;

	instance->assert  = !(pp->sloppyclockflag & CLK_FLAG2);
	instance->hardpps =   pp->sloppyclockflag & CLK_FLAG3;

	if (instance->assert)
		cp = "Resetting timing to Assert.";
	else
		cp = "Resetting timing to Clear.";
	record_clock_stats(&(instance->peer->srcadr), cp);

	if (instance->hardpps) {
		cp = "HARDPPS Set.";
		record_clock_stats(&(instance->peer->srcadr), cp);
	}

	(void) oncore_ppsapi(instance);
}


<<<<<<< HEAD
=======

/*
 * oncore_shutdown - shut down the clock
 */

static void
oncore_shutdown(
	int unit,
	struct peer *peer
	)
{
	register struct instance *instance;
	struct refclockproc *pp;

	pp = peer->procptr;
	instance = (struct instance *) pp->unitptr;

	io_closeclock(&pp->io);

	close(instance->ttyfd);
	close(instance->ppsfd);
	if (instance->shmemfd)
		close(instance->shmemfd);
	free(instance);
}



/*
 * oncore_poll - called by the transmit procedure
 */

static void
oncore_poll(
	int unit,
	struct peer *peer
	)
{
	struct instance *instance;

	instance = (struct instance *) peer->procptr->unitptr;
	if (instance->timeout) {
		char	*cp;

		instance->timeout--;
		if (instance->timeout == 0) {
			cp = "Oncore: No response from @@Cj, shutting down driver";
			record_clock_stats(&(instance->peer->srcadr), cp);
			oncore_shutdown(unit, peer);
		} else {
			oncore_sendmsg(instance->ttyfd, oncore_cmd_Cj, sizeof(oncore_cmd_Cj));
			cp = "Oncore: Resend @@Cj";
			record_clock_stats(&(instance->peer->srcadr), cp);
		}
		return;
	}

	if (!instance->pollcnt)
		refclock_report(peer, CEVNT_TIMEOUT);
	else
		instance->pollcnt--;
	peer->procptr->polls++;
	instance->polled = 1;
}



>>>>>>> 4ef2ba1b
/*
 * Initialize PPSAPI
 */

#ifdef HAVE_PPSAPI
static int
oncore_ppsapi(
	struct instance *instance
	)
{
	int mode;

	if (time_pps_getcap(instance->pps_h, &mode) < 0) {
		msyslog(LOG_ERR, "refclock_ioctl: time_pps_getcap failed: %m");
		return (0);
	}

	if (time_pps_getparams(instance->pps_h, &instance->pps_p) < 0) {
		msyslog(LOG_ERR, "refclock_ioctl: time_pps_getparams failed: %m");
		return (0);
	}

	/* nb. only turn things on, if someone else has turned something
	 *	on before we get here, leave it alone!
	 */

	if (instance->assert) { 	/* nb, default or ON */
		instance->pps_p.mode = PPS_CAPTUREASSERT | PPS_OFFSETASSERT;
		instance->pps_p.assert_offset.tv_sec = 0;
		instance->pps_p.assert_offset.tv_nsec = 0;
	} else {
		instance->pps_p.mode = PPS_CAPTURECLEAR  | PPS_OFFSETCLEAR;
		instance->pps_p.clear_offset.tv_sec = 0;
		instance->pps_p.clear_offset.tv_nsec = 0;
	}
	instance->pps_p.mode |= PPS_TSFMT_TSPEC;
	instance->pps_p.mode &= mode;		/* only set what is legal */

	if (time_pps_setparams(instance->pps_h, &instance->pps_p) < 0) {
		perror("time_pps_setparams");
		exit(1);
	}

<<<<<<< HEAD
	/* must have hardpps ON */
=======
	/* If HARDPPS is on, we tell kernel */
>>>>>>> 4ef2ba1b

	if (instance->hardpps) {
		int	i;

		if (instance->assert)
			i = PPS_CAPTUREASSERT;
		else
			i = PPS_CAPTURECLEAR;

		if (i&mode) {
			if (time_pps_kcbind(instance->pps_h, PPS_KC_HARDPPS, i,
			    PPS_TSFMT_TSPEC) < 0) {
				msyslog(LOG_ERR, "refclock_ioctl: time_pps_kcbind failed: %m");
				return (0);
			}
			pps_enable = 1;
		}
	}
	return(1);
}
#endif
<<<<<<< HEAD
=======



#ifdef ONCORE_SHMEM_STATUS
static void
oncore_init_shmem(
	struct instance *instance
	)
{
	int i, l, n, fd, shmem_old_size, n1;
	char *buf, Msg[160];
	u_char *cp, *cp1, *shmem_old;
	struct msg_desc *mp;
	struct stat sbuf;
	size_t shmem_length;

       /*
	* The first thing we do is see if there is an instance->shmem_fname file (still)
	* out there from a previous run.  If so, we copy it in and use it to initialize
	* shmem (so we won't loose our almanac if we need it).
	*/

	shmem_old = 0;
	if ((fd = open(instance->shmem_fname, O_RDONLY)) < 0)
		perror("LOAD:SHMEM");
	else {
		fstat(fd, &sbuf);
		shmem_old_size = sbuf.st_size;
		shmem_old = (u_char *) malloc((unsigned) sbuf.st_size);
		if (shmem_old == NULL) {
			perror("malloc");
			close(fd);
			return;
		}
>>>>>>> 4ef2ba1b

		read(fd, shmem_old, shmem_old_size);
		close(fd);
	}

	/* OK, we now create the NEW SHMEM. */

	if ((instance->shmemfd = open(instance->shmem_fname, O_RDWR|O_CREAT|O_TRUNC, 0644)) < 0) {
		perror(instance->shmem_fname);
		return;
	}

	/* see how big it needs to be */

	n = 1;
	for (mp=oncore_messages; mp->flag[0]; mp++) {
		mp->shmem = n;
		/* Allocate space for multiplexed almanac, and 0D/2D/3D @@Ea records */
		if (!strcmp(mp->flag, "Cb")) {
			instance->shmem_Cb = n;
			n += (mp->len + 3) * 34;
		}
		if (!strcmp(mp->flag, "Ba")) {
			instance->shmem_Ba = n;
			n += (mp->len + 3) * 3;
		}
		if (!strcmp(mp->flag, "Ea")) {
			instance->shmem_Ea = n;
			n += (mp->len + 3) * 3;
		}
		if (!strcmp(mp->flag, "Ha")) {
			instance->shmem_Ha = n;
			n += (mp->len + 3) * 3;
		}
		n += (mp->len + 3);
	}
	shmem_length = n + 2;
	fprintf(stderr, "ONCORE: SHMEM length: %d bytes\n", (int) shmem_length);

	buf = malloc(shmem_length);
	if (buf == NULL) {
		perror("malloc");
		close(instance->shmemfd);
		return;
	}

	memset(buf, 0, shmem_length);

	/* next build the new SHMEM buffer in memory */

	for (mp=oncore_messages; mp->flag[0]; mp++) {
		l = mp->shmem;
		buf[l + 0] = mp->len >> 8;
		buf[l + 1] = mp->len & 0xff;
		buf[l + 2] = 0;
		buf[l + 3] = '@';
		buf[l + 4] = '@';
		buf[l + 5] = mp->flag[0];
		buf[l + 6] = mp->flag[1];
		if (!strcmp(mp->flag, "Cb") || !strcmp(mp->flag, "Ba") || !strcmp(mp->flag, "Ea") || !strcmp(mp->flag, "Ha")) {
			if (!strcmp(mp->flag, "Cb"))
				n = 35;
			else
				n = 4;
			for (i=1; i<n; i++) {
				buf[l + i * (mp->len+3) + 0] = mp->len >> 8;
				buf[l + i * (mp->len+3) + 1] = mp->len & 0xff;
				buf[l + i * (mp->len+3) + 2] = 0;
				buf[l + i * (mp->len+3) + 3] = '@';
				buf[l + i * (mp->len+3) + 4] = '@';
				buf[l + i * (mp->len+3) + 5] = mp->flag[0];
				buf[l + i * (mp->len+3) + 6] = mp->flag[1];
			}
		}
	}

	/* we now walk thru the two buffers (shmem_old and buf, soon to become shmem)
	 * copying the data in shmem_old to buf.  When we are done we write it out
	 * and free both buffers.
	 * If the structures change (an addition or deletion) I will stop copying.
	 * The two will be the same unless we add/subtract from the oncore_messages list
	 * so this should work most of the time, and takes a lot less code than doing it right.
	 */

	if (shmem_old) {
		for (cp=buf+4, cp1=shmem_old+4; (n = 256*(*(cp-3)) + *(cp-2));	cp+=(n+3), cp1+=(n+3)) {
			n1 = 256*(*(cp1-3)) + *(cp1-2);
			if (n1 != n || strncmp(cp, cp1, 4))
				break;

			memcpy(cp, cp1, (size_t) n);
		}
		free(shmem_old);
	}

	i = write(instance->shmemfd, buf, shmem_length);
	free(buf);

	if (i != shmem_length) {
		perror(instance->shmem_fname);
		close(instance->shmemfd);
		return;
	}

	instance->shmem = (u_char *) mmap(0, shmem_length,
		PROT_READ | PROT_WRITE,
#ifdef MAP_HASSEMAPHORE
		MAP_HASSEMAPHORE |
#endif
		MAP_SHARED, instance->shmemfd, (off_t)0);

	if (instance->shmem == (u_char *)MAP_FAILED) {
		instance->shmem = 0;
		close(instance->shmemfd);
		return;
	}

	sprintf(Msg, "SHMEM (size = %d) is CONFIGURED and available as %s", shmem_length, instance->shmem_fname);
	record_clock_stats(&(instance->peer->srcadr), Msg);
}
#endif /* ONCORE_SHMEM_STATUS */



/*
 * Read Input file if it exists.
 */

static void
oncore_read_config(
	struct instance *instance
	)
{
/*
 * First we try to open the configuration file
 *    /etc/oncoreN
 * where N is the unit number viz 127.127.30.N.
 * If we don't find it we try
 *    /etc/ntp.oncore.N
 * and then
 *    /etc/ntp.oncore
 *
 * If we don't find any then we don't have the cable delay or PPS offset
 * and we choose MODE (4) below.
 *
 * Five Choices for MODE
 *    (0) ONCORE is preinitialized, don't do anything to change it.
 *	    nb, DON'T set 0D mode, DON'T set Delay, position...
 *    (1) NO RESET, Read Position, delays from data file, lock it in, go to 0D mode.
 *    (2) NO RESET, Read Delays from data file, do SITE SURVEY to get position,
 *		    lock this in, go to 0D mode.
 *    (3) HARD RESET, Read Position, delays from data file, lock it in, go to 0D mode.
 *    (4) HARD RESET, Read Delays from data file, do SITE SURVEY to get position,
 *		    lock this in, go to 0D mode.
 *     NB. If a POSITION is specified in the config file with mode=(2,4) [SITE SURVEY]
 *	   then this position is set as the INITIAL position of the ONCORE.
 *	   This can reduce the time to first fix.
 * -------------------------------------------------------------------------------
 * Note that an Oncore UT without a battery backup retains NO information if it is
 *   power cycled, with a Battery Backup it remembers the almanac, etc.
 * For an Oncore VP, there is an eeprom that will contain this data, along with the
 *   option of Battery Backup.
 * So a UT without Battery Backup is equivalent to doing a HARD RESET on each
 *   power cycle, since there is nowhere to store the data.
 * -------------------------------------------------------------------------------
 *
 * If we open one or the other of the files, we read it looking for
 *   MODE, LAT, LON, (HT, HTGPS, HTMSL), DELAY, OFFSET, ASSERT, CLEAR, HARDPPS,
 *   STATUS, POSN3D, POSN2D, CHAN, TRAIM
 * then initialize using method MODE.  For Mode = (1,3) all of (LAT, LON, HT) must
 *   be present or mode reverts to (2,4).
 *
 * Read input file.
 *
 *	# is comment to end of line
 *	= allowed between 1st and 2nd fields.
 *
 *	Expect to see one line with 'MODE' as first field, followed by an integer
 *	   in the range 0-4 (default = 4).
 *
 *	Expect to see two lines with 'LONG', 'LAT' followed by 1-3 fields.
 *	All numbers are floating point.
 *		DDD.ddd
 *		DDD  MMM.mmm
 *		DDD  MMM  SSS.sss
 *
 *	Expect to see one line with 'HT' as first field,
 *	   followed by 1-2 fields.  First is a number, the second is 'FT' or 'M'
 *	   for feet or meters.	HT is the height above the GPS ellipsoid.
 *	   If the receiver reports height in both GPS and MSL, then we will report
 *	   the difference GPS-MSL on the clockstats file.
 *
 *	There is an optional line, starting with DELAY, followed
 *	   by 1 or two fields.	The first is a number (a time) the second is
 *	   'MS', 'US' or 'NS' for miliseconds, microseconds or nanoseconds.
 *	    DELAY  is cable delay, typically a few tens of ns.
 *
 *	There is an optional line, starting with OFFSET, followed
 *	   by 1 or two fields.	The first is a number (a time) the second is
 *	   'MS', 'US' or 'NS' for miliseconds, microseconds or nanoseconds.
 *	   OFFSET is the offset of the PPS pulse from 0. (only fully implemented
 *		with the PPSAPI, we need to be able to tell the Kernel about this
 *		offset if the Kernel PLL is in use, but can only do this presently
 *		when using the PPSAPI interface.  If not using the Kernel PLL,
 *		then there is no problem.
 *
 *	There is an optional line, with either ASSERT or CLEAR on it, which
 *	   determine which transition of the PPS signal is used for timing by the
 *	   PPSAPI.  If neither is present, then ASSERT is assumed.
 *	   ASSERT/CLEAR can also be set with FLAG2 of the ntp.conf input.
 *	   For Flag2, ASSERT=0, and hence is default.
 *
 *	There is an optional line, with HARDPPS on it.	Including this line causes
 *	   the PPS signal to control the kernel PLL.
 *	   HARDPPS can also be set with FLAG3 of the ntp.conf input.
 *	   For Flag3, 0 is disabled, and the default.
 *
<<<<<<< HEAD
 *	There are three options that have to do with using the shared memory opition.
=======
 *	There are three options that have to do with using the shared memory option.
>>>>>>> 4ef2ba1b
 *	   First, to enable the option there must be a SHMEM line with a file name.
 *	   The file name is the file associated with the shared memory.
 *
 *	In shared memory, there is one 'record' for each returned variable.
 *	For the @@Ea data there are three 'records' containing position data.
<<<<<<< HEAD
 *	   There will always be data in the record cooresponding to the '0D' @@Ea record,
=======
 *	   There will always be data in the record corresponding to the '0D' @@Ea record,
>>>>>>> 4ef2ba1b
 *	   and the user has a choice of filling the '3D' record by specifying POSN3D,
 *	   or the '2D' record by specifying POSN2D.  In either case the '2D' or '3D'
 *	   record is filled once every 15s.
 *
 *	Two additional variables that can be set are CHAN and TRAIM.  These should be
 *	   set correctly by the code examining the @@Cj record, but we bring them out here
 *	   to allow the user to override either the # of channels, or the existence of TRAIM.
 *	   CHAN expects to be followed by in integer: 6, 8, or 12. TRAIM expects to be
 *	   followed by YES or NO.
 *
 *	There is an optional line with MASK on it followed by one integer field in the
 *	   range 0 to 89. This sets the satellite mask angle and will determine the minimum
<<<<<<< HEAD
 *	   elevation angle for sattelites to be tracked by the receiver. The default value
=======
 *	   elevation angle for satellites to be tracked by the receiver. The default value
>>>>>>> 4ef2ba1b
 *	   is 10 deg for the VP and 0 deg for all other receivers.
 *
 * So acceptable input would be
 *	# these are my coordinates (RWC)
 *	LON  -106 34.610
 *	LAT    35 08.999
 *	HT	1589	# could equally well say HT 5215 FT
 *	DELAY  60 ns
 */

	FILE	*fd;
	char	*cp, *cc, *ca, line[100], units[2], device[20], Msg[160];
	int	i, sign, lat_flg, long_flg, ht_flg, mode, mask;
	double	f1, f2, f3;

	sprintf(device, "%s%d", INIT_FILE, instance->unit);             /* try "ntp.oncore0" first */
	if ((fd=fopen(device, "r")) == NULL) {                          /*   it was in the original documentation */
		sprintf(device, "%s.%d", INIT_FILE, instance->unit);    /* then try "ntp.oncore.0 */
		if ((fd=fopen(device, "r")) == NULL) {
			if ((fd=fopen(INIT_FILE, "r")) == NULL) {       /* and finally "ntp.oncore" */
				instance->init_type = 4;
				return;
			}
		}
	}

	mode = mask = 0;
	lat_flg = long_flg = ht_flg = 0;
	while (fgets(line, 100, fd)) {

		/* Remove comments */
		if ((cp = strchr(line, '#')))
			*cp = '\0';

		/* Remove trailing space */
		for (i = strlen(line);
		     i > 0 && isascii((int)line[i - 1]) && isspace((int)line[i - 1]);
			)
			line[--i] = '\0';

		/* Remove leading space */
		for (cc = line; *cc && isascii((int)*cc) && isspace((int)*cc); cc++)
			continue;

		/* Stop if nothing left */
		if (!*cc)
			continue;

		/* Uppercase the command and find the arg */
		for (ca = cc; *ca; ca++) {
			if (isascii((int)*ca)) {
				if (islower((int)*ca)) {
					*ca = toupper(*ca);
				} else if (isspace((int)*ca) || (*ca == '='))
					break;
			}
		}

		/* Remove space (and possible =) leading the arg */
		for (; *ca && isascii((int)*ca) && (isspace((int)*ca) || (*ca == '=')); ca++)
			continue;

		if (!strncmp(cc, "STATUS", (size_t) 6) || !strncmp(cc, "SHMEM", (size_t) 5)) {
			i = strlen(ca);
			instance->shmem_fname = (char *) malloc((unsigned) (i+1));
			strcpy(instance->shmem_fname, ca);
			continue;
		}

		/* Uppercase argument as well */
		for (cp = ca; *cp; cp++)
			if (isascii((int)*cp) && islower((int)*cp))
				*cp = toupper(*cp);

		if (!strncmp(cc, "LAT", (size_t) 3)) {
			f1 = f2 = f3 = 0;
			sscanf(ca, "%lf %lf %lf", &f1, &f2, &f3);
			sign = 1;
			if (f1 < 0) {
				f1 = -f1;
				sign = -1;
			}
			instance->ss_lat = sign*1000*(fabs(f3) + 60*(fabs(f2) + 60*f1)); /*miliseconds*/
			lat_flg++;
		} else if (!strncmp(cc, "LON", (size_t) 3)) {
			f1 = f2 = f3 = 0;
			sscanf(ca, "%lf %lf %lf", &f1, &f2, &f3);
			sign = 1;
			if (f1 < 0) {
				f1 = -f1;
				sign = -1;
			}
			instance->ss_long = sign*1000*(fabs(f3) + 60*(fabs(f2) + 60*f1)); /*miliseconds*/
			long_flg++;
		} else if (!strncmp(cc, "HT", (size_t) 2)) {
			f1 = 0;
			units[0] = '\0';
			sscanf(ca, "%lf %1s", &f1, units);
			if (units[0] == 'F')
				f1 = 0.3048 * f1;
			instance->ss_ht = 100 * f1;    /* cm */
			ht_flg++;
		} else if (!strncmp(cc, "DELAY", (size_t) 5)) {
			f1 = 0;
			units[0] = '\0';
			sscanf(ca, "%lf %1s", &f1, units);
			if (units[0] == 'N')
				;
			else if (units[0] == 'U')
				f1 = 1000 * f1;
			else if (units[0] == 'M')
				f1 = 1000000 * f1;
			else
				f1 = 1000000000 * f1;
			if (f1 < 0 || f1 > 1.e9)
				f1 = 0;
			if (f1 < 0 || f1 > 999999) {
				sprintf(Msg, "PPS Cable delay of %fns out of Range, ignored", f1);
				record_clock_stats(&(instance->peer->srcadr), Msg);
			} else
				instance->delay = f1;		/* delay in ns */
		} else if (!strncmp(cc, "OFFSET", (size_t) 6)) {
			f1 = 0;
			units[0] = '\0';
			sscanf(ca, "%lf %1s", &f1, units);
			if (units[0] == 'N')
				;
			else if (units[0] == 'U')
				f1 = 1000 * f1;
			else if (units[0] == 'M')
				f1 = 1000000 * f1;
			else
				f1 = 1000000000 * f1;
			if (f1 < 0 || f1 > 1.e9)
				f1 = 0;
			if (f1 < 0 || f1 > 999999999.) {
				sprintf(Msg, "PPS Offset of %fns out of Range, ignored", f1);
				record_clock_stats(&(instance->peer->srcadr), Msg);
			} else
				instance->offset = f1;		/* offset in ns */
		} else if (!strncmp(cc, "MODE", (size_t) 4)) {
			sscanf(ca, "%d", &mode);
			if (mode < 0 || mode > 4)
				mode = 4;
		} else if (!strncmp(cc, "ASSERT", (size_t) 6)) {
			instance->assert = 1;
		} else if (!strncmp(cc, "CLEAR", (size_t) 5)) {
			instance->assert = 0;
		} else if (!strncmp(cc, "HARDPPS", (size_t) 7)) {
			instance->hardpps = 1;
		} else if (!strncmp(cc, "POSN2D", (size_t) 6)) {
			instance->shmem_Posn = 2;
		} else if (!strncmp(cc, "POSN3D", (size_t) 6)) {
			instance->shmem_Posn = 3;
		} else if (!strncmp(cc, "CHAN", (size_t) 4)) {
			sscanf(ca, "%d", &i);
			if ((i == 6) || (i == 8) || (i == 12))
				instance->chan_in = i;
		} else if (!strncmp(cc, "TRAIM", (size_t) 5)) {
			instance->traim_in = 1; 	/* so TRAIM alone is YES */
			if (!strcmp(ca, "NO") || !strcmp(ca, "OFF"))    /* Yes/No, On/Off */
<<<<<<< HEAD
				instance->traim = 0;
=======
				instance->traim_in = 0;
>>>>>>> 4ef2ba1b
		} else if (!strncmp(cc, "MASK", (size_t) 4)) {
			sscanf(ca, "%d", &mask);
			if (mask > -1 && mask < 90)
				instance->Ag = mask;			/* Satellite mask angle */
		}
	}
	fclose(fd);

	/*
	 *    OK, have read all of data file, and extracted the good stuff.
	 *    If lat/long/ht specified they ALL must be specified for mode = (1,3).
	 */

	instance->posn_set = 1;
	if (!( lat_flg && long_flg && ht_flg )) {
		printf("ONCORE: incomplete data on %s\n", INIT_FILE);
		instance->posn_set = 0;
		if (mode == 1 || mode == 3) {
			sprintf(Msg, "Input Mode = %d, but no/incomplete position, mode set to %d", mode, mode+1);
			record_clock_stats(&(instance->peer->srcadr), Msg);
			mode++;
		}
	}
	instance->init_type = mode;

	sprintf(Msg, "Input mode = %d", mode);
	record_clock_stats(&(instance->peer->srcadr), Msg);
}



<<<<<<< HEAD
static void
oncore_init_shmem(
	struct instance *instance
	)
{
#ifdef ONCORE_SHMEM_STATUS
	int i, l, n;
	char *buf;
	struct msg_desc *mp;
	size_t oncore_shmem_length;

	if (instance->shmem_first)
		return;

	instance->shmem_first++;

	if ((instance->statusfd = open(instance->shmem_fname, O_RDWR|O_CREAT|O_TRUNC, 0644)) < 0) {
		perror(instance->shmem_fname);
		return;
	}

	n = 1;
	for (mp = oncore_messages; mp->flag[0]; mp++) {
		mp->shmem = n;
		/* Allocate space for multiplexed almanac, and 0D/2D/3D @@Ea records */
		if (!strcmp(mp->flag, "Cb")) {
			instance->shmem_Cb = n;
			n += (mp->len + 3) * 34;
		}
		if (!strcmp(mp->flag, "Ba")) {
			instance->shmem_Ba = n;
			n += (mp->len + 3) * 3;
		}
		if (!strcmp(mp->flag, "Ea")) {
			instance->shmem_Ea = n;
			n += (mp->len + 3) * 3;
		}
		if (!strcmp(mp->flag, "Ha")) {
			instance->shmem_Ha = n;
			n += (mp->len + 3) * 3;
		}
		n += (mp->len + 3);
	}
	oncore_shmem_length = n + 2;
	fprintf(stderr, "ONCORE: SHMEM length: %d bytes\n", (int) oncore_shmem_length);

	buf = malloc(oncore_shmem_length);
	if (buf == NULL) {
		perror("malloc");
		return;
	}
	memset(buf, 0, oncore_shmem_length);
	i = write(instance->statusfd, buf, oncore_shmem_length);
	if (i != oncore_shmem_length) {
		perror(instance->shmem_fname);
		return;
	}
	free(buf);
	instance->shmem = (u_char *) mmap(0, oncore_shmem_length,
	    PROT_READ | PROT_WRITE,
#ifdef MAP_HASSEMAPHORE
			       MAP_HASSEMAPHORE |
#endif
			       MAP_SHARED,
	    instance->statusfd, (off_t)0);
	if (instance->shmem == (u_char *)MAP_FAILED) {
		instance->shmem = 0;
		close (instance->statusfd);
		return;
	}
	for (mp = oncore_messages; mp->flag[0]; mp++) {
		l = mp->shmem;
		instance->shmem[l + 0] = mp->len >> 8;
		instance->shmem[l + 1] = mp->len & 0xff;
		instance->shmem[l + 2] = 0;
		instance->shmem[l + 3] = '@';
		instance->shmem[l + 4] = '@';
		instance->shmem[l + 5] = mp->flag[0];
		instance->shmem[l + 6] = mp->flag[1];
		if (!strcmp(mp->flag, "Cb") || !strcmp(mp->flag, "Ba") || !strcmp(mp->flag, "Ea") || !strcmp(mp->flag, "Ha")) {
			if (!strcmp(mp->flag, "Cb"))
				n = 35;
			else
				n = 4;
			for (i = 1; i < n; i++) {
				instance->shmem[l + i * (mp->len+3) + 0] = mp->len >> 8;
				instance->shmem[l + i * (mp->len+3) + 1] = mp->len & 0xff;
				instance->shmem[l + i * (mp->len+3) + 2] = 0;
				instance->shmem[l + i * (mp->len+3) + 3] = '@';
				instance->shmem[l + i * (mp->len+3) + 4] = '@';
				instance->shmem[l + i * (mp->len+3) + 5] = mp->flag[0];
				instance->shmem[l + i * (mp->len+3) + 6] = mp->flag[1];
			}
		}
	}
#endif /* ONCORE_SHMEM_STATUS */
}



/*
 * oncore_shutdown - shut down the clock
 */

static void
oncore_shutdown(
	int unit,
	struct peer *peer
	)
{
	register struct instance *instance;
	struct refclockproc *pp;

	pp = peer->procptr;
	instance = (struct instance *) pp->unitptr;

	io_closeclock(&pp->io);

	free(instance);
}



/*
 * oncore_poll - called by the transmit procedure
 */

static void
oncore_poll(
	int unit,
	struct peer *peer
	)
{
	struct instance *instance;

	instance = (struct instance *) peer->procptr->unitptr;
	if (instance->timeout) {
		char	*cp;

		instance->timeout--;
		if (instance->timeout == 0) {
			cp = "Oncore: No response from @@Cj, shutting down driver";
			record_clock_stats(&(instance->peer->srcadr), cp);
			oncore_shutdown(unit, peer);
		} else {
			oncore_sendmsg(instance->ttyfd, oncore_cmd_Cj, sizeof(oncore_cmd_Cj));
			cp = "Oncore: Resend @@Cj";
			record_clock_stats(&(instance->peer->srcadr), cp);
		}
		return;
	}

	if (!instance->pollcnt)
		refclock_report(peer, CEVNT_TIMEOUT);
	else
		instance->pollcnt--;
	peer->procptr->polls++;
	instance->polled = 1;
}



=======
>>>>>>> 4ef2ba1b
/*
 * move data from NTP to buffer (toss the extra in the unlikely case it won't fit)
 */

static void
oncore_receive(
	struct recvbuf *rbufp
	)
{
	size_t i;
	u_char *p;
	struct peer *peer;
	struct instance *instance;

	peer = (struct peer *)rbufp->recv_srcclock;
	instance = (struct instance *) peer->procptr->unitptr;
	p = (u_char *) &rbufp->recv_space;

#if 0
	if (debug > 4) {
		int i;
		printf("ONCORE: >>>");
		for(i=0; i<rbufp->recv_length; i++)
			printf("%02x ", p[i]);
		printf("\n");
		printf("ONCORE: >>>");
		for(i=0; i<rbufp->recv_length; i++)
			printf("%03o ", p[i]);
		printf("\n");
	}
#endif

	i = rbufp->recv_length;
	if (rcvbuf+rcvptr+i > &rcvbuf[sizeof rcvbuf])
		i = sizeof(rcvbuf) - rcvptr;	/* and some char will be lost */
	memcpy(rcvbuf+rcvptr, p, i);
	rcvptr += i;
	oncore_consume(instance);
}



/*
 * Deal with any complete messages
 */

static void
oncore_consume(
	struct instance *instance
	)
{
	int i, m;
	unsigned l;

	while (rcvptr >= 7) {
		if (rcvbuf[0] != '@' || rcvbuf[1] != '@') {
			/* We're not in sync, lets try to get there */
			for (i=1; i < rcvptr-1; i++)
				if (rcvbuf[i] == '@' && rcvbuf[i+1] == '@')
					break;
			if (debug > 4)
				printf("ONCORE[%d]: >>> skipping %d chars\n", instance->unit, i);
			if (i != rcvptr)
				memcpy(rcvbuf, rcvbuf+i, (size_t)(rcvptr-i));
			rcvptr -= i;
			continue;
		}

		/* Ok, we have a header now */
		l = sizeof(oncore_messages)/sizeof(oncore_messages[0]) -1;
		for(m=0; m<l; m++)
			if (!strncmp(oncore_messages[m].flag, (char *)(rcvbuf+2), (size_t) 2))
				break;
		if (m == l) {
			if (debug > 4)
				printf("ONCORE[%d]: >>> Unknown MSG, skipping 4 (%c%c)\n", instance->unit, rcvbuf[2], rcvbuf[3]);
			memcpy(rcvbuf, rcvbuf+4, (size_t) 4);
			rcvptr -= 4;
			continue;
		}

		l = oncore_messages[m].len;
#if 0
		if (debug > 3)
			printf("ONCORE[%d]: GOT: %c%c  %d of %d entry %d\n", instance->unit, rcvbuf[2], rcvbuf[3], rcvptr, l, m);
#endif
		/* Got the entire message ? */

		if (rcvptr < l)
			return;

		/* are we at the end of message? should be <Cksum><CR><LF> */

		if (rcvbuf[l-2] != '\r' || rcvbuf[l-1] != '\n') {
			if (debug)
				printf("ONCORE[%d]: NO <CR><LF> at end of message\n", instance->unit);
		} else {	/* check the CheckSum */
			if (oncore_checksum_ok(rcvbuf, l)) {
				if (instance->shmem != NULL) {
					instance->shmem[oncore_messages[m].shmem + 2]++;
					memcpy(instance->shmem + oncore_messages[m].shmem + 3,
					    rcvbuf, (size_t) l);
				}
				oncore_msg_any(instance, rcvbuf, (size_t) (l-3), m);
				if (oncore_messages[m].handler)
					oncore_messages[m].handler(instance, rcvbuf, (size_t) (l-3));
			} else if (debug) {
				printf("ONCORE[%d]: Checksum mismatch!\n", instance->unit);
				printf("ONCORE[%d]: @@%c%c ", instance->unit, rcvbuf[2], rcvbuf[3]);
				for (i=4; i<l; i++)
					printf("%03o ", rcvbuf[i]);
				printf("\n");
			}
		}

		if (l != rcvptr)
			memcpy(rcvbuf, rcvbuf+l, (size_t) (rcvptr-l));
		rcvptr -= l;
	}
}



static void
oncore_get_timestamp(
	struct instance *instance,
	long dt1,	/* tick offset THIS time step */
	long dt2	/* tick offset NEXT time step */
	)
{
	int	Rsm;
	u_long	i, j;
	l_fp ts, ts_tmp;
	double dmy;
#ifdef HAVE_STRUCT_TIMESPEC
	struct timespec *tsp = 0;
#else
	struct timeval	*tsp = 0;
#endif
#ifdef HAVE_PPSAPI
	int	current_mode;
	pps_params_t current_params;
	struct timespec timeout;
	pps_info_t pps_i;
#else  /* ! HAVE_PPSAPI */
#ifdef HAVE_CIOGETEV
	struct ppsclockev ev;
	int r = CIOGETEV;
#endif
#ifdef HAVE_TIOCGPPSEV
	struct ppsclockev ev;
	int r = TIOCGPPSEV;
#endif
#if	TIOCDCDTIMESTAMP
	struct timeval	tv;
#endif
#endif	/* ! HAVE_PPS_API */

#if 1
	/* If we are in SiteSurvey mode, then we are in 3D mode, and we fall thru.
	 * If we have Finished the SiteSurvey, then we fall thru for the 14/15
	 *  times we get here in 0D mode (the 1/15 is in 3D for SHMEM).
	 * This gives good time, which gets better when the SS is done.
	 */

	if ((instance->site_survey == ONCORE_SS_DONE) && (instance->mode != MODE_0D))
#else
	/* old check, only fall thru for SS_DONE and 0D mode, 2h45m wait for ticks */

	if ((instance->site_survey != ONCORE_SS_DONE) || (instance->mode != MODE_0D))
#endif
		return;

	/* Don't do anything without an almanac to define the GPS->UTC delta */

	if (instance->rsm.bad_almanac)
		return;

#ifdef HAVE_PPSAPI
	j = instance->ev_serial;
	timeout.tv_sec = 0;
	timeout.tv_nsec = 0;
	if (time_pps_fetch(instance->pps_h, PPS_TSFMT_TSPEC, &pps_i,
	    &timeout) < 0) {
		printf("ONCORE: time_pps_fetch failed\n");
		return;
	}

	if (instance->assert) {
		tsp = &pps_i.assert_timestamp;

		if (debug > 2) {
			i = (u_long) pps_i.assert_sequence;
#ifdef HAVE_STRUCT_TIMESPEC
			printf("ONCORE[%d]: serial/j (%lu, %lu) %ld.%09ld\n",
			    instance->unit, i, j,
			    (long)tsp->tv_sec, (long)tsp->tv_nsec);
#else
			printf("ONCORE[%d]: serial/j (%lu, %lu) %ld.%06ld\n",
			    instance->unit, i, j,
			    (long)tsp->tv_sec, (long)tsp->tv_usec);
#endif
		}

		if (pps_i.assert_sequence == j) {
			printf("ONCORE: oncore_get_timestamp, error serial pps\n");
			return;
		}
		instance->ev_serial = pps_i.assert_sequence;
	} else {
		tsp = &pps_i.clear_timestamp;

		if (debug > 2) {
			i = (u_long) pps_i.clear_sequence;
#ifdef HAVE_STRUCT_TIMESPEC
			printf("ONCORE[%d]: serial/j (%lu, %lu) %ld.%09ld\n",
			    instance->unit, i, j, (long)tsp->tv_sec, (long)tsp->tv_nsec);
#else
			printf("ONCORE[%d]: serial/j (%lu, %lu) %ld.%06ld\n",
			    instance->unit, i, j, (long)tsp->tv_sec, (long)tsp->tv_usec);
#endif
		}

		if (pps_i.clear_sequence == j) {
			printf("ONCORE: oncore_get_timestamp, error serial pps\n");
			return;
		}
		instance->ev_serial = pps_i.clear_sequence;
	}

	/* convert timespec -> ntp l_fp */

	dmy = tsp->tv_nsec;
	dmy /= 1e9;
	ts.l_uf =  dmy * 4294967296.0;
	ts.l_ui = tsp->tv_sec;
#if 0
     alternate code for previous 4 lines is
	dmy = 1.0e-9*tsp->tv_nsec;	/* fractional part */
	DTOLFP(dmy, &ts);
	dmy = tsp->tv_sec;		/* integer part */
	DTOLFP(dmy, &ts_tmp);
	L_ADD(&ts, &ts_tmp);
     or more simply
	dmy = 1.0e-9*tsp->tv_nsec;	/* fractional part */
	DTOLFP(dmy, &ts);
	ts.l_ui = tsp->tv_sec;
#endif	/* 0 */
#else
# if defined(HAVE_TIOCGPPSEV) || defined(HAVE_CIOGETEV)
	j = instance->ev_serial;
	if (ioctl(instance->ppsfd, r, (caddr_t) &ev) < 0) {
		perror("ONCORE: IOCTL:");
		return;
	}

	tsp = &ev.tv;

	if (debug > 2)
#ifdef HAVE_STRUCT_TIMESPEC
		printf("ONCORE: serial/j (%d, %d) %ld.%09ld\n",
			ev.serial, j, tsp->tv_sec, tsp->tv_nsec);
#else
		printf("ONCORE: serial/j (%d, %d) %ld.%06ld\n",
			ev.serial, j, tsp->tv_sec, tsp->tv_usec);
#endif

	if (ev.serial == j) {
		printf("ONCORE: oncore_get_timestamp, error serial pps\n");
		return;
	}
	instance->ev_serial = ev.serial;

	/* convert timeval -> ntp l_fp */

	TVTOTS(tsp, &ts);
# else
#  if defined(TIOCDCDTIMESTAMP)
	if(ioctl(instance->ppsfd, TIOCDCDTIMESTAMP, &tv) < 0) {
		perror("ONCORE: ioctl(TIOCDCDTIMESTAMP)");
		return;
	}
	tsp = &tv;
	TVTOTS(tsp, &ts);
#  else
#error "Cannot compile -- no PPS mechanism configured!"
#  endif
# endif
#endif
	/* now have timestamp in ts */
	/* add in saw_tooth and offset, these will be ZERO if no TRAIM */

	/* saw_tooth not really necessary if using TIMEVAL */
	/* since its only precise to us, but do it anyway. */

	/* offset in ns, and is positive (late), we subtract */
	/* to put the PPS time transition back where it belongs */

#ifdef HAVE_PPSAPI
	/* must hand the offset for the NEXT sec off to the Kernel to do */
	/* the addition, so that the Kernel PLL sees the offset too */

	if (instance->assert)
		instance->pps_p.assert_offset.tv_nsec = -dt2;
	else
		instance->pps_p.clear_offset.tv_nsec  = -dt2;

	/* The following code is necessary, and not just a time_pps_setparams,
	 * using the saved instance->pps_p, since some other process on the
	 * machine may have diddled with the mode bits (say adding something
	 * that it needs).  We take what is there and ADD what we need.
	 * [[ The results from the time_pps_getcap is unlikely to change so
	 *    we could probably just save it, but I choose to do the call ]]
	 * Unfortunately, there is only ONE set of mode bits in the kernel per
	 * interface, and not one set for each open handle.
	 *
	 * There is still a race condition here where we might mess up someone
	 * elses mode, but if he is being careful too, he should survive.
	 */

	if (time_pps_getcap(instance->pps_h, &current_mode) < 0) {
		msyslog(LOG_ERR, "refclock_ioctl: time_pps_getcap failed: %m");
		return;
	}

	if (time_pps_getparams(instance->pps_h, &current_params) < 0) {
		msyslog(LOG_ERR, "refclock_ioctl: time_pps_getparams failed: %m");
		return;
	}

		/* or current and mine */
	current_params.mode |= instance->pps_p.mode;
		/* but only set whats legal */
	current_params.mode &= current_mode;

	current_params.assert_offset.tv_sec = 0;
	current_params.assert_offset.tv_nsec = -dt2;
	current_params.clear_offset.tv_sec = 0;
	current_params.clear_offset.tv_nsec = -dt2;

	if (time_pps_setparams(instance->pps_h, &current_params))
		perror("time_pps_setparams");
#else
	/* if not PPSAPI, no way to inform kernel of OFFSET, just add the */
	/* offset for THIS second */

	dmy = -1.0e-9*dt1;
	DTOLFP(dmy, &ts_tmp);
	L_ADD(&ts, &ts_tmp);
#endif
	/* have time from UNIX origin, convert to NTP origin. */

	ts.l_ui += JAN_1970;
	instance->pp->lastrec = ts;

	/* print out information about this timestamp (long line) */

	ts_tmp = ts;
	ts_tmp.l_ui = 0;	/* zero integer part */
	LFPTOD(&ts_tmp, dmy);	/* convert fractional part to a double */
	j = 1.0e9*dmy;		/* then to integer ns */

	Rsm = 0;
	if (instance->chan == 6)
		Rsm = instance->BEHa[64];
	else if (instance->chan == 8)
		Rsm = instance->BEHa[72];
	else if (instance->chan == 12)
		Rsm = ((instance->BEHa[129]<<8) | instance->BEHa[130]);

	if (instance->chan == 6 || instance->chan == 8) {
		sprintf(instance->pp->a_lastcode,	/* MAX length 128, currently at 117 */
	"%u.%09lu %d %d %2d %2d %2d %2ld rstat   %02x dop %4.1f nsat %2d,%d traim %d sigma %2d neg-sawtooth %3d sat %d%d%d%d%d%d%d%d",
		    ts.l_ui, j,
		    instance->pp->year, instance->pp->day,
		    instance->pp->hour, instance->pp->minute, instance->pp->second,
		    (long) tsp->tv_sec % 60,
		    Rsm, 0.1*(256*instance->BEHa[35]+instance->BEHa[36]),
		    /*rsat	dop */
		    instance->BEHa[38], instance->BEHa[39], instance->BEHn[21],
		    /*	nsat visible,	  nsat tracked,     traim */
		    instance->BEHn[23]*256+instance->BEHn[24], (s_char) instance->BEHn[25],
		    /* sigma				   neg-sawtooth */
	  /*sat*/   instance->BEHa[41], instance->BEHa[45], instance->BEHa[49], instance->BEHa[53],
		    instance->BEHa[57], instance->BEHa[61], instance->BEHa[65], instance->BEHa[69]
		    );					/* will be 0 for 6 chan */
	} else if (instance->chan == 12) {
		sprintf(instance->pp->a_lastcode,
 "%u.%09lu %d %d %2d %2d %2d %2ld rstat %02x dop %4.1f nsat %2d,%d traim %d sigma %d neg-sawtooth %3d sat %d%d%d%d%d%d%d%d%d%d%d%d",
		    ts.l_ui, j,
		    instance->pp->year, instance->pp->day,
		    instance->pp->hour, instance->pp->minute, instance->pp->second,
		    (long) tsp->tv_sec % 60,
		    Rsm, 0.1*(256*instance->BEHa[53]+instance->BEHa[54]),
		    /*rsat	dop */
		    instance->BEHa[55], instance->BEHa[56], instance->BEHn[6],
		    /*	nsat visible,	  nsat tracked	 traim */
		    instance->BEHn[12]*256+instance->BEHn[13], (s_char) instance->BEHn[14],
		    /* sigma				   neg-sawtooth */
	  /*sat*/   instance->BEHa[58], instance->BEHa[64], instance->BEHa[70], instance->BEHa[76],
		    instance->BEHa[82], instance->BEHa[88], instance->BEHa[94], instance->BEHa[100],
		    instance->BEHa[106], instance->BEHa[112], instance->BEHa[118], instance->BEHa[124]
		    );
	}

	if (debug > 2) {
		int n;
		n = strlen(instance->pp->a_lastcode);
		printf("ONCORE[%d]: len = %d %s\n", instance->unit, n, instance->pp->a_lastcode);
	}

	/* and some things I dont understnd (magic ntp things) */

	if (!refclock_process(instance->pp)) {
		refclock_report(instance->peer, CEVNT_BADTIME);
		return;
	}

	record_clock_stats(&(instance->peer->srcadr), instance->pp->a_lastcode);
	instance->pollcnt = 2;

	if (instance->polled) {
		instance->polled = 0;
/*
		instance->pp->dispersion = instance->pp->skew = 0;
*/
		instance->pp->lastref = instance->pp->lastrec;
		refclock_receive(instance->peer);
	}
}


/*************** oncore_msg_XX routines start here *******************/


/*
 * print Oncore response message.
 */

static void
oncore_msg_any(
	struct instance *instance,
	u_char *buf,
	size_t len,
	int idx
	)
{
	int i;
	const char *fmt = oncore_messages[idx].fmt;
	const char *p;
#ifdef HAVE_GETCLOCK
<<<<<<< HEAD
=======
	struct timespec ts;
#endif
	struct timeval tv;

	if (debug > 3) {
#ifdef HAVE_GETCLOCK
>>>>>>> 4ef2ba1b
		(void) getclock(TIMEOFDAY, &ts);
		tv.tv_sec = ts.tv_sec;
		tv.tv_usec = ts.tv_nsec / 1000;
#else
		GETTIMEOFDAY(&tv, 0);
#endif
		printf("ONCORE[%d]: %ld.%06ld\n", instance->unit, (long) tv.tv_sec, (long) tv.tv_usec);

		if (!*fmt) {
			printf(">>@@%c%c ", buf[2], buf[3]);
			for(i=2; i < len && i < 2400 ; i++)
				printf("%02x", buf[i]);
			printf("\n");
			return;
		} else {
			printf("##");
			for (p = fmt; *p; p++) {
				putchar(*p);
				putchar('_');
			}
			printf("\n%c%c", buf[2], buf[3]);
			i = 4;
			for (p = fmt; *p; p++) {
				printf("%02x", buf[i++]);
			}
			printf("\n");
		}
	}
}



/* Latitude, Longitude, Height */

static void
oncore_msg_Adef(
	struct instance *instance,
	u_char *buf,
	size_t len
	)
{
}



/* Mask Angle */

static void
oncore_msg_Ag(
	struct instance *instance,
	u_char *buf,
	size_t len
	)
{		char  Msg[160], *cp;

		cp = "set to";
		if (instance->o_state == ONCORE_RUN)
			cp = "is";

		instance->Ag = buf[4];
		sprintf(Msg, "Satellite mask angle %s %d degrees", cp, (int) instance->Ag);
		record_clock_stats(&(instance->peer->srcadr), Msg);
}



/*
 * get Position hold position
 */

static void
oncore_msg_As(
	struct instance *instance,
	u_char *buf,
	size_t len
	)
{
	instance->ss_lat  = buf_w32(&buf[4]);
	instance->ss_long = buf_w32(&buf[8]);
	instance->ss_ht   = buf_w32(&buf[12]);

	/* Print out Position */
	oncore_print_posn(instance);
}



/*
 * Try to use Oncore UT+ Auto Survey Feature
 *	If its not there (VP), set flag to do it ourselves.
 */

static void
oncore_msg_At(
	struct instance *instance,
	u_char *buf,
	size_t len
	)
{
	char	*cp;

	instance->saw_At = 1;
	if (instance->site_survey == ONCORE_SS_TESTING) {
		if (buf[4] == 2) {
			record_clock_stats(&(instance->peer->srcadr),
					"Initiating hardware 3D site survey");

			cp = "SSstate = ONCORE_SS_HW";
			record_clock_stats(&(instance->peer->srcadr), cp);
			instance->site_survey = ONCORE_SS_HW;
		}
	}
}



/*
 * get PPS Offset
 * Nb. @@Ay is not supported for early UT (no plus) model
 */

static void
oncore_msg_Ay(
	struct instance *instance,
	u_char *buf,
	size_t len
	)
{
	char Msg[120];

	if (instance->saw_Ay)
		return;

	instance->saw_Ay = 1;

	instance->offset = buf_w32(&buf[4]);

	sprintf(Msg, "PPS Offset is set to %ld ns", instance->offset);
	record_clock_stats(&(instance->peer->srcadr), Msg);
}



/*
 * get Cable Delay
 */

static void
oncore_msg_Az(
	struct instance *instance,
	u_char *buf,
	size_t len
	)
{
	char Msg[120];

	if (instance->saw_Az)
		return;

	instance->saw_Az = 1;

	instance->delay = buf_w32(&buf[4]);

	sprintf(Msg, "Cable delay is set to %ld ns", instance->delay);
	record_clock_stats(&(instance->peer->srcadr), Msg);
}



/* Ba, Ea and Ha come here, these contain Position */

static void
oncore_msg_BaEaHa(
	struct instance *instance,
	u_char *buf,
	size_t len
	)
{
	const char	*cp;
	char		Msg[160];
	int		mode;

	/* OK, we are close to the RUN state now.
	 * But we have a few more items to initialize first.
	 *
	 * At the beginning of this routine there are several 'timers'.
	 * We enter this routine 1/sec, and since the upper levels of NTP have usurped
	 * the use of timers, we use the 1/sec entry to do things that
	 * we would normally do with timers...
	 */

	if (instance->o_state == ONCORE_CHECK_CHAN) {	/* here while checking for the # chan */
		if (buf[2] == 'B') {		/* 6chan */
			if (instance->chan_ck < 6) instance->chan_ck = 6;
		} else if (buf[2] == 'E') {	/* 8chan */
			if (instance->chan_ck < 8) instance->chan_ck = 8;
		} else if (buf[2] == 'H') {	/* 12chan */
			if (instance->chan_ck < 12) instance->chan_ck = 12;
		}

		if (instance->count3++ < 5)
			return;

		instance->count3 = 0;

		if (instance->chan_in != -1)	/* set in Input */
			instance->chan = instance->chan_in;
		else				/* set from test */
			instance->chan = instance->chan_ck;

		sprintf(Msg, "Input   says chan = %d", instance->chan_in);
		record_clock_stats(&(instance->peer->srcadr), Msg);
		sprintf(Msg, "Model # says chan = %d", instance->chan_id);
		record_clock_stats(&(instance->peer->srcadr), Msg);
		sprintf(Msg, "Testing says chan = %d", instance->chan_ck);
		record_clock_stats(&(instance->peer->srcadr), Msg);
		sprintf(Msg, "Using        chan = %d", instance->chan);
		record_clock_stats(&(instance->peer->srcadr), Msg);

		instance->o_state = ONCORE_HAVE_CHAN;
		cp = "state = ONCORE_HAVE_CHAN";
		record_clock_stats(&(instance->peer->srcadr), cp);

		instance->timeout = 4;
		oncore_sendmsg(instance->ttyfd, oncore_cmd_Cj, sizeof(oncore_cmd_Cj));
		return;
	}

	if (instance->o_state != ONCORE_ALMANAC && instance->o_state != ONCORE_RUN)
		return;

	/* PAUSE 5sec */

	if (instance->count) {
		if (instance->count++ < 5)	/* make sure results are stable, using position */
			return;
		instance->count = 0;
	}

	memcpy(instance->BEHa, buf, (size_t) (len+3));	/* Ba, Ea or Ha */

	/* check the antenna and almanac for changes (did it get unplugged, is it ready?) */

	oncore_check_almanac(instance);
	oncore_check_antenna(instance);

	/* Almanac mode, waiting for Almanac, we can't do anything till we have it */
	/* When we have an almanac, we will start the Bn/En/@@Hn messages */

	if (instance->o_state == ONCORE_ALMANAC)
		if (oncore_wait_almanac(instance))
			return;

	/* do some things once when we get this far in BaEaHa */

	if (instance->once) {
		instance->once = 0;
		instance->count2 = 1;

		/* Have we seen an @@At (position hold) command response */
		/* if not, message out */

		if (instance->chan != 12 && !instance->saw_At) {
			cp = "Not Good, no @@At command (no Position Hold), must be a GT/GT+";
			record_clock_stats(&(instance->peer->srcadr), cp);
			oncore_sendmsg(instance->ttyfd, oncore_cmd_Av1, sizeof(oncore_cmd_Av1));
		}

		/* have an Almanac, can start the SiteSurvey
		 * (actually only need to get past the almanac_load where we diddle with At
		 *  command,- we can't change it after we start the HW_SS below
		 */

		mode = instance->init_type;
		switch (mode) {
		case 0: /* NO initialization, don't change anything */
		case 1: /* Use given Position */
		case 3:
			instance->site_survey = ONCORE_SS_DONE;
			cp = "SSstate = ONCORE_SS_DONE";
			record_clock_stats(&(instance->peer->srcadr), cp);
			break;

		case 2:
		case 4: /* Site Survey */
			cp = "SSstate = ONCORE_SS_TESTING";
			record_clock_stats(&(instance->peer->srcadr), cp);
			instance->site_survey = ONCORE_SS_TESTING;
			instance->count1 = 1;
			if (instance->chan == 12)
				oncore_sendmsg(instance->ttyfd, oncore_cmd_Gd3,  sizeof(oncore_cmd_Gd3));  /* M12+T */
			else
				oncore_sendmsg(instance->ttyfd, oncore_cmd_At2,  sizeof(oncore_cmd_At2));  /* not GT, arg not VP */
			break;
		}

		/* Read back PPS Offset for Output */
		/* Nb. This will fail silently for early UT (no plus) and M12 models */

		oncore_sendmsg(instance->ttyfd, oncore_cmd_Ayx,  sizeof(oncore_cmd_Ayx));

		/* Read back Cable Delay for Output */

		oncore_sendmsg(instance->ttyfd, oncore_cmd_Azx,  sizeof(oncore_cmd_Azx));

		/* Read back Satellite Mask Angle for Output */

		oncore_sendmsg(instance->ttyfd, oncore_cmd_Agx,  sizeof(oncore_cmd_Agx));
	}

	if (instance->count1) {
		if (instance->count1++ > 5 || instance->site_survey == ONCORE_SS_HW) {
			instance->count1 = 0;
			if (instance->site_survey == ONCORE_SS_TESTING) {
				/*
				 * For instance->site_survey to still be ONCORE_SS_TESTING, then after a 5sec
				 * wait after the @@At2/@@Gd3 command we have not changed the state to
				 * ONCORE_SS_HW.  If the Hardware is capable of doing a Site Survey, then
				 * the variable would have been changed by now.
				 * There are three possibilities:
				 * 6/8chan
				 *   (a) We did not get a response to the @@At0 or @@At2 commands,
				 *	   and it must be a GT/GT+/SL with no position hold mode.
				 *	   We will have to do it ourselves.
				 *   (b) We saw the @@At0, @@At2 commands, but @@At2 failed,
				 *	   must be a VP or older UT which doesn't have Site Survey mode.
				 *	   We will have to do it ourselves.
				 * 12chan
				 *   (c) We saw the @@Gd command, but @@Gd3 failed,
				 *	   We will have to do it ourselves.
				 */

				sprintf(Msg, "Initiating software 3D site survey (%d samples)",
					POS_HOLD_AVERAGE);
				record_clock_stats(&(instance->peer->srcadr), Msg);

				record_clock_stats(&(instance->peer->srcadr), "SSstate = ONCORE_SS_SW");
				instance->site_survey = ONCORE_SS_SW;

				instance->ss_lat = instance->ss_long = instance->ss_ht = 0;
				if (instance->chan == 12)
					oncore_sendmsg(instance->ttyfd, oncore_cmd_Gd0, sizeof(oncore_cmd_Gd0)); /* disable */
				else {
					oncore_sendmsg(instance->ttyfd, oncore_cmd_At0, sizeof(oncore_cmd_At0)); /* disable */
					oncore_sendmsg(instance->ttyfd, oncore_cmd_Av0, sizeof(oncore_cmd_Av0)); /* disable */
				}
			}
		}
	}

	/* check the mode we are in 0/2/3D */

	if (instance->chan == 6) {
		if (instance->BEHa[64]&0x8)
			instance->mode = MODE_0D;
		else if (instance->BEHa[64]&0x10)
			instance->mode = MODE_2D;
		else if (instance->BEHa[64]&0x20)
			instance->mode = MODE_3D;
	} else if (instance->chan == 8) {
		if (instance->BEHa[72]&0x8)
			instance->mode = MODE_0D;
		else if (instance->BEHa[72]&0x10)
			instance->mode = MODE_2D;
		else if (instance->BEHa[72]&0x20)
			instance->mode = MODE_3D;
	} else if (instance->chan == 12) {
		int bits;

		bits = (instance->BEHa[129]>>5) & 0x7;	/* actually Ha */
		if (bits == 0x4)
			instance->mode = MODE_0D;
		else if (bits == 0x6)
			instance->mode = MODE_2D;
		else if (bits == 0x7)
			instance->mode = MODE_3D;
	}

	/* copy the record to the (extra) location in SHMEM */

<<<<<<< HEAD
	cp = 0;
	if (!strncmp(Model, "PVT6", (size_t) 4)) {
		cp = "PVT6";
		instance->model = ONCORE_PVT6;
	} else if (Model[0] == 'A') {
		cp = "Basic";
		instance->model = ONCORE_BASIC;
	} else if (Model[0] == 'B' || !strncmp(Model, "T8", (size_t) 2)) {
		cp = "VP";
		instance->model = ONCORE_VP;
	} else if (Model[0] == 'P') {
		cp = "M12";
		instance->model = ONCORE_M12;
	} else if (Model[0] == 'R' || Model[0] == 'D' || Model[0] == 'S') {
		if (Model[5] == 'N') {
			cp = "GT";
			instance->model = ONCORE_GT;
		} else if ((Model[1] == '3' || Model[1] == '4') && Model[5] == 'G') {
			cp = "GT+";
			instance->model = ONCORE_GTPLUS;
		} else if ((Model[1] == '5' && Model[5] == 'U') || (Model[1] == '1' && Model[5] == 'A')) {
				cp = "UT";
				instance->model = ONCORE_UT;
		} else if (Model[1] == '5' && Model[5] == 'G') {
			cp = "UT+";
			instance->model = ONCORE_UTPLUS;
		} else if (Model[1] == '6' && Model[5] == 'G') {
			cp = "SL";
			instance->model = ONCORE_SL;
		} else {
			cp = "Unknown";
			instance->model = ONCORE_UNKNOWN;
=======
	if (instance->shmem) {
		int	i;
		u_char	*smp;	 /* pointer to start of shared mem for Ba/Ea/Ha */

		switch(instance->chan) {
		case 6:   smp = &instance->shmem[instance->shmem_Ba]; break;
		case 8:   smp = &instance->shmem[instance->shmem_Ea]; break;
		case 12:  smp = &instance->shmem[instance->shmem_Ha]; break;
		default:  smp = (u_char) 0;			      break;
>>>>>>> 4ef2ba1b
		}

		switch (instance->mode) {
		case MODE_0D:	i = 1; break;	/* 0D, Position Hold */
		case MODE_2D:	i = 2; break;	/* 2D, Altitude Hold */
		case MODE_3D:	i = 3; break;	/* 3D fix */
		default:	i = 0; break;
		}

		if (i) {
			i *= (len+6);
			smp[i + 2]++;
			memcpy(&smp[i+3], buf, (size_t) (len+3));
		}
	}

	/*
	 * check if timer active
	 * if it hasn't been cleared, then @@Bn/@@En/@@Hn did not respond
	 */

	if (instance->traim_delay) {
		if (instance->traim_delay++ > 5) {
			instance->traim = 0;
			instance->traim_delay = 0;
			cp = "ONCORE: Did not detect TRAIM response, TRAIM = OFF";
			record_clock_stats(&(instance->peer->srcadr), cp);

			oncore_set_traim(instance);
		} else
			return;

	}

	/* by now should have a @@Ba/@@Ea/@@Ha with good data in it */

	if (!instance->have_dH && !instance->traim_delay)
		oncore_compute_dH(instance);

	/*
	 * must be ONCORE_RUN if we are here.
	 * Have # chan and TRAIM by now.
	 */

	instance->pp->year   = buf[6]*256+buf[7];
	instance->pp->day    = ymd2yd(buf[6]*256+buf[7], buf[4], buf[5]);
	instance->pp->hour   = buf[8];
	instance->pp->minute = buf[9];
	instance->pp->second = buf[10];

	/*
	 * Are we doing a Hardware or Software Site Survey?
	 */

<<<<<<< HEAD
	if (instance->shmem_fname)
		oncore_init_shmem(instance);
=======
	if (instance->site_survey == ONCORE_SS_HW || instance->site_survey == ONCORE_SS_SW)
		oncore_ss(instance);
>>>>>>> 4ef2ba1b

	/* see if we ever saw a response from the @@Ayx above */

<<<<<<< HEAD
	mode = instance->init_type;
	if (mode == 3 || mode == 4) {	/* Cf will call Fa */
		oncore_sendmsg(instance->ttyfd, oncore_cmd_Cf, sizeof(oncore_cmd_Cf));
		instance->o_state = ONCORE_RESET_SENT;
		cp = "state = ONCORE_RESET_SENT";
		record_clock_stats(&(instance->peer->srcadr), cp);
	} else {
		if (instance->chan == 6)
			oncore_sendmsg(instance->ttyfd, oncore_cmd_Ca, sizeof(oncore_cmd_Ca));
		else if (instance->chan == 8)
			oncore_sendmsg(instance->ttyfd, oncore_cmd_Fa, sizeof(oncore_cmd_Fa));
		else if (instance->chan == 12)
			oncore_sendmsg(instance->ttyfd, oncore_cmd_Ia, sizeof(oncore_cmd_Ia));
=======
	if (instance->count2) {
		if (instance->count2++ > 5) {	/* this delay to check on @@Ay command */
			instance->count2 = 0;

			/* Have we seen an Ay (1PPS time offset) command response */
			/* if not, and non-zero offset, zero the offset, and send message */
>>>>>>> 4ef2ba1b

			if (!instance->saw_Ay && instance->offset) {
				cp = "No @@Ay command, PPS OFFSET ignored";
				record_clock_stats(&(instance->peer->srcadr), cp);
				instance->offset = 0;
			}
		}
	}

	/*
	 * Check the leap second status once per day.
	 */

	oncore_check_leap_sec(instance);

	/*
	 * if SHMEM active, every 15s, steal one 'tick' to get 2D or 3D posn.
	 */

	if (instance->shmem && !instance->shmem_bad_Ea && instance->shmem_Posn && (instance->site_survey == ONCORE_SS_DONE))
		oncore_shmem_get_3D(instance);

	if (!instance->traim)	/* NO traim, no BnEnHn, go get tick */
		oncore_get_timestamp(instance, instance->offset, instance->offset);
}



/* Almanac Status */

static void
oncore_msg_Bd(
	struct instance *instance,
	u_char *buf,
	size_t len
	)
{
	char Msg[160];

	sprintf(Msg, "Bd: Almanac %s, week = %d, t = %d, %d SVs: %x",
		((buf[4]) ? "LOADED" : "(NONE)"), buf[5], buf[6], buf[7], w32(&buf[8]) );
	record_clock_stats(&(instance->peer->srcadr), Msg);
}



/* get leap-second warning message */

/*
 * @@Bj does NOT behave as documented in current Oncore firmware.
 * It turns on the LEAP indicator when the data is set, and does not,
 * as documented, wait until the beginning of the month when the
 * leap second will occur.
 * Since this firmware bug will never be fixed in all the outstanding Oncore receivers
 * @@Bj is only called in June/December.
 */

static void
oncore_msg_Bj(
	struct instance *instance,
	u_char *buf,
	size_t len
	)
{
	const char	*cp;

	switch(buf[4]) {
	case 1:
		instance->peer->leap = LEAP_ADDSECOND;
		cp = "Set peer.leap to LEAP_ADDSECOND";
		break;
	case 2:
		instance->peer->leap = LEAP_DELSECOND;
		cp = "Set peer.leap to LEAP_DELSECOND";
		break;
<<<<<<< HEAD
	}

	if (mode != 0) {
			/* cable delay in ns */
		memcpy(Cmd, oncore_cmd_Az, sizeof(oncore_cmd_Az));
		w32_buf(&Cmd[2], instance->delay);
		oncore_sendmsg(instance->ttyfd, Cmd,  sizeof(oncore_cmd_Az));

			/* PPS offset in ns */
		if (instance->offset) {
			if (instance->model == ONCORE_VP || instance->model == ONCORE_UT ||
			   instance->model == ONCORE_UTPLUS) {
				memcpy(Cmd, oncore_cmd_Ay, sizeof(oncore_cmd_Ay));
				w32_buf(&Cmd[2], instance->offset);
				oncore_sendmsg(instance->ttyfd, Cmd,  sizeof(oncore_cmd_Ay));
			} else {
				cp = "Can only set PPS OFFSET for VP/UT/UT+, offset ignored";
				record_clock_stats(&(instance->peer->srcadr), cp);
				instance->offset = 0;
			}
		}

		/* Satellite mask angle */

		if (instance->Ag != 0xff) {	/* will have 0xff in it if not set by user */
			memcpy(Cmd, oncore_cmd_Ag, sizeof(oncore_cmd_Ag));
			Cmd[2] = instance->Ag;
			oncore_sendmsg(instance->ttyfd, Cmd,  sizeof(oncore_cmd_Ag));
		}
	}

	/* 6, 8 12 chan - Position/Status/Data Output Message, 1/s */
	/* now we're really running */

	if (instance->chan == 6) { /* kill 8 chan commands, possibly testing VP in 6chan mode */
		oncore_sendmsg(instance->ttyfd, oncore_cmd_Ba,	sizeof(oncore_cmd_Ba));
		oncore_sendmsg(instance->ttyfd, oncore_cmd_Ea0, sizeof(oncore_cmd_Ea0));
		oncore_sendmsg(instance->ttyfd, oncore_cmd_En0, sizeof(oncore_cmd_En0));
	} else if (instance->chan == 8) {  /* kill 6chan commands */
		oncore_sendmsg(instance->ttyfd, oncore_cmd_Ea,	sizeof(oncore_cmd_Ea));
		oncore_sendmsg(instance->ttyfd, oncore_cmd_Ba0, sizeof(oncore_cmd_Ba0));
		oncore_sendmsg(instance->ttyfd, oncore_cmd_Bn0, sizeof(oncore_cmd_Bn0));
	} else if (instance->chan == 12)
		oncore_sendmsg(instance->ttyfd, oncore_cmd_Ha, sizeof(oncore_cmd_Ha));

	instance->count = 1;
	instance->o_state = ONCORE_ALMANAC;
	cp = "state = ONCORE_ALMANAC";
=======
	case 0:
	default:
		instance->peer->leap = LEAP_NOWARNING;
		cp = "Set peer.leap to LEAP_NOWARNING";
		break;
	}
>>>>>>> 4ef2ba1b
	record_clock_stats(&(instance->peer->srcadr), cp);
}



static void
oncore_msg_BnEnHn(
	struct instance *instance,
	u_char *buf,
	size_t	len
	)
{
	long	dt1, dt2;
	char	*cp;

	if (instance->o_state != ONCORE_RUN)
		return;

	if (instance->traim_delay) {	 /* flag that @@Bn/@@En/Hn returned */
			instance->traim_ck = 1;
			instance->traim_delay = 0;
			cp = "ONCORE: Detected TRAIM, TRAIM = ON";
			record_clock_stats(&(instance->peer->srcadr), cp);

			oncore_set_traim(instance);
	}

	memcpy(instance->BEHn, buf, (size_t) len);	/* Bn or En or Hn */

	/* If Time RAIM doesn't like it, don't trust it */

	if (buf[2] == 'H') {
		if (instance->BEHn[6])	/* bad TRAIM */
			return;

		dt1 = instance->saw_tooth + instance->offset;	 /* dt this time step */
		instance->saw_tooth = (s_char) instance->BEHn[10]; /* update for next time Hn[10] */
		dt2 = instance->saw_tooth + instance->offset;	 /* dt next time step */
	} else {
		if (instance->BEHn[21]) /* bad TRAIM */
			return;

		dt1 = instance->saw_tooth + instance->offset;	 /* dt this time step */
		instance->saw_tooth = (s_char) instance->BEHn[25]; /* update for next time */
		dt2 = instance->saw_tooth + instance->offset;	 /* dt next time step */
	}

	oncore_get_timestamp(instance, dt1, dt2);
}



/* Here for @@Ca, @@Fa and @@Ia messages */

/* These are Self test Commands for 6, 8, and 12 chan receivers.
 * There are good reasons NOT to do a @@Ca, @@Fa or @@Ia command with the ONCORE.
 * It was found that under some circumstances the following
 * command would fail if issued immediately after the return from the
 * @@Fa, but a 2sec delay seemed to fix things.  Since simply calling
 * sleep(2) is wasteful, and may cause trouble for some OS's, repeating
 * itimer, we set a flag, and test it at the next POLL.  If it hasn't
 * been cleared, we reissue the @@Cj that is issued below.
 * Note that we do a @@Cj at the beginning, and again here.
 * The first is to get the info, the 2nd is just used as a safe command
 * after the @@Fa for all Oncores (and it was in this posn in the
 * original code).
 */

static void
oncore_msg_CaFaIa(
	struct instance *instance,
	u_char *buf,
	size_t len
	)
{
	char *cp;
	int	i;

	if (instance->o_state == ONCORE_TEST_SENT) {
		enum antenna_state antenna;

		instance->timeout = 0;

		if (debug > 2) {
			if (buf[2] == 'I')
				printf("ONCORE[%d]: >>@@%ca %x %x %x\n", instance->unit, buf[2], buf[4], buf[5], buf[6]);
			else
				printf("ONCORE[%d]: >>@@%ca %x %x\n", instance->unit, buf[2], buf[4], buf[5]);
		}

		antenna = (buf[4] & 0xc0) >> 6;
		buf[4] &= ~0xc0;

<<<<<<< HEAD
		if (buf[4] || buf[5] || ((buf[2] == 'I') && buf[6])) {
=======
		i = buf[4] || buf[5];
		if (buf[2] == 'I') i = i || buf[6];
		if (i) {
>>>>>>> 4ef2ba1b
			if (buf[2] == 'I') {
				msyslog(LOG_ERR, "ONCORE[%d]: self test failed: result %02x %02x %02x",
					instance->unit, buf[4], buf[5], buf[6]);
			} else {
				msyslog(LOG_ERR, "ONCORE[%d]: self test failed: result %02x %02x",
					instance->unit, buf[4], buf[5]);
			}
			cp = "ONCORE: self test failed, shutting down driver";
			record_clock_stats(&instance->peer->srcadr, cp);

			refclock_report(instance->peer, CEVNT_FAULT);
<<<<<<< HEAD


=======
>>>>>>> 4ef2ba1b
			oncore_shutdown(instance->unit, instance->peer);
			return;
		}

		/* report the current antenna state */

<<<<<<< HEAD
		oncore_check_antenna(instance, antenna);
=======
		oncore_antenna_report(instance, antenna);
>>>>>>> 4ef2ba1b

		instance->o_state = ONCORE_INIT;
		cp = "state = ONCORE_INIT";
		record_clock_stats(&(instance->peer->srcadr), cp);

		instance->timeout = 4;
		oncore_sendmsg(instance->ttyfd, oncore_cmd_Cj, sizeof(oncore_cmd_Cj));
	}
}



/*
 * Demultiplex the almanac into shmem
 */

static void
oncore_msg_Cb(
	struct instance *instance,
	u_char *buf,
	size_t len
	)
{
<<<<<<< HEAD
	const char	*cp;
	char		Msg[160], Cmd[20];
	u_char		*vp;	/* pointer to start of shared mem for Ba/Ea/Ha */
	size_t		Len;
	enum antenna_state antenna;
=======
	int i;
>>>>>>> 4ef2ba1b

	if (instance->shmem == NULL)
		return;

	if (buf[4] == 5 && buf[5] > 0 && buf[5] < 26)
		i = buf[5];
	else if (buf[4] == 4 && buf[5] <= 5)
		i = buf[5] + 24;
	else if (buf[4] == 4 && buf[5] <= 10)
		i = buf[5] + 23;
	else if (buf[4] == 4 && buf[5] == 25)
		i = 34;
	else {
		char *cp;

		cp = "Cb: Response is NO ALMANAC";
		record_clock_stats(&(instance->peer->srcadr), cp);
		return;
	}

<<<<<<< HEAD
	Len = len+3;		/* message length @@ -> checksum, CR, LF */
	memcpy(instance->Ea, buf, Len); 	/* Ba, Ea or Ha */

	if (buf[2] == 'B') {			/* 6chan */
		if (instance->Ea[64]&0x8)
			instance->mode = MODE_0D;
		else if (instance->Ea[64]&0x10)
			instance->mode = MODE_2D;
		else if (instance->Ea[64]&0x20)
			instance->mode = MODE_3D;
	} else if (buf[2] == 'E') {		/* 8chan */
		if (instance->Ea[72]&0x8)
			instance->mode = MODE_0D;
		else if (instance->Ea[72]&0x10)
			instance->mode = MODE_2D;
		else if (instance->Ea[72]&0x20)
			instance->mode = MODE_3D;
	} else if (buf[2] == 'H') {		/* 12chan */
		int bits;
=======
	i *= 36;
	instance->shmem[instance->shmem_Cb + i + 2]++;
	memcpy(instance->shmem + instance->shmem_Cb + i + 3, buf, (size_t) (len + 3));
>>>>>>> 4ef2ba1b

#if 1
	{
	char Msg[160];
	sprintf(Msg, "See Cb [%d,%d]", buf[4], buf[5]);
	record_clock_stats(&(instance->peer->srcadr), Msg);
	}
#endif
}

<<<<<<< HEAD
	vp = (u_char) 0;	/* just to keep compiler happy */
	antenna = instance->ant_state;
	if (instance->chan == 6) {
		instance->rsm.bad_almanac = instance->Ea[64]&0x1;
		instance->rsm.bad_fix	  = instance->Ea[64]&0x52;
		vp = &instance->shmem[instance->shmem_Ba];
		antenna = (instance->Ea[37] & 0xc0) >> 6;  /* prob unset */
	} else if (instance->chan == 8) {
		instance->rsm.bad_almanac = instance->Ea[72]&0x1;
		instance->rsm.bad_fix	  = instance->Ea[72]&0x52;
		vp = &instance->shmem[instance->shmem_Ea];
		antenna = (instance->Ea[37] & 0xc0) >> 6;  /* set GT, UT, unset VP */
	} else if (instance->chan == 12) {
		int bits1, bits2;

		bits1 = (instance->Ea[129]>>5) & 0x7;	     /* actually Ha */
		bits2 = instance->Ea[130];
		instance->rsm.bad_almanac = (bits2 & 0x80);
		instance->rsm.bad_fix	  = (bits2 & 0x8) || (bits1 == 0x2);
					  /* too few sat     Bad Geom	  */
		vp = &instance->shmem[instance->shmem_Ha];
		antenna = (bits2 & 0x6 ) >> 1;
#if 0
fprintf(stderr, "ONCORE: DEBUG BITS: (%x %x), (%x %x),  %x %x %x %x %x\n",
		instance->Ea[129], instance->Ea[130], bits1, bits2, instance->mode == MODE_0D, instance->mode == MODE_2D,
		instance->mode == MODE_3D, instance->rsm.bad_almanac, instance->rsm.bad_fix);
#endif
=======


/*
 * Set to Factory Defaults (Reasonable for UT w/ no Battery Backup
 *	not so for VP (eeprom) or any unit with a battery
 */

static void
oncore_msg_Cf(
	struct instance *instance,
	u_char *buf,
	size_t len
	)
{
	const char *cp;

	if (instance->o_state == ONCORE_RESET_SENT) {
		oncore_sendmsg(instance->ttyfd, oncore_cmd_Cg, sizeof(oncore_cmd_Cg)); /* Return to  Posn Fix mode */
										       /* Reset set VP to IDLE */
		instance->o_state = ONCORE_TEST_SENT;
		cp = "state = ONCORE_TEST_SENT";
		record_clock_stats(&(instance->peer->srcadr), cp);

		oncore_sendmsg(instance->ttyfd, oncore_cmd_Cj, sizeof(oncore_cmd_Cj));
>>>>>>> 4ef2ba1b
	}
}



/*
 * This is the Grand Central Station for the Preliminary Initialization.
 * Once done here we move on to oncore_msg_BaEaHa for final Initialization and Running.
 *
 * We do an @@Cj whenever we need a safe command for all Oncores.
 * The @@Cj gets us back here where we can switch to the next phase of setup.
 *
 * o Once at the very beginning (in start) to get the Model number.
 *   This info is printed, but no longer used.
 * o Again after we have determined the number of Channels in the receiver.
 * o And once later after we have done a reset and test, (which may hang),
 *   as we are about to initialize the Oncore and start it running.
 * o We have one routine below for each case.
 */

static void
oncore_msg_Cj(
	struct instance *instance,
	u_char *buf,
	size_t len
	)
{
	int	mode;
	char	*cp;

	memcpy(instance->Cj, buf, len);

	instance->timeout = 0;
	if (instance->o_state == ONCORE_CHECK_ID) {
		oncore_msg_Cj_id(instance, buf, len);
		oncore_chan_test(instance);
	} else if (instance->o_state == ONCORE_HAVE_CHAN) {
		mode = instance->init_type;
		if (mode == 3 || mode == 4) {	/* Cf will return here to check for TEST */
			instance->o_state = ONCORE_RESET_SENT;
			cp = "state = ONCORE_RESET_SENT";
			record_clock_stats(&(instance->peer->srcadr), cp);
			oncore_sendmsg(instance->ttyfd, oncore_cmd_Cf, sizeof(oncore_cmd_Cf));
		} else {
			instance->o_state = ONCORE_TEST_SENT;
			cp = "state = ONCORE_TEST_SENT";
			record_clock_stats(&(instance->peer->srcadr), cp);
		}
	}

	if (instance->o_state == ONCORE_TEST_SENT) {
		if (instance->chan == 6)
			oncore_sendmsg(instance->ttyfd, oncore_cmd_Ca, sizeof(oncore_cmd_Ca));
		else if (instance->chan == 8)
			oncore_sendmsg(instance->ttyfd, oncore_cmd_Fa, sizeof(oncore_cmd_Fa));
		else if (instance->chan == 12)
			oncore_sendmsg(instance->ttyfd, oncore_cmd_Ia, sizeof(oncore_cmd_Ia));
	} else if (instance->o_state == ONCORE_INIT)
		oncore_msg_Cj_init(instance, buf, len);
}



/* The information on determining a Oncore 'Model', viz VP, UT, etc, from
 *	the Model Number comes from "Richard M. Hambly" <rick@cnssys.com>
 *	and from Motorola.  Until recently Rick was the only source of
 *	this information as Motorola didn't give the information out.
 *
 * Determine the Type from the Model #, this determines #chan and if TRAIM is
 *   available.
 *
 * The Information from this routine is NO LONGER USED.
 * The RESULTS are PRINTED, BUT NOT USED, and the routine COULD BE DELETED
 */

static void
oncore_msg_Cj_id(
	struct instance *instance,
	u_char *buf,
	size_t len
	)
{
	char *cp, *cp1, *cp2, Model[21], Msg[160];

	/* Write Receiver ID message to clockstats file */

	instance->Cj[294] = '\0';
	for (cp=(char *)instance->Cj; cp< (char *) &instance->Cj[294]; ) {
		cp1 = strchr(cp, '\r');
		if (!cp1)
			cp1 = (char *)&instance->Cj[294];
		*cp1 = '\0';
		record_clock_stats(&(instance->peer->srcadr), cp);
		*cp1 = '\r';
		cp = cp1+2;
	}

	/* next, the Firmware Version and Revision numbers */

	instance->version  = atoi(&instance->Cj[83]);
	instance->revision = atoi(&instance->Cj[111]);

	/* from model number decide which Oncore this is,
		and then the number of channels */

	for (cp=&instance->Cj[160]; *cp == ' '; cp++)	/* start right after 'Model #' */
		;
	cp1 = cp;
	cp2 = Model;
	for (; !isspace((int)*cp) && cp-cp1 < 20; cp++, cp2++)
		*cp2 = *cp;
	*cp2 = '\0';

	cp = 0;
	if (!strncmp(Model, "PVT6", (size_t) 4)) {
		cp = "PVT6";
		instance->model = ONCORE_PVT6;
	} else if (Model[0] == 'A') {
		cp = "Basic";
		instance->model = ONCORE_BASIC;
	} else if (Model[0] == 'B' || !strncmp(Model, "T8", (size_t) 2)) {
		cp = "VP";
		instance->model = ONCORE_VP;
	} else if (Model[0] == 'P') {
		cp = "M12";
		instance->model = ONCORE_M12;
	} else if (Model[0] == 'R' || Model[0] == 'D' || Model[0] == 'S') {
		if (Model[5] == 'N') {
			cp = "GT";
			instance->model = ONCORE_GT;
		} else if ((Model[1] == '3' || Model[1] == '4') && Model[5] == 'G') {
			cp = "GT+";
			instance->model = ONCORE_GTPLUS;
		} else if ((Model[1] == '5' && Model[5] == 'U') || (Model[1] == '1' && Model[5] == 'A')) {
				cp = "UT";
				instance->model = ONCORE_UT;
		} else if (Model[1] == '5' && Model[5] == 'G') {
			cp = "UT+";
			instance->model = ONCORE_UTPLUS;
		} else if (Model[1] == '6' && Model[5] == 'G') {
			cp = "SL";
			instance->model = ONCORE_SL;
		} else {
			cp = "Unknown";
			instance->model = ONCORE_UNKNOWN;
		}
	} else	{
		cp = "Unknown";
		instance->model = ONCORE_UNKNOWN;
	}

	/* use MODEL to set CHAN and TRAIM and possibly zero SHMEM */

	sprintf(Msg, "This looks like an Oncore %s with version %d.%d firmware.", cp, instance->version, instance->revision);
	record_clock_stats(&(instance->peer->srcadr), Msg);

	instance->chan_id = 8;	   /* default */
	if (instance->model == ONCORE_BASIC || instance->model == ONCORE_PVT6)
		instance->chan_id = 6;
	else if (instance->model == ONCORE_VP || instance->model == ONCORE_UT || instance->model == ONCORE_UTPLUS)
		instance->chan_id = 8;
	else if (instance->model == ONCORE_M12)
		instance->chan_id = 12;

	instance->traim_id = 0;    /* default */
	if (instance->model == ONCORE_BASIC || instance->model == ONCORE_PVT6)
		instance->traim_id = 0;
	else if (instance->model == ONCORE_VP || instance->model == ONCORE_UT || instance->model == ONCORE_UTPLUS)
		instance->traim_id = 1;
	else if (instance->model == ONCORE_M12)
		instance->traim_id = -1;

	sprintf(Msg, "Channels = %d, TRAIM = %s", instance->chan_id,
		((instance->traim_id < 0) ? "UNKNOWN" : ((instance->traim_id > 0) ? "ON" : "OFF")));
	record_clock_stats(&(instance->peer->srcadr), Msg);
}



/* OK, know type of Oncore, have possibly reset it, and have tested it.
 * We know the number of channels.
 * We will determine whether we have TRAIM before we actually start.
 * Now initialize.
 */

static void
oncore_msg_Cj_init(
	struct instance *instance,
	u_char *buf,
	size_t len
	)
{
	char *cp, Cmd[20], Msg[160];
	int	mode;


	/* The M12 with 1.3 or 2.0 Firmware, looses track of all Satellites and has to
	 * start again if we go from 0D -> 3D, then looses them again when we
	 * go from 3D -> 0D.  We do this to get a @@Ea message for SHMEM.
	 * For NOW we will turn this aspect of filling SHMEM off for the M12
	 */

	if (instance->chan == 12) {
		instance->shmem_bad_Ea = 1;
		sprintf(Msg, "*** SHMEM partially enabled for ONCORE M12 s/w v%d.%d ***", instance->version, instance->revision);
		record_clock_stats(&(instance->peer->srcadr), Msg);
	}

	oncore_sendmsg(instance->ttyfd, oncore_cmd_Cg, sizeof(oncore_cmd_Cg)); /* Return to  Posn Fix mode */
	oncore_sendmsg(instance->ttyfd, oncore_cmd_Bb, sizeof(oncore_cmd_Bb)); /* turn on for shmem (6/8/12) */
	oncore_sendmsg(instance->ttyfd, oncore_cmd_Ek, sizeof(oncore_cmd_Ek)); /* turn off (VP) */
	oncore_sendmsg(instance->ttyfd, oncore_cmd_Aw, sizeof(oncore_cmd_Aw)); /* UTC time (6/8/12) */
	oncore_sendmsg(instance->ttyfd, oncore_cmd_AB, sizeof(oncore_cmd_AB)); /* Appl type static (VP) */
	oncore_sendmsg(instance->ttyfd, oncore_cmd_Be, sizeof(oncore_cmd_Be)); /* Tell us the Almanac for shmem (6/8/12) */
	oncore_sendmsg(instance->ttyfd, oncore_cmd_Bd, sizeof(oncore_cmd_Bd)); /* Tell us when Almanac changes */

	mode = instance->init_type;

	/* If there is Position input in the Config file
	 * and mode = (1,3) set it as posn hold posn, goto 0D mode.
	 *  or mode = (2,4) set it as INITIAL position, and do Site Survey.
	 */

	if (instance->posn_set) {
		record_clock_stats(&(instance->peer->srcadr), "Setting Posn from input data");
		oncore_set_posn(instance);	/* this should print posn indirectly thru the As cmd */
	} else	/* must issue an @@At here to check on 6/8 Position Hold, set_posn would have */
		if (instance->chan != 12)
			oncore_sendmsg(instance->ttyfd, oncore_cmd_Atx, sizeof(oncore_cmd_Atx));

<<<<<<< HEAD
			/* Read back Cable Delay for Output */
		oncore_sendmsg(instance->ttyfd, oncore_cmd_Azx,  sizeof(oncore_cmd_Azx));

			/* Read back Satellite Mask Angle for Output */
		oncore_sendmsg(instance->ttyfd, oncore_cmd_Agx,  sizeof(oncore_cmd_Agx));
	}
=======
	if (mode != 0) {
			/* cable delay in ns */
		memcpy(Cmd, oncore_cmd_Az, (size_t) sizeof(oncore_cmd_Az));
		w32_buf(&Cmd[-2+4], instance->delay);
		oncore_sendmsg(instance->ttyfd, Cmd,  sizeof(oncore_cmd_Az));	/* 6,8,12 */
>>>>>>> 4ef2ba1b

			/* PPS offset in ns */
		if (instance->offset) {
			memcpy(Cmd, oncore_cmd_Ay, (size_t) sizeof(oncore_cmd_Ay));	/* some have it, some don't */
			w32_buf(&Cmd[-2+4], instance->offset);			/* will check for hw response */
			oncore_sendmsg(instance->ttyfd, Cmd,  sizeof(oncore_cmd_Ay));
		}

		/* Satellite mask angle */

		if (instance->Ag != 0xff) {	/* will have 0xff in it if not set by user */
			memcpy(Cmd, oncore_cmd_Ag, (size_t) sizeof(oncore_cmd_Ag));
			Cmd[-2+4] = instance->Ag;
			oncore_sendmsg(instance->ttyfd, Cmd,  sizeof(oncore_cmd_Ag));
		}
	}

	/* 6, 8 12 chan - Position/Status/Data Output Message, 1/s
	 * now we're really running
	 * these were ALL started in the chan test,
	 * However, if we had mode=3,4 then commands got turned off, so we turn
	 * them on again here just in case
	 */

	if (instance->chan == 6) { /* start 6chan, kill 8,12chan commands, possibly testing VP in 6chan mode */
		oncore_sendmsg(instance->ttyfd, oncore_cmd_Ea0, sizeof(oncore_cmd_Ea0));
		oncore_sendmsg(instance->ttyfd, oncore_cmd_En0, sizeof(oncore_cmd_En0));
		oncore_sendmsg(instance->ttyfd, oncore_cmd_Ha0, sizeof(oncore_cmd_Ha0));
		oncore_sendmsg(instance->ttyfd, oncore_cmd_Hn0, sizeof(oncore_cmd_Hn0));
		oncore_sendmsg(instance->ttyfd, oncore_cmd_Ba,	sizeof(oncore_cmd_Ba ));
	} else if (instance->chan == 8) {  /* start 8chan, kill 6,12chan commands */
		oncore_sendmsg(instance->ttyfd, oncore_cmd_Ba0, sizeof(oncore_cmd_Ba0));
		oncore_sendmsg(instance->ttyfd, oncore_cmd_Bn0, sizeof(oncore_cmd_Bn0));
		oncore_sendmsg(instance->ttyfd, oncore_cmd_Ha0, sizeof(oncore_cmd_Ha0));
		oncore_sendmsg(instance->ttyfd, oncore_cmd_Hn0, sizeof(oncore_cmd_Hn0));
		oncore_sendmsg(instance->ttyfd, oncore_cmd_Ea,	sizeof(oncore_cmd_Ea ));
	} else if (instance->chan == 12){  /* start 12chan, kill 6,12chan commands */
		oncore_sendmsg(instance->ttyfd, oncore_cmd_Ba0, sizeof(oncore_cmd_Ba0));
		oncore_sendmsg(instance->ttyfd, oncore_cmd_Bn0, sizeof(oncore_cmd_Bn0));
		oncore_sendmsg(instance->ttyfd, oncore_cmd_Ea0, sizeof(oncore_cmd_Ea0));
		oncore_sendmsg(instance->ttyfd, oncore_cmd_En0, sizeof(oncore_cmd_En0));
		oncore_sendmsg(instance->ttyfd, oncore_cmd_Ha,	sizeof(oncore_cmd_Ha ));
	}

	instance->count = 1;
	instance->o_state = ONCORE_ALMANAC;
	cp = "state = ONCORE_ALMANAC";
	record_clock_stats(&(instance->peer->srcadr), cp);
}



/* 12chan position */

static void
oncore_msg_Ga(
	struct instance *instance,
	u_char *buf,
	size_t len
	)
{
	char Msg[160];
	long lat, lon, ht;
	double Lat, Lon, Ht;


	lat = buf_w32(&buf[4]);
	lon = buf_w32(&buf[8]);
	ht  = buf_w32(&buf[12]);  /* GPS ellipsoid */

	Lat = lat;
	Lon = lon;
	Ht  = ht;

	Lat /= 3600000;
	Lon /= 3600000;
	Ht  /= 100;


	sprintf(Msg, "Ga Posn Lat = %.7f, Lon = %.7f, Ht  = %.2f", Lat, Lon, Ht);
	record_clock_stats(&(instance->peer->srcadr), Msg);

	instance->ss_lat  = lat;
	instance->ss_long = lon;
	instance->ss_ht   = ht;

	oncore_print_posn(instance);
}



/* 12 chan time/date */

static void
oncore_msg_Gb(
	struct instance *instance,
	u_char *buf,
	size_t len
	)
{
	char	Msg[160], *gmts;
	int	mo, d, y, h, m, s, gmth, gmtm;

	mo = buf[4];
	d  = buf[5];
	y  = 256*buf[6]+buf[7];

	h  = buf[8];
	m  = buf[9];
	s  = buf[10];

	gmts = ((buf[11] == 0) ? "+" : "-");
	gmth = buf[12];
	gmtm = buf[13];

	sprintf(Msg, "Date/Time set to: %d%s%d %2d:%02d:%02d GMT (GMT offset is %s%02d:%02d)",
		d, Month[mo+1], y, h, m, s, gmts, gmth, gmtm);
	record_clock_stats(&(instance->peer->srcadr), Msg);
}



/*
 * Try to use Oncore M12+Timing Auto Survey Feature
 *	If its not there (M12), set flag to do it ourselves.
 */

static void
oncore_msg_Gd(
	struct instance *instance,
	u_char *buf,
	size_t len
	)
{
	char	*cp;

	if (instance->site_survey == ONCORE_SS_TESTING) {
		if (buf[4] == 3) {
			record_clock_stats(&(instance->peer->srcadr),
					"Initiating hardware 3D site survey");

			cp = "SSstate = ONCORE_SS_HW";
			record_clock_stats(&(instance->peer->srcadr), cp);
			instance->site_survey = ONCORE_SS_HW;
			}
	}
}



/* Leap Second for M12, gives all info from satellite message */
/* also in UT v3.0 */

static void
oncore_msg_Gj(
	struct instance *instance,
	u_char *buf,
	size_t len
	)
{
<<<<<<< HEAD
	int	Rsm;
	u_long	i, j;
	l_fp ts, ts_tmp;
	double dmy;
#ifdef HAVE_STRUCT_TIMESPEC
	struct timespec *tsp = 0;
#else
	struct timeval	*tsp = 0;
#endif
#ifdef HAVE_PPSAPI
	int	current_mode;
	pps_params_t current_params;
	struct timespec timeout;
	pps_info_t pps_i;
#else  /* ! HAVE_PPSAPI */
#ifdef HAVE_CIOGETEV
	struct ppsclockev ev;
	int r = CIOGETEV;
#endif
#ifdef HAVE_TIOCGPPSEV
	struct ppsclockev ev;
	int r = TIOCGPPSEV;
#endif
#if	TIOCDCDTIMESTAMP
	struct timeval	tv;
#endif
#endif	/* ! HAVE_PPS_API */

	if ((instance->site_survey == ONCORE_SS_DONE) && (instance->mode != MODE_0D))
		return;

	/* Don't do anything without an almanac to define the GPS->UTC delta */
=======
	int dt;
	char Msg[160], *cp;
>>>>>>> 4ef2ba1b

	instance->saw_Gj = 1; /* flag, saw_Gj, dont need to try Bj in check_leap */

	/* print the message to verify whats there */

	dt = buf[5] - buf[4];

#if 1
	sprintf(Msg, "ONCORE[%d]: Leap Sec Msg: %d %d %d %d %d %d %d %d %d %d",
			instance->unit,
			buf[4], buf[5], 256*buf[6]+buf[7], buf[8], buf[9], buf[10],
			(buf[14]+256*(buf[13]+256*(buf[12]+256*buf[11]))),
			buf[15], buf[16], buf[17]);
	record_clock_stats(&(instance->peer->srcadr), Msg);
#endif
	if (dt) {
		sprintf(Msg, "ONCORE[%d]: Leap second (%d) scheduled for %d%s%d at %d:%d:%d",
			instance->unit,
			dt, buf[9], Month[buf[8]], 256*buf[6]+buf[7],
			buf[15], buf[16], buf[17]);
		record_clock_stats(&(instance->peer->srcadr), Msg);
	}

	/* Only raise warning within a month of the leap second */

	instance->peer->leap = LEAP_NOWARNING;
	cp = "Set peer.leap to LEAP_NOWARNING";

	if (buf[6] == instance->BEHa[6] && buf[7] == instance->BEHa[7] && /* year */
	    buf[8] == instance->BEHa[4]) {	/* month */
		if (dt) {
			if (dt < 0) {
				instance->peer->leap = LEAP_DELSECOND;
				cp = "Set peer.leap to LEAP_DELSECOND";
			} else {
				instance->peer->leap = LEAP_ADDSECOND;
				cp = "Set peer.leap to LEAP_ADDSECOND";
			}
		}
	}
	record_clock_stats(&(instance->peer->srcadr), cp);
}



/* Power on failure */

static void
oncore_msg_Sz(
	struct instance *instance,
	u_char *buf,
	size_t len
	)
{
	const char *cp;

	cp = "Oncore: System Failure at Power On";
	if (instance && instance->peer) {
		record_clock_stats(&(instance->peer->srcadr), cp);
		oncore_shutdown(instance->unit, instance->peer);
	}
}

/************** Small Subroutines ***************/


static void
oncore_antenna_report(
	struct instance *instance,
	enum antenna_state new_state)
{
	char *cp;

	if (instance->ant_state == new_state)
		return;

	switch (new_state) {
	case ONCORE_ANTENNA_OK: cp = "GPS antenna: OK";                   break;
	case ONCORE_ANTENNA_OC: cp = "GPS antenna: short (overcurrent)";  break;
	case ONCORE_ANTENNA_UC: cp = "GPS antenna: open (not connected)"; break;
	case ONCORE_ANTENNA_NV: cp = "GPS antenna: short (no voltage)";   break;
	default:		cp = "GPS antenna: ?";                    break;
	}

	instance->ant_state = new_state;
	record_clock_stats(&instance->peer->srcadr, cp);
}



static void
oncore_chan_test(
	struct instance *instance
	)
{
	char	*cp;

	/* subroutine oncore_Cj_id has determined the number of channels from the
	 * model number of the attached oncore.  This is not always correct since
	 * the oncore could have non-standard firmware.  Here we check (independently) by
	 * trying a 6, 8, and 12 chan command, and see which responds.
	 * Caution: more than one CAN respond.
	 *
	 * This #chan is used by the code rather than that calculated from the model number.
	 */

<<<<<<< HEAD
	if (time_pps_getcap(instance->pps_h, &current_mode) < 0) {
		msyslog(LOG_ERR, "refclock_ioctl: time_pps_getcap failed: %m");
		return;
	}

	if (time_pps_getparams(instance->pps_h, &current_params) < 0) {
		msyslog(LOG_ERR, "refclock_ioctl: time_pps_getparams failed: %m");
		return;
	}
=======
	instance->o_state = ONCORE_CHECK_CHAN;
	cp = "state = ONCORE_CHECK_CHAN";
	record_clock_stats(&(instance->peer->srcadr), cp);
>>>>>>> 4ef2ba1b

	instance->count3 = 1;
	oncore_sendmsg(instance->ttyfd, oncore_cmd_Ba, sizeof(oncore_cmd_Ba));
	oncore_sendmsg(instance->ttyfd, oncore_cmd_Ea, sizeof(oncore_cmd_Ea));
	oncore_sendmsg(instance->ttyfd, oncore_cmd_Ha, sizeof(oncore_cmd_Ha));
}



/* check for a GOOD Almanac, have we got one yet? */

<<<<<<< HEAD
	ts.l_ui += JAN_1970;
	instance->pp->lastrec = ts;
=======
static void
oncore_check_almanac(
	struct instance *instance
	)
{
	if (instance->chan == 6) {
		instance->rsm.bad_almanac = instance->BEHa[64]&0x1;
		instance->rsm.bad_fix	  = instance->BEHa[64]&0x52;
	} else if (instance->chan == 8) {
		instance->rsm.bad_almanac = instance->BEHa[72]&0x1;
		instance->rsm.bad_fix	  = instance->BEHa[72]&0x52;
	} else if (instance->chan == 12) {
		int bits1, bits2;
>>>>>>> 4ef2ba1b

		bits1 = (instance->BEHa[129]>>5) & 0x7; 	/* actually Ha */
		bits2 = instance->BEHa[130];
		instance->rsm.bad_almanac = (bits2 & 0x80);
		instance->rsm.bad_fix	  = (bits2 & 0x8) || (bits1 == 0x2);
					  /* too few sat     Bad Geom	  */
#if 0
		fprintf(stderr, "ONCORE[%d]: DEBUG BITS: (%x %x), (%x %x),  %x %x %x %x %x\n",
		instance->unit,
		instance->BEHa[129], instance->BEHa[130], bits1, bits2, instance->mode == MODE_0D,
		instance->mode == MODE_2D, instance->mode == MODE_3D,
		instance->rsm.bad_almanac, instance->rsm.bad_fix);
#endif
	}
}



/* check the antenna for changes (did it get unplugged?) */

static void
oncore_check_antenna(
	struct instance *instance
	)
{
	enum antenna_state antenna;		/* antenna state */

	antenna = instance->ant_state;
	if (instance->chan == 12)
		antenna = (instance->BEHa[130] & 0x6 ) >> 1;
	else
		antenna = (instance->BEHa[37] & 0xc0) >> 6;  /* prob unset 6, set GT, UT unset VP */

<<<<<<< HEAD
	if (instance->polled) {
		instance->polled = 0;
/*
		instance->pp->dispersion = instance->pp->skew = 0;
*/
		instance->pp->lastref = instance->pp->lastrec;
		refclock_receive(instance->peer);
	}
=======
	oncore_antenna_report (instance, antenna);
>>>>>>> 4ef2ba1b
}



/*
 * Check the leap second status once per day.
 *
 * Note that the ONCORE firmware for the Bj command is wrong at
 * least in the VP.
 * It starts advertising a LEAP SECOND as soon as the GPS satellite
 * data message (page 18, subframe 4) is updated to a date in the
 * future, and does not wait for the month that it will occur.
 * The event will usually be advertised several months in advance.
 * Since there is a one bit flag, there is no way to tell if it is
 * this month, or when...
 *
 * As such, we have the workaround below, of only checking for leap
 * seconds with the Bj command in June/December.
 *
 * The Gj command gives more information, and we can tell in which
 * month to apply the correction.
 *
 * Note that with the VP we COULD read the raw data message, and
 * interpret it ourselves, but since this is specific to this receiver
 * only, and the above workaround is adequate, we don't bother.
 */

static void
oncore_check_leap_sec(
	struct instance *instance
	)
{
	if (instance->Bj_day != instance->BEHa[5]) {	 /* do this 1/day */
		instance->Bj_day = instance->BEHa[5];

		if (instance->saw_Gj < 0) {	/* -1 DONT have Gj use Bj */
			if ((instance->BEHa[4] == 6) || (instance->BEHa[4] == 12))
				oncore_sendmsg(instance->ttyfd, oncore_cmd_Bj, sizeof(oncore_cmd_Bj));
			return;
		}

		if (instance->saw_Gj == 0)	/* 0 is dont know if we have Gj */
			instance->count4 = 1;

		oncore_sendmsg(instance->ttyfd, oncore_cmd_Gj, sizeof(oncore_cmd_Gj));
		return;
	}

	/* Gj works for some 6/8 chan UT and the M12	  */
	/* if no response from Gj in 5 sec, we try Bj	  */
	/* which isnt implemented in all the GT/UT either */

	if (instance->count4) { 	/* delay, waiting for Gj response */
		if (instance->saw_Gj == 1)
			instance->count4 = 0;
		else if (instance->count4++ > 5) {	/* delay, waiting for Gj response */
			instance->saw_Gj = -1;		/* didnt see it, will use Bj */
			instance->count4 = 0;
			if ((instance->BEHa[4] == 6) || (instance->BEHa[4] == 12))
				oncore_sendmsg(instance->ttyfd, oncore_cmd_Bj, sizeof(oncore_cmd_Bj));
		}
	}
}

static void
oncore_msg_Ag(
	struct instance *instance,
	u_char *buf,
	size_t len
	)
{		char  Msg[160], *cp;

		cp = "set to";
		if (instance->o_state == ONCORE_RUN)
			cp = "is";

		instance->Ag = buf[4];
		sprintf(Msg, "Satellite mask angle %s %d degrees", cp, (int) instance->Ag);
		record_clock_stats(&(instance->peer->srcadr), Msg);
}




/* check the message checksum,
 *  buf points to START of message ( @@ )
 *  len is length WITH CR/LF.
 */

static int
oncore_checksum_ok(
	u_char *buf,
	int	len
	)
{
	int	i, j;

	j = 0;
	for (i = 2; i < len-3; i++)
		j ^= buf[i];

	return(j == buf[len-3]);
}



static void
oncore_compute_dH(
	struct instance *instance
	)
{
	int GPS, MSL;
	char	Msg[160];

	/* Here calculate dH = GPS - MSL for output message */
	/* also set Altitude Hold mode if GT */

	instance->have_dH = 1;
	if (instance->chan == 12) {
		GPS = buf_w32(&instance->BEHa[39]);
		MSL = buf_w32(&instance->BEHa[43]);
	} else {
		GPS = buf_w32(&instance->BEHa[23]);
		MSL = buf_w32(&instance->BEHa[27]);
	}
	instance->dH = GPS - MSL;
	instance->dH /= 100.;

	/* if MSL is not set, the calculation is meaningless */

	if (MSL) {	/* not set ! */
		sprintf(Msg, "dH = (GPS - MSL) = %.2fm", instance->dH);
		record_clock_stats(&(instance->peer->srcadr), Msg);
	}
}



/*
 * try loading Almanac from shmem (where it was copied from shmem_old
 */

static void
oncore_load_almanac(
	struct instance *instance
	)
{
	u_char	*cp, Cmd[20];
	int	n;
	struct timeval tv;
	struct tm *tm;

	if (!instance->shmem)
		return;

#if 1
	for (cp=instance->shmem+4; (n = 256*(*(cp-3)) + *(cp-2)); cp+=(n+3)) {
		if (!strncmp(cp, "@@Cb", 4) &&
		    oncore_checksum_ok(cp, 33) &&
		    (*(cp+4) == 4 || *(cp+4) == 5)) {
			write(instance->ttyfd, cp, n);
#if 1
			oncore_print_Cb(instance, cp);
#endif
		}
	}
#else
/************DEBUG************/
	for (cp=instance->shmem+4; (n = 256*(*(cp-3)) + *(cp-2)); cp+=(n+3)) {
		char Msg[160];

		sprintf(Msg, "See %c%c%c%c %d", *(cp), *(cp+1), *(cp+2), *(cp+3), *(cp+4));
		record_clock_stats(&(instance->peer->srcadr), Msg);

		if (!strncmp(cp, "@@Cb", 4)) {
			oncore_print_Cb(instance, cp);
			if (oncore_checksum_ok(cp, 33)) {
				if (*(cp+4) == 4 || *(cp+4) == 5) {
					record_clock_stats(&(instance->peer->srcadr), "GOOD SF");
					write(instance->ttyfd, cp, n);
				} else
					record_clock_stats(&(instance->peer->srcadr), "BAD SF");
			} else
				record_clock_stats(&(instance->peer->srcadr), "BAD CHECKSUM");
		}
	}
/************DEBUG************/
#endif

	/* Must load position and time or the Almanac doesn't do us any good */

	if (!instance->posn_set) {	/* if we input a posn use it, else from SHMEM */
		record_clock_stats(&(instance->peer->srcadr), "Loading Posn from SHMEM");
		for (cp=instance->shmem+4; (n = 256*(*(cp-3)) + *(cp-2));  cp+=(n+3)) {
			if ((instance->chan == 6  && (!strncmp(cp, "@@Ba", 4) && oncore_checksum_ok(cp,  68))) ||
			    (instance->chan == 8  && (!strncmp(cp, "@@Ea", 4) && oncore_checksum_ok(cp,  76))) ||
			    (instance->chan == 12 && (!strncmp(cp, "@@Ha", 4) && oncore_checksum_ok(cp, 154)))) {
				int ii, jj, kk;

				instance->posn_set = 1;
				ii = buf_w32(cp + 15);
				jj = buf_w32(cp + 19);
				kk = buf_w32(cp + 23);
{
char Msg[160];
sprintf(Msg, "SHMEM posn = %d (%d, %d, %d)", cp-instance->shmem, ii, jj, kk);
record_clock_stats(&(instance->peer->srcadr), Msg);
}
				if (ii != 0 || jj != 0 || kk != 0) { /* phk asked for this test */
					instance->ss_lat  = ii;
					instance->ss_long = jj;
					instance->ss_ht   = kk;
				}
			}
		}
	}
	oncore_set_posn(instance);

	/* and set time to time from Computer clock */

	gettimeofday(&tv, 0);
	tm = gmtime((const time_t *) &tv.tv_sec);
#if 1
	{
	char Msg[160];
	sprintf(Msg, "DATE %d %d %d, %d %d %d", 1900+tm->tm_year, tm->tm_mon, tm->tm_mday,
		tm->tm_hour, tm->tm_min, tm->tm_sec);
	record_clock_stats(&(instance->peer->srcadr), Msg);
	}
#endif
	if (instance->chan == 12) {
		memcpy(Cmd, oncore_cmd_Gb, (size_t) sizeof(oncore_cmd_Gb));
		Cmd[-2+4]  = tm->tm_mon;
		Cmd[-2+5]  = tm->tm_mday;
		Cmd[-2+6]  = (1900+tm->tm_year)/256;
		Cmd[-2+7]  = (1900+tm->tm_year)%256;
		Cmd[-2+8]  = tm->tm_hour;
		Cmd[-2+9]  = tm->tm_min;
		Cmd[-2+10] = tm->tm_sec;
		Cmd[-2+11] = 0;
		Cmd[-2+12] = 0;
		Cmd[-2+13] = 0;
		oncore_sendmsg(instance->ttyfd, Cmd,  sizeof(oncore_cmd_Gb));
	} else {
		/* First set GMT offset to zero */

		oncore_sendmsg(instance->ttyfd, oncore_cmd_Ab,	sizeof(oncore_cmd_Ab));

		memcpy(Cmd, oncore_cmd_Ac, (size_t) sizeof(oncore_cmd_Ac));
		Cmd[-2+4] = tm->tm_mon;
		Cmd[-2+5] = tm->tm_mday;
		Cmd[-2+6] = (1900+tm->tm_year)/256;
		Cmd[-2+7] = (1900+tm->tm_year)%256;
		oncore_sendmsg(instance->ttyfd, Cmd,  sizeof(oncore_cmd_Ac));

		memcpy(Cmd, oncore_cmd_Aa, (size_t) sizeof(oncore_cmd_Aa));
		Cmd[-2+4] = tm->tm_hour;
		Cmd[-2+5] = tm->tm_min;
		Cmd[-2+6] = tm->tm_sec;
		oncore_sendmsg(instance->ttyfd, Cmd,  sizeof(oncore_cmd_Aa));
	}

	record_clock_stats(&(instance->peer->srcadr), "Setting Posn and Time after Loading Almanac");
}



/* Almanac data input */

static void
oncore_print_Cb(
	struct instance *instance,
	u_char *cp
	)
{
#if 0
	int	ii;
	char	Msg[160];

	printf("DEBUG: See: %c%c%c%c\n", *(cp), *(cp+1), *(cp+2), *(cp+3));
	printf("DEBUG: Cb: [%d,%d]", *(cp+4), *(cp+5));
	for(ii=0; ii<33; ii++)
		printf(" %d", *(cp+ii));
	printf("\n");

	sprintf(Msg, "Debug: Cb: [%d,%d]", *(cp+4), *(cp+5));
	record_clock_stats(&(instance->peer->srcadr), Msg);
#endif
}


#if 0
static void
oncore_print_array(
	u_char *cp,
	int	n
	)
{
	int	jj, i, j, nn;

	nn = 0;
	printf("\nTOP\n");
	jj = n/16;
	for (j=0; j<jj; j++) {
		printf("%4d: ", nn);
		nn += 16;
		for (i=0; i<16; i++)
			printf(" %o", *cp++);
		printf("\n");
	}
}
#endif


static void
oncore_print_posn(
	struct instance *instance
	)
{
	char Msg[120], ew, ns;
	double xd, xm, xs, yd, ym, ys, hm, hft;
	int idx, idy, is, imx, imy;
	long lat, lon;

	record_clock_stats(&(instance->peer->srcadr), "Posn:");
	ew = 'E';
	lon = instance->ss_long;
	if (lon < 0) {
		ew = 'W';
		lon = -lon;
	}

	ns = 'N';
	lat = instance->ss_lat;
	if (lat < 0) {
		ns = 'S';
		lat = -lat;
	}

	hm = instance->ss_ht/100.;
	hft= hm/0.3048;

	xd = lat/3600000.;	/* lat, lon in int msec arc, ht in cm. */
	yd = lon/3600000.;
	sprintf(Msg, "Lat = %c %11.7fdeg,    Long = %c %11.7fdeg,    Alt = %5.2fm (%5.2fft) GPS", ns, xd, ew, yd, hm, hft);
	record_clock_stats(&(instance->peer->srcadr), Msg);

	idx = xd;
	idy = yd;
	imx = lat%3600000;
	imy = lon%3600000;
	xm = imx/60000.;
	ym = imy/60000.;
	sprintf(Msg,
	    "Lat = %c %3ddeg %7.4fm,   Long = %c %3ddeg %8.5fm,  Alt = %7.2fm (%7.2fft) GPS", ns, idx, xm, ew, idy, ym, hm, hft);
	record_clock_stats(&(instance->peer->srcadr), Msg);

	imx = xm;
	imy = ym;
	is  = lat%60000;
	xs  = is/1000.;
	is  = lon%60000;
	ys  = is/1000.;
	sprintf(Msg,
	    "Lat = %c %3ddeg %2dm %5.2fs, Long = %c %3ddeg %2dm %5.2fs, Alt = %7.2fm (%7.2fft) GPS", ns, idx, imx, xs, ew, idy, imy, ys, hm, hft);
	record_clock_stats(&(instance->peer->srcadr), Msg);
}



/*
 * write message to Oncore.
 */

static void
oncore_sendmsg(
	int	fd,
	u_char *ptr,
	size_t len
	)
{
	u_char cs = 0;

	if (debug > 4)
		printf("ONCORE: Send @@%c%c %d\n", ptr[0], ptr[1], (int) len);
	write(fd, "@@", (size_t) 2);
	write(fd, ptr, len);
	while (len--)
		cs ^= *ptr++;
	write(fd, &cs, (size_t) 1);
	write(fd, "\r\n", (size_t) 2);
}



static void
oncore_set_posn(
	struct instance *instance
	)
{
	int	mode;
	char	Cmd[20];

	/* Turn OFF position hold, it needs to be off to set position (for some units),
	   will get set ON in @@Ea later */

	if (instance->chan == 12)
		oncore_sendmsg(instance->ttyfd, oncore_cmd_Gd0, sizeof(oncore_cmd_Gd0)); /* (12) */
	else {
		oncore_sendmsg(instance->ttyfd, oncore_cmd_At0, sizeof(oncore_cmd_At0)); /* (6/8) */
		oncore_sendmsg(instance->ttyfd, oncore_cmd_Av0, sizeof(oncore_cmd_Av0)); /* (6/8) */
	}

	mode = instance->init_type;

	if (mode != 0) {	/* first set posn hold position */
		memcpy(Cmd, oncore_cmd_As, (size_t) sizeof(oncore_cmd_As));	/* don't modify static variables */
		w32_buf(&Cmd[-2+4],  (int) instance->ss_lat);
		w32_buf(&Cmd[-2+8],  (int) instance->ss_long);
		w32_buf(&Cmd[-2+12], (int) instance->ss_ht);
		Cmd[-2+16] = 0;
		oncore_sendmsg(instance->ttyfd, Cmd,  sizeof(oncore_cmd_As));	/* posn hold 3D posn (6/8/12) */

		memcpy(Cmd, oncore_cmd_Au, (size_t) sizeof(oncore_cmd_Au));
		w32_buf(&Cmd[-2+4], (int) instance->ss_ht);
		Cmd[-2+8] = 0;
		oncore_sendmsg(instance->ttyfd, Cmd,  sizeof(oncore_cmd_Au));	/* altitude hold (6/8/12 not UT, M12T) */

		/* next set current position */

		if (instance->chan == 12) {
			memcpy(Cmd, oncore_cmd_Ga, (size_t) sizeof(oncore_cmd_Ga));
			w32_buf(&Cmd[-2+4], (int) instance->ss_lat);
			w32_buf(&Cmd[-2+8], (int) instance->ss_long);
			w32_buf(&Cmd[-2+12],(int) instance->ss_ht);
			Cmd[-2+16] = 0;
			oncore_sendmsg(instance->ttyfd, Cmd,  sizeof(oncore_cmd_Ga));		  /* 3d posn (12) */
		} else {
			memcpy(Cmd, oncore_cmd_Ad, (size_t) sizeof(oncore_cmd_Ad));
			w32_buf(&Cmd[-2+4], (int) instance->ss_lat);
			oncore_sendmsg(instance->ttyfd, Cmd,  sizeof(oncore_cmd_Ad));	/* lat (6/8) */

			memcpy(Cmd, oncore_cmd_Ae, (size_t) sizeof(oncore_cmd_Ae));
			w32_buf(&Cmd[-2+4], (int) instance->ss_long);
			oncore_sendmsg(instance->ttyfd, Cmd,  sizeof(oncore_cmd_Ae));	/* long (6/8) */

			memcpy(Cmd, oncore_cmd_Af, (size_t) sizeof(oncore_cmd_Af));
			w32_buf(&Cmd[-2+4], (int) instance->ss_ht);
			Cmd[-2+8] = 0;
			oncore_sendmsg(instance->ttyfd, Cmd,  sizeof(oncore_cmd_Af));	/* ht (6/8) */
		}

		/* Finally, turn on position hold */

		if (instance->chan == 12)
			oncore_sendmsg(instance->ttyfd, oncore_cmd_Gd1,  sizeof(oncore_cmd_Gd1));
		else
			oncore_sendmsg(instance->ttyfd, oncore_cmd_At1,  sizeof(oncore_cmd_At1));
	}
}



static void
oncore_set_traim(
	struct instance *instance
	)
{
	char	Msg[160];

	if (instance->traim_in != -1)	/* set in Input */
		instance->traim = instance->traim_in;
	else
		instance->traim = instance->traim_ck;

	sprintf(Msg, "Input   says TRAIM = %d", instance->traim_in);
	record_clock_stats(&(instance->peer->srcadr), Msg);
	sprintf(Msg, "Model # says TRAIM = %d", instance->traim_id);
	record_clock_stats(&(instance->peer->srcadr), Msg);
	sprintf(Msg, "Testing says TRAIM = %d", instance->traim_ck);
	record_clock_stats(&(instance->peer->srcadr), Msg);
	sprintf(Msg, "Using        TRAIM = %d", instance->traim);
	record_clock_stats(&(instance->peer->srcadr), Msg);

	if (instance->traim_ck == 1 && instance->traim == 0) {
		/* if it should be off, and I turned it on during testing,
		   then turn it off again */
		if (instance->chan == 6)
			oncore_sendmsg(instance->ttyfd, oncore_cmd_Bnx, sizeof(oncore_cmd_Bnx));
		else if (instance->chan == 8)
			oncore_sendmsg(instance->ttyfd, oncore_cmd_Enx, sizeof(oncore_cmd_Enx));
		else	/* chan == 12 */
			oncore_sendmsg(instance->ttyfd, oncore_cmd_Ge0, sizeof(oncore_cmd_Ge0));
	}
}



/*
 * if SHMEM active, every 15s, steal one 'tick' to get 2D or 3D posn.
 */

static void
oncore_shmem_get_3D(
	struct instance *instance
	)
{
	if (instance->pp->second%15 == 3) {	/* start the sequence */			/* by changing mode */
		instance->shmem_reset = 1;
		if (instance->chan == 12) {
			if (instance->shmem_Posn == 2)
				oncore_sendmsg(instance->ttyfd, oncore_cmd_Gd2,  sizeof(oncore_cmd_Gd2));  /* 2D */
			else
				oncore_sendmsg(instance->ttyfd, oncore_cmd_Gd0,  sizeof(oncore_cmd_Gd0));  /* 3D */
		} else {
			if (instance->saw_At) { 		/* out of 0D -> 3D mode */
				oncore_sendmsg(instance->ttyfd, oncore_cmd_At0, sizeof(oncore_cmd_At0));
				if (instance->shmem_Posn == 2)	/* 3D -> 2D mode */
					oncore_sendmsg(instance->ttyfd, oncore_cmd_Av1, sizeof(oncore_cmd_Av1));
			} else
				oncore_sendmsg(instance->ttyfd, oncore_cmd_Av0, sizeof(oncore_cmd_Av0));
		}
	} else if (instance->shmem_reset || (instance->mode != MODE_0D)) {
		instance->shmem_reset = 0;
		if (instance->chan == 12)
			oncore_sendmsg(instance->ttyfd, oncore_cmd_Gd1,  sizeof(oncore_cmd_Gd1));	/* 0D */
		else {
			if (instance->saw_At) {
				if (instance->mode == MODE_2D)	/* 2D -> 3D or 0D mode */
					oncore_sendmsg(instance->ttyfd, oncore_cmd_Av0, sizeof(oncore_cmd_Av0));
				oncore_sendmsg(instance->ttyfd, oncore_cmd_At1,  sizeof(oncore_cmd_At1)); /* to 0D mode */
			} else
				oncore_sendmsg(instance->ttyfd, oncore_cmd_Av1,  sizeof(oncore_cmd_Av1));
		}
	}
}



/*
 * Here we do the Software SiteSurvey.
 * We have to average our own position for the Position Hold Mode
 *   We use Heights from the GPS ellipsoid.
 * We check for the END of either HW or SW SiteSurvey.
 */

static void
oncore_ss(
	struct instance *instance
	)
{
	char	*cp, Msg[160];
	double	lat, lon, ht;


	if (instance->site_survey == ONCORE_SS_HW) {

		/*
		 * Check to see if Hardware SiteSurvey has Finished.
		 */

		if ((instance->chan == 8  && !(instance->BEHa[37]  & 0x20)) ||
		    (instance->chan == 12 && !(instance->BEHa[130] & 0x10))) {
			record_clock_stats(&(instance->peer->srcadr), "Now in 0D mode");

			if (instance->chan == 12)
				oncore_sendmsg(instance->ttyfd, oncore_cmd_Gax, sizeof(oncore_cmd_Gax));
			else
				oncore_sendmsg(instance->ttyfd, oncore_cmd_Asx, sizeof(oncore_cmd_Asx));

			cp = "SSstate = ONCORE_SS_DONE";
			record_clock_stats(&(instance->peer->srcadr), cp);
			instance->site_survey = ONCORE_SS_DONE;
		}
	} else {
		/*
		 * Must be a Software Site Survey.
		 */

		if (instance->rsm.bad_fix)	/* Not if poor geometry or less than 3 sats */
			return;

		if (instance->mode != MODE_3D)	/* Use only 3D Fixes */
			return;

		instance->ss_lat  += buf_w32(&instance->BEHa[15]);
		instance->ss_long += buf_w32(&instance->BEHa[19]);
		instance->ss_ht   += buf_w32(&instance->BEHa[23]);  /* GPS ellipsoid */
		instance->ss_count++;

		if (instance->ss_count != POS_HOLD_AVERAGE)
			return;

		instance->ss_lat  /= POS_HOLD_AVERAGE;
		instance->ss_long /= POS_HOLD_AVERAGE;
		instance->ss_ht   /= POS_HOLD_AVERAGE;

		sprintf(Msg, "Surveyed posn: lat %.3f (mas) long %.3f (mas) ht %.3f (cm)",
			instance->ss_lat, instance->ss_long, instance->ss_ht);
		record_clock_stats(&(instance->peer->srcadr), Msg);
		lat = instance->ss_lat/3600000.;
		lon = instance->ss_long/3600000.;
		ht  = instance->ss_ht/100;
		sprintf(Msg, "Surveyed posn: lat %.7f (deg) long %.7f (deg) ht %.2f (m)",
			lat, lon, ht);
		record_clock_stats(&(instance->peer->srcadr), Msg);

		oncore_set_posn(instance);

		record_clock_stats(&(instance->peer->srcadr), "Now in 0D mode");

		cp = "SSstate = ONCORE_SS_DONE";
		record_clock_stats(&(instance->peer->srcadr), cp);
		instance->site_survey = ONCORE_SS_DONE;
	}
}



static int
oncore_wait_almanac(
	struct instance *instance
	)
{
	if (instance->rsm.bad_almanac) {
		if (debug)
			printf("ONCORE[%d]: waiting for almanac\n", instance->unit);

		/*
		 * If we get here (first time) then we don't have an almanac in memory.
		 * Check if we have a SHMEM, and if so try to load whatever is there.
		 */

		if (!instance->almanac_from_shmem) {
			instance->almanac_from_shmem = 1;
			oncore_load_almanac(instance);
		}
		return(1);
	} else {  /* Here we have the Almanac, we will be starting the @@Bn/@@En/@@Hn
		     commands, and can finally check for TRAIM.  Again, we set a delay
		     (5sec) and wait for things to settle down */

		if (instance->chan == 6)
			oncore_sendmsg(instance->ttyfd, oncore_cmd_Bn, sizeof(oncore_cmd_Bn));
		else if (instance->chan == 8)
			oncore_sendmsg(instance->ttyfd, oncore_cmd_En, sizeof(oncore_cmd_En));
		else if (instance->chan == 12) {
			oncore_sendmsg(instance->ttyfd, oncore_cmd_Gc, sizeof(oncore_cmd_Gc));	/* 1PPS on, continuous */
			oncore_sendmsg(instance->ttyfd, oncore_cmd_Ge, sizeof(oncore_cmd_Ge));	/* TRAIM on */
			oncore_sendmsg(instance->ttyfd, oncore_cmd_Hn, sizeof(oncore_cmd_Hn));	/* TRAIM status 1/s */
		}
		instance->traim_delay = 1;

		record_clock_stats(&(instance->peer->srcadr), "Have now loaded an ALMANAC");

		instance->o_state = ONCORE_RUN;
		record_clock_stats(&(instance->peer->srcadr), "state = ONCORE_RUN");
	}
	return(0);
}


<<<<<<< HEAD
static void
oncore_check_antenna(
	struct instance *instance,
	enum antenna_state new_state)
{
	char *cp;

	switch (new_state) {
	case ONCORE_ANTENNA_OK: cp = "GPS antenna: OK";                   break;
	case ONCORE_ANTENNA_OC: cp = "GPS antenna: short (overcurrent)";  break;
	case ONCORE_ANTENNA_UC: cp = "GPS antenna: open (not connected)"; break;
	case ONCORE_ANTENNA_NV: cp = "GPS antenna: short (no voltage)";   break;
	default:		cp = "GPS antenna: ?";                    break;
	}

	instance->ant_state = new_state;
	record_clock_stats(&instance->peer->srcadr, cp);
}
=======
>>>>>>> 4ef2ba1b

#else
int refclock_oncore_bs;
#endif /* REFCLOCK */<|MERGE_RESOLUTION|>--- conflicted
+++ resolved
@@ -275,16 +275,10 @@
 	u_char	BEHn[80];	/* Bn , En , or Hn */
 	u_char	Cj[300];
 	u_char	Ag;		/* Satellite mask angle */
-<<<<<<< HEAD
-	u_char	As;
-	u_char	Ay;
-	u_char	Az;
-=======
 	u_char	saw_At;
 	u_char	saw_Ay;
 	u_char	saw_Az;
 	s_char	saw_Gj;
->>>>>>> 4ef2ba1b
 	u_char	have_dH;
 	u_char	init_type;
 	s_char	saw_tooth;
@@ -297,32 +291,11 @@
 	u_char	once;		/* one pass code at top of BaEaHa */
 	s_char	assert;
 	u_char	hardpps;
-<<<<<<< HEAD
-	u_int	saw_At;
-=======
->>>>>>> 4ef2ba1b
 };
 
 #define rcvbuf	instance->Rcvbuf
 #define rcvptr	instance->Rcvptr
 
-<<<<<<< HEAD
-static	void	oncore_consume	     P((struct instance *));
-static	void	oncore_poll	     P((int, struct peer *));
-static	void	oncore_read_config   P((struct instance *));
-static	void	oncore_receive	     P((struct recvbuf *));
-static	void	oncore_sendmsg	     P((int, u_char *, size_t));
-static	void	oncore_shutdown      P((int, struct peer *));
-static	int	oncore_start	     P((int, struct peer *));
-static	void	oncore_control	     P((int, struct refclockstat *, struct refclockstat *, struct peer *));
-static	int	oncore_ppsapi	     P((struct instance *));
-static	void	oncore_get_timestamp P((struct instance *, long, long));
-static	void	oncore_init_shmem    P((struct instance *));
-static	void	oncore_print_As      P((struct instance *));
-static	void	oncore_check_antenna P((struct instance *, enum antenna_state));
-
-static	void	oncore_msg_any	   P((struct instance *, u_char *, size_t, int));
-=======
 static	int	oncore_start	      P((int, struct peer *));
 static	void	oncore_control	      P((int, struct refclockstat *, struct refclockstat *, struct peer *));
 static	void	oncore_poll	      P((int, struct peer *));
@@ -354,7 +327,6 @@
 
 static	void	oncore_msg_any	   P((struct instance *, u_char *, size_t, int));
 static	void	oncore_msg_Adef    P((struct instance *, u_char *, size_t));
->>>>>>> 4ef2ba1b
 static	void	oncore_msg_Ag	   P((struct instance *, u_char *, size_t));
 static	void	oncore_msg_As	   P((struct instance *, u_char *, size_t));
 static	void	oncore_msg_At	   P((struct instance *, u_char *, size_t));
@@ -407,15 +379,9 @@
 	{ "Hn",  78,    oncore_msg_BnEnHn, "" },
 	{ "Ab",  10,    0,                 "" },
 	{ "Ac",  11,    0,                 "" },
-<<<<<<< HEAD
-	{ "Ad",  11,    0,                 "" },
-	{ "Ae",  11,    0,                 "" },
-	{ "Af",  15,    0,                 "" },
-=======
 	{ "Ad",  11,    oncore_msg_Adef,   "" },
 	{ "Ae",  11,    oncore_msg_Adef,   "" },
 	{ "Af",  15,    oncore_msg_Adef,   "" },
->>>>>>> 4ef2ba1b
 	{ "Ag",   8,    oncore_msg_Ag,     "" }, /* Satellite mask angle */
 	{ "As",  20,    oncore_msg_As,     "" },
 	{ "At",   8,    oncore_msg_At,     "" },
@@ -447,115 +413,6 @@
 	{ {0},	  7,	0,		   "" }
 };
 
-<<<<<<< HEAD
-/*
- * Position Set.
- */
-u_char oncore_cmd_Ad[] = { 'A', 'd', 0,0,0,0 };
-u_char oncore_cmd_Ae[] = { 'A', 'e', 0,0,0,0 };
-u_char oncore_cmd_Af[] = { 'A', 'f', 0,0,0,0, 0 };
-u_char oncore_cmd_Ga[] = { 'G', 'a', 0,0,0,0, 0,0,0,0, 0,0,0,0, 0 };
-
-/*
- * Position-Hold Mode
- *    Start automatic site survey
- */
-static u_char oncore_cmd_At0[] = { 'A', 't', 0 };	/* Posn Hold off */
-static u_char oncore_cmd_At1[] = { 'A', 't', 1 };	/* Posn Hold on  */
-static u_char oncore_cmd_At2[] = { 'A', 't', 2 };	/* Start Site Survey */
-
-/*
- * 0D/2D Position and Set.
- */
-u_char oncore_cmd_As[] = { 'A', 's', 0,0,0,0, 0,0,0,0, 0,0,0,0, 0 };
-u_char oncore_cmd_Asx[]= { 'A', 's', 0x7f, 0xff, 0xff, 0xff,
-				     0x7f, 0xff, 0xff, 0xff,
-				     0x7f, 0xff, 0xff, 0xff, 0xff };
-u_char oncore_cmd_Au[] = { 'A', 'u', 0,0,0,0,0 };
-
-u_char oncore_cmd_Av0[] = { 'A', 'v', 0 };
-u_char oncore_cmd_Av1[] = { 'A', 'v', 1 };
-
-u_char oncore_cmd_Gd0[] = { 'G', 'd', 0 };	/* 3D */
-u_char oncore_cmd_Gd1[] = { 'G', 'd', 1 };	/* 0D */
-u_char oncore_cmd_Gd2[] = { 'G', 'd', 2 };	/* 2D */
-
-/*
- * Satellite mask angle.
- */
-u_char oncore_cmd_Ag[] = { 'A', 'g', 0 };
-u_char oncore_cmd_Agx[] = { 'A', 'g', 0xff };
-
-/*
- * Set to UTC time (not GPS).
- */
-u_char oncore_cmd_Aw[] = { 'A', 'w', 1 };
-
-/*
- * Output Almanac when it changes
- */
-u_char oncore_cmd_Be[] = { 'B', 'e', 1 };
-
-/*
- * Read back PPS Offset for Output
- */
-u_char oncore_cmd_Ay[]	= { 'A', 'y', 0, 0, 0, 0 };
-u_char oncore_cmd_Ayx[] = { 'A', 'y', 0xff, 0xff, 0xff, 0xff };
-
-/*
- * Read back Cable Delay for Output
- */
-u_char oncore_cmd_Az[]	= { 'A', 'z', 0, 0, 0, 0 };
-u_char oncore_cmd_Azx[] = { 'A', 'z', 0xff, 0xff, 0xff, 0xff };
-
-/*
- * Application type = static.
- */
-u_char oncore_cmd_AB[] = { 'A', 'B', 4 };
-
-/*
- * Visible Satellite Status Msg.
- */
-u_char oncore_cmd_Bb[] = { 'B', 'b', 1 };
-
-/*
- * Leap Second Pending Message
- *    Request message once
- */
-u_char oncore_cmd_Bj[] = { 'B', 'j', 0 };
-u_char oncore_cmd_Gj[] = { 'G', 'j' };
-
-/*
- * Set to Defaults
- */
-static u_char oncore_cmd_Cf[] = { 'C', 'f' };
-
-/*
- * Set to Position Fix mode (only needed on VP).
- */
-u_char oncore_cmd_Cg[] = { 'C', 'g', 1 };
-
-/*
- * Receiver Id
- */
-static u_char oncore_cmd_Cj[] = { 'C', 'j' };
-
-/*
- * Position/Status/Data message
- *    Send once per second
- */
-static u_char oncore_cmd_Ea[]  = { 'E', 'a', 1 };
-static u_char oncore_cmd_Ba[]  = { 'B', 'a', 1 };
-static u_char oncore_cmd_Ha[]  = { 'H', 'a', 1 };
-static u_char oncore_cmd_Ea0[] = { 'E', 'a', 0 };
-static u_char oncore_cmd_Ba0[] = { 'B', 'a', 0 };
-
-/*
- * Position/Status Extension Msg
- */
-u_char oncore_cmd_Ek[] = { 'E', 'k', 0 };	/* just turn off */
-=======
->>>>>>> 4ef2ba1b
 
 static u_char oncore_cmd_Aa[]  = { 'A', 'a', 0, 0, 0 }; 			    /* 6/8	Time of Day				*/
 static u_char oncore_cmd_Ab[]  = { 'A', 'b', 0, 0, 0 }; 			    /* 6/8	GMT Correction				*/
@@ -740,13 +597,10 @@
 	instance->unit = unit;
 	instance->peer = peer;
 	instance->assert = 1;
-<<<<<<< HEAD
-=======
 	instance->once = 1;
 
 	cp = "ONCORE DRIVER -- CONFIGURING";
 	record_clock_stats(&(instance->peer->srcadr), cp);
->>>>>>> 4ef2ba1b
 
 	instance->o_state = ONCORE_NO_IDEA;
 	cp = "state = ONCORE_NO_IDEA";
@@ -763,10 +617,7 @@
 	instance->mode = MODE_UNKNOWN;
 	instance->site_survey = ONCORE_SS_UNKNOWN;
 	instance->Ag = 0xff;		/* Satellite mask angle, unset by user */
-<<<<<<< HEAD
-=======
 	instance->ant_state = ONCORE_ANTENNA_UNKNOWN;
->>>>>>> 4ef2ba1b
 
 	peer->precision = -26;
 	peer->minpoll = 4;
@@ -810,17 +661,6 @@
 		return (0);
 	}
 
-<<<<<<< HEAD
-	/*
-	 * This will return the Model Number of the Oncore receiver.
-	 */
-
-	oncore_sendmsg(instance->ttyfd, oncore_cmd_Cj, sizeof(oncore_cmd_Cj));
-	instance->o_state = ONCORE_ID_SENT;
-	cp = "state = ONCORE_ID SENT";
-	record_clock_stats(&(instance->peer->srcadr), cp);
-	instance->timeout = 4;
-=======
 #ifdef ONCORE_SHMEM_STATUS
 	/*
 	 * Before starting ONCORE, lets setup SHMEM
@@ -843,7 +683,6 @@
 	instance->timeout = 4;
 	oncore_sendmsg(instance->ttyfd, oncore_cmd_Cg, sizeof(oncore_cmd_Cg)); /* Set Posn Fix mode (not Idle (VP)) */
 	oncore_sendmsg(instance->ttyfd, oncore_cmd_Cj, sizeof(oncore_cmd_Cj));
->>>>>>> 4ef2ba1b
 
 	instance->pollcnt = 2;
 	return (1);
@@ -851,22 +690,13 @@
 
 
 /*
-<<<<<<< HEAD
- * Fudge control (get Flag2 and Flag 3, not available at oncore_start time.
-=======
  * Fudge control (get Flag2 and Flag3, not available at oncore_start time.
->>>>>>> 4ef2ba1b
  */
 
 static void
 oncore_control(
-<<<<<<< HEAD
-	int unit,		  /* unit (not used */
-	struct refclockstat *in,  /* input parameters  (not uded) */
-=======
 	int unit,		  /* unit (not used) */
 	struct refclockstat *in,  /* input parameters  (not used) */
->>>>>>> 4ef2ba1b
 	struct refclockstat *out, /* output parameters (not used) */
 	struct peer *peer	  /* peer structure pointer */
 	)
@@ -896,8 +726,6 @@
 }
 
 
-<<<<<<< HEAD
-=======
 
 /*
  * oncore_shutdown - shut down the clock
@@ -965,7 +793,6 @@
 
 
 
->>>>>>> 4ef2ba1b
 /*
  * Initialize PPSAPI
  */
@@ -1009,11 +836,7 @@
 		exit(1);
 	}
 
-<<<<<<< HEAD
-	/* must have hardpps ON */
-=======
 	/* If HARDPPS is on, we tell kernel */
->>>>>>> 4ef2ba1b
 
 	if (instance->hardpps) {
 		int	i;
@@ -1035,8 +858,6 @@
 	return(1);
 }
 #endif
-<<<<<<< HEAD
-=======
 
 
 
@@ -1071,7 +892,6 @@
 			close(fd);
 			return;
 		}
->>>>>>> 4ef2ba1b
 
 		read(fd, shmem_old, shmem_old_size);
 		close(fd);
@@ -1289,21 +1109,13 @@
  *	   HARDPPS can also be set with FLAG3 of the ntp.conf input.
  *	   For Flag3, 0 is disabled, and the default.
  *
-<<<<<<< HEAD
- *	There are three options that have to do with using the shared memory opition.
-=======
  *	There are three options that have to do with using the shared memory option.
->>>>>>> 4ef2ba1b
  *	   First, to enable the option there must be a SHMEM line with a file name.
  *	   The file name is the file associated with the shared memory.
  *
  *	In shared memory, there is one 'record' for each returned variable.
  *	For the @@Ea data there are three 'records' containing position data.
-<<<<<<< HEAD
- *	   There will always be data in the record cooresponding to the '0D' @@Ea record,
-=======
  *	   There will always be data in the record corresponding to the '0D' @@Ea record,
->>>>>>> 4ef2ba1b
  *	   and the user has a choice of filling the '3D' record by specifying POSN3D,
  *	   or the '2D' record by specifying POSN2D.  In either case the '2D' or '3D'
  *	   record is filled once every 15s.
@@ -1316,11 +1128,7 @@
  *
  *	There is an optional line with MASK on it followed by one integer field in the
  *	   range 0 to 89. This sets the satellite mask angle and will determine the minimum
-<<<<<<< HEAD
- *	   elevation angle for sattelites to be tracked by the receiver. The default value
-=======
  *	   elevation angle for satellites to be tracked by the receiver. The default value
->>>>>>> 4ef2ba1b
  *	   is 10 deg for the VP and 0 deg for all other receivers.
  *
  * So acceptable input would be
@@ -1482,11 +1290,7 @@
 		} else if (!strncmp(cc, "TRAIM", (size_t) 5)) {
 			instance->traim_in = 1; 	/* so TRAIM alone is YES */
 			if (!strcmp(ca, "NO") || !strcmp(ca, "OFF"))    /* Yes/No, On/Off */
-<<<<<<< HEAD
-				instance->traim = 0;
-=======
 				instance->traim_in = 0;
->>>>>>> 4ef2ba1b
 		} else if (!strncmp(cc, "MASK", (size_t) 4)) {
 			sscanf(ca, "%d", &mask);
 			if (mask > -1 && mask < 90)
@@ -1518,171 +1322,6 @@
 
 
 
-<<<<<<< HEAD
-static void
-oncore_init_shmem(
-	struct instance *instance
-	)
-{
-#ifdef ONCORE_SHMEM_STATUS
-	int i, l, n;
-	char *buf;
-	struct msg_desc *mp;
-	size_t oncore_shmem_length;
-
-	if (instance->shmem_first)
-		return;
-
-	instance->shmem_first++;
-
-	if ((instance->statusfd = open(instance->shmem_fname, O_RDWR|O_CREAT|O_TRUNC, 0644)) < 0) {
-		perror(instance->shmem_fname);
-		return;
-	}
-
-	n = 1;
-	for (mp = oncore_messages; mp->flag[0]; mp++) {
-		mp->shmem = n;
-		/* Allocate space for multiplexed almanac, and 0D/2D/3D @@Ea records */
-		if (!strcmp(mp->flag, "Cb")) {
-			instance->shmem_Cb = n;
-			n += (mp->len + 3) * 34;
-		}
-		if (!strcmp(mp->flag, "Ba")) {
-			instance->shmem_Ba = n;
-			n += (mp->len + 3) * 3;
-		}
-		if (!strcmp(mp->flag, "Ea")) {
-			instance->shmem_Ea = n;
-			n += (mp->len + 3) * 3;
-		}
-		if (!strcmp(mp->flag, "Ha")) {
-			instance->shmem_Ha = n;
-			n += (mp->len + 3) * 3;
-		}
-		n += (mp->len + 3);
-	}
-	oncore_shmem_length = n + 2;
-	fprintf(stderr, "ONCORE: SHMEM length: %d bytes\n", (int) oncore_shmem_length);
-
-	buf = malloc(oncore_shmem_length);
-	if (buf == NULL) {
-		perror("malloc");
-		return;
-	}
-	memset(buf, 0, oncore_shmem_length);
-	i = write(instance->statusfd, buf, oncore_shmem_length);
-	if (i != oncore_shmem_length) {
-		perror(instance->shmem_fname);
-		return;
-	}
-	free(buf);
-	instance->shmem = (u_char *) mmap(0, oncore_shmem_length,
-	    PROT_READ | PROT_WRITE,
-#ifdef MAP_HASSEMAPHORE
-			       MAP_HASSEMAPHORE |
-#endif
-			       MAP_SHARED,
-	    instance->statusfd, (off_t)0);
-	if (instance->shmem == (u_char *)MAP_FAILED) {
-		instance->shmem = 0;
-		close (instance->statusfd);
-		return;
-	}
-	for (mp = oncore_messages; mp->flag[0]; mp++) {
-		l = mp->shmem;
-		instance->shmem[l + 0] = mp->len >> 8;
-		instance->shmem[l + 1] = mp->len & 0xff;
-		instance->shmem[l + 2] = 0;
-		instance->shmem[l + 3] = '@';
-		instance->shmem[l + 4] = '@';
-		instance->shmem[l + 5] = mp->flag[0];
-		instance->shmem[l + 6] = mp->flag[1];
-		if (!strcmp(mp->flag, "Cb") || !strcmp(mp->flag, "Ba") || !strcmp(mp->flag, "Ea") || !strcmp(mp->flag, "Ha")) {
-			if (!strcmp(mp->flag, "Cb"))
-				n = 35;
-			else
-				n = 4;
-			for (i = 1; i < n; i++) {
-				instance->shmem[l + i * (mp->len+3) + 0] = mp->len >> 8;
-				instance->shmem[l + i * (mp->len+3) + 1] = mp->len & 0xff;
-				instance->shmem[l + i * (mp->len+3) + 2] = 0;
-				instance->shmem[l + i * (mp->len+3) + 3] = '@';
-				instance->shmem[l + i * (mp->len+3) + 4] = '@';
-				instance->shmem[l + i * (mp->len+3) + 5] = mp->flag[0];
-				instance->shmem[l + i * (mp->len+3) + 6] = mp->flag[1];
-			}
-		}
-	}
-#endif /* ONCORE_SHMEM_STATUS */
-}
-
-
-
-/*
- * oncore_shutdown - shut down the clock
- */
-
-static void
-oncore_shutdown(
-	int unit,
-	struct peer *peer
-	)
-{
-	register struct instance *instance;
-	struct refclockproc *pp;
-
-	pp = peer->procptr;
-	instance = (struct instance *) pp->unitptr;
-
-	io_closeclock(&pp->io);
-
-	free(instance);
-}
-
-
-
-/*
- * oncore_poll - called by the transmit procedure
- */
-
-static void
-oncore_poll(
-	int unit,
-	struct peer *peer
-	)
-{
-	struct instance *instance;
-
-	instance = (struct instance *) peer->procptr->unitptr;
-	if (instance->timeout) {
-		char	*cp;
-
-		instance->timeout--;
-		if (instance->timeout == 0) {
-			cp = "Oncore: No response from @@Cj, shutting down driver";
-			record_clock_stats(&(instance->peer->srcadr), cp);
-			oncore_shutdown(unit, peer);
-		} else {
-			oncore_sendmsg(instance->ttyfd, oncore_cmd_Cj, sizeof(oncore_cmd_Cj));
-			cp = "Oncore: Resend @@Cj";
-			record_clock_stats(&(instance->peer->srcadr), cp);
-		}
-		return;
-	}
-
-	if (!instance->pollcnt)
-		refclock_report(peer, CEVNT_TIMEOUT);
-	else
-		instance->pollcnt--;
-	peer->procptr->polls++;
-	instance->polled = 1;
-}
-
-
-
-=======
->>>>>>> 4ef2ba1b
 /*
  * move data from NTP to buffer (toss the extra in the unlikely case it won't fit)
  */
@@ -2134,15 +1773,12 @@
 	const char *fmt = oncore_messages[idx].fmt;
 	const char *p;
 #ifdef HAVE_GETCLOCK
-<<<<<<< HEAD
-=======
 	struct timespec ts;
 #endif
 	struct timeval tv;
 
 	if (debug > 3) {
 #ifdef HAVE_GETCLOCK
->>>>>>> 4ef2ba1b
 		(void) getclock(TIMEOFDAY, &ts);
 		tv.tv_sec = ts.tv_sec;
 		tv.tv_usec = ts.tv_nsec / 1000;
@@ -2523,7 +2159,469 @@
 
 	/* copy the record to the (extra) location in SHMEM */
 
-<<<<<<< HEAD
+	if (instance->shmem) {
+		int	i;
+		u_char	*smp;	 /* pointer to start of shared mem for Ba/Ea/Ha */
+
+		switch(instance->chan) {
+		case 6:   smp = &instance->shmem[instance->shmem_Ba]; break;
+		case 8:   smp = &instance->shmem[instance->shmem_Ea]; break;
+		case 12:  smp = &instance->shmem[instance->shmem_Ha]; break;
+		default:  smp = (u_char) 0;			      break;
+		}
+
+		switch (instance->mode) {
+		case MODE_0D:	i = 1; break;	/* 0D, Position Hold */
+		case MODE_2D:	i = 2; break;	/* 2D, Altitude Hold */
+		case MODE_3D:	i = 3; break;	/* 3D fix */
+		default:	i = 0; break;
+		}
+
+		if (i) {
+			i *= (len+6);
+			smp[i + 2]++;
+			memcpy(&smp[i+3], buf, (size_t) (len+3));
+		}
+	}
+
+	/*
+	 * check if timer active
+	 * if it hasn't been cleared, then @@Bn/@@En/@@Hn did not respond
+	 */
+
+	if (instance->traim_delay) {
+		if (instance->traim_delay++ > 5) {
+			instance->traim = 0;
+			instance->traim_delay = 0;
+			cp = "ONCORE: Did not detect TRAIM response, TRAIM = OFF";
+			record_clock_stats(&(instance->peer->srcadr), cp);
+
+			oncore_set_traim(instance);
+		} else
+			return;
+
+	}
+
+	/* by now should have a @@Ba/@@Ea/@@Ha with good data in it */
+
+	if (!instance->have_dH && !instance->traim_delay)
+		oncore_compute_dH(instance);
+
+	/*
+	 * must be ONCORE_RUN if we are here.
+	 * Have # chan and TRAIM by now.
+	 */
+
+	instance->pp->year   = buf[6]*256+buf[7];
+	instance->pp->day    = ymd2yd(buf[6]*256+buf[7], buf[4], buf[5]);
+	instance->pp->hour   = buf[8];
+	instance->pp->minute = buf[9];
+	instance->pp->second = buf[10];
+
+	/*
+	 * Are we doing a Hardware or Software Site Survey?
+	 */
+
+	if (instance->site_survey == ONCORE_SS_HW || instance->site_survey == ONCORE_SS_SW)
+		oncore_ss(instance);
+
+	/* see if we ever saw a response from the @@Ayx above */
+
+	if (instance->count2) {
+		if (instance->count2++ > 5) {	/* this delay to check on @@Ay command */
+			instance->count2 = 0;
+
+			/* Have we seen an Ay (1PPS time offset) command response */
+			/* if not, and non-zero offset, zero the offset, and send message */
+
+			if (!instance->saw_Ay && instance->offset) {
+				cp = "No @@Ay command, PPS OFFSET ignored";
+				record_clock_stats(&(instance->peer->srcadr), cp);
+				instance->offset = 0;
+			}
+		}
+	}
+
+	/*
+	 * Check the leap second status once per day.
+	 */
+
+	oncore_check_leap_sec(instance);
+
+	/*
+	 * if SHMEM active, every 15s, steal one 'tick' to get 2D or 3D posn.
+	 */
+
+	if (instance->shmem && !instance->shmem_bad_Ea && instance->shmem_Posn && (instance->site_survey == ONCORE_SS_DONE))
+		oncore_shmem_get_3D(instance);
+
+	if (!instance->traim)	/* NO traim, no BnEnHn, go get tick */
+		oncore_get_timestamp(instance, instance->offset, instance->offset);
+}
+
+
+
+/* Almanac Status */
+
+static void
+oncore_msg_Bd(
+	struct instance *instance,
+	u_char *buf,
+	size_t len
+	)
+{
+	char Msg[160];
+
+	sprintf(Msg, "Bd: Almanac %s, week = %d, t = %d, %d SVs: %x",
+		((buf[4]) ? "LOADED" : "(NONE)"), buf[5], buf[6], buf[7], w32(&buf[8]) );
+	record_clock_stats(&(instance->peer->srcadr), Msg);
+}
+
+
+
+/* get leap-second warning message */
+
+/*
+ * @@Bj does NOT behave as documented in current Oncore firmware.
+ * It turns on the LEAP indicator when the data is set, and does not,
+ * as documented, wait until the beginning of the month when the
+ * leap second will occur.
+ * Since this firmware bug will never be fixed in all the outstanding Oncore receivers
+ * @@Bj is only called in June/December.
+ */
+
+static void
+oncore_msg_Bj(
+	struct instance *instance,
+	u_char *buf,
+	size_t len
+	)
+{
+	const char	*cp;
+
+	switch(buf[4]) {
+	case 1:
+		instance->peer->leap = LEAP_ADDSECOND;
+		cp = "Set peer.leap to LEAP_ADDSECOND";
+		break;
+	case 2:
+		instance->peer->leap = LEAP_DELSECOND;
+		cp = "Set peer.leap to LEAP_DELSECOND";
+		break;
+	case 0:
+	default:
+		instance->peer->leap = LEAP_NOWARNING;
+		cp = "Set peer.leap to LEAP_NOWARNING";
+		break;
+	}
+	record_clock_stats(&(instance->peer->srcadr), cp);
+}
+
+
+
+static void
+oncore_msg_BnEnHn(
+	struct instance *instance,
+	u_char *buf,
+	size_t	len
+	)
+{
+	long	dt1, dt2;
+	char	*cp;
+
+	if (instance->o_state != ONCORE_RUN)
+		return;
+
+	if (instance->traim_delay) {	 /* flag that @@Bn/@@En/Hn returned */
+			instance->traim_ck = 1;
+			instance->traim_delay = 0;
+			cp = "ONCORE: Detected TRAIM, TRAIM = ON";
+			record_clock_stats(&(instance->peer->srcadr), cp);
+
+			oncore_set_traim(instance);
+	}
+
+	memcpy(instance->BEHn, buf, (size_t) len);	/* Bn or En or Hn */
+
+	/* If Time RAIM doesn't like it, don't trust it */
+
+	if (buf[2] == 'H') {
+		if (instance->BEHn[6])	/* bad TRAIM */
+			return;
+
+		dt1 = instance->saw_tooth + instance->offset;	 /* dt this time step */
+		instance->saw_tooth = (s_char) instance->BEHn[10]; /* update for next time Hn[10] */
+		dt2 = instance->saw_tooth + instance->offset;	 /* dt next time step */
+	} else {
+		if (instance->BEHn[21]) /* bad TRAIM */
+			return;
+
+		dt1 = instance->saw_tooth + instance->offset;	 /* dt this time step */
+		instance->saw_tooth = (s_char) instance->BEHn[25]; /* update for next time */
+		dt2 = instance->saw_tooth + instance->offset;	 /* dt next time step */
+	}
+
+	oncore_get_timestamp(instance, dt1, dt2);
+}
+
+
+
+/* Here for @@Ca, @@Fa and @@Ia messages */
+
+/* These are Self test Commands for 6, 8, and 12 chan receivers.
+ * There are good reasons NOT to do a @@Ca, @@Fa or @@Ia command with the ONCORE.
+ * It was found that under some circumstances the following
+ * command would fail if issued immediately after the return from the
+ * @@Fa, but a 2sec delay seemed to fix things.  Since simply calling
+ * sleep(2) is wasteful, and may cause trouble for some OS's, repeating
+ * itimer, we set a flag, and test it at the next POLL.  If it hasn't
+ * been cleared, we reissue the @@Cj that is issued below.
+ * Note that we do a @@Cj at the beginning, and again here.
+ * The first is to get the info, the 2nd is just used as a safe command
+ * after the @@Fa for all Oncores (and it was in this posn in the
+ * original code).
+ */
+
+static void
+oncore_msg_CaFaIa(
+	struct instance *instance,
+	u_char *buf,
+	size_t len
+	)
+{
+	char *cp;
+	int	i;
+
+	if (instance->o_state == ONCORE_TEST_SENT) {
+		enum antenna_state antenna;
+
+		instance->timeout = 0;
+
+		if (debug > 2) {
+			if (buf[2] == 'I')
+				printf("ONCORE[%d]: >>@@%ca %x %x %x\n", instance->unit, buf[2], buf[4], buf[5], buf[6]);
+			else
+				printf("ONCORE[%d]: >>@@%ca %x %x\n", instance->unit, buf[2], buf[4], buf[5]);
+		}
+
+		antenna = (buf[4] & 0xc0) >> 6;
+		buf[4] &= ~0xc0;
+
+		i = buf[4] || buf[5];
+		if (buf[2] == 'I') i = i || buf[6];
+		if (i) {
+			if (buf[2] == 'I') {
+				msyslog(LOG_ERR, "ONCORE[%d]: self test failed: result %02x %02x %02x",
+					instance->unit, buf[4], buf[5], buf[6]);
+			} else {
+				msyslog(LOG_ERR, "ONCORE[%d]: self test failed: result %02x %02x",
+					instance->unit, buf[4], buf[5]);
+			}
+			cp = "ONCORE: self test failed, shutting down driver";
+			record_clock_stats(&instance->peer->srcadr, cp);
+
+			refclock_report(instance->peer, CEVNT_FAULT);
+			oncore_shutdown(instance->unit, instance->peer);
+			return;
+		}
+
+		/* report the current antenna state */
+
+		oncore_antenna_report(instance, antenna);
+
+		instance->o_state = ONCORE_INIT;
+		cp = "state = ONCORE_INIT";
+		record_clock_stats(&(instance->peer->srcadr), cp);
+
+		instance->timeout = 4;
+		oncore_sendmsg(instance->ttyfd, oncore_cmd_Cj, sizeof(oncore_cmd_Cj));
+	}
+}
+
+
+
+/*
+ * Demultiplex the almanac into shmem
+ */
+
+static void
+oncore_msg_Cb(
+	struct instance *instance,
+	u_char *buf,
+	size_t len
+	)
+{
+	int i;
+
+	if (instance->shmem == NULL)
+		return;
+
+	if (buf[4] == 5 && buf[5] > 0 && buf[5] < 26)
+		i = buf[5];
+	else if (buf[4] == 4 && buf[5] <= 5)
+		i = buf[5] + 24;
+	else if (buf[4] == 4 && buf[5] <= 10)
+		i = buf[5] + 23;
+	else if (buf[4] == 4 && buf[5] == 25)
+		i = 34;
+	else {
+		char *cp;
+
+		cp = "Cb: Response is NO ALMANAC";
+		record_clock_stats(&(instance->peer->srcadr), cp);
+		return;
+	}
+
+	i *= 36;
+	instance->shmem[instance->shmem_Cb + i + 2]++;
+	memcpy(instance->shmem + instance->shmem_Cb + i + 3, buf, (size_t) (len + 3));
+
+#if 1
+	{
+	char Msg[160];
+	sprintf(Msg, "See Cb [%d,%d]", buf[4], buf[5]);
+	record_clock_stats(&(instance->peer->srcadr), Msg);
+	}
+#endif
+}
+
+
+
+/*
+ * Set to Factory Defaults (Reasonable for UT w/ no Battery Backup
+ *	not so for VP (eeprom) or any unit with a battery
+ */
+
+static void
+oncore_msg_Cf(
+	struct instance *instance,
+	u_char *buf,
+	size_t len
+	)
+{
+	const char *cp;
+
+	if (instance->o_state == ONCORE_RESET_SENT) {
+		oncore_sendmsg(instance->ttyfd, oncore_cmd_Cg, sizeof(oncore_cmd_Cg)); /* Return to  Posn Fix mode */
+										       /* Reset set VP to IDLE */
+		instance->o_state = ONCORE_TEST_SENT;
+		cp = "state = ONCORE_TEST_SENT";
+		record_clock_stats(&(instance->peer->srcadr), cp);
+
+		oncore_sendmsg(instance->ttyfd, oncore_cmd_Cj, sizeof(oncore_cmd_Cj));
+	}
+}
+
+
+
+/*
+ * This is the Grand Central Station for the Preliminary Initialization.
+ * Once done here we move on to oncore_msg_BaEaHa for final Initialization and Running.
+ *
+ * We do an @@Cj whenever we need a safe command for all Oncores.
+ * The @@Cj gets us back here where we can switch to the next phase of setup.
+ *
+ * o Once at the very beginning (in start) to get the Model number.
+ *   This info is printed, but no longer used.
+ * o Again after we have determined the number of Channels in the receiver.
+ * o And once later after we have done a reset and test, (which may hang),
+ *   as we are about to initialize the Oncore and start it running.
+ * o We have one routine below for each case.
+ */
+
+static void
+oncore_msg_Cj(
+	struct instance *instance,
+	u_char *buf,
+	size_t len
+	)
+{
+	int	mode;
+	char	*cp;
+
+	memcpy(instance->Cj, buf, len);
+
+	instance->timeout = 0;
+	if (instance->o_state == ONCORE_CHECK_ID) {
+		oncore_msg_Cj_id(instance, buf, len);
+		oncore_chan_test(instance);
+	} else if (instance->o_state == ONCORE_HAVE_CHAN) {
+		mode = instance->init_type;
+		if (mode == 3 || mode == 4) {	/* Cf will return here to check for TEST */
+			instance->o_state = ONCORE_RESET_SENT;
+			cp = "state = ONCORE_RESET_SENT";
+			record_clock_stats(&(instance->peer->srcadr), cp);
+			oncore_sendmsg(instance->ttyfd, oncore_cmd_Cf, sizeof(oncore_cmd_Cf));
+		} else {
+			instance->o_state = ONCORE_TEST_SENT;
+			cp = "state = ONCORE_TEST_SENT";
+			record_clock_stats(&(instance->peer->srcadr), cp);
+		}
+	}
+
+	if (instance->o_state == ONCORE_TEST_SENT) {
+		if (instance->chan == 6)
+			oncore_sendmsg(instance->ttyfd, oncore_cmd_Ca, sizeof(oncore_cmd_Ca));
+		else if (instance->chan == 8)
+			oncore_sendmsg(instance->ttyfd, oncore_cmd_Fa, sizeof(oncore_cmd_Fa));
+		else if (instance->chan == 12)
+			oncore_sendmsg(instance->ttyfd, oncore_cmd_Ia, sizeof(oncore_cmd_Ia));
+	} else if (instance->o_state == ONCORE_INIT)
+		oncore_msg_Cj_init(instance, buf, len);
+}
+
+
+
+/* The information on determining a Oncore 'Model', viz VP, UT, etc, from
+ *	the Model Number comes from "Richard M. Hambly" <rick@cnssys.com>
+ *	and from Motorola.  Until recently Rick was the only source of
+ *	this information as Motorola didn't give the information out.
+ *
+ * Determine the Type from the Model #, this determines #chan and if TRAIM is
+ *   available.
+ *
+ * The Information from this routine is NO LONGER USED.
+ * The RESULTS are PRINTED, BUT NOT USED, and the routine COULD BE DELETED
+ */
+
+static void
+oncore_msg_Cj_id(
+	struct instance *instance,
+	u_char *buf,
+	size_t len
+	)
+{
+	char *cp, *cp1, *cp2, Model[21], Msg[160];
+
+	/* Write Receiver ID message to clockstats file */
+
+	instance->Cj[294] = '\0';
+	for (cp=(char *)instance->Cj; cp< (char *) &instance->Cj[294]; ) {
+		cp1 = strchr(cp, '\r');
+		if (!cp1)
+			cp1 = (char *)&instance->Cj[294];
+		*cp1 = '\0';
+		record_clock_stats(&(instance->peer->srcadr), cp);
+		*cp1 = '\r';
+		cp = cp1+2;
+	}
+
+	/* next, the Firmware Version and Revision numbers */
+
+	instance->version  = atoi(&instance->Cj[83]);
+	instance->revision = atoi(&instance->Cj[111]);
+
+	/* from model number decide which Oncore this is,
+		and then the number of channels */
+
+	for (cp=&instance->Cj[160]; *cp == ' '; cp++)	/* start right after 'Model #' */
+		;
+	cp1 = cp;
+	cp2 = Model;
+	for (; !isspace((int)*cp) && cp-cp1 < 20; cp++, cp2++)
+		*cp2 = *cp;
+	*cp2 = '\0';
+
 	cp = 0;
 	if (!strncmp(Model, "PVT6", (size_t) 4)) {
 		cp = "PVT6";
@@ -2556,648 +2654,6 @@
 		} else {
 			cp = "Unknown";
 			instance->model = ONCORE_UNKNOWN;
-=======
-	if (instance->shmem) {
-		int	i;
-		u_char	*smp;	 /* pointer to start of shared mem for Ba/Ea/Ha */
-
-		switch(instance->chan) {
-		case 6:   smp = &instance->shmem[instance->shmem_Ba]; break;
-		case 8:   smp = &instance->shmem[instance->shmem_Ea]; break;
-		case 12:  smp = &instance->shmem[instance->shmem_Ha]; break;
-		default:  smp = (u_char) 0;			      break;
->>>>>>> 4ef2ba1b
-		}
-
-		switch (instance->mode) {
-		case MODE_0D:	i = 1; break;	/* 0D, Position Hold */
-		case MODE_2D:	i = 2; break;	/* 2D, Altitude Hold */
-		case MODE_3D:	i = 3; break;	/* 3D fix */
-		default:	i = 0; break;
-		}
-
-		if (i) {
-			i *= (len+6);
-			smp[i + 2]++;
-			memcpy(&smp[i+3], buf, (size_t) (len+3));
-		}
-	}
-
-	/*
-	 * check if timer active
-	 * if it hasn't been cleared, then @@Bn/@@En/@@Hn did not respond
-	 */
-
-	if (instance->traim_delay) {
-		if (instance->traim_delay++ > 5) {
-			instance->traim = 0;
-			instance->traim_delay = 0;
-			cp = "ONCORE: Did not detect TRAIM response, TRAIM = OFF";
-			record_clock_stats(&(instance->peer->srcadr), cp);
-
-			oncore_set_traim(instance);
-		} else
-			return;
-
-	}
-
-	/* by now should have a @@Ba/@@Ea/@@Ha with good data in it */
-
-	if (!instance->have_dH && !instance->traim_delay)
-		oncore_compute_dH(instance);
-
-	/*
-	 * must be ONCORE_RUN if we are here.
-	 * Have # chan and TRAIM by now.
-	 */
-
-	instance->pp->year   = buf[6]*256+buf[7];
-	instance->pp->day    = ymd2yd(buf[6]*256+buf[7], buf[4], buf[5]);
-	instance->pp->hour   = buf[8];
-	instance->pp->minute = buf[9];
-	instance->pp->second = buf[10];
-
-	/*
-	 * Are we doing a Hardware or Software Site Survey?
-	 */
-
-<<<<<<< HEAD
-	if (instance->shmem_fname)
-		oncore_init_shmem(instance);
-=======
-	if (instance->site_survey == ONCORE_SS_HW || instance->site_survey == ONCORE_SS_SW)
-		oncore_ss(instance);
->>>>>>> 4ef2ba1b
-
-	/* see if we ever saw a response from the @@Ayx above */
-
-<<<<<<< HEAD
-	mode = instance->init_type;
-	if (mode == 3 || mode == 4) {	/* Cf will call Fa */
-		oncore_sendmsg(instance->ttyfd, oncore_cmd_Cf, sizeof(oncore_cmd_Cf));
-		instance->o_state = ONCORE_RESET_SENT;
-		cp = "state = ONCORE_RESET_SENT";
-		record_clock_stats(&(instance->peer->srcadr), cp);
-	} else {
-		if (instance->chan == 6)
-			oncore_sendmsg(instance->ttyfd, oncore_cmd_Ca, sizeof(oncore_cmd_Ca));
-		else if (instance->chan == 8)
-			oncore_sendmsg(instance->ttyfd, oncore_cmd_Fa, sizeof(oncore_cmd_Fa));
-		else if (instance->chan == 12)
-			oncore_sendmsg(instance->ttyfd, oncore_cmd_Ia, sizeof(oncore_cmd_Ia));
-=======
-	if (instance->count2) {
-		if (instance->count2++ > 5) {	/* this delay to check on @@Ay command */
-			instance->count2 = 0;
-
-			/* Have we seen an Ay (1PPS time offset) command response */
-			/* if not, and non-zero offset, zero the offset, and send message */
->>>>>>> 4ef2ba1b
-
-			if (!instance->saw_Ay && instance->offset) {
-				cp = "No @@Ay command, PPS OFFSET ignored";
-				record_clock_stats(&(instance->peer->srcadr), cp);
-				instance->offset = 0;
-			}
-		}
-	}
-
-	/*
-	 * Check the leap second status once per day.
-	 */
-
-	oncore_check_leap_sec(instance);
-
-	/*
-	 * if SHMEM active, every 15s, steal one 'tick' to get 2D or 3D posn.
-	 */
-
-	if (instance->shmem && !instance->shmem_bad_Ea && instance->shmem_Posn && (instance->site_survey == ONCORE_SS_DONE))
-		oncore_shmem_get_3D(instance);
-
-	if (!instance->traim)	/* NO traim, no BnEnHn, go get tick */
-		oncore_get_timestamp(instance, instance->offset, instance->offset);
-}
-
-
-
-/* Almanac Status */
-
-static void
-oncore_msg_Bd(
-	struct instance *instance,
-	u_char *buf,
-	size_t len
-	)
-{
-	char Msg[160];
-
-	sprintf(Msg, "Bd: Almanac %s, week = %d, t = %d, %d SVs: %x",
-		((buf[4]) ? "LOADED" : "(NONE)"), buf[5], buf[6], buf[7], w32(&buf[8]) );
-	record_clock_stats(&(instance->peer->srcadr), Msg);
-}
-
-
-
-/* get leap-second warning message */
-
-/*
- * @@Bj does NOT behave as documented in current Oncore firmware.
- * It turns on the LEAP indicator when the data is set, and does not,
- * as documented, wait until the beginning of the month when the
- * leap second will occur.
- * Since this firmware bug will never be fixed in all the outstanding Oncore receivers
- * @@Bj is only called in June/December.
- */
-
-static void
-oncore_msg_Bj(
-	struct instance *instance,
-	u_char *buf,
-	size_t len
-	)
-{
-	const char	*cp;
-
-	switch(buf[4]) {
-	case 1:
-		instance->peer->leap = LEAP_ADDSECOND;
-		cp = "Set peer.leap to LEAP_ADDSECOND";
-		break;
-	case 2:
-		instance->peer->leap = LEAP_DELSECOND;
-		cp = "Set peer.leap to LEAP_DELSECOND";
-		break;
-<<<<<<< HEAD
-	}
-
-	if (mode != 0) {
-			/* cable delay in ns */
-		memcpy(Cmd, oncore_cmd_Az, sizeof(oncore_cmd_Az));
-		w32_buf(&Cmd[2], instance->delay);
-		oncore_sendmsg(instance->ttyfd, Cmd,  sizeof(oncore_cmd_Az));
-
-			/* PPS offset in ns */
-		if (instance->offset) {
-			if (instance->model == ONCORE_VP || instance->model == ONCORE_UT ||
-			   instance->model == ONCORE_UTPLUS) {
-				memcpy(Cmd, oncore_cmd_Ay, sizeof(oncore_cmd_Ay));
-				w32_buf(&Cmd[2], instance->offset);
-				oncore_sendmsg(instance->ttyfd, Cmd,  sizeof(oncore_cmd_Ay));
-			} else {
-				cp = "Can only set PPS OFFSET for VP/UT/UT+, offset ignored";
-				record_clock_stats(&(instance->peer->srcadr), cp);
-				instance->offset = 0;
-			}
-		}
-
-		/* Satellite mask angle */
-
-		if (instance->Ag != 0xff) {	/* will have 0xff in it if not set by user */
-			memcpy(Cmd, oncore_cmd_Ag, sizeof(oncore_cmd_Ag));
-			Cmd[2] = instance->Ag;
-			oncore_sendmsg(instance->ttyfd, Cmd,  sizeof(oncore_cmd_Ag));
-		}
-	}
-
-	/* 6, 8 12 chan - Position/Status/Data Output Message, 1/s */
-	/* now we're really running */
-
-	if (instance->chan == 6) { /* kill 8 chan commands, possibly testing VP in 6chan mode */
-		oncore_sendmsg(instance->ttyfd, oncore_cmd_Ba,	sizeof(oncore_cmd_Ba));
-		oncore_sendmsg(instance->ttyfd, oncore_cmd_Ea0, sizeof(oncore_cmd_Ea0));
-		oncore_sendmsg(instance->ttyfd, oncore_cmd_En0, sizeof(oncore_cmd_En0));
-	} else if (instance->chan == 8) {  /* kill 6chan commands */
-		oncore_sendmsg(instance->ttyfd, oncore_cmd_Ea,	sizeof(oncore_cmd_Ea));
-		oncore_sendmsg(instance->ttyfd, oncore_cmd_Ba0, sizeof(oncore_cmd_Ba0));
-		oncore_sendmsg(instance->ttyfd, oncore_cmd_Bn0, sizeof(oncore_cmd_Bn0));
-	} else if (instance->chan == 12)
-		oncore_sendmsg(instance->ttyfd, oncore_cmd_Ha, sizeof(oncore_cmd_Ha));
-
-	instance->count = 1;
-	instance->o_state = ONCORE_ALMANAC;
-	cp = "state = ONCORE_ALMANAC";
-=======
-	case 0:
-	default:
-		instance->peer->leap = LEAP_NOWARNING;
-		cp = "Set peer.leap to LEAP_NOWARNING";
-		break;
-	}
->>>>>>> 4ef2ba1b
-	record_clock_stats(&(instance->peer->srcadr), cp);
-}
-
-
-
-static void
-oncore_msg_BnEnHn(
-	struct instance *instance,
-	u_char *buf,
-	size_t	len
-	)
-{
-	long	dt1, dt2;
-	char	*cp;
-
-	if (instance->o_state != ONCORE_RUN)
-		return;
-
-	if (instance->traim_delay) {	 /* flag that @@Bn/@@En/Hn returned */
-			instance->traim_ck = 1;
-			instance->traim_delay = 0;
-			cp = "ONCORE: Detected TRAIM, TRAIM = ON";
-			record_clock_stats(&(instance->peer->srcadr), cp);
-
-			oncore_set_traim(instance);
-	}
-
-	memcpy(instance->BEHn, buf, (size_t) len);	/* Bn or En or Hn */
-
-	/* If Time RAIM doesn't like it, don't trust it */
-
-	if (buf[2] == 'H') {
-		if (instance->BEHn[6])	/* bad TRAIM */
-			return;
-
-		dt1 = instance->saw_tooth + instance->offset;	 /* dt this time step */
-		instance->saw_tooth = (s_char) instance->BEHn[10]; /* update for next time Hn[10] */
-		dt2 = instance->saw_tooth + instance->offset;	 /* dt next time step */
-	} else {
-		if (instance->BEHn[21]) /* bad TRAIM */
-			return;
-
-		dt1 = instance->saw_tooth + instance->offset;	 /* dt this time step */
-		instance->saw_tooth = (s_char) instance->BEHn[25]; /* update for next time */
-		dt2 = instance->saw_tooth + instance->offset;	 /* dt next time step */
-	}
-
-	oncore_get_timestamp(instance, dt1, dt2);
-}
-
-
-
-/* Here for @@Ca, @@Fa and @@Ia messages */
-
-/* These are Self test Commands for 6, 8, and 12 chan receivers.
- * There are good reasons NOT to do a @@Ca, @@Fa or @@Ia command with the ONCORE.
- * It was found that under some circumstances the following
- * command would fail if issued immediately after the return from the
- * @@Fa, but a 2sec delay seemed to fix things.  Since simply calling
- * sleep(2) is wasteful, and may cause trouble for some OS's, repeating
- * itimer, we set a flag, and test it at the next POLL.  If it hasn't
- * been cleared, we reissue the @@Cj that is issued below.
- * Note that we do a @@Cj at the beginning, and again here.
- * The first is to get the info, the 2nd is just used as a safe command
- * after the @@Fa for all Oncores (and it was in this posn in the
- * original code).
- */
-
-static void
-oncore_msg_CaFaIa(
-	struct instance *instance,
-	u_char *buf,
-	size_t len
-	)
-{
-	char *cp;
-	int	i;
-
-	if (instance->o_state == ONCORE_TEST_SENT) {
-		enum antenna_state antenna;
-
-		instance->timeout = 0;
-
-		if (debug > 2) {
-			if (buf[2] == 'I')
-				printf("ONCORE[%d]: >>@@%ca %x %x %x\n", instance->unit, buf[2], buf[4], buf[5], buf[6]);
-			else
-				printf("ONCORE[%d]: >>@@%ca %x %x\n", instance->unit, buf[2], buf[4], buf[5]);
-		}
-
-		antenna = (buf[4] & 0xc0) >> 6;
-		buf[4] &= ~0xc0;
-
-<<<<<<< HEAD
-		if (buf[4] || buf[5] || ((buf[2] == 'I') && buf[6])) {
-=======
-		i = buf[4] || buf[5];
-		if (buf[2] == 'I') i = i || buf[6];
-		if (i) {
->>>>>>> 4ef2ba1b
-			if (buf[2] == 'I') {
-				msyslog(LOG_ERR, "ONCORE[%d]: self test failed: result %02x %02x %02x",
-					instance->unit, buf[4], buf[5], buf[6]);
-			} else {
-				msyslog(LOG_ERR, "ONCORE[%d]: self test failed: result %02x %02x",
-					instance->unit, buf[4], buf[5]);
-			}
-			cp = "ONCORE: self test failed, shutting down driver";
-			record_clock_stats(&instance->peer->srcadr, cp);
-
-			refclock_report(instance->peer, CEVNT_FAULT);
-<<<<<<< HEAD
-
-
-=======
->>>>>>> 4ef2ba1b
-			oncore_shutdown(instance->unit, instance->peer);
-			return;
-		}
-
-		/* report the current antenna state */
-
-<<<<<<< HEAD
-		oncore_check_antenna(instance, antenna);
-=======
-		oncore_antenna_report(instance, antenna);
->>>>>>> 4ef2ba1b
-
-		instance->o_state = ONCORE_INIT;
-		cp = "state = ONCORE_INIT";
-		record_clock_stats(&(instance->peer->srcadr), cp);
-
-		instance->timeout = 4;
-		oncore_sendmsg(instance->ttyfd, oncore_cmd_Cj, sizeof(oncore_cmd_Cj));
-	}
-}
-
-
-
-/*
- * Demultiplex the almanac into shmem
- */
-
-static void
-oncore_msg_Cb(
-	struct instance *instance,
-	u_char *buf,
-	size_t len
-	)
-{
-<<<<<<< HEAD
-	const char	*cp;
-	char		Msg[160], Cmd[20];
-	u_char		*vp;	/* pointer to start of shared mem for Ba/Ea/Ha */
-	size_t		Len;
-	enum antenna_state antenna;
-=======
-	int i;
->>>>>>> 4ef2ba1b
-
-	if (instance->shmem == NULL)
-		return;
-
-	if (buf[4] == 5 && buf[5] > 0 && buf[5] < 26)
-		i = buf[5];
-	else if (buf[4] == 4 && buf[5] <= 5)
-		i = buf[5] + 24;
-	else if (buf[4] == 4 && buf[5] <= 10)
-		i = buf[5] + 23;
-	else if (buf[4] == 4 && buf[5] == 25)
-		i = 34;
-	else {
-		char *cp;
-
-		cp = "Cb: Response is NO ALMANAC";
-		record_clock_stats(&(instance->peer->srcadr), cp);
-		return;
-	}
-
-<<<<<<< HEAD
-	Len = len+3;		/* message length @@ -> checksum, CR, LF */
-	memcpy(instance->Ea, buf, Len); 	/* Ba, Ea or Ha */
-
-	if (buf[2] == 'B') {			/* 6chan */
-		if (instance->Ea[64]&0x8)
-			instance->mode = MODE_0D;
-		else if (instance->Ea[64]&0x10)
-			instance->mode = MODE_2D;
-		else if (instance->Ea[64]&0x20)
-			instance->mode = MODE_3D;
-	} else if (buf[2] == 'E') {		/* 8chan */
-		if (instance->Ea[72]&0x8)
-			instance->mode = MODE_0D;
-		else if (instance->Ea[72]&0x10)
-			instance->mode = MODE_2D;
-		else if (instance->Ea[72]&0x20)
-			instance->mode = MODE_3D;
-	} else if (buf[2] == 'H') {		/* 12chan */
-		int bits;
-=======
-	i *= 36;
-	instance->shmem[instance->shmem_Cb + i + 2]++;
-	memcpy(instance->shmem + instance->shmem_Cb + i + 3, buf, (size_t) (len + 3));
->>>>>>> 4ef2ba1b
-
-#if 1
-	{
-	char Msg[160];
-	sprintf(Msg, "See Cb [%d,%d]", buf[4], buf[5]);
-	record_clock_stats(&(instance->peer->srcadr), Msg);
-	}
-#endif
-}
-
-<<<<<<< HEAD
-	vp = (u_char) 0;	/* just to keep compiler happy */
-	antenna = instance->ant_state;
-	if (instance->chan == 6) {
-		instance->rsm.bad_almanac = instance->Ea[64]&0x1;
-		instance->rsm.bad_fix	  = instance->Ea[64]&0x52;
-		vp = &instance->shmem[instance->shmem_Ba];
-		antenna = (instance->Ea[37] & 0xc0) >> 6;  /* prob unset */
-	} else if (instance->chan == 8) {
-		instance->rsm.bad_almanac = instance->Ea[72]&0x1;
-		instance->rsm.bad_fix	  = instance->Ea[72]&0x52;
-		vp = &instance->shmem[instance->shmem_Ea];
-		antenna = (instance->Ea[37] & 0xc0) >> 6;  /* set GT, UT, unset VP */
-	} else if (instance->chan == 12) {
-		int bits1, bits2;
-
-		bits1 = (instance->Ea[129]>>5) & 0x7;	     /* actually Ha */
-		bits2 = instance->Ea[130];
-		instance->rsm.bad_almanac = (bits2 & 0x80);
-		instance->rsm.bad_fix	  = (bits2 & 0x8) || (bits1 == 0x2);
-					  /* too few sat     Bad Geom	  */
-		vp = &instance->shmem[instance->shmem_Ha];
-		antenna = (bits2 & 0x6 ) >> 1;
-#if 0
-fprintf(stderr, "ONCORE: DEBUG BITS: (%x %x), (%x %x),  %x %x %x %x %x\n",
-		instance->Ea[129], instance->Ea[130], bits1, bits2, instance->mode == MODE_0D, instance->mode == MODE_2D,
-		instance->mode == MODE_3D, instance->rsm.bad_almanac, instance->rsm.bad_fix);
-#endif
-=======
-
-
-/*
- * Set to Factory Defaults (Reasonable for UT w/ no Battery Backup
- *	not so for VP (eeprom) or any unit with a battery
- */
-
-static void
-oncore_msg_Cf(
-	struct instance *instance,
-	u_char *buf,
-	size_t len
-	)
-{
-	const char *cp;
-
-	if (instance->o_state == ONCORE_RESET_SENT) {
-		oncore_sendmsg(instance->ttyfd, oncore_cmd_Cg, sizeof(oncore_cmd_Cg)); /* Return to  Posn Fix mode */
-										       /* Reset set VP to IDLE */
-		instance->o_state = ONCORE_TEST_SENT;
-		cp = "state = ONCORE_TEST_SENT";
-		record_clock_stats(&(instance->peer->srcadr), cp);
-
-		oncore_sendmsg(instance->ttyfd, oncore_cmd_Cj, sizeof(oncore_cmd_Cj));
->>>>>>> 4ef2ba1b
-	}
-}
-
-
-
-/*
- * This is the Grand Central Station for the Preliminary Initialization.
- * Once done here we move on to oncore_msg_BaEaHa for final Initialization and Running.
- *
- * We do an @@Cj whenever we need a safe command for all Oncores.
- * The @@Cj gets us back here where we can switch to the next phase of setup.
- *
- * o Once at the very beginning (in start) to get the Model number.
- *   This info is printed, but no longer used.
- * o Again after we have determined the number of Channels in the receiver.
- * o And once later after we have done a reset and test, (which may hang),
- *   as we are about to initialize the Oncore and start it running.
- * o We have one routine below for each case.
- */
-
-static void
-oncore_msg_Cj(
-	struct instance *instance,
-	u_char *buf,
-	size_t len
-	)
-{
-	int	mode;
-	char	*cp;
-
-	memcpy(instance->Cj, buf, len);
-
-	instance->timeout = 0;
-	if (instance->o_state == ONCORE_CHECK_ID) {
-		oncore_msg_Cj_id(instance, buf, len);
-		oncore_chan_test(instance);
-	} else if (instance->o_state == ONCORE_HAVE_CHAN) {
-		mode = instance->init_type;
-		if (mode == 3 || mode == 4) {	/* Cf will return here to check for TEST */
-			instance->o_state = ONCORE_RESET_SENT;
-			cp = "state = ONCORE_RESET_SENT";
-			record_clock_stats(&(instance->peer->srcadr), cp);
-			oncore_sendmsg(instance->ttyfd, oncore_cmd_Cf, sizeof(oncore_cmd_Cf));
-		} else {
-			instance->o_state = ONCORE_TEST_SENT;
-			cp = "state = ONCORE_TEST_SENT";
-			record_clock_stats(&(instance->peer->srcadr), cp);
-		}
-	}
-
-	if (instance->o_state == ONCORE_TEST_SENT) {
-		if (instance->chan == 6)
-			oncore_sendmsg(instance->ttyfd, oncore_cmd_Ca, sizeof(oncore_cmd_Ca));
-		else if (instance->chan == 8)
-			oncore_sendmsg(instance->ttyfd, oncore_cmd_Fa, sizeof(oncore_cmd_Fa));
-		else if (instance->chan == 12)
-			oncore_sendmsg(instance->ttyfd, oncore_cmd_Ia, sizeof(oncore_cmd_Ia));
-	} else if (instance->o_state == ONCORE_INIT)
-		oncore_msg_Cj_init(instance, buf, len);
-}
-
-
-
-/* The information on determining a Oncore 'Model', viz VP, UT, etc, from
- *	the Model Number comes from "Richard M. Hambly" <rick@cnssys.com>
- *	and from Motorola.  Until recently Rick was the only source of
- *	this information as Motorola didn't give the information out.
- *
- * Determine the Type from the Model #, this determines #chan and if TRAIM is
- *   available.
- *
- * The Information from this routine is NO LONGER USED.
- * The RESULTS are PRINTED, BUT NOT USED, and the routine COULD BE DELETED
- */
-
-static void
-oncore_msg_Cj_id(
-	struct instance *instance,
-	u_char *buf,
-	size_t len
-	)
-{
-	char *cp, *cp1, *cp2, Model[21], Msg[160];
-
-	/* Write Receiver ID message to clockstats file */
-
-	instance->Cj[294] = '\0';
-	for (cp=(char *)instance->Cj; cp< (char *) &instance->Cj[294]; ) {
-		cp1 = strchr(cp, '\r');
-		if (!cp1)
-			cp1 = (char *)&instance->Cj[294];
-		*cp1 = '\0';
-		record_clock_stats(&(instance->peer->srcadr), cp);
-		*cp1 = '\r';
-		cp = cp1+2;
-	}
-
-	/* next, the Firmware Version and Revision numbers */
-
-	instance->version  = atoi(&instance->Cj[83]);
-	instance->revision = atoi(&instance->Cj[111]);
-
-	/* from model number decide which Oncore this is,
-		and then the number of channels */
-
-	for (cp=&instance->Cj[160]; *cp == ' '; cp++)	/* start right after 'Model #' */
-		;
-	cp1 = cp;
-	cp2 = Model;
-	for (; !isspace((int)*cp) && cp-cp1 < 20; cp++, cp2++)
-		*cp2 = *cp;
-	*cp2 = '\0';
-
-	cp = 0;
-	if (!strncmp(Model, "PVT6", (size_t) 4)) {
-		cp = "PVT6";
-		instance->model = ONCORE_PVT6;
-	} else if (Model[0] == 'A') {
-		cp = "Basic";
-		instance->model = ONCORE_BASIC;
-	} else if (Model[0] == 'B' || !strncmp(Model, "T8", (size_t) 2)) {
-		cp = "VP";
-		instance->model = ONCORE_VP;
-	} else if (Model[0] == 'P') {
-		cp = "M12";
-		instance->model = ONCORE_M12;
-	} else if (Model[0] == 'R' || Model[0] == 'D' || Model[0] == 'S') {
-		if (Model[5] == 'N') {
-			cp = "GT";
-			instance->model = ONCORE_GT;
-		} else if ((Model[1] == '3' || Model[1] == '4') && Model[5] == 'G') {
-			cp = "GT+";
-			instance->model = ONCORE_GTPLUS;
-		} else if ((Model[1] == '5' && Model[5] == 'U') || (Model[1] == '1' && Model[5] == 'A')) {
-				cp = "UT";
-				instance->model = ONCORE_UT;
-		} else if (Model[1] == '5' && Model[5] == 'G') {
-			cp = "UT+";
-			instance->model = ONCORE_UTPLUS;
-		} else if (Model[1] == '6' && Model[5] == 'G') {
-			cp = "SL";
-			instance->model = ONCORE_SL;
-		} else {
-			cp = "Unknown";
-			instance->model = ONCORE_UNKNOWN;
 		}
 	} else	{
 		cp = "Unknown";
@@ -3283,20 +2739,11 @@
 		if (instance->chan != 12)
 			oncore_sendmsg(instance->ttyfd, oncore_cmd_Atx, sizeof(oncore_cmd_Atx));
 
-<<<<<<< HEAD
-			/* Read back Cable Delay for Output */
-		oncore_sendmsg(instance->ttyfd, oncore_cmd_Azx,  sizeof(oncore_cmd_Azx));
-
-			/* Read back Satellite Mask Angle for Output */
-		oncore_sendmsg(instance->ttyfd, oncore_cmd_Agx,  sizeof(oncore_cmd_Agx));
-	}
-=======
 	if (mode != 0) {
 			/* cable delay in ns */
 		memcpy(Cmd, oncore_cmd_Az, (size_t) sizeof(oncore_cmd_Az));
 		w32_buf(&Cmd[-2+4], instance->delay);
 		oncore_sendmsg(instance->ttyfd, Cmd,  sizeof(oncore_cmd_Az));	/* 6,8,12 */
->>>>>>> 4ef2ba1b
 
 			/* PPS offset in ns */
 		if (instance->offset) {
@@ -3457,43 +2904,8 @@
 	size_t len
 	)
 {
-<<<<<<< HEAD
-	int	Rsm;
-	u_long	i, j;
-	l_fp ts, ts_tmp;
-	double dmy;
-#ifdef HAVE_STRUCT_TIMESPEC
-	struct timespec *tsp = 0;
-#else
-	struct timeval	*tsp = 0;
-#endif
-#ifdef HAVE_PPSAPI
-	int	current_mode;
-	pps_params_t current_params;
-	struct timespec timeout;
-	pps_info_t pps_i;
-#else  /* ! HAVE_PPSAPI */
-#ifdef HAVE_CIOGETEV
-	struct ppsclockev ev;
-	int r = CIOGETEV;
-#endif
-#ifdef HAVE_TIOCGPPSEV
-	struct ppsclockev ev;
-	int r = TIOCGPPSEV;
-#endif
-#if	TIOCDCDTIMESTAMP
-	struct timeval	tv;
-#endif
-#endif	/* ! HAVE_PPS_API */
-
-	if ((instance->site_survey == ONCORE_SS_DONE) && (instance->mode != MODE_0D))
-		return;
-
-	/* Don't do anything without an almanac to define the GPS->UTC delta */
-=======
 	int dt;
 	char Msg[160], *cp;
->>>>>>> 4ef2ba1b
 
 	instance->saw_Gj = 1; /* flag, saw_Gj, dont need to try Bj in check_leap */
 
@@ -3600,21 +3012,9 @@
 	 * This #chan is used by the code rather than that calculated from the model number.
 	 */
 
-<<<<<<< HEAD
-	if (time_pps_getcap(instance->pps_h, &current_mode) < 0) {
-		msyslog(LOG_ERR, "refclock_ioctl: time_pps_getcap failed: %m");
-		return;
-	}
-
-	if (time_pps_getparams(instance->pps_h, &current_params) < 0) {
-		msyslog(LOG_ERR, "refclock_ioctl: time_pps_getparams failed: %m");
-		return;
-	}
-=======
 	instance->o_state = ONCORE_CHECK_CHAN;
 	cp = "state = ONCORE_CHECK_CHAN";
 	record_clock_stats(&(instance->peer->srcadr), cp);
->>>>>>> 4ef2ba1b
 
 	instance->count3 = 1;
 	oncore_sendmsg(instance->ttyfd, oncore_cmd_Ba, sizeof(oncore_cmd_Ba));
@@ -3626,10 +3026,6 @@
 
 /* check for a GOOD Almanac, have we got one yet? */
 
-<<<<<<< HEAD
-	ts.l_ui += JAN_1970;
-	instance->pp->lastrec = ts;
-=======
 static void
 oncore_check_almanac(
 	struct instance *instance
@@ -3643,7 +3039,6 @@
 		instance->rsm.bad_fix	  = instance->BEHa[72]&0x52;
 	} else if (instance->chan == 12) {
 		int bits1, bits2;
->>>>>>> 4ef2ba1b
 
 		bits1 = (instance->BEHa[129]>>5) & 0x7; 	/* actually Ha */
 		bits2 = instance->BEHa[130];
@@ -3677,18 +3072,7 @@
 	else
 		antenna = (instance->BEHa[37] & 0xc0) >> 6;  /* prob unset 6, set GT, UT unset VP */
 
-<<<<<<< HEAD
-	if (instance->polled) {
-		instance->polled = 0;
-/*
-		instance->pp->dispersion = instance->pp->skew = 0;
-*/
-		instance->pp->lastref = instance->pp->lastrec;
-		refclock_receive(instance->peer);
-	}
-=======
 	oncore_antenna_report (instance, antenna);
->>>>>>> 4ef2ba1b
 }
 
 
@@ -3753,24 +3137,6 @@
 	}
 }
 
-static void
-oncore_msg_Ag(
-	struct instance *instance,
-	u_char *buf,
-	size_t len
-	)
-{		char  Msg[160], *cp;
-
-		cp = "set to";
-		if (instance->o_state == ONCORE_RUN)
-			cp = "is";
-
-		instance->Ag = buf[4];
-		sprintf(Msg, "Satellite mask angle %s %d degrees", cp, (int) instance->Ag);
-		record_clock_stats(&(instance->peer->srcadr), Msg);
-}
-
-
 
 
 /* check the message checksum,
@@ -4351,27 +3717,6 @@
 }
 
 
-<<<<<<< HEAD
-static void
-oncore_check_antenna(
-	struct instance *instance,
-	enum antenna_state new_state)
-{
-	char *cp;
-
-	switch (new_state) {
-	case ONCORE_ANTENNA_OK: cp = "GPS antenna: OK";                   break;
-	case ONCORE_ANTENNA_OC: cp = "GPS antenna: short (overcurrent)";  break;
-	case ONCORE_ANTENNA_UC: cp = "GPS antenna: open (not connected)"; break;
-	case ONCORE_ANTENNA_NV: cp = "GPS antenna: short (no voltage)";   break;
-	default:		cp = "GPS antenna: ?";                    break;
-	}
-
-	instance->ant_state = new_state;
-	record_clock_stats(&instance->peer->srcadr, cp);
-}
-=======
->>>>>>> 4ef2ba1b
 
 #else
 int refclock_oncore_bs;
