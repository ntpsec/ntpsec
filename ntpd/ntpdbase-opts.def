#include autogen-version.def

test-main;

flag = {
    name      = ipv4;
    value     = 4;
    equivalence = ipv4;
    descrip   = "Force IPv4 DNS name resolution";
    doc = <<-  _EndOfDoc_
	Force DNS resolution of following host names on the command line
	to the IPv4 namespace.
	_EndOfDoc_;
};

flag = {
    name      = ipv6;
    value     = 6;
    equivalence = ipv4;
    descrip   = "Force IPv6 DNS name resolution";
    doc = <<-  _EndOfDoc_
	Force DNS resolution of following host names on the command line
	to the IPv6 namespace.
	_EndOfDoc_;
};

flag = {
    name      = authreq;
    value     = a;
    descrip   = "Require crypto authentication";
    flags-cant = authnoreq;
    doc = <<-  _EndOfDoc_
	Require cryptographic authentication for broadcast client,
	multicast client and symmetric passive associations.
	This is the default.
	_EndOfDoc_;
};

flag = {
    name      = authnoreq;
    value     = A;
    descrip   = "Do not require crypto authentication";
    flags-cant = authreq;
    doc = <<-  _EndOfDoc_
	Do not require cryptographic authentication for broadcast client,
	multicast client and symmetric passive associations.
	This is almost never a good idea.
	_EndOfDoc_;
};

flag = {
    name      = bcastsync;
    value     = b;
    descrip   = "Allow us to sync to broadcast servers";
    doc = <<-  _EndOfDoc_
	_EndOfDoc_;
};

#ifdef SIM
flag = {
    name      = simbroadcastdelay;
    value     = B;
    arg-type  = string;
    descrip   = "Simulator broadcast delay";
    doc = <<-  _EndOfDoc_
	_EndOfDoc_;
};
#endif

flag = {
    name      = configfile;
    value     = c;
    arg-type  = string;
    descrip   = "configuration file name";
    doc = <<-  _EndOfDoc_
	The name and path of the configuration file,
	/etc/ntp.conf
	by default.
	_EndOfDoc_;
};

#ifdef SIM
flag = {
    name      = phasenoise;
    value     = C;
    arg-type  = string;
    descrip   = "Phase noise level";
    doc = <<-  _EndOfDoc_
	_EndOfDoc_;
};
#endif

#include debug-opt.def

flag = {
    name      = driftfile;
    value     = f;
    arg-type  = string;
    descrip   = "frequency drift file name";
    doc = <<-  _EndOfDoc_
	The name and path of the frequency file,
	/etc/ntp.drift
	by default.
	This is the same operation as the
	driftfile driftfile
	configuration specification in the 
	/etc/ntp.conf
	file.
	_EndOfDoc_;
};

flag = {
    name      = panicgate;
    value     = g;
    descrip   = "Allow the first adjustment to be Big";
    doc = <<-  _EndOfDoc_
	Normally,
	ntpd
	exits with a message to the system log if the offset exceeds the panic threshold, which is 1000 s by default. This option allows the time to be set to any value without restriction; however, this can happen only once. If the threshold is exceeded after that,
	ntpd
	will exit with a message to the system log. This option can be used with the
	-q
	and
	-x
	options.
	See the
	tinker
	configuration file directive for other options.
	_EndOfDoc_;
};

#ifdef SIM
flag = {
    name      = simslew;
    value     = H;
    arg-type  = string;
    descrip   = "Simuator slew";
    doc = <<-  _EndOfDoc_
	_EndOfDoc_;
};
#endif

flag = {
    name      = jaildir;
    value     = i;
    arg-type  = string;
    descrip   = "Jail directory";
    doc = <<-  _EndOfDoc_
	Chroot the server to the directory
	jaildir
	.
	This option also implies that the server attempts to drop root privileges at startup (otherwise, chroot gives very little additional security), and it is only available if the OS supports to run the server without full root privileges.
	You may need to also specify a
	-u
	option.
	_EndOfDoc_;
};

flag = {
    name      = interface;
    value     = I;
    arg-type  = string;
    descrip   = "Listen on interface";
    max       = NOLIMIT;
    arg-name  = iface;
    stack-arg;
    doc = <<-  _EndOfDoc_
	_EndOfDoc_;
};

flag = {
    name      = keyfile;
    value     = k;
    arg-type  = string;
    descrip   = "path to symmetric keys";
    doc = <<-  _EndOfDoc_
	Specify the name and path of the symmetric key file.
	/etc/ntp.keys
	is the default.
	This is the same operation as the
	keys keyfile
	configuration file directive.
	_EndOfDoc_;
};

flag = {
    name      = logfile;
    value     = l;
    arg-type  = string;
    descrip   = "path to the log file";
    doc = <<-  _EndOfDoc_
	Specify the name and path of the log file.
	The default is the system log file.
	This is the same operation as the
	logfile logfile
	configuration file directive.
	_EndOfDoc_;
};

flag = {
    name      = novirtualips;
    value     = L;
    descrip   = "Do not listen to virtual IPs";
    doc = <<-  _EndOfDoc_
	Do not listen to virtual IPs. The default is to listen.
	_EndOfDoc_;
};

flag = {
    ifdef     = SYS_WINNT;
<<<<<<< HEAD
    name      = enablemmtimer;
=======
    name      = modifymmtimer;
>>>>>>> 09c18d5f
    value     = M;
    descrip   = "Modify Multimedia Timer (Windows only)";
    doc = <<-  _EndOfDoc_
	Set the Windows Multimedia Timer to highest resolution.
	_EndOfDoc_;
};

flag = {
    name      = nofork;
    value     = n;
    descrip   = "Do not fork";
    doc = <<-  _EndOfDoc_
	_EndOfDoc_;
};

flag = {
    name      = nice;
    value     = N;
    descrip   = "Run at high priority";
    doc = <<-  _EndOfDoc_
	To the extent permitted by the operating system, run
	ntpd
	at the highest priority.
	_EndOfDoc_;
};

#ifdef SIM
flag = {
    name      = servertime;
    value     = O;
    arg-type  = string;
    descrip   = "Server time";
    doc = <<-  _EndOfDoc_
	_EndOfDoc_;
};
#endif

flag = {
    name      = pidfile;
    value     = p;
    arg-type  = string;
    descrip   = "path to the PID file";
    doc = <<-  _EndOfDoc_
	Specify the name and path of the file used to record
	ntpd's
	process ID.
	This is the same operation as the
	pidfile pidfile
	configuration file directive.
	_EndOfDoc_;
};

flag = {
    name      = priority;
    value     = P;
    arg-type  = number;
    descrip   = "Process priority";
    doc = <<-  _EndOfDoc_
	To the extent permitted by the operating system, run
	ntpd
	at the specified
	sched_setscheduler(SCHED_FIFO)
	priority.
	_EndOfDoc_;
};

flag = {
    name      = quit;
    value     = q;
    descrip   = "Set the time and quit";
    doc = <<-  _EndOfDoc_
	ntpd
	will exit just after the first time the clock is set. This behavior mimics that of the
	ntpdate
	program, which is to be retired.
	The
	-g
	and
	-x
	options can be used with this option.
	Note: The kernel time discipline is disabled with this option.
	_EndOfDoc_;
};

flag = {
    name      = propagationdelay;
    value     = r;
    arg-type  = string;
    descrip   = "Broadcast/propagation delay";
    doc = <<-  _EndOfDoc_
	Specify the default propagation delay from the broadcast/multicast server to this client. This is necessary only if the delay cannot be computed automatically by the protocol.
	_EndOfDoc_;
};

flag = {
    name      = updateinterval;
    value     = U;
    arg-type  = number;
    descrip   = "interval in seconds between scans for new or dropped interfaces";
    doc = <<-  _EndOfDoc_
	Give the time in seconds between two scans for new or dropped interfaces.
	For systems with routing socket support the scans will be performed shortly after the interface change
	has been detected by the system.
	Use 0 to disable scanning. 60 seconds is the minimum time between scans.
	_EndOfDoc_;
};

flag = {
    name      = statsdir;
    value     = s;
    arg-type  = string;
    descrip   = "Statistics file location";
    doc = <<-  _EndOfDoc_
	Specify the directory path for files created by the statistics facility.
	This is the same operation as the
	statsdir statsdir
	configuration file directive.
	_EndOfDoc_;
};

#ifdef SIM
flag = {
    name      = endsimtime;
    value     = S;
    arg-type  = string;
    descrip   = "Simulation end time";
    doc = <<-  _EndOfDoc_
	_EndOfDoc_;
};
#endif

flag = {
    name      = trustedkey;
    value     = t;
    arg-type  = string;
    descrip   = "Trusted key number";
    max       = NOLIMIT;
    arg-name  = tkey;
    stack-arg;
    doc = <<-  _EndOfDoc_
	Add a key number to the trusted key list.
	_EndOfDoc_;
};

#ifdef SIM
flag = {
    name      = freqerr;
    value     = T;
    arg-type  = string;
    descrip   = "Simulation frequency error";
    doc = <<-  _EndOfDoc_
	_EndOfDoc_;
};
#endif

#ifdef SIM
flag = {
    name      = walknoise;
    value     = W;
    arg-type  = string;
    descrip   = "Simulation random walk noise";
    doc = <<-  _EndOfDoc_
	_EndOfDoc_;
};
#endif

flag = {
    name      = user;
    value     = u;
    arg-type  = string;
    descrip   = "Run as userid (or userid:groupid)";
    doc = <<-  _EndOfDoc_
	Specify a user, and optionally a group, to switch to.
	This option is only available if the OS supports to run the server without full root privileges.
	Currently, this option is supported under NetBSD (configure with
	--enable-clockctl
	) and Linux (configure with
	--enable-linuxcaps
	).
	_EndOfDoc_;
};

flag = {
    name      = var;
    value     = v;
    arg-type  = string;
    descrip   = "make ARG an ntp variable (RW)";
    max       = NOLIMIT;
    arg-name  = nvar;
    stack-arg;
    doc = <<-  _EndOfDoc_
	_EndOfDoc_;
};

flag = {
    name      = dvar;
    value     = V;
    arg-type  = string;
    descrip   = "make ARG an ntp variable (RW|DEF)";
    max       = NOLIMIT;
    arg-name  = ndvar;
    stack-arg;
    doc = <<-  _EndOfDoc_
	_EndOfDoc_;
};

flag = {
    name      = slew;
    value     = x;
    arg-type  = string;
    descrip   = "Slew up to 600 seconds";
    doc = <<-  _EndOfDoc_
	Normally, the time is slewed if the offset is less than the step threshold, which is 128 ms by default, and stepped if above the threshold.
	This option sets the threshold to 600 s, which is well within the accuracy window to set the clock manually.
	Note: Since the slew rate of typical Unix kernels is limited to 0.5 ms/s, each second of adjustment requires an amortization interval of 2000 s.
	Thus, an adjustment as much as 600 s will take almost 14 days to complete.
	This option can be used with the
	-g
	and
	-q
	options.
	See the
	tinker
	configuration file directive for other options.
	Note: The kernel time discipline is disabled with this option.
	_EndOfDoc_;
};

#ifdef SIM
flag = {
    name      = ndelay;
    value     = Y;
    arg-type  = string;
    descrip   = "Simulation network delay";
    doc = <<-  _EndOfDoc_
	_EndOfDoc_;
};
#endif

#ifdef SIM
flag = {
    name      = pdelay;
    value     = Z;
    arg-type  = string;
    descrip   = "Simulation processing delay";
    doc = <<-  _EndOfDoc_
	_EndOfDoc_;
};
#endif<|MERGE_RESOLUTION|>--- conflicted
+++ resolved
@@ -208,11 +208,7 @@
 
 flag = {
     ifdef     = SYS_WINNT;
-<<<<<<< HEAD
-    name      = enablemmtimer;
-=======
     name      = modifymmtimer;
->>>>>>> 09c18d5f
     value     = M;
     descrip   = "Modify Multimedia Timer (Windows only)";
     doc = <<-  _EndOfDoc_
