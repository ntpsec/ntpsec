--- conflicted
+++ resolved
@@ -87,12 +87,8 @@
 #define NMEA_BAUDRATE_SHIFT	4
 
 #define NMEA_DELAYMEAS_MASK	0x80
-<<<<<<< HEAD
-#define NMEA_EXTLOG_MASK	0x010000U
-=======
-#define NMEA_EXTLOG_MASK	0x01000000U
+#define NMEA_EXTLOG_MASK	0x00010000U
 #define NMEA_DATETRUST_MASK	0x02000000U
->>>>>>> 6688e85a
 
 #define NMEA_PROTO_IDLEN	5	/* tag name must be at least 5 chars */
 #define NMEA_PROTO_MINLEN	6	/* min chars in sentence, excluding CS */
