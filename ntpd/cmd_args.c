--- conflicted
+++ resolved
@@ -9,16 +9,7 @@
 #include "ntp_stdlib.h"
 #include "ntp_cmdargs.h"
 
-<<<<<<< HEAD
 #include "ntpd-opts.h"
-=======
-#ifdef SIM
-/* SK: removed */
-#else
-# include "ntpd-opts.h"
-# define OPTSTRUCT	ntpdOptions
-#endif /* SIM */
->>>>>>> aea48ff3
 
 /*
  * Definitions of things either imported from or exported to outside
