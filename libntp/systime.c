--- conflicted
+++ resolved
@@ -146,22 +146,6 @@
 	 * fuzzed result is strictly later than the prior.  Limit the
 	 * necessary fiction to 1 second.
 	 */
-<<<<<<< HEAD
-	GET_SYSTIME_AS_TIMESPEC(&ts);
-	now->l_i = (int32)ts.tv_sec + JAN_1970;
-	dtemp = 0;
-	if (sys_tick > FUZZ)
-		dtemp = ntp_random() * 2. / FRAC * sys_tick * 1e9;
-	else if (sys_tick > 0)
-		dtemp = ntp_random() * 2. / FRAC;
-	dtemp = (ts.tv_nsec + dtemp) * 1e-9;
-	if (dtemp >= 1.) {
-		dtemp -= 1.;
-		now->l_i++;
-	} else if (dtemp < 0) {
-		dtemp += 1.;
-		now->l_i--;
-=======
 	if (sys_fuzz_nsec > 0 && !lamport_violated) {
 		timespec_addns(&ts_min, &ts_prev, sys_fuzz_nsec);
 		if (timespec_cmp_fast(&ts, &ts_min) < 0) {
@@ -174,7 +158,6 @@
 				exit(1);
 			}
 		}
->>>>>>> b24b87c7
 	}
 	ts_prev_log = ts_prev;
 	ts_prev = ts;
@@ -198,22 +181,6 @@
 	 * sys_residual's effect for now) once sys_fuzz has been
 	 * determined.
 	 */
-<<<<<<< HEAD
-	GETTIMEOFDAY(&tv, NULL);
-	now->l_i = tv.tv_sec + JAN_1970;
-	dtemp = 0;
-	if (sys_tick > FUZZ)
-		dtemp = ntp_random() * 2. / FRAC * sys_tick * 1e6;
-	else if (sys_tick > 0)
-		dtemp = ntp_random() * 2. / FRAC;
-	dtemp = (tv.tv_usec + dtemp) * 1e-6;
-	if (dtemp >= 1.) {
-		dtemp -= 1.;
-		now->l_i++;
-	} else if (dtemp < 0) {
-		dtemp += 1.;
-		now->l_i--;
-=======
 	if (sys_fuzz > 0.) {
 		if (!L_ISZERO(&lfp_prev) && !lamport_violated) {
 			if (!L_ISGTU(&result, &lfp_prev)) {
@@ -237,7 +204,6 @@
 			}
 		}
 		lfp_prev = result;
->>>>>>> b24b87c7
 	}
 	if (lamport_violated) 
 		lamport_violated = FALSE;
