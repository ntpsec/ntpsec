/*
 * ssl_init.c	Common OpenSSL initialization code for the various
 *		programs which use it.
 *
 * Moved from ntpd/ntp_crypto.c crypto_setup()
 */
#ifdef HAVE_CONFIG_H
#include <config.h>
#endif
#include <ctype.h>
#include <ntp.h>
#include <ntp_debug.h>
#include <lib_strbuf.h>

#ifdef OPENSSL
#include "openssl/err.h"
<<<<<<< HEAD
#include "openssl/rand.h"
=======
>>>>>>> 47d9c8d8
#include "openssl/evp.h"


int ssl_init_done;

void
ssl_init(void)
{
	if (ssl_init_done)
		return;

	ERR_load_crypto_strings();
	OpenSSL_add_all_algorithms();

	ssl_init_done = 1;
}


void
ssl_check_version(void)
{
	if ((SSLeay() ^ OPENSSL_VERSION_NUMBER) & ~0xff0L) {
		msyslog(LOG_WARNING,
		    "OpenSSL version mismatch. Built against %lx, you have %lx\n",
		    OPENSSL_VERSION_NUMBER, SSLeay());
		fprintf(stderr,
		    "OpenSSL version mismatch. Built against %lx, you have %lx\n",
		    OPENSSL_VERSION_NUMBER, SSLeay());
	}

	INIT_SSL();
}
#endif	/* OPENSSL */


/*
 * keytype_from_text	returns OpenSSL NID for digest by name, and
 *			optionally the associated digest length.
 *
 * Used by ntpd authreadkeys(), ntpq and ntpdc keytype()
 */
int
keytype_from_text(
	const char *text,
	size_t *pdigest_len
	)
{
	const u_long	max_digest_len = MAX_MAC_LEN - sizeof(keyid_t);
	int		key_type;
	u_int		digest_len;
#ifdef OPENSSL
	u_char		digest[EVP_MAX_MD_SIZE];
	char *		upcased;
	char *		pch;
	EVP_MD_CTX	ctx;

	/*
	 * OpenSSL digest short names are capitalized, so uppercase the
	 * digest name before passing to OBJ_sn2nid().  If it is not
	 * recognized but begins with 'M' use NID_md5 to be consistent
	 * with past behavior.
	 */
	INIT_SSL();
	LIB_GETBUF(upcased);
	strncpy(upcased, text, LIB_BUFLENGTH);
	for (pch = upcased; '\0' != *pch; pch++)
		*pch = (char)toupper(*pch);
	key_type = OBJ_sn2nid(upcased);
#else
	key_type = 0;
#endif

	if (!key_type && 'm' == tolower(text[0]))
		key_type = NID_md5;

	if (!key_type)
		return 0;

	if (NULL != pdigest_len) {
#ifdef OPENSSL
		EVP_DigestInit(&ctx, EVP_get_digestbynid(key_type));
		EVP_DigestFinal(&ctx, digest, &digest_len);
		if (digest_len > max_digest_len) {
			fprintf(stderr,
				"key type %s %u octet digests are too big, max %lu\n",
				keytype_name(key_type), digest_len,
				max_digest_len);
			msyslog(LOG_ERR,
				"key type %s %u octet digests are too big, max %lu\n",
				keytype_name(key_type), digest_len,
				max_digest_len);
			return 0;
		}
#else
		digest_len = 16;
#endif
		*pdigest_len = digest_len;
	}

	return key_type;
}


/*
 * keytype_name		returns OpenSSL short name for digest by NID.
 *
 * Used by ntpq and ntpdc keytype()
 */
const char *
keytype_name(
	int nid
	)
{
	static const char unknown_type[] = "(unknown key type)";
	const char *name;

#ifdef OPENSSL
	INIT_SSL();
	name = OBJ_nid2sn(nid);
	if (NULL == name)
		name = unknown_type;
#else	/* !OPENSSL follows */
	if (NID_md5 == nid)
		name = "MD5";
	else
		name = unknown_type;
#endif
	return name;
}


/*
 * Use getpassphrase() if configure.ac detected it, as Suns that
 * have it truncate the password in getpass() to 8 characters.
 */
#ifdef HAVE_GETPASSPHRASE
# define	getpass(str)	getpassphrase(str)
#endif

/*
 * getpass_keytype() -- shared between ntpq and ntpdc, only vaguely
 *			related to the rest of ssl_init.c.
 */
char *
getpass_keytype(
	int	keytype
	)
{
	char	pass_prompt[64 + 11 + 1]; /* 11 for " Password: " */

	snprintf(pass_prompt, sizeof(pass_prompt),
		 "%.64s Password: ", keytype_name(keytype));

	return getpass(pass_prompt);
}<|MERGE_RESOLUTION|>--- conflicted
+++ resolved
@@ -14,10 +14,6 @@
 
 #ifdef OPENSSL
 #include "openssl/err.h"
-<<<<<<< HEAD
-#include "openssl/rand.h"
-=======
->>>>>>> 47d9c8d8
 #include "openssl/evp.h"
 
 
