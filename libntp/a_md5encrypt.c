/*
 *	digest support for NTP, MD5 and with OpenSSL more
 */

#ifdef HAVE_CONFIG_H
#include <config.h>
#endif

#include "ntp_fp.h"
#include "ntp_string.h"
#include "ntp_stdlib.h"
#include "ntp_assert.h"
#include "ntp.h"
#ifdef OPENSSL
#include "openssl/evp.h"
#else
#include "ntp_md5.h"
#endif /* OPENSSSL */

/*
 * MD5authencrypt - generate MD5 message authenticator
 *
 * Returns length of authenticator field.
 */
int
MD5authencrypt(
	int	type,		/* hash algorithm */
	u_char	*key,		/* key pointer */
	u_int32 *pkt,		/* packet pointer */
	int	length		/* packet length */
	)
{
<<<<<<< HEAD
	u_char		digest[20];
	unsigned	len;
=======
	u_char	digest[64];	/* for SHA-512 */
	int	len;
>>>>>>> a579c762
#ifdef OPENSSL
	const EVP_MD *	digest_type;
	EVP_MD_CTX	ctx;
#else
	MD5_CTX		md5;
#endif /* OPENSSL */

	/*
	 * MD5 with key identifier concatenated with packet.
	 */
#ifdef OPENSSL
	digest_type = EVP_get_digestbynid(type);
	NTP_INSIST(digest_type != NULL);
	EVP_DigestInit(&ctx, digest_type);
	EVP_DigestUpdate(&ctx, key, (u_int)cache_keylen);
	EVP_DigestUpdate(&ctx, (u_char *)pkt, (u_int)length);
	EVP_DigestFinal(&ctx, digest, &len);
#else
	MD5Init(&md5);
	MD5Update(&md5, key, (u_int)cache_keylen);
	MD5Update(&md5, (u_char *)pkt, (u_int)length);
	MD5Final(digest, &md5);
	len = 16;
#endif /* OPENSSL */
	memmove((u_char *)pkt + length + 4, digest, len);
	return (len + 4);
}


/*
 * MD5authdecrypt - verify MD5 message authenticator
 *
 * Returns one if authenticator valid, zero if invalid.
 */
int
MD5authdecrypt(
	int	type,		/* hash algorithm */
	u_char	*key,		/* key pointer */
	u_int32	*pkt,		/* packet pointer */
	int	length,	 	/* packet length */
	int	size		/* MAC size */
	)
{
<<<<<<< HEAD
	u_char		digest[20];
	unsigned	len;
=======
	u_char	digest[64];	/* for SHA-512 */
	int	len;
>>>>>>> a579c762
#ifdef OPENSSL
	EVP_MD_CTX	ctx;
#else
	MD5_CTX		md5;
#endif /* OPENSSL */

	/*
	 * MD5 with key identifier concatenated with packet.
	 */
#ifdef OPENSSL
	EVP_DigestInit(&ctx, EVP_get_digestbynid(type));
	EVP_DigestUpdate(&ctx, key, (u_int)cache_keylen);
	EVP_DigestUpdate(&ctx, (u_char *)pkt, (u_int)length);
	EVP_DigestFinal(&ctx, digest, &len);
#else
	MD5Init(&md5);
	MD5Update(&md5, key, (u_int)cache_keylen);
	MD5Update(&md5, (u_char *)pkt, (u_int)length);
	MD5Final(digest, &md5);
	len = 16;
#endif /* OPENSSL */
	if ((unsigned)size != len + 4)
		return (0);

	return (!memcmp(digest, (char *)pkt + length + 4, len));
}

/*
 * Calculate the reference id from the address. If it is an IPv4
 * address, use it as is. If it is an IPv6 address, do a md5 on
 * it and use the bottom 4 bytes.
 */
u_int32
addr2refid(sockaddr_u *addr)
{
	u_char		digest[20];
	u_int32		addr_refid;
#ifdef OPENSSL
	EVP_MD_CTX	ctx;
	unsigned	len;
#else
	MD5_CTX	md5;
#endif /* OPENSSL */

	if (IS_IPV4(addr))
		return (NSRCADR(addr));

#ifdef OPENSSL
	EVP_DigestInit(&ctx, EVP_md5());
	EVP_DigestUpdate(&ctx, (u_char *)PSOCK_ADDR6(addr),
	    sizeof(struct in6_addr));
	EVP_DigestFinal(&ctx, digest, &len);
#else
	MD5Init(&md5);
	MD5Update(&md5, (u_char *)PSOCK_ADDR6(addr),
	    sizeof(struct in6_addr));
	MD5Final(digest, &md5);
#endif /* OPENSSL */
	memcpy(&addr_refid, digest, 4);
	return (addr_refid);
}<|MERGE_RESOLUTION|>--- conflicted
+++ resolved
@@ -30,13 +30,8 @@
 	int	length		/* packet length */
 	)
 {
-<<<<<<< HEAD
-	u_char		digest[20];
+	u_char		digest[64];	/* for SHA-512 */
 	unsigned	len;
-=======
-	u_char	digest[64];	/* for SHA-512 */
-	int	len;
->>>>>>> a579c762
 #ifdef OPENSSL
 	const EVP_MD *	digest_type;
 	EVP_MD_CTX	ctx;
@@ -80,13 +75,8 @@
 	int	size		/* MAC size */
 	)
 {
-<<<<<<< HEAD
-	u_char		digest[20];
+	u_char		digest[64];	/* for SHA-512 */
 	unsigned	len;
-=======
-	u_char	digest[64];	/* for SHA-512 */
-	int	len;
->>>>>>> a579c762
 #ifdef OPENSSL
 	EVP_MD_CTX	ctx;
 #else
