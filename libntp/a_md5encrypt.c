/*
 *	MD5 interface for rsaref2.0
 *
 * These routines implement an interface for the RSA Laboratories
 * implementation of the Message Digest 5 (MD5) algorithm. This
 * algorithm is included in the rsaref2.0 package available from RSA in
 * the US and foreign countries. Further information is available at
 * www.rsa.com.
 */

#ifdef HAVE_CONFIG_H
#include <config.h>
#endif

#include "ntp_fp.h"
#include "ntp_string.h"
#include "ntp_stdlib.h"

<<<<<<< HEAD
/* Disable the openssl md5 includes, because they'd clash with ours. */
/* #define NO_MD5 */
/* #define OPENSSL_NO_MD5 */
=======
/* Disable the openssl md5 includes because it clash with ours. */
>>>>>>> f287d628
#undef OPENSSL

#include "ntp.h"
#include "global.h"
#include "ntp_md5.h"

/*
 * MD5authencrypt - generate MD5 message authenticator
 *
 * Returns length of authenticator field.
 */
int
MD5authencrypt(
	u_char *key,		/* key pointer */
	u_int32 *pkt,		/* packet pointer */
	int length		/* packet length */
	)
{
	MD5_CTX md5;
	u_char digest[16];

	/*
	 * MD5 with key identifier concatenated with packet.
	 */
	MD5Init(&md5);
	MD5Update(&md5, key, (u_int)cache_keylen);
	MD5Update(&md5, (u_char *)pkt, (u_int)length);
	MD5Final(digest, &md5);
	memmove((u_char *)pkt + length + 4, digest, 16);
	return (16 + 4);
}


/*
 * MD5authdecrypt - verify MD5 message authenticator
 *
 * Returns one if authenticator valid, zero if invalid.
 */
int
MD5authdecrypt(
	u_char *key,		/* key pointer */
	u_int32 *pkt,		/* packet pointer */
	int length,	 	/* packet length */
	int size		/* MAC size */
	)
{
	MD5_CTX md5;
	u_char digest[16];

	/*
	 * MD5 with key identifier concatenated with packet.
	 */
	MD5Init(&md5);
	MD5Update(&md5, key, (u_int)cache_keylen);
	MD5Update(&md5, (u_char *)pkt, (u_int)length);
	MD5Final(digest, &md5);
	if (size != 16 + 4)
		return (0);
	return (!memcmp(digest, (char *)pkt + length + 4, 16));
}

/*
 * Calculate the reference id from the address. If it is an IPv4
 * address, use it as is. If it is an IPv6 address, do a md5 on
 * it and use the bottom 4 bytes.
 */
u_int32
addr2refid(struct sockaddr_storage *addr)
{
	MD5_CTX md5;
	u_char digest[16];
	u_int32 addr_refid;

	if (addr->ss_family == AF_INET)
		return (GET_INADDR(*addr));

	MD5Init(&md5);
	MD5Update(&md5, (u_char *)&GET_INADDR6(*addr),
	    sizeof(struct in6_addr));
	MD5Final(digest, &md5);
	memcpy(&addr_refid, digest, 4);
	return (htonl(addr_refid));
}<|MERGE_RESOLUTION|>--- conflicted
+++ resolved
@@ -16,13 +16,7 @@
 #include "ntp_string.h"
 #include "ntp_stdlib.h"
 
-<<<<<<< HEAD
-/* Disable the openssl md5 includes, because they'd clash with ours. */
-/* #define NO_MD5 */
-/* #define OPENSSL_NO_MD5 */
-=======
 /* Disable the openssl md5 includes because it clash with ours. */
->>>>>>> f287d628
 #undef OPENSSL
 
 #include "ntp.h"
