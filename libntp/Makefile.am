--- conflicted
+++ resolved
@@ -2,37 +2,19 @@
 AUTOMAKE_OPTIONS = ../util/ansi2knr
 noinst_LIBRARIES = libntp.a
 libntp_a_SOURCES = a_md5encrypt.c adjtime.c atoint.c atolfp.c atouint.c \
-<<<<<<< HEAD
 	audio.c authkeys.c authreadkeys.c authusekey.c binio.c buftvtots.c \
 	caljulian.c calleapwhen.c caltontp.c calyearstart.c clocktime.c \
 	clocktypes.c decodenetnum.c dofptoa.c dolfptoa.c emalloc.c \
 	findconfig.c fptoa.c fptoms.c getopt.c gpstolfp.c hextoint.c \
 	hextolfp.c humandate.c icom.c ieee754io.c inttoa.c iosignal.c \
 	lib_strbuf.c machines.c md5c.c memmove.c mfp_mul.c mfptoa.c \
-	mfptoms.c modetoa.c mstolfp.c msutotsf.c msyslog.c netof.c numtoa.c \
-	numtohost.c octtoint.c prettydate.c ranny.c recvbuff.c refnumtoa.c \
-	statestr.c syssignal.c systime.c tsftomsu.c tstotv.c tvtoa.c \
-	tvtots.c uglydate.c uinttoa.c utvtoa.c ymd2yd.c
-EXTRA_libntp_a_SOURCES = adjtimex.c log.c random.c
-#	mktime.c snprintf.c strdup.c strerror.c strstr.c
-libntp_a_LIBADD = @LIBOBJS@
-libntp_a_DEPENDENCIES = @LIBOBJS@
-INCLUDES = -I$(top_srcdir)/include
-=======
-	audio.c authencrypt.c authkeys.c authparity.c authreadkeys.c \
-	authusekey.c binio.c buftvtots.c caljulian.c calleapwhen.c caltontp.c \
-	calyearstart.c clocktime.c clocktypes.c decodenetnum.c dofptoa.c \
-	dolfptoa.c emalloc.c findconfig.c fptoa.c fptoms.c getopt.c \
-	gpstolfp.c hextoint.c hextolfp.c humandate.c icom.c ieee754io.c \
-	inttoa.c iosignal.c lib_strbuf.c machines.c md5c.c memmove.c \
-	mfp_mul.c mfptoa.c mfptoms.c mktime.c modetoa.c mstolfp.c msutotsf.c \
-	msyslog.c netof.c numtoa.c numtohost.c octtoint.c prettydate.c \
-	ranny.c recvbuff.c refnumtoa.c snprintf.c statestr.c strdup.c \
-	strerror.c syssignal.c systime.c tsftomsu.c tstotv.c tvtoa.c tvtots.c \
+	mfptoms.c mktime.c modetoa.c mstolfp.c msutotsf.c msyslog.c netof.c \
+	numtoa.c numtohost.c octtoint.c prettydate.c ranny.c recvbuff.c \
+	refnumtoa.c snprintf.c statestr.c strdup.c strerror.c strstr.c\
+	syssignal.c systime.c tsftomsu.c tstotv.c tvtoa.c tvtots.c \
 	uglydate.c uinttoa.c utvtoa.c ymd2yd.c
 EXTRA_libntp_a_SOURCES = adjtimex.c log.c random.c
-INCLUDES = -I$(top_srcdir)/include -I$(top_srcdir)/librsaref
->>>>>>> 822d136d
+INCLUDES = -I$(top_srcdir)/include
 ETAGS_ARGS = Makefile.am
 
 noinst_HEADERS = lib_strbuf.h log.h
