--- conflicted
+++ resolved
@@ -39,7 +39,6 @@
 	lib_strbuf.c					\
 	machines.c					\
 	mfptoa.c					\
-	ntp_lineedit.c					\
 	mfptoms.c					\
 	mktime.c					\
 	modetoa.c					\
@@ -47,11 +46,9 @@
 	msutotsf.c					\
 	msyslog.c					\
 	netof.c						\
-<<<<<<< HEAD
 	ntp_calendar.c					\
-=======
 	ntp_libopts.c					\
->>>>>>> 32fccf9a
+	ntp_lineedit.c					\
 	ntp_rfc2553.c					\
 	numtoa.c					\
 	numtohost.c					\
