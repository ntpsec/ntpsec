--- conflicted
+++ resolved
@@ -2,30 +2,17 @@
 AUTOMAKE_OPTIONS = ../util/ansi2knr
 noinst_LIBRARIES = libntp.a
 libntp_a_SOURCES = a_md5encrypt.c adjtime.c atoint.c atolfp.c atouint.c \
-<<<<<<< HEAD
-	authkeys.c authreadkeys.c authusekey.c \
-	buftvtots.c caljulian.c calleapwhen.c caltontp.c calyearstart.c \
-	clocktime.c clocktypes.c decodenetnum.c dofptoa.c dolfptoa.c \
-	emalloc.c findconfig.c fptoa.c fptoms.c getopt.c hextoint.c \
-	hextolfp.c humandate.c inttoa.c lib_strbuf.c machines.c md5c.c \
-	memmove.c mfptoa.c mfptoms.c modetoa.c mstolfp.c msutotsf.c \
-	msyslog.c netof.c numtoa.c numtohost.c octtoint.c prettydate.c \
-	ranny.c refnumtoa.c statestr.c syssignal.c systime.c tsftomsu.c \
-	tstotv.c tvtoa.c tvtots.c uglydate.c uinttoa.c utvtoa.c ymd2yd.c \
-	mfp_mul.c binio.c ieee754io.c gpstolfp.c recvbuff.c iosignal.c \
-	icom.c audio.c socktoa.c socktohost.c ntp_rfc2553.c
-=======
 	audio.c authkeys.c authreadkeys.c authusekey.c binio.c buftvtots.c \
 	caljulian.c calleapwhen.c caltontp.c calyearstart.c clocktime.c \
 	clocktypes.c decodenetnum.c dofptoa.c dolfptoa.c emalloc.c \
 	findconfig.c fptoa.c fptoms.c getopt.c gpstolfp.c hextoint.c \
 	hextolfp.c humandate.c icom.c ieee754io.c inttoa.c iosignal.c \
 	lib_strbuf.c machines.c md5c.c memmove.c mfp_mul.c mfptoa.c \
-	mfptoms.c modetoa.c mstolfp.c msutotsf.c msyslog.c netof.c numtoa.c \
-	numtohost.c octtoint.c prettydate.c ranny.c recvbuff.c refnumtoa.c \
-	statestr.c syssignal.c systime.c tsftomsu.c tstotv.c tvtoa.c \
-	tvtots.c uglydate.c uinttoa.c utvtoa.c ymd2yd.c
->>>>>>> 93264e78
+	mfptoms.c modetoa.c mstolfp.c msutotsf.c msyslog.c netof.c \
+	ntp_rfc2553.c numtoa.c numtohost.c octtoint.c prettydate.c \
+	ranny.c recvbuff.c refnumtoa.c socktoa.c socktohost.c statestr.c \
+	syssignal.c systime.c tsftomsu.c tstotv.c tvtoa.c tvtots.c \
+	uglydate.c uinttoa.c utvtoa.c ymd2yd.c
 EXTRA_libntp_a_SOURCES = adjtimex.c log.c random.c
 #	mktime.c snprintf.c strdup.c strerror.c strstr.c
 libntp_a_LIBADD = @LIBOBJS@
