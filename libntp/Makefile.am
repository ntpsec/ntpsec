#AUTOMAKE_OPTIONS = ../ansi2knr no-dependencies
AUTOMAKE_OPTIONS = ../util/ansi2knr
noinst_LIBRARIES = libntp.a
libntp_a_SOURCES = a_md5encrypt.c adjtime.c atoint.c atolfp.c atouint.c \
	authkeys.c authreadkeys.c authusekey.c \
	buftvtots.c caljulian.c calleapwhen.c caltontp.c calyearstart.c \
	clocktime.c clocktypes.c decodenetnum.c dofptoa.c dolfptoa.c \
	emalloc.c findconfig.c fptoa.c fptoms.c getopt.c hextoint.c \
	hextolfp.c humandate.c inttoa.c lib_strbuf.c machines.c md5c.c \
	memmove.c mfptoa.c mfptoms.c modetoa.c mstolfp.c msutotsf.c \
	msyslog.c netof.c numtoa.c numtohost.c octtoint.c prettydate.c \
	ranny.c refnumtoa.c statestr.c syssignal.c systime.c tsftomsu.c \
	tstotv.c tvtoa.c tvtots.c uglydate.c uinttoa.c utvtoa.c ymd2yd.c \
	mfp_mul.c binio.c ieee754io.c gpstolfp.c recvbuff.c iosignal.c \
<<<<<<< HEAD
	icom.c audio.c socktoa.c socktohost.c ntp_rfc2553.c
EXTRA_libntp_a_SOURCES = adjtimex.c log.c mktime.c random.c snprintf.c \
	strdup.c strerror.c
=======
	icom.c audio.c
EXTRA_libntp_a_SOURCES = adjtimex.c log.c random.c
#	mktime.c snprintf.c strdup.c strerror.c
>>>>>>> cecba4d4
libntp_a_LIBADD = @LIBOBJS@
libntp_a_DEPENDENCIES = @LIBOBJS@
INCLUDES = -I$(top_srcdir)/include
ETAGS_ARGS = Makefile.am

noinst_HEADERS = lib_strbuf.h log.h

../include/des.h:
	touch ../include/des.h

EXTRA_DIST = README

#mktime_.c: mktime.c $(ANSI2KNR)
#	$(ANSI2KNR) $< mktime_.c

#strerror_.c: strerror.c $(ANSI2KNR)
#	$(ANSI2KNR) $< strerror_.c<|MERGE_RESOLUTION|>--- conflicted
+++ resolved
@@ -12,15 +12,9 @@
 	ranny.c refnumtoa.c statestr.c syssignal.c systime.c tsftomsu.c \
 	tstotv.c tvtoa.c tvtots.c uglydate.c uinttoa.c utvtoa.c ymd2yd.c \
 	mfp_mul.c binio.c ieee754io.c gpstolfp.c recvbuff.c iosignal.c \
-<<<<<<< HEAD
 	icom.c audio.c socktoa.c socktohost.c ntp_rfc2553.c
-EXTRA_libntp_a_SOURCES = adjtimex.c log.c mktime.c random.c snprintf.c \
-	strdup.c strerror.c
-=======
-	icom.c audio.c
 EXTRA_libntp_a_SOURCES = adjtimex.c log.c random.c
 #	mktime.c snprintf.c strdup.c strerror.c
->>>>>>> cecba4d4
 libntp_a_LIBADD = @LIBOBJS@
 libntp_a_DEPENDENCIES = @LIBOBJS@
 INCLUDES = -I$(top_srcdir)/include
