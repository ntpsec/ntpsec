def build(ctx):
    srcnode = ctx.srcnode.abspath()

    # Unity source
    unity_source = [
        "unity/unity.c",
        "unity/unity_fixture.c",
    ]

    unity_config = ["UNITY_INCLUDE_DOUBLE", "UNITY_SUPPORT_64"]

    ctx(
        defines=unity_config,
        features="c",
        target="unity",
        source=unity_source
    )

    # Test main.
    common_source = [
        "common/tests_main.c",
        "common/caltime.c",
        "common/sockaddrtest.c",
        "common/file_handling.c"
    ]

    # libntp/
    libntp_source = [
        "libntp/authkeys.c",
        "libntp/calendar.c",
        "libntp/clocktime.c",
        "libntp/decodenetnum.c",
        "libntp/gpstolfp.c",
        "libntp/hextolfp.c",
        "libntp/humandate.c",
        "libntp/lfpfunc.c",
        "libntp/lfptostr.c",
        "libntp/macencrypt.c",
        "libntp/msyslog.c",
        "libntp/netof.c",
        "libntp/numtoa.c",
        "libntp/prettydate.c",
        "libntp/recvbuff.c",
        "libntp/refidsmear.c",
        "libntp/socktoa.c",
        "libntp/statestr.c",
        "libntp/strtolfp.c",
        "libntp/timespecops.c",
        "libntp/vi64ops.c",
        "libntp/ymd2yd.c"
    ] + common_source

    ctx.ntp_test(
        features="c cprogram bld_include src_include libisc_include test",
        target="test_libntp",
        install_path=None,
        defines=unity_config + ["TEST_LIBNTP=1"],

        includes=["%s/tests/unity/" % srcnode,
                  "%s/tests/libntp/" % srcnode,
                  "%s/tests/ntpdig/" % srcnode,
                  "%s/tests/common/" % srcnode
                  ] + ctx.env.PLATFORM_INCLUDES,
        use="unity ntp isc M PTHREAD CRYPTO RT SOCKET NSL",
        source=libntp_source,
    )

    if ctx.env.REFCLOCK_GENERIC:
        # libparse only available/required wth generic refclock

        # libparse/
        libparse_source = [
<<<<<<< HEAD
            "libparse/ieee754io.c"
=======
            "libparse/binio.c",
            "libparse/ieee754io.c",
>>>>>>> 8f0696e6
        ] + common_source

        ctx.ntp_test(
            defines=unity_config + ["TEST_LIBPARSE=1"],
            features="c cprogram bld_include src_include libisc_include test",
            includes=["%s/tests/unity/" % srcnode,
                      "%s/tests/libparse/" % srcnode,
                      "%s/tests/common/" % srcnode
                      ] + ctx.env.PLATFORM_INCLUDES,
            install_path=None,
            lib=["parse"],
            libpath=["libparse"],
            source=libparse_source,
            target="test_libparse",
            use="unity ntp isc parse M PTHREAD CRYPTO RT SOCKET NSL",
        )

    ntpd_source = [
        # "ntpd/filegen.c",
        "ntpd/leapsec.c",
        "ntpd/restrict.c",
    ] + common_source

    ctx.ntp_test(
        defines=unity_config + ["TEST_NTPD=1"],
        features="c cprogram bld_include src_include libisc_include test",
        includes=["%s/tests/unity/" % srcnode,
                  "%s/ntpd/" % srcnode,
                  "%s/tests/libntp/" % srcnode,
                  "%s/tests/common/" % srcnode,
                  ],
        install_path=None,
        source=ntpd_source,
        target="test_ntpd",
        use="ntpd_lib libntpd_obj unity ntp isc "
            "M PTHREAD CRYPTO RT SOCKET NSL",
    )

    # ctx.exec_command("%s/tests/pylib/test_statfiles.py" % srcnode)
    # ctx.exec_command("%s/tests/pylib/test_util.py" % srcnode)<|MERGE_RESOLUTION|>--- conflicted
+++ resolved
@@ -55,7 +55,6 @@
         target="test_libntp",
         install_path=None,
         defines=unity_config + ["TEST_LIBNTP=1"],
-
         includes=["%s/tests/unity/" % srcnode,
                   "%s/tests/libntp/" % srcnode,
                   "%s/tests/ntpdig/" % srcnode,
@@ -70,12 +69,8 @@
 
         # libparse/
         libparse_source = [
-<<<<<<< HEAD
-            "libparse/ieee754io.c"
-=======
             "libparse/binio.c",
             "libparse/ieee754io.c",
->>>>>>> 8f0696e6
         ] + common_source
 
         ctx.ntp_test(
