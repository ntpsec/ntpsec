/*
 * Copyright (C) 1995, 1996, 1997, and 1998 WIDE Project.
 * All rights reserved.
 *
 * Redistribution and use in source and binary forms, with or without
 * modification, are permitted provided that the following conditions
 * are met:
 * 1. Redistributions of source code must retain the above copyright
 *    notice, this list of conditions and the following disclaimer.
 * 2. Redistributions in binary form must reproduce the above copyright
 *    notice, this list of conditions and the following disclaimer in the
 *    documentation and/or other materials provided with the distribution.
 * 3. Neither the name of the project nor the names of its contributors
 *    may be used to endorse or promote products derived from this software
 *    without specific prior written permission.
 *
 * THIS SOFTWARE IS PROVIDED BY THE PROJECT AND CONTRIBUTORS ``AS IS'' AND
 * ANY EXPRESS OR IMPLIED WARRANTIES, INCLUDING, BUT NOT LIMITED TO, THE
 * IMPLIED WARRANTIES OF MERCHANTABILITY AND FITNESS FOR A PARTICULAR PURPOSE
 * ARE DISCLAIMED.  IN NO EVENT SHALL THE PROJECT OR CONTRIBUTORS BE LIABLE
 * FOR ANY DIRECT, INDIRECT, INCIDENTAL, SPECIAL, EXEMPLARY, OR CONSEQUENTIAL
 * DAMAGES (INCLUDING, BUT NOT LIMITED TO, PROCUREMENT OF SUBSTITUTE GOODS
 * OR SERVICES; LOSS OF USE, DATA, OR PROFITS; OR BUSINESS INTERRUPTION)
 * HOWEVER CAUSED AND ON ANY THEORY OF LIABILITY, WHETHER IN CONTRACT, STRICT
 * LIABILITY, OR TORT (INCLUDING NEGLIGENCE OR OTHERWISE) ARISING IN ANY WAY
 * OUT OF THE USE OF THIS SOFTWARE, EVEN IF ADVISED OF THE POSSIBILITY OF
 * SUCH DAMAGE.
 */

/*
 * Copyright (c) 1982, 1986, 1990, 1993
 *	The Regents of the University of California.  All rights reserved.
 *
 * Redistribution and use in source and binary forms, with or without
 * modification, are permitted provided that the following conditions
 * are met:
 * 1. Redistributions of source code must retain the above copyright
 *    notice, this list of conditions and the following disclaimer.
 * 2. Redistributions in binary form must reproduce the above copyright
 *    notice, this list of conditions and the following disclaimer in the
 *    documentation and/or other materials provided with the distribution.
 * 3. All advertising materials mentioning features or use of this software
 *    must display the following acknowledgement:
 *	This product includes software developed by the University of
 *	California, Berkeley and its contributors.
 * 4. Neither the name of the University nor the names of its contributors
 *    may be used to endorse or promote products derived from this software
 *    without specific prior written permission.
 *
 * THIS SOFTWARE IS PROVIDED BY THE REGENTS AND CONTRIBUTORS ``AS IS'' AND
 * ANY EXPRESS OR IMPLIED WARRANTIES, INCLUDING, BUT NOT LIMITED TO, THE
 * IMPLIED WARRANTIES OF MERCHANTABILITY AND FITNESS FOR A PARTICULAR PURPOSE
 * ARE DISCLAIMED.  IN NO EVENT SHALL THE REGENTS OR CONTRIBUTORS BE LIABLE
 * FOR ANY DIRECT, INDIRECT, INCIDENTAL, SPECIAL, EXEMPLARY, OR CONSEQUENTIAL
 * DAMAGES (INCLUDING, BUT NOT LIMITED TO, PROCUREMENT OF SUBSTITUTE GOODS
 * OR SERVICES; LOSS OF USE, DATA, OR PROFITS; OR BUSINESS INTERRUPTION)
 * HOWEVER CAUSED AND ON ANY THEORY OF LIABILITY, WHETHER IN CONTRACT, STRICT
 * LIABILITY, OR TORT (INCLUDING NEGLIGENCE OR OTHERWISE) ARISING IN ANY WAY
 * OUT OF THE USE OF THIS SOFTWARE, EVEN IF ADVISED OF THE POSSIBILITY OF
 * SUCH DAMAGE.
 *
 *	@(#)in.h	8.3 (Berkeley) 1/3/94
 */

/*
 * Compatability shims with the rfc2553 API to simplify ntp.
 */
#ifndef _NTP_RFC2553_H_
#define _NTP_RFC2553_H_

/*
 * Ensure that we include the configuration file before we check
 * for IPV6
 */
#include <config.h>

<<<<<<< HEAD
#ifndef ISC_PLATFORM_HAVEIPV6

#include <sys/types.h>
#include "ntp_types.h"

=======
#include "ntp_types.h"

/*
 * If various macros are not defined we need to define them
 */

>>>>>>> fc3de7b7
#ifndef AF_INET6
#define AF_INET6	AF_MAX
#define PF_INET6	AF_INET6
#endif

<<<<<<< HEAD
#ifndef HAVE_TYPE_U_INT8_T
typedef u_char		u_int8_t;
typedef u_short		u_int16_t;
typedef u_int32		u_int32_t;
#endif /* HAVE_TYPE_U_INT8_T */

#ifndef HAVE_TYPE_U_INT64_T
typedef struct u_int64_t { u_int32 val[2]; } u_int64_t;
#endif /* HAVE_TYPE_U_INT64_T */
=======
#if !defined(_SS_MAXSIZE) && !defined(_SS_ALIGNSIZE)

#define	_SS_MAXSIZE	128
#define	_SS_ALIGNSIZE	(sizeof(ntp_uint64_t))
#ifdef HAVE_SA_LEN_IN_STRUCT_SOCKADDR
#define	_SS_PAD1SIZE	(_SS_ALIGNSIZE - sizeof(u_char) - sizeof(u_int8_t))
#define	_SS_PAD2SIZE	(_SS_MAXSIZE - sizeof(u_char) - sizeof(u_int8_t) - \
				_SS_PAD1SIZE - _SS_ALIGNSIZE)
#else
#define	_SS_PAD1SIZE	(_SS_ALIGNSIZE - sizeof(short))
#define	_SS_PAD2SIZE	(_SS_MAXSIZE - sizeof(short) - \
				_SS_PAD1SIZE - _SS_ALIGNSIZE)
#endif /* HAVE_SA_LEN_IN_STRUCT_SOCKADDR */
#endif

/*
 * If we don't have the sockaddr_storage structure
 * we need to define it
 */

#ifndef HAVE_STRUCT_SOCKADDR_STORAGE
struct sockaddr_storage {
#ifdef HAVE_SA_LEN_IN_STRUCT_SOCKADDR
	u_int8_t	ss_len;		/* address length */
	u_int8_t	ss_family;	/* address family */
#else
	short		ss_family;	/* address family */
#endif
	char		__ss_pad1[_SS_PAD1SIZE];
	ntp_uint64_t	__ss_align;	/* force desired structure storage alignment */
	char		__ss_pad2[_SS_PAD2SIZE];
};
#endif

/*
 * Finally if the platform doesn't support IPv6 we need some
 * additional definitions
 */

/*
 * Flag values for getaddrinfo()
 */
#ifndef AI_NUMERICHOST
#define	AI_PASSIVE	0x00000001 /* get address to use bind() */
#define	AI_CANONNAME	0x00000002 /* fill ai_canonname */
#define	AI_NUMERICHOST	0x00000004 /* prevent name resolution */
/* valid flags for addrinfo */
#define AI_MASK \
    (AI_PASSIVE | AI_CANONNAME | AI_NUMERICHOST | AI_ADDRCONFIG)

#define	AI_ADDRCONFIG	0x00000400 /* only if any address is assigned */
#endif

#ifndef ISC_PLATFORM_HAVEIPV6
>>>>>>> fc3de7b7

/*
 * IPv6 address
 */
#ifdef SYS_WINNT
#define in6_addr in_addr6
#else
/*
 * Don't include any additional IPv6 definitions
 * We are defining our own here.
 */
#define ISC_IPV6_H 1

struct in6_addr {
	union {
		u_int8_t   __u6_addr8[16];
		u_int16_t  __u6_addr16[8];
		u_int32_t  __u6_addr32[4];
	} __u6_addr;			/* 128-bit IP6 address */
};

#define s6_addr   __u6_addr.__u6_addr8
#endif

/*
 * Definition of some useful macros to handle IP6 addresses
 */
#ifdef SYS_WINNT
#define IN6ADDR_ANY_INIT 	{{ 0,0,0,0,0,0,0,0,0,0,0,0,0,0,0,0 }}
#else
#define IN6ADDR_ANY_INIT \
	{{{ 0x00, 0x00, 0x00, 0x00, 0x00, 0x00, 0x00, 0x00, \
	    0x00, 0x00, 0x00, 0x00, 0x00, 0x00, 0x00, 0x00 }}}
#endif

extern const struct in6_addr in6addr_any;

#define SIN6_LEN
#ifndef HAVE_SOCKADDR_IN6
struct sockaddr_in6 {
#ifdef HAVE_SA_LEN_IN_STRUCT_SOCKADDR
	u_int8_t	sin6_len;	/* length of this struct(sa_family_t)*/
	u_int8_t	sin6_family;	/* AF_INET6 (sa_family_t) */
#else
	short		sin6_family;	/* AF_INET6 (sa_family_t) */
#endif
	u_int16_t	sin6_port;	/* Transport layer port # (in_port_t)*/
	u_int32_t	sin6_flowinfo;	/* IP6 flow information */
	struct in6_addr	sin6_addr;	/* IP6 address */
	u_int32_t	sin6_scope_id;	/* scope zone index */
};
#endif

/*
 * Unspecified
 */
#ifndef IN6_IS_ADDR_UNSPECIFIED
#define IN6_IS_ADDR_UNSPECIFIED(a)	\
	((*(const u_int32_t *)(const void *)(&(a)->s6_addr[0]) == 0) &&	\
	 (*(const u_int32_t *)(const void *)(&(a)->s6_addr[4]) == 0) &&	\
	 (*(const u_int32_t *)(const void *)(&(a)->s6_addr[8]) == 0) &&	\
	 (*(const u_int32_t *)(const void *)(&(a)->s6_addr[12]) == 0))
#endif
/*
 * Multicast
 */
#ifndef IN6_IS_ADDR_MULTICAST
#define IN6_IS_ADDR_MULTICAST(a)	((a)->s6_addr[0] == 0xff)
#endif

<<<<<<< HEAD
/*
 * RFC 2553: protocol-independent placeholder for socket addresses
 */
#define	_SS_MAXSIZE	128
#define	_SS_ALIGNSIZE	(sizeof(u_int64_t))
#ifdef HAVE_SA_LEN_IN_STRUCT_SOCKADDR
#define	_SS_PAD1SIZE	(_SS_ALIGNSIZE - sizeof(u_char) - sizeof(u_int8_t))
#define	_SS_PAD2SIZE	(_SS_MAXSIZE - sizeof(u_char) - sizeof(u_int8_t) - \
				_SS_PAD1SIZE - _SS_ALIGNSIZE)
#else
#define	_SS_PAD1SIZE	(_SS_ALIGNSIZE - sizeof(short))
#define	_SS_PAD2SIZE	(_SS_MAXSIZE - sizeof(short) - \
				_SS_PAD1SIZE - _SS_ALIGNSIZE)
#endif /* HAVE_SA_LEN_IN_STRUCT_SOCKADDR */

struct sockaddr_storage {
#ifdef HAVE_SA_LEN_IN_STRUCT_SOCKADDR
	u_int8_t	ss_len;		/* address length */
	u_int8_t	ss_family;	/* address family */
#else
	short		ss_family;	/* address family */
#endif
	char		__ss_pad1[_SS_PAD1SIZE];
	u_int64_t	__ss_align;	/* force desired structure storage alignment */
	char		__ss_pad2[_SS_PAD2SIZE];
};

=======
>>>>>>> fc3de7b7
struct addrinfo {
	int	ai_flags;	/* AI_PASSIVE, AI_CANONNAME, AI_NUMERICHOST */
	int	ai_family;	/* PF_xxx */
	int	ai_socktype;	/* SOCK_xxx */
	int	ai_protocol;	/* 0 or IPPROTO_xxx for IPv4 and IPv6 */
	size_t	ai_addrlen;	/* length of ai_addr */
	char	*ai_canonname;	/* canonical name for hostname */
	struct	sockaddr *ai_addr;	/* binary address */
	struct	addrinfo *ai_next;	/* next structure in linked list */
};

/*
 * Error return codes from getaddrinfo()
 */
#define	EAI_ADDRFAMILY	 1	/* address family for hostname not supported */
#define	EAI_AGAIN	 2	/* temporary failure in name resolution */
#define	EAI_BADFLAGS	 3	/* invalid value for ai_flags */
#define	EAI_FAIL	 4	/* non-recoverable failure in name resolution */
#define	EAI_FAMILY	 5	/* ai_family not supported */
#define	EAI_MEMORY	 6	/* memory allocation failure */
#define	EAI_NODATA	 7	/* no address associated with hostname */
#define	EAI_NONAME	 8	/* hostname nor servname provided, or not known */
#define	EAI_SERVICE	 9	/* servname not supported for ai_socktype */
#define	EAI_SOCKTYPE	10	/* ai_socktype not supported */
#define	EAI_SYSTEM	11	/* system error returned in errno */
#define	EAI_BADHINTS	12
#define	EAI_PROTOCOL	13
#define	EAI_MAX		14

<<<<<<< HEAD
/*
 * Flag values for getaddrinfo()
 */
#define	AI_PASSIVE	0x00000001 /* get address to use bind() */
#define	AI_CANONNAME	0x00000002 /* fill ai_canonname */
#define	AI_NUMERICHOST	0x00000004 /* prevent name resolution */
/* valid flags for addrinfo */
#define AI_MASK \
    (AI_PASSIVE | AI_CANONNAME | AI_NUMERICHOST | AI_ADDRCONFIG)

#define	AI_ADDRCONFIG	0x00000400 /* only if any address is assigned */
=======

int	getaddrinfo P((const char *, const char *,
			 const struct addrinfo *, struct addrinfo **));
int	getnameinfo P((const struct sockaddr *, u_int, char *,
			 size_t, char *, size_t, int));
void	freeaddrinfo P((struct addrinfo *));
char	*gai_strerror P((int));
>>>>>>> fc3de7b7

/*
 * Constants for getnameinfo()
 */
<<<<<<< HEAD
#define	NI_MAXHOST	1025
#define	NI_MAXSERV	32
=======
#ifndef NI_MAXHOST
#define	NI_MAXHOST	1025
#define	NI_MAXSERV	32
#endif
>>>>>>> fc3de7b7

/*
 * Flag values for getnameinfo()
 */
<<<<<<< HEAD
=======
#ifndef NI_NUMERICHOST
>>>>>>> fc3de7b7
#define	NI_NOFQDN	0x00000001
#define	NI_NUMERICHOST	0x00000002
#define	NI_NAMEREQD	0x00000004
#define	NI_NUMERICSERV	0x00000008
#define	NI_DGRAM	0x00000010
#define NI_WITHSCOPEID	0x00000020
<<<<<<< HEAD

int	getaddrinfo P((const char *, const char *,
			 const struct addrinfo *, struct addrinfo **));
int	getnameinfo P((const struct sockaddr *, u_int, char *,
			 size_t, char *, size_t, int));
void	freeaddrinfo P((struct addrinfo *));
char	*gai_strerror P((int));

#endif /* ISC_PLATFORM_HAVEIPV6 */
=======
#endif

#endif /* ISC_PLATFORM_HAVEIPV6 */

>>>>>>> fc3de7b7
#endif /* !_NTP_RFC2553_H_ */<|MERGE_RESOLUTION|>--- conflicted
+++ resolved
@@ -74,36 +74,17 @@
  */
 #include <config.h>
 
-<<<<<<< HEAD
-#ifndef ISC_PLATFORM_HAVEIPV6
-
-#include <sys/types.h>
 #include "ntp_types.h"
 
-=======
-#include "ntp_types.h"
-
 /*
  * If various macros are not defined we need to define them
  */
 
->>>>>>> fc3de7b7
 #ifndef AF_INET6
 #define AF_INET6	AF_MAX
 #define PF_INET6	AF_INET6
 #endif
 
-<<<<<<< HEAD
-#ifndef HAVE_TYPE_U_INT8_T
-typedef u_char		u_int8_t;
-typedef u_short		u_int16_t;
-typedef u_int32		u_int32_t;
-#endif /* HAVE_TYPE_U_INT8_T */
-
-#ifndef HAVE_TYPE_U_INT64_T
-typedef struct u_int64_t { u_int32 val[2]; } u_int64_t;
-#endif /* HAVE_TYPE_U_INT64_T */
-=======
 #if !defined(_SS_MAXSIZE) && !defined(_SS_ALIGNSIZE)
 
 #define	_SS_MAXSIZE	128
@@ -158,7 +139,6 @@
 #endif
 
 #ifndef ISC_PLATFORM_HAVEIPV6
->>>>>>> fc3de7b7
 
 /*
  * IPv6 address
@@ -229,36 +209,6 @@
 #define IN6_IS_ADDR_MULTICAST(a)	((a)->s6_addr[0] == 0xff)
 #endif
 
-<<<<<<< HEAD
-/*
- * RFC 2553: protocol-independent placeholder for socket addresses
- */
-#define	_SS_MAXSIZE	128
-#define	_SS_ALIGNSIZE	(sizeof(u_int64_t))
-#ifdef HAVE_SA_LEN_IN_STRUCT_SOCKADDR
-#define	_SS_PAD1SIZE	(_SS_ALIGNSIZE - sizeof(u_char) - sizeof(u_int8_t))
-#define	_SS_PAD2SIZE	(_SS_MAXSIZE - sizeof(u_char) - sizeof(u_int8_t) - \
-				_SS_PAD1SIZE - _SS_ALIGNSIZE)
-#else
-#define	_SS_PAD1SIZE	(_SS_ALIGNSIZE - sizeof(short))
-#define	_SS_PAD2SIZE	(_SS_MAXSIZE - sizeof(short) - \
-				_SS_PAD1SIZE - _SS_ALIGNSIZE)
-#endif /* HAVE_SA_LEN_IN_STRUCT_SOCKADDR */
-
-struct sockaddr_storage {
-#ifdef HAVE_SA_LEN_IN_STRUCT_SOCKADDR
-	u_int8_t	ss_len;		/* address length */
-	u_int8_t	ss_family;	/* address family */
-#else
-	short		ss_family;	/* address family */
-#endif
-	char		__ss_pad1[_SS_PAD1SIZE];
-	u_int64_t	__ss_align;	/* force desired structure storage alignment */
-	char		__ss_pad2[_SS_PAD2SIZE];
-};
-
-=======
->>>>>>> fc3de7b7
 struct addrinfo {
 	int	ai_flags;	/* AI_PASSIVE, AI_CANONNAME, AI_NUMERICHOST */
 	int	ai_family;	/* PF_xxx */
@@ -288,19 +238,6 @@
 #define	EAI_PROTOCOL	13
 #define	EAI_MAX		14
 
-<<<<<<< HEAD
-/*
- * Flag values for getaddrinfo()
- */
-#define	AI_PASSIVE	0x00000001 /* get address to use bind() */
-#define	AI_CANONNAME	0x00000002 /* fill ai_canonname */
-#define	AI_NUMERICHOST	0x00000004 /* prevent name resolution */
-/* valid flags for addrinfo */
-#define AI_MASK \
-    (AI_PASSIVE | AI_CANONNAME | AI_NUMERICHOST | AI_ADDRCONFIG)
-
-#define	AI_ADDRCONFIG	0x00000400 /* only if any address is assigned */
-=======
 
 int	getaddrinfo P((const char *, const char *,
 			 const struct addrinfo *, struct addrinfo **));
@@ -308,48 +245,27 @@
 			 size_t, char *, size_t, int));
 void	freeaddrinfo P((struct addrinfo *));
 char	*gai_strerror P((int));
->>>>>>> fc3de7b7
 
 /*
  * Constants for getnameinfo()
  */
-<<<<<<< HEAD
-#define	NI_MAXHOST	1025
-#define	NI_MAXSERV	32
-=======
 #ifndef NI_MAXHOST
 #define	NI_MAXHOST	1025
 #define	NI_MAXSERV	32
 #endif
->>>>>>> fc3de7b7
 
 /*
  * Flag values for getnameinfo()
  */
-<<<<<<< HEAD
-=======
 #ifndef NI_NUMERICHOST
->>>>>>> fc3de7b7
 #define	NI_NOFQDN	0x00000001
 #define	NI_NUMERICHOST	0x00000002
 #define	NI_NAMEREQD	0x00000004
 #define	NI_NUMERICSERV	0x00000008
 #define	NI_DGRAM	0x00000010
 #define NI_WITHSCOPEID	0x00000020
-<<<<<<< HEAD
-
-int	getaddrinfo P((const char *, const char *,
-			 const struct addrinfo *, struct addrinfo **));
-int	getnameinfo P((const struct sockaddr *, u_int, char *,
-			 size_t, char *, size_t, int));
-void	freeaddrinfo P((struct addrinfo *));
-char	*gai_strerror P((int));
+#endif
 
 #endif /* ISC_PLATFORM_HAVEIPV6 */
-=======
-#endif
-
-#endif /* ISC_PLATFORM_HAVEIPV6 */
-
->>>>>>> fc3de7b7
+
 #endif /* !_NTP_RFC2553_H_ */