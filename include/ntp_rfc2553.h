/*
 * Copyright (C) 1995, 1996, 1997, and 1998 WIDE Project.
 * All rights reserved.
 *
 * Redistribution and use in source and binary forms, with or without
 * modification, are permitted provided that the following conditions
 * are met:
 * 1. Redistributions of source code must retain the above copyright
 *    notice, this list of conditions and the following disclaimer.
 * 2. Redistributions in binary form must reproduce the above copyright
 *    notice, this list of conditions and the following disclaimer in the
 *    documentation and/or other materials provided with the distribution.
 * 3. Neither the name of the project nor the names of its contributors
 *    may be used to endorse or promote products derived from this software
 *    without specific prior written permission.
 *
 * THIS SOFTWARE IS PROVIDED BY THE PROJECT AND CONTRIBUTORS ``AS IS'' AND
 * ANY EXPRESS OR IMPLIED WARRANTIES, INCLUDING, BUT NOT LIMITED TO, THE
 * IMPLIED WARRANTIES OF MERCHANTABILITY AND FITNESS FOR A PARTICULAR PURPOSE
 * ARE DISCLAIMED.  IN NO EVENT SHALL THE PROJECT OR CONTRIBUTORS BE LIABLE
 * FOR ANY DIRECT, INDIRECT, INCIDENTAL, SPECIAL, EXEMPLARY, OR CONSEQUENTIAL
 * DAMAGES (INCLUDING, BUT NOT LIMITED TO, PROCUREMENT OF SUBSTITUTE GOODS
 * OR SERVICES; LOSS OF USE, DATA, OR PROFITS; OR BUSINESS INTERRUPTION)
 * HOWEVER CAUSED AND ON ANY THEORY OF LIABILITY, WHETHER IN CONTRACT, STRICT
 * LIABILITY, OR TORT (INCLUDING NEGLIGENCE OR OTHERWISE) ARISING IN ANY WAY
 * OUT OF THE USE OF THIS SOFTWARE, EVEN IF ADVISED OF THE POSSIBILITY OF
 * SUCH DAMAGE.
 */

/*
 * Copyright (c) 1982, 1986, 1990, 1993
 *	The Regents of the University of California.  All rights reserved.
 *
 * Redistribution and use in source and binary forms, with or without
 * modification, are permitted provided that the following conditions
 * are met:
 * 1. Redistributions of source code must retain the above copyright
 *    notice, this list of conditions and the following disclaimer.
 * 2. Redistributions in binary form must reproduce the above copyright
 *    notice, this list of conditions and the following disclaimer in the
 *    documentation and/or other materials provided with the distribution.
 * 3. All advertising materials mentioning features or use of this software
 *    must display the following acknowledgement:
 *	This product includes software developed by the University of
 *	California, Berkeley and its contributors.
 * 4. Neither the name of the University nor the names of its contributors
 *    may be used to endorse or promote products derived from this software
 *    without specific prior written permission.
 *
 * THIS SOFTWARE IS PROVIDED BY THE REGENTS AND CONTRIBUTORS ``AS IS'' AND
 * ANY EXPRESS OR IMPLIED WARRANTIES, INCLUDING, BUT NOT LIMITED TO, THE
 * IMPLIED WARRANTIES OF MERCHANTABILITY AND FITNESS FOR A PARTICULAR PURPOSE
 * ARE DISCLAIMED.  IN NO EVENT SHALL THE REGENTS OR CONTRIBUTORS BE LIABLE
 * FOR ANY DIRECT, INDIRECT, INCIDENTAL, SPECIAL, EXEMPLARY, OR CONSEQUENTIAL
 * DAMAGES (INCLUDING, BUT NOT LIMITED TO, PROCUREMENT OF SUBSTITUTE GOODS
 * OR SERVICES; LOSS OF USE, DATA, OR PROFITS; OR BUSINESS INTERRUPTION)
 * HOWEVER CAUSED AND ON ANY THEORY OF LIABILITY, WHETHER IN CONTRACT, STRICT
 * LIABILITY, OR TORT (INCLUDING NEGLIGENCE OR OTHERWISE) ARISING IN ANY WAY
 * OUT OF THE USE OF THIS SOFTWARE, EVEN IF ADVISED OF THE POSSIBILITY OF
 * SUCH DAMAGE.
 *
 *	@(#)in.h	8.3 (Berkeley) 1/3/94
 */

/*
 * Compatability shims with the rfc2553 API to simplify ntp.
 */
#ifndef _NTP_RFC2553_H_
#define _NTP_RFC2553_H_

/*
 * Ensure that we include the configuration file before we check
 * for IPV6
 */
#include <config.h>

#ifndef ISC_PLATFORM_HAVEIPV6

#include <sys/types.h>
#include "ntp_types.h"

#ifndef AF_INET6
#define AF_INET6	AF_MAX
#define PF_INET6	AF_INET6
#endif

#ifndef HAVE_TYPE_U_INT8_T
typedef u_char		u_int8_t;
typedef u_short		u_int16_t;
typedef u_int32		u_int32_t;
#endif /* HAVE_TYPE_U_INT8_T */

#ifndef HAVE_TYPE_U_INT64_T
typedef struct u_int64_t { u_int32 val[2]; } u_int64_t;
#endif /* HAVE_TYPE_U_INT64_T */

/*
 * IPv6 address
 */
#ifdef SYS_WINNT
#define in6_addr in_addr6
#else
/*
 * Don't include any additional IPv6 definitions
 * We are defining our own here.
 */
#define ISC_IPV6_H 1

struct in6_addr {
	union {
		u_int8_t   __u6_addr8[16];
		u_int16_t  __u6_addr16[8];
		u_int32_t  __u6_addr32[4];
	} __u6_addr;			/* 128-bit IP6 address */
};

#define s6_addr   __u6_addr.__u6_addr8
#endif

/*
 * Definition of some useful macros to handle IP6 addresses
 */
#ifdef SYS_WINNT
#define IN6ADDR_ANY_INIT 	{{ 0,0,0,0,0,0,0,0,0,0,0,0,0,0,0,0 }}
#else
#define IN6ADDR_ANY_INIT \
	{{{ 0x00, 0x00, 0x00, 0x00, 0x00, 0x00, 0x00, 0x00, \
	    0x00, 0x00, 0x00, 0x00, 0x00, 0x00, 0x00, 0x00 }}}
#endif

extern const struct in6_addr in6addr_any;

#define SIN6_LEN
#ifndef HAVE_SOCKADDR_IN6
struct sockaddr_in6 {
#ifdef HAVE_SA_LEN_IN_STRUCT_SOCKADDR
	u_int8_t	sin6_len;	/* length of this struct(sa_family_t)*/
	u_int8_t	sin6_family;	/* AF_INET6 (sa_family_t) */
#else
	short		sin6_family;	/* AF_INET6 (sa_family_t) */
#endif
	u_int16_t	sin6_port;	/* Transport layer port # (in_port_t)*/
	u_int32_t	sin6_flowinfo;	/* IP6 flow information */
	struct in6_addr	sin6_addr;	/* IP6 address */
	u_int32_t	sin6_scope_id;	/* scope zone index */
};
#endif

/*
 * Unspecified
 */
#ifndef IN6_IS_ADDR_UNSPECIFIED
#define IN6_IS_ADDR_UNSPECIFIED(a)	\
	((*(const u_int32_t *)(const void *)(&(a)->s6_addr[0]) == 0) &&	\
	 (*(const u_int32_t *)(const void *)(&(a)->s6_addr[4]) == 0) &&	\
	 (*(const u_int32_t *)(const void *)(&(a)->s6_addr[8]) == 0) &&	\
	 (*(const u_int32_t *)(const void *)(&(a)->s6_addr[12]) == 0))
#endif
/*
 * Multicast
 */
#ifndef IN6_IS_ADDR_MULTICAST
#define IN6_IS_ADDR_MULTICAST(a)	((a)->s6_addr[0] == 0xff)
#endif

/*
 * RFC 2553: protocol-independent placeholder for socket addresses
 */
#define	_SS_MAXSIZE	128
#define	_SS_ALIGNSIZE	(sizeof(u_int64_t))
#ifdef HAVE_SA_LEN_IN_STRUCT_SOCKADDR
#define	_SS_PAD1SIZE	(_SS_ALIGNSIZE - sizeof(u_char) - sizeof(u_int8_t))
#define	_SS_PAD2SIZE	(_SS_MAXSIZE - sizeof(u_char) - sizeof(u_int8_t) - \
				_SS_PAD1SIZE - _SS_ALIGNSIZE)
#else
#define	_SS_PAD1SIZE	(_SS_ALIGNSIZE - sizeof(short))
#define	_SS_PAD2SIZE	(_SS_MAXSIZE - sizeof(short) - \
				_SS_PAD1SIZE - _SS_ALIGNSIZE)
#endif /* HAVE_SA_LEN_IN_STRUCT_SOCKADDR */

<<<<<<< HEAD
=======
#ifndef HAVE_STRUCT_SOCKADDR_STORAGE
>>>>>>> 1eb465a0
struct sockaddr_storage {
#ifdef HAVE_SA_LEN_IN_STRUCT_SOCKADDR
	u_int8_t	ss_len;		/* address length */
	u_int8_t	ss_family;	/* address family */
#else
	short		ss_family;	/* address family */
#endif
	char		__ss_pad1[_SS_PAD1SIZE];
	u_int64_t	__ss_align;	/* force desired structure storage alignment */
	char		__ss_pad2[_SS_PAD2SIZE];
};
<<<<<<< HEAD
=======
#endif /* not HAVE_STRUCT_SOCKADDR_STORAGE */
>>>>>>> 1eb465a0

struct addrinfo {
	int	ai_flags;	/* AI_PASSIVE, AI_CANONNAME, AI_NUMERICHOST */
	int	ai_family;	/* PF_xxx */
	int	ai_socktype;	/* SOCK_xxx */
	int	ai_protocol;	/* 0 or IPPROTO_xxx for IPv4 and IPv6 */
	size_t	ai_addrlen;	/* length of ai_addr */
	char	*ai_canonname;	/* canonical name for hostname */
	struct	sockaddr *ai_addr;	/* binary address */
	struct	addrinfo *ai_next;	/* next structure in linked list */
};

/*
 * Error return codes from getaddrinfo()
 */
#define	EAI_ADDRFAMILY	 1	/* address family for hostname not supported */
#define	EAI_AGAIN	 2	/* temporary failure in name resolution */
#define	EAI_BADFLAGS	 3	/* invalid value for ai_flags */
#define	EAI_FAIL	 4	/* non-recoverable failure in name resolution */
#define	EAI_FAMILY	 5	/* ai_family not supported */
#define	EAI_MEMORY	 6	/* memory allocation failure */
#define	EAI_NODATA	 7	/* no address associated with hostname */
#define	EAI_NONAME	 8	/* hostname nor servname provided, or not known */
#define	EAI_SERVICE	 9	/* servname not supported for ai_socktype */
#define	EAI_SOCKTYPE	10	/* ai_socktype not supported */
#define	EAI_SYSTEM	11	/* system error returned in errno */
#define	EAI_BADHINTS	12
#define	EAI_PROTOCOL	13
#define	EAI_MAX		14

/*
 * Flag values for getaddrinfo()
 */
#define	AI_PASSIVE	0x00000001 /* get address to use bind() */
#define	AI_CANONNAME	0x00000002 /* fill ai_canonname */
#define	AI_NUMERICHOST	0x00000004 /* prevent name resolution */
/* valid flags for addrinfo */
#define AI_MASK \
    (AI_PASSIVE | AI_CANONNAME | AI_NUMERICHOST | AI_ADDRCONFIG)

#define	AI_ADDRCONFIG	0x00000400 /* only if any address is assigned */

/*
 * Constants for getnameinfo()
 */
#define	NI_MAXHOST	1025
#define	NI_MAXSERV	32

/*
 * Flag values for getnameinfo()
 */
#define	NI_NOFQDN	0x00000001
#define	NI_NUMERICHOST	0x00000002
#define	NI_NAMEREQD	0x00000004
#define	NI_NUMERICSERV	0x00000008
#define	NI_DGRAM	0x00000010
#define NI_WITHSCOPEID	0x00000020

int	getaddrinfo P((const char *, const char *,
			 const struct addrinfo *, struct addrinfo **));
int	getnameinfo P((const struct sockaddr *, u_int, char *,
			 size_t, char *, size_t, int));
void	freeaddrinfo P((struct addrinfo *));
char	*gai_strerror P((int));

#endif /* ISC_PLATFORM_HAVEIPV6 */
#endif /* !_NTP_RFC2553_H_ */<|MERGE_RESOLUTION|>--- conflicted
+++ resolved
@@ -178,10 +178,7 @@
 				_SS_PAD1SIZE - _SS_ALIGNSIZE)
 #endif /* HAVE_SA_LEN_IN_STRUCT_SOCKADDR */
 
-<<<<<<< HEAD
-=======
 #ifndef HAVE_STRUCT_SOCKADDR_STORAGE
->>>>>>> 1eb465a0
 struct sockaddr_storage {
 #ifdef HAVE_SA_LEN_IN_STRUCT_SOCKADDR
 	u_int8_t	ss_len;		/* address length */
@@ -193,10 +190,7 @@
 	u_int64_t	__ss_align;	/* force desired structure storage alignment */
 	char		__ss_pad2[_SS_PAD2SIZE];
 };
-<<<<<<< HEAD
-=======
 #endif /* not HAVE_STRUCT_SOCKADDR_STORAGE */
->>>>>>> 1eb465a0
 
 struct addrinfo {
 	int	ai_flags;	/* AI_PASSIVE, AI_CANONNAME, AI_NUMERICHOST */
