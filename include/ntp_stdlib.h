/*
 * ntp_stdlib.h - Prototypes for NTP lib.
 */
#ifndef NTP_STDLIB_H
#define NTP_STDLIB_H

#include <sys/types.h>
#ifdef HAVE_SYS_SOCKET_H
#include <sys/socket.h>
#endif

#include "l_stdlib.h"
#include "ntp_types.h"
#include "ntp_string.h"
#include "ntp_net.h"
#include "ntp_syslog.h"


/*
 * Handle gcc __attribute__ if available.
 */
#ifndef __attribute__
/* This feature is available in gcc versions 2.5 and later.  */
# if __GNUC__ < 2 || (__GNUC__ == 2 && __GNUC_MINOR__ < 5) || (defined(__STRICT_ANSI__))
#  define __attribute__(Spec) /* empty */
# endif
/* The __-protected variants of `format' and `printf' attributes
   are accepted by gcc versions 2.6.4 (effectively 2.7) and later.  */
# if __GNUC__ < 2 || (__GNUC__ == 2 && __GNUC_MINOR__ < 7)
#  define __format__ format
#  define __printf__ printf
# endif
#endif

extern	void	msyslog		(int, const char *, ...)
				__attribute__((__format__(__printf__, 2, 3)));

/*
 * When building without OpenSSL, use a few macros of theirs to
 * minimize source differences in NTP.
 */
#ifndef OPENSSL
#define NID_md5	4	/* from openssl/objects.h */
/* from openssl/evp.h */
#define EVP_MAX_MD_SIZE	64	/* longest known is SHA512 */
#endif

/* authkeys.c */
extern	void	auth_delkeys	(void);
extern	int	auth_havekey	(keyid_t);
extern	int	authdecrypt	(keyid_t, u_int32 *, int, int);
extern	int	authencrypt	(keyid_t, u_int32 *, int);
extern	int	authhavekey	(keyid_t);
extern	int	authistrusted	(keyid_t);
extern	int	authreadkeys	(const char *);
extern	void	authtrust	(keyid_t, u_long);
extern	int	authusekey	(keyid_t, int, const u_char *);

/*
 * Based on the NTP timestamp, calculate the NTP timestamp of
 * the corresponding calendar unit. Use the pivot time to unfold
 * the NTP timestamp properly, or the current system time if the
 * pivot pointer is NULL.
 */
extern	u_int32	calyearstart	(u_int32 ntptime, const time_t *pivot);
extern	u_int32	calmonthstart	(u_int32 ntptime, const time_t *pivot);
extern	u_int32	calweekstart	(u_int32 ntptime, const time_t *pivot);
extern	u_int32	caldaystart	(u_int32 ntptime, const time_t *pivot);

extern	const char *clockname	(int);
extern	int	clocktime	(int, int, int, int, int, u_int32, u_long *, u_int32 *);
#if !defined(_MSC_VER) || !defined(_DEBUG)
extern	void *	emalloc		(size_t);
extern	void *	erealloc	(void *, size_t);
extern	void *	emalloc_zero	(size_t);
extern	char *	estrdup		(const char *);
#else
extern	void *	debug_ereallocz	(void *, size_t, int, const char *, int);
#define		emalloc(c)	debug_ereallocz(NULL, (c), 0, __FILE__, __LINE__)
#define		erealloc(p, c)	debug_ereallocz((p), (c), 0, __FILE__, __LINE__)
#define		emalloc_zero(c)	debug_ereallocz(NULL, (c), 1, __FILE__, __LINE__)
extern	char *	debug_estrdup	(const char *, const char *, int);
#define		estrdup(s)	debug_estrdup((s), __FILE__, __LINE__)
#endif
extern	int	ntp_getopt	(int, char **, const char *);
extern	void	init_auth	(void);
extern	void	init_lib	(void);
extern	struct savekey *auth_findkey (keyid_t);
extern	int	auth_moremem	(void);
extern	int	ymd2yd		(int, int, int);

/* a_md5encrypt.c */
extern	int	MD5authdecrypt	(int, u_char *, u_int32 *, int, int);
extern	int	MD5authencrypt	(int, u_char *, u_int32 *, int);
extern	void	MD5auth_setkey	(keyid_t, int, const u_char *, const int);
extern	u_int32	addr2refid	(sockaddr_u *);


extern	int	atoint		(const char *, long *);
extern	int	atouint		(const char *, u_long *);
extern	int	hextoint	(const char *, u_long *);
extern	char *	humanlogtime	(void);
extern	char *	humantime	(time_t);
extern	char *	inttoa		(long);
extern	char *	mfptoa		(u_long, u_long, short);
extern	char *	mfptoms		(u_long, u_long, short);
extern	const char * modetoa	(int);
extern  const char * eventstr	(int);
extern  const char * ceventstr	(int);
extern	char *	statustoa	(int, int);
extern  const char * sysstatstr (int);
extern  const char * peerstatstr (int);
extern  const char * clockstatstr (int);
extern	sockaddr_u * netof	(sockaddr_u *);
extern	char *	numtoa		(u_int32);
extern	char *	numtohost	(u_int32);
extern	char *	socktoa		(const sockaddr_u *);
<<<<<<< HEAD
extern	char *	sockporttoa	(const sockaddr_u *);
extern	u_short	sock_hash	(const sockaddr_u *);
extern	char *	socktohost	(sockaddr_u *);
=======
extern	char *	socktohost	(const sockaddr_u *);
>>>>>>> 8f24e9c0
extern	int	octtoint	(const char *, u_long *);
extern	u_long	ranp2		(int);
extern	char *	refnumtoa	(sockaddr_u *);
extern	int	tsftomsu	(u_long, int);
extern	char *	uinttoa		(u_long);

extern	int	decodenetnum	(const char *, sockaddr_u *);

extern	const char * FindConfig	(const char *);

extern	void	signal_no_reset (int, RETSIGTYPE (*func)(int));

extern	void	getauthkeys 	(const char *);
extern	void	auth_agekeys	(void);
extern	void	rereadkeys	(void);

/*
 * Variable declarations for libntp.
 */

/*
 * Defined by any program.
 */
extern volatile int debug;		/* debugging flag */

/* authkeys.c */
extern u_long	authkeynotfound;	/* keys not found */
extern u_long	authkeylookups;		/* calls to lookup keys */
extern u_long	authnumkeys;		/* number of active keys */
extern u_long	authkeyexpired;		/* key lifetime expirations */
extern u_long	authkeyuncached;	/* cache misses */
extern u_long	authencryptions;	/* calls to encrypt */
extern u_long	authdecryptions;	/* calls to decrypt */

extern int	authnumfreekeys;

/*
 * The key cache. We cache the last key we looked at here.
 */
extern keyid_t	cache_keyid;		/* key identifier */
extern u_char *	cache_key;		/* key pointer */
extern int	cache_type;		/* key type */
extern u_int	cache_keylen;		/* key length */

/* getopt.c */
extern char *	ntp_optarg;		/* global argument pointer */
extern int	ntp_optind;		/* global argv index */

/* lib_strbuf.c */
extern int	ipv4_works;
extern int	ipv6_works;

/* machines.c */
typedef void (*pset_tod_using)(const char *);
extern pset_tod_using	set_tod_using;

/* ssl_init.c */
#ifdef OPENSSL
extern	void	ssl_init		(void);
extern	void	ssl_check_version	(void);
extern	int	ssl_init_done;
#define	INIT_SSL()				\
	do {					\
		if (!ssl_init_done)		\
			ssl_init();		\
	} while (0)
#else	/* !OPENSSL follows */
#define	INIT_SSL()		do {} while (0)
#endif
extern	int	keytype_from_text	(const char *,	size_t *);
extern	const char *keytype_name	(int);
extern	char *	getpass_keytype		(int);


/* lib/isc/win32/strerror.c
 *
 * To minimize Windows-specific changes to the rest of the NTP code,
 * particularly reference clocks, we hijack calls to strerror() to deal
 * with our mixture of error codes from the  C runtime (open, write)
 * and Windows (sockets, serial ports).  This is an ugly hack because
 * both use the lowest values differently, but particularly for ntpd,
 * it's not a problem.
 */
#ifdef NTP_REDEFINE_STRERROR
#define	strerror(e)	ntp_strerror(e)
extern char *	ntp_strerror	(int e);
#endif

/* systime.c */
extern double	sys_tick;		/* adjtime() resolution */

/* version.c */
extern const char *Version;		/* version declaration */

#endif	/* NTP_STDLIB_H */<|MERGE_RESOLUTION|>--- conflicted
+++ resolved
@@ -115,13 +115,9 @@
 extern	char *	numtoa		(u_int32);
 extern	char *	numtohost	(u_int32);
 extern	char *	socktoa		(const sockaddr_u *);
-<<<<<<< HEAD
 extern	char *	sockporttoa	(const sockaddr_u *);
 extern	u_short	sock_hash	(const sockaddr_u *);
-extern	char *	socktohost	(sockaddr_u *);
-=======
 extern	char *	socktohost	(const sockaddr_u *);
->>>>>>> 8f24e9c0
 extern	int	octtoint	(const char *, u_long *);
 extern	u_long	ranp2		(int);
 extern	char *	refnumtoa	(sockaddr_u *);
