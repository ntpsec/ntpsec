--- conflicted
+++ resolved
@@ -176,11 +176,9 @@
 
 /* ntp_peer.c */
 extern	void	init_peer	(void);
-<<<<<<< HEAD
 extern	struct peer *findexistingpeer(sockaddr_u *, const char *,
 				      struct peer *, int);
-extern	struct peer *findpeer	(sockaddr_u *, struct interface *, int,
-				 int *);
+extern	struct peer *findpeer	(struct recvbuf *, int, int *);
 extern	struct peer *findpeerbyassoc(associd_t);
 extern  void	set_peerdstadr	(struct peer *peer,
 				 struct interface *interface);
@@ -188,13 +186,6 @@
 				 struct interface *, u_char, u_char,
 				 u_char, u_char, u_int, u_char, u_char,
 				 keyid_t, const char *);
-=======
-extern	struct peer *findexistingpeer (sockaddr_u *, struct peer *, int);
-extern	struct peer *findpeer	(struct recvbuf *, int, int *);
-extern	struct peer *findpeerbyassoc (u_int);
-extern  void	set_peerdstadr	(struct peer *peer, struct interface *interface);
-extern	struct peer *newpeer	(sockaddr_u *, struct interface *, int, int, int, int, u_int, u_char, int, keyid_t);
->>>>>>> 068d6792
 extern	void	peer_all_reset	(void);
 extern	void	peer_clr_stats	(void);
 extern	struct peer *peer_config(sockaddr_u *, const char *,
