/*
 * ntpd.h - Prototypes and external variables for ntpd.
 *
 * Note the first half is primarily function prototypes, type
 * declarations, and preprocessor macros, with variables declared
 * primarily in the second half.
 *
 * Each half is further divided into sections for each source file.
 */

#include "ntp.h"
#include "ntp_stdlib.h"
#include "ntp_syslog.h"
#include "ntp_debug.h"
#include "ntp_syslog.h"
#include "ntp_select.h"
#include "ntp_malloc.h"
#include "ntp_refclock.h"
#include "ntp_intres.h"
#include "recvbuff.h"

/*
 * First half: ntpd types, functions, macros
 * -----------------------------------------
 */

/*
 * macro for debugging output - cut down on #ifdef pollution.
 *
 * DPRINTF() is for use by ntpd only, and compiles away to nothing
 * without DEBUG (configure --disable-debugging).
 *
 * TRACE() is similar for libntp and utilities, which retain full
 * debug capability even when compiled without DEBUG.
 *
 * The calling convention is not attractive:
 *     DPRINTF(debuglevel, (fmt, ...));
 *     DPRINTF(2, ("shows #ifdef DEBUG and if debug >= %d\n", 2));
 */
#ifdef DEBUG
# define DPRINTF(lvl, arg)				\
	do { 						\
		if (debug >= (lvl))			\
			mprintf arg;			\
	} while (0)
#else
# define DPRINTF(lvl, arg)	do {} while (0)
#endif


/* nt_clockstuff.c */
#ifdef SYS_WINNT
extern	void	win_time_stepped(void);
#endif

/* ntp_config.c */
#define	TAI_1972	10	/* initial TAI offset (s) */
extern	char	*keysdir;	/* crypto keys and leaptable directory */
extern	char *	saveconfigdir;	/* ntpq saveconfig output directory */

extern	void	getconfig	(int, char **);
extern	void	ctl_clr_stats	(void);
extern	int	ctlclrtrap	(sockaddr_u *, struct interface *, int);
extern	u_short ctlpeerstatus	(struct peer *);
extern	int	ctlsettrap	(sockaddr_u *, struct interface *, int, int);
extern	u_short ctlsysstatus	(void);
extern	void	init_control	(void);
extern	void	process_control (struct recvbuf *, int);
extern	void	report_event	(int, struct peer *, const char *);
extern	int	mprintf_event	(int, struct peer *, const char *, ...)
			__attribute__((__format__(__printf__, 3, 4)));

/* ntp_control.c */
/*
 * Structure for translation tables between internal system
 * variable indices and text format.
 */
struct ctl_var {
	u_short code;
	u_short flags;
	char *text;
};
/*
 * Flag values
 */
#define	CAN_READ	0x01
#define	CAN_WRITE	0x02

#define DEF		0x20
#define	PADDING		0x40
#define	EOV		0x80

#define	RO	(CAN_READ)
#define	WO	(CAN_WRITE)
#define	RW	(CAN_READ|CAN_WRITE)

extern	char *	add_var (struct ctl_var **, u_long, u_short);
extern	void	free_varlist (struct ctl_var *);
extern	void	set_var (struct ctl_var **, const char *, u_long, u_short);
extern	void	set_sys_var (const char *, u_long, u_short);
extern	const char *	get_ext_sys_var(const char *tag);

/* ntp_io.c */
typedef struct interface_info {
	endpt *	ep;
	u_char	action;
} interface_info_t;

typedef void	(*interface_receiver_t)	(void *, interface_info_t *);

extern	void	interface_enumerate	(interface_receiver_t, void *);
extern	endpt *	getinterface		(sockaddr_u *, u_int32);
extern	endpt *	select_peerinterface	(struct peer *, sockaddr_u *,
					 endpt *);
extern	endpt *	findinterface		(sockaddr_u *);
extern	endpt *	findbcastinter		(sockaddr_u *);
extern	void	enable_broadcast	(endpt *, sockaddr_u *);
extern	void	enable_multicast_if	(endpt *, sockaddr_u *);
extern	void	interface_update	(interface_receiver_t, void *);

extern	void	init_io 	(void);
extern	void	io_open_sockets	(void);
extern	void	input_handler	(l_fp *);
extern	void	io_clr_stats	(void);
extern	void	io_setbclient	(void);
extern	void	io_unsetbclient	(void);
extern	void	io_multicast_add(sockaddr_u *);
extern	void	io_multicast_del(sockaddr_u *);
extern	void	sendpkt 	(sockaddr_u *, struct interface *, int, struct pkt *, int);
#ifdef DEBUG
extern	void	collect_timing  (struct recvbuf *, const char *, int, l_fp *);
#endif
#ifdef HAVE_SIGNALED_IO
extern	void	wait_for_signal		(void);
extern	void	unblock_io_and_alarm	(void);
extern	void	block_io_and_alarm	(void);
# define	UNBLOCK_IO_AND_ALARM()	unblock_io_and_alarm()
# define	BLOCK_IO_AND_ALARM()	block_io_and_alarm()
#else
# define	UNBLOCK_IO_AND_ALARM()	do {} while (0)
# define	BLOCK_IO_AND_ALARM()	do {} while (0)
#endif
#define		latoa(pif)	localaddrtoa(pif)
extern const char * localaddrtoa(endpt *);

/* ntp_loopfilter.c */
extern	void	init_loopfilter(void);
extern	int 	local_clock(struct peer *, double);
extern	void	adj_host_clock(void);
extern	void	loop_config(int, double);
extern	void	select_loop(int);
extern	void	huffpuff(void);
extern	u_long	sys_clocktime;
extern	u_int	sys_tai;
extern 	int	freq_cnt;

/* ntp_monitor.c */
#define MON_HASH_SIZE		(1U << mon_hash_bits)
#define MON_HASH_MASK		(MON_HASH_SIZE - 1)
#define	MON_HASH(addr)		(sock_hash(addr) & MON_HASH_MASK)
extern	void	init_mon	(void);
extern	void	mon_start	(int);
extern	void	mon_stop	(int);
extern	u_short	ntp_monitor	(struct recvbuf *, u_short);
extern	void	mon_clearinterface(endpt *interface);

/* ntp_peer.c */
extern	void	init_peer	(void);
<<<<<<< HEAD
extern	struct peer *findexistingpeer(sockaddr_u *, const char *,
				      struct peer *, int);
=======
extern	struct peer *findexistingpeer (sockaddr_u *, struct peer *, int, u_char);
>>>>>>> b80ef107
extern	struct peer *findpeer	(struct recvbuf *, int, int *);
extern	struct peer *findpeerbyassoc(associd_t);
extern  void	set_peerdstadr	(struct peer *peer,
				 endpt *interface);
extern	struct peer *newpeer	(sockaddr_u *, const char *,
				 endpt *, u_char, u_char,
				 u_char, u_char, u_int, u_char, u_int32,
				 keyid_t, const char *);
extern	void	peer_all_reset	(void);
extern	void	peer_clr_stats	(void);
extern	struct peer *peer_config(sockaddr_u *, const char *,
				 endpt *, u_char, u_char,
				 u_char, u_char, u_int, u_int32,
				 keyid_t, const char *);
extern	void	peer_reset	(struct peer *);
extern	void	refresh_all_peerinterfaces(void);
extern	void	unpeer		(struct peer *);
extern	void	clear_all	(void);
extern	int	score_all	(struct peer *);
extern	struct peer *findmanycastpeer(struct recvbuf *);

/* ntp_crypto.c */
#ifdef AUTOKEY
extern	int	crypto_recv	(struct peer *, struct recvbuf *);
extern	int	crypto_xmit	(struct peer *, struct pkt *,
				    struct recvbuf *, int,
				    struct exten *, keyid_t);
extern	keyid_t	session_key	(sockaddr_u *, sockaddr_u *, keyid_t,
				    keyid_t, u_long);
extern	int	make_keylist	(struct peer *, struct interface *);
extern	void	key_expire	(struct peer *);
extern	void	crypto_update	(void);
extern	void	crypto_config	(int, char *);
extern	void	crypto_setup	(void);
extern	u_int	crypto_ident	(struct peer *);
extern	struct exten *crypto_args (struct peer *, u_int, associd_t, char *);
extern	int	crypto_public	(struct peer *, u_char *, u_int);
extern	void	value_free	(struct value *);
extern	char	*iffpar_file;
extern	EVP_PKEY *iffpar_pkey;
extern	char	*gqpar_file;
extern	EVP_PKEY *gqpar_pkey;
extern	char	*mvpar_file;
extern	EVP_PKEY *mvpar_pkey;
extern struct value tai_leap;
#endif	/* AUTOKEY */

/* ntp_proto.c */
extern	void	transmit	(struct peer *);
extern	void	receive 	(struct recvbuf *);
extern	void	peer_clear	(struct peer *, char *);
extern	void 	process_packet	(struct peer *, struct pkt *, u_int);
extern	void	clock_select	(void);

extern	int	leap_tai;	/* TAI at next leap */
extern	u_long	leap_sec;	/* next scheduled leap from file */
extern	u_long	leap_peers;	/* next scheduled leap from peers */
extern	u_long	leapsec;	/* seconds to next leap */
extern	u_long	leap_expire;	/* leap information expiration */
extern	int	sys_orphan;
extern	double	sys_mindisp;
extern	double	sys_maxdist;

extern	char	*sys_ident;	/* identity scheme */
extern	void	poll_update	(struct peer *, u_char);

extern	void	clear		(struct peer *);
extern	void	clock_filter	(struct peer *, double, double, double);
extern	void	init_proto	(void);
extern	void	proto_config	(int, u_long, double, sockaddr_u *);
extern	void	proto_clr_stats (void);

/* ntp_refclock.c */
#ifdef	REFCLOCK
extern	int	refclock_newpeer (struct peer *);
extern	void	refclock_unpeer (struct peer *);
extern	void	refclock_receive (struct peer *);
extern	void	refclock_transmit (struct peer *);
extern	void	init_refclock	(void);
#endif	/* REFCLOCK */

/* ntp_request.c */
extern	void	init_request	(void);
extern	void	process_private (struct recvbuf *, int);
extern	void	reset_auth_stats(void);

/* ntp_restrict.c */
extern	void	init_restrict	(void);
extern	u_short	restrictions	(sockaddr_u *);
extern	void	hack_restrict	(int, sockaddr_u *, sockaddr_u *,
				 u_short, u_short, u_long);
extern	void	restrict_source	(sockaddr_u *, int, u_long);

/* ntp_timer.c */
extern	void	init_timer	(void);
extern	void	reinit_timer	(void);
extern	void	timer		(void);
extern	void	timer_clr_stats (void);
extern	void	timer_interfacetimeout (u_long);
extern	volatile int interface_interval;
extern	u_long	orphwait;		/* orphan wait time */
#ifdef AUTOKEY
extern	char	*sys_hostname;	/* host name */
extern	char	*sys_groupname;	/* group name */
extern	char	*group_name;	/* group name */
extern	u_long	sys_revoke;	/* keys revoke timeout */
extern	u_long	sys_automax;	/* session key timeout */
#endif	/* AUTOKEY */

/* ntp_util.c */
extern	void	init_util	(void);
extern	void	write_stats	(void);
extern	void	stats_config	(int, const char *);
extern	void	record_peer_stats (sockaddr_u *, int, double, double, double, double);
extern	void	record_proto_stats (char *);
extern	void	record_loop_stats (double, double, double, double, int);
extern	void	record_clock_stats (sockaddr_u *, const char *);
extern	int	mprintf_clock_stats(sockaddr_u *, const char *, ...)
			__attribute__((__format__(__printf__, 2, 3)));
extern	void	record_raw_stats (sockaddr_u *, sockaddr_u *, l_fp *, l_fp *, l_fp *, l_fp *);
extern	u_long	leap_month(u_long);
extern	void	record_crypto_stats (sockaddr_u *, const char *);
#ifdef DEBUG
extern	void	record_timing_stats (const char *);
#endif
extern	char *	fstostr(time_t);	/* NTP timescale seconds */

/* ntpd.c */
extern	void	parse_cmdline_opts(int *, char ***);
/*
 * Signals we catch for debugging.
 */
#define MOREDEBUGSIG	SIGUSR1
#define LESSDEBUGSIG	SIGUSR2
/*
 * Signals which terminate us gracefully.
 */
#ifndef SYS_WINNT
# define SIGDIE1	SIGHUP
# define SIGDIE2	SIGINT
# define SIGDIE3	SIGQUIT
# define SIGDIE4	SIGTERM
#endif /* SYS_WINNT */


/*
 * Last half: ntpd variables
 * -------------------------
 */

/* ntp_config.c */
extern char const *	progname;
extern char	*sys_phone[];		/* ACTS phone numbers */
#if defined(HAVE_SCHED_SETSCHEDULER)
extern int	config_priority_override;
extern int	config_priority;
#endif
extern char *ntp_signd_socket;
extern struct config_tree_tag *cfg_tree_history;

#ifdef BC_LIST_FRAMEWORK_NOT_YET_USED
/*
 * backwards compatibility flags
 */
typedef struct bc_entry_tag {
	int	token;
	int	enabled;
} bc_entry;

extern bc_entry bc_list[];
#endif

/* ntp_control.c */
extern int	num_ctl_traps;
extern keyid_t	ctl_auth_keyid;		/* keyid used for authenticating write requests */

/*
 * Statistic counters to keep track of requests and responses.
 */
extern u_long	ctltimereset;		/* time stats reset */
extern u_long	numctlreq;		/* number of requests we've received */
extern u_long	numctlbadpkts;		/* number of bad control packets */
extern u_long	numctlresponses; 	/* number of resp packets sent with data */
extern u_long	numctlfrags; 		/* number of fragments sent */
extern u_long	numctlerrors;		/* number of error responses sent */
extern u_long	numctltooshort;		/* number of too short input packets */
extern u_long	numctlinputresp; 	/* number of responses on input */
extern u_long	numctlinputfrag; 	/* number of fragments on input */
extern u_long	numctlinputerr;		/* number of input pkts with err bit set */
extern u_long	numctlbadoffset; 	/* number of input pkts with nonzero offset */
extern u_long	numctlbadversion;	/* number of input pkts with unknown version */
extern u_long	numctldatatooshort;	/* data too short for count */
extern u_long	numctlbadop; 		/* bad op code found in packet */
extern u_long	numasyncmsgs;		/* number of async messages we've sent */

/*
 * Other statistics of possible interest
 */
extern volatile u_long packets_dropped;	/* total number of packets dropped on reception */
extern volatile u_long packets_ignored;	/* packets received on wild card interface */
extern volatile u_long packets_received;/* total number of packets received */
extern u_long	packets_sent;		/* total number of packets sent */
extern u_long	packets_notsent; 	/* total number of packets which couldn't be sent */

extern volatile u_long handler_calls;	/* number of calls to interrupt handler */
extern volatile u_long handler_pkts;	/* number of pkts received by handler */
extern u_long	io_timereset;		/* time counters were reset */

/* ntp_io.c */
extern  int	disable_dynamic_updates;
extern fd_set	activefds;
extern int	maxactivefd;
extern u_int	sys_ifnum;		/* next .ifnum to assign */
extern endpt *	any_interface;		/* IPv4 wildcard */
extern endpt *	any6_interface;		/* IPv6 wildcard */
extern endpt *	loopback_interface;	/* IPv4 loopback for refclocks */
extern endpt *	ep_list;		/* linked list */

/* ntp_loopfilter.c */
extern double	drift_comp;		/* clock frequency (s/s) */
extern double	clock_stability;	/* clock stability (s/s) */
extern double	clock_max;		/* max offset before step (s) */
extern double	clock_panic;		/* max offset before panic (s) */
extern double	clock_phi;		/* dispersion rate (s/s) */
extern double	clock_minstep;		/* step timeout (s) */
extern double	clock_codec;		/* codec frequency */
#ifdef KERNEL_PLL
extern int	pll_status;		/* status bits for kernel pll */
#endif /* KERNEL_PLL */

/*
 * Clock state machine control flags
 */
extern int	ntp_enable;		/* clock discipline enabled */
extern int	pll_control;		/* kernel support available */
extern int	kern_enable;		/* kernel support enabled */
extern int	pps_enable;		/* kernel PPS discipline enabled */
extern int	ext_enable;		/* external clock enabled */
extern int	cal_enable;		/* refclock calibrate enable */
extern int	allow_panic;		/* allow panic correction */
extern int	mode_ntpdate;		/* exit on first clock set */
extern int	peer_ntpdate;		/* count of ntpdate peers */

/*
 * Clock state machine variables
 */
extern u_char	sys_poll;		/* system poll interval (log2 s) */
extern int	state;			/* clock discipline state */
extern int	tc_counter;		/* poll-adjust counter */
extern u_long	last_time;		/* time of last clock update (s) */
extern double	last_offset;		/* last clock offset (s) */
extern u_char	allan_xpt;		/* Allan intercept (log2 s) */
extern double	clock_jitter;		/* clock jitter (s) */
extern double	sys_offset;		/* system offset (s) */
extern double	sys_jitter;		/* system jitter (s) */

/* ntp_monitor.c */
extern u_char	mon_hash_bits;		/* log2 size of hash table */
extern mon_entry ** mon_hash;		/* MRU hash table */
extern mon_entry mon_mru_list;		/* mru listhead */
extern u_int	mon_enabled;		/* MON_OFF (0) or other MON_* */
extern u_int	mru_alloc;		/* mru list + free list count */
extern u_int	mru_entries;		/* mru list count */
extern u_int	mru_peakentries;	/* highest mru_entries */
extern u_int	mru_initalloc;		/* entries to preallocate */
extern u_int	mru_incalloc;		/* allocation batch factor */
extern u_int	mru_mindepth;		/* preempt above this */
extern int	mru_maxage;		/* for entries older than */
extern u_int	mru_maxdepth; 		/* MRU size hard limit */
extern int	mon_age;		/* preemption limit */

/* ntp_peer.c */
extern struct peer *peer_hash[NTP_HASH_SIZE];	/* peer hash table */
extern int	peer_hash_count[NTP_HASH_SIZE];	/* count of in each bucket */
extern struct peer *assoc_hash[NTP_HASH_SIZE];	/* association ID hash table */
extern int	assoc_hash_count[NTP_HASH_SIZE];/* count of in each bucket */
extern struct peer *peer_list;		/* peer structures list */
extern int	peer_count;		/* count in peer_list */
extern int	peer_free_count;	/* count in peer_free */

/*
 * Miscellaneous statistic counters which may be queried.
 */
extern u_long	peer_timereset;		/* time stat counters were zeroed */
extern u_long	findpeer_calls;		/* number of calls to findpeer */
extern u_long	assocpeer_calls;	/* number of calls to findpeerbyassoc */
extern u_long	peer_allocations;	/* number of allocations from the free list */
extern u_long	peer_demobilizations;	/* number of structs freed to free list */
extern int	total_peer_structs;	/* number of peer structs in circulation */
extern int	peer_associations;	/* mobilized associations */
extern int	peer_preempt;		/* preemptable associations */

/* ntp_proto.c */
/*
 * System variables are declared here.	See Section 3.2 of the
 * specification.
 */
extern u_char	sys_leap;		/* system leap indicator */
extern u_char	sys_stratum;		/* system stratum */
extern s_char	sys_precision;		/* local clock precision */
extern double	sys_rootdelay;		/* roundtrip delay to primary source */
extern double	sys_rootdisp;		/* dispersion to primary source */
extern u_int32	sys_refid;		/* reference id */
extern l_fp	sys_reftime;		/* last update time */
extern struct peer *sys_peer;		/* current peer */

/*
 * Nonspecified system state variables.
 */
extern int	sys_bclient;		/* we set our time to broadcasts */
extern double	sys_bdelay; 		/* broadcast client default delay */
extern int	sys_authenticate;	/* requre authentication for config */
extern l_fp	sys_authdelay;		/* authentication delay */
extern u_long 	sys_epoch;		/* last clock update time */
extern keyid_t	sys_private;		/* private value for session seed */
extern int	sys_manycastserver;	/* respond to manycast client pkts */
extern int	sys_minclock;		/* minimum survivors */
extern int	sys_minsane;		/* minimum candidates */
extern int	sys_floor;		/* cluster stratum floor */
extern int	sys_ceiling;		/* cluster stratum ceiling */
extern u_char	sys_ttl[MAX_TTL];	/* ttl mapping vector */
extern int	sys_ttlmax;		/* max ttl mapping vector index */

/*
 * Statistics counters
 */
extern u_long	sys_stattime;		/* time since reset */
extern u_long	sys_received;		/* packets received */
extern u_long	sys_processed;		/* packets for this host */
extern u_long	sys_restricted;	 	/* restricted packets */
extern u_long	sys_newversion;		/* current version  */
extern u_long	sys_oldversion;		/* old version */
extern u_long	sys_restricted;		/* access denied */
extern u_long	sys_badlength;		/* bad length or format */
extern u_long	sys_badauth;		/* bad authentication */
extern u_long	sys_declined;		/* declined */
extern u_long	sys_limitrejected;	/* rate exceeded */
extern u_long	sys_kodsent;		/* KoD sent */

/* ntp_request.c */
extern keyid_t	info_auth_keyid;	/* keyid used to authenticate requests */
extern u_long	auth_timereset;

/* ntp_restrict.c */
extern restrict_u *	restrictlist4;	/* IPv4 restriction list */
extern restrict_u *	restrictlist6;	/* IPv6 restriction list */
extern int		ntp_minpkt;
extern u_char		ntp_minpoll;

/* ntp_scanner.c */
extern u_int32		conf_file_sum;	/* Simple sum of characters */

/* ntp_signd.c */
#ifdef HAVE_NTP_SIGND
extern void send_via_ntp_signd(struct recvbuf, int, keyid_t, int, 
			       struct pkt *);
#endif

/* ntp_timer.c */
extern volatile int alarm_flag;		/* alarm flag */
extern volatile u_long alarm_overflow;
extern u_long	current_time;		/* seconds since startup */
extern u_long	timer_timereset;
extern u_long	timer_overflows;
extern u_long	timer_xmtcalls;
#ifdef SYS_WINNT
HANDLE WaitableTimerHandle;
#endif

/* ntp_util.c */
extern	char	statsdir[MAXFILENAME];
extern	int	stats_control;		/* write stats to fileset? */
extern	int	stats_write_period;	/* # of seconds between writes. */
extern	double	stats_write_tolerance;
extern	double	wander_threshold;

/* ntpd.c */
extern	int	nofork;		/* no-fork flag */
extern	int	initializing;	/* initializing flag */
#ifdef HAVE_DROPROOT
extern	int	droproot;	/* flag: try to drop root privileges after startup */
extern	int	root_dropped;	/* root has been dropped */
extern char *user;		/* user to switch to */
extern char *group;		/* group to switch to */
extern const char *chrootdir;	/* directory to chroot() to */
#endif
#ifdef HAVE_WORKING_FORK
extern	int	waitsync_fd_to_close;	/* -w/--wait-sync */
#endif

/* ntservice.c */
#ifdef SYS_WINNT
extern int accept_wildcard_if_for_winnt;
#endif

/* refclock_conf.c */
#ifdef REFCLOCK
/* refclock configuration table */
extern struct refclock * const refclock_conf[];
extern u_char	num_refclock_conf;
#endif
<|MERGE_RESOLUTION|>--- conflicted
+++ resolved
@@ -166,16 +166,11 @@
 
 /* ntp_peer.c */
 extern	void	init_peer	(void);
-<<<<<<< HEAD
 extern	struct peer *findexistingpeer(sockaddr_u *, const char *,
-				      struct peer *, int);
-=======
-extern	struct peer *findexistingpeer (sockaddr_u *, struct peer *, int, u_char);
->>>>>>> b80ef107
+				      struct peer *, int, u_char);
 extern	struct peer *findpeer	(struct recvbuf *, int, int *);
 extern	struct peer *findpeerbyassoc(associd_t);
-extern  void	set_peerdstadr	(struct peer *peer,
-				 endpt *interface);
+extern  void	set_peerdstadr	(struct peer *, endpt *);
 extern	struct peer *newpeer	(sockaddr_u *, const char *,
 				 endpt *, u_char, u_char,
 				 u_char, u_char, u_int, u_char, u_int32,
