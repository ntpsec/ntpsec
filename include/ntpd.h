/*
 * ntpd.h - Prototypes for ntpd.
 */

#include "ntp_syslog.h"
#include "ntp_fp.h"
#include "ntp.h"
#include "ntp_select.h"
#include "ntp_malloc.h"
#include "ntp_refclock.h"
#include "recvbuff.h"

#ifdef SYS_WINNT
#define exit ntservice_exit
extern	void	ntservice_exit	(int);
#define sleep(x) Sleep((DWORD) x * 1000 /* milliseconds */ );
#endif /* SYS_WINNT */

/* ntp_config.c */
extern	void	getconfig	P((int, char **));

/* ntp_config.c */
extern	void	ctl_clr_stats	P((void));
extern	int	ctlclrtrap	P((struct sockaddr_storage *, struct interface *, int));
extern	u_short ctlpeerstatus	P((struct peer *));
extern	int	ctlsettrap	P((struct sockaddr_storage *, struct interface *, int, int));
extern	u_short ctlsysstatus	P((void));
extern	void	init_control	P((void));
extern	void	process_control P((struct recvbuf *, int));
extern	void	report_event	P((int, struct peer *));

extern	double	fabs		P((double));
extern	double	sqrt		P((double));

/* ntp_control.c */
/*
 * Structure for translation tables between internal system
 * variable indices and text format.
 */
struct ctl_var {
	u_short code;
	u_short flags;
	char *text;
};
/*
 * Flag values
 */
#define	CAN_READ	0x01
#define	CAN_WRITE	0x02

#define DEF		0x20
#define	PADDING		0x40
#define	EOV		0x80

#define	RO	(CAN_READ)
#define	WO	(CAN_WRITE)
#define	RW	(CAN_READ|CAN_WRITE)

extern  char *  add_var P((struct ctl_var **, u_long, u_short));
extern  void    free_varlist P((struct ctl_var *));
extern  void    set_var P((struct ctl_var **, const char *, u_long, u_short));
extern  void    set_sys_var P((const char *, u_long, u_short));

/* ntp_intres.c */
extern	void	ntp_res_name	P((struct sockaddr_storage, u_short));
extern	void	ntp_res_recv	P((void));
extern	void	ntp_intres	P((void));

/* ntp_io.c */
extern	struct interface *findinterface P((struct sockaddr_storage *));
extern  struct interface *findbcastinter P((struct sockaddr_storage *));
extern  void	enable_broadcast P((struct interface *, struct sockaddr_storage *));
extern  void	enable_multicast_if P((struct interface *, struct sockaddr_storage *));
extern	void	interface_dump	 P((struct interface *));

extern	void	init_io 	P((void));
extern	void	input_handler	P((l_fp *));
extern	void	io_clr_stats	P((void));
extern	void	io_setbclient	P((void));
extern	void	io_unsetbclient P((void));
extern	void	io_multicast_add P((struct sockaddr_storage));
extern	void	io_multicast_del P((struct sockaddr_storage));
extern	void	kill_asyncio	 P((int));

extern	void	sendpkt 	P((struct sockaddr_storage *, struct interface *, int, struct pkt *, int));
#ifdef HAVE_SIGNALED_IO
extern	void	wait_for_signal P((void));
extern	void	unblock_io_and_alarm P((void));
extern	void	block_io_and_alarm P((void));
#endif

/* ntp_leap.c */
extern	void	init_leap	P((void));
extern	void	leap_process	P((void));
extern	int 	leap_setleap	P((int, int));
/*
 * there seems to be a bug in the IRIX 4 compiler which prevents
 * u_char from beeing used in prototyped functions.
 * This is also true AIX compiler.
 * So give up and define it to be int. WLJ
 */
extern	int	leap_actual P((int));

/* ntp_loopfilter.c */
extern	void	init_loopfilter P((void));
extern	int 	local_clock P((struct peer *, double));
extern	void	adj_host_clock	P((void));
extern	void	loop_config P((int, double));
extern	void	huffpuff	P((void));
extern	u_long	sys_clocktime;
extern	u_long	sys_tai;

/* ntp_monitor.c */
extern	void	init_mon	P((void));
extern	void	mon_start	P((int));
extern	void	mon_stop	P((int));
extern	void	ntp_monitor P((struct recvbuf *));

/* ntp_peer.c */
extern	void	init_peer	P((void));
extern	struct peer *findexistingpeer P((struct sockaddr_storage *, struct peer *, int));
extern	struct peer *findpeer	P((struct sockaddr_storage *, struct interface *, int, int *));
extern	struct peer *findpeerbyassoc P((u_int));
extern	struct peer *newpeer	P((struct sockaddr_storage *, struct interface *, int, int, int, int, u_int, u_char, int, keyid_t));
extern	void	peer_all_reset	P((void));
extern	void	peer_clr_stats	P((void));
extern	struct peer *peer_config P((struct sockaddr_storage *, struct interface *, int, int, int, int, u_int, int, keyid_t, u_char *));
extern	void	peer_reset	P((struct peer *));
extern	int 	peer_unconfig	P((struct sockaddr_storage *, struct interface *, int));
extern	void	unpeer		P((struct peer *));
extern	void	clear_all	P((void));
#ifdef OPENSSL
extern	void	expire_all	P((void));
#endif /* OPENSSL */
extern	struct	peer *findmanycastpeer	P((struct recvbuf *));

/* ntp_crypto.c */
#ifdef OPENSSL
extern	int	crypto_recv	P((struct peer *, struct recvbuf *));
extern	int	crypto_xmit	P((struct pkt *, struct sockaddr_storage *, int, struct exten *, keyid_t));
extern	keyid_t	session_key	P((struct sockaddr_storage *, struct sockaddr_storage *, keyid_t, keyid_t, u_long));
extern	int	make_keylist	P((struct peer *, struct interface *));
extern	void	key_expire	P((struct peer *));
extern	void	crypto_update	P((void));
extern	void	crypto_config	P((int, char *));
extern	void	crypto_setup	P((void));
extern	u_int	crypto_ident	P((struct peer *));
extern	struct exten *crypto_args P((struct peer *, u_int, char *));
extern	int	crypto_public	P((struct peer *, u_char *, u_int));
extern	void	value_free	P((struct value *));
extern	char	*iffpar_file;
extern	EVP_PKEY *iffpar_pkey;
extern	char	*gqpar_file;
extern	EVP_PKEY *gqpar_pkey;
extern	char	*mvpar_file;
extern	EVP_PKEY *mvpar_pkey;
extern struct value tai_leap;
#endif /* OPENSSL */

/* ntp_proto.c */
extern	void	transmit	P((struct peer *));
extern	void	receive 	P((struct recvbuf *));
extern	void	peer_clear	P((struct peer *, char *));
extern	void 	process_packet	P((struct peer *, struct pkt *));
extern	void	clock_select	P((void));
extern	void	kod_proto	P((void));

/*
 * there seems to be a bug in the IRIX 4 compiler which prevents
 * u_char from beeing used in prototyped functions.
 * This is also true AIX compiler.
 * So give up and define it to be int. WLJ
 */
extern	void	poll_update P((struct peer *, int));

extern	void	clear		P((struct peer *));
extern	void	clock_filter	P((struct peer *, double, double, double));
extern	void	init_proto	P((void));
extern	void	proto_config	P((int, u_long, double, struct sockaddr_storage*));
extern	void	proto_clr_stats P((void));

#ifdef	REFCLOCK
/* ntp_refclock.c */
extern	int	refclock_newpeer P((struct peer *));
extern	void	refclock_unpeer P((struct peer *));
extern	void	refclock_receive P((struct peer *));
extern	void	refclock_transmit P((struct peer *));
extern	void	init_refclock	P((void));
#endif	/* REFCLOCK */

/* ntp_request.c */
extern	void	init_request	P((void));
extern	void	process_private P((struct recvbuf *, int));

/* ntp_restrict.c */
extern	void	init_restrict	P((void));
extern	int 	restrictions	P((struct sockaddr_storage *));
extern	void	hack_restrict	P((int, struct sockaddr_storage *, struct sockaddr_storage *, int, int));

/* ntp_timer.c */
extern	void	init_timer	P((void));
extern	void	reinit_timer	P((void));
extern	void	timer		P((void));
extern	void	timer_clr_stats P((void));
#ifdef OPENSSL
extern	char	*sys_hostname;
extern	l_fp	sys_revoketime;
#endif /* OPENSSL */

/* ntp_util.c */
extern	void	init_util	P((void));
<<<<<<< HEAD
extern	void	hourly_stats	P((void));
extern	void	stats_config	P((int, const char *));
=======
extern	void	write_stats	P((void));
extern	void	stats_config	P((int, char *));
>>>>>>> 2bbe195b
extern	void	record_peer_stats P((struct sockaddr_storage *, int, double, double, double, double));
extern	void	record_loop_stats P((double, double, double, double, int));
extern	void	record_clock_stats P((struct sockaddr_storage *, const char *));
extern	void	record_raw_stats P((struct sockaddr_storage *, struct sockaddr_storage *, l_fp *, l_fp *, l_fp *, l_fp *));
extern	void	record_sys_stats P((void));
extern	void	record_crypto_stats P((struct sockaddr_storage *, const char *));
extern  int	sock_hash P((struct sockaddr_storage *));
extern	double	old_drift;

/*
 * Variable declarations for ntpd.
 */

/* ntp_config.c */
extern char const *	progname;
extern char	*sys_phone[];		/* ACTS phone numbers */
#if defined(HAVE_SCHED_SETSCHEDULER)
extern int	config_priority_override;
extern int	config_priority;
#endif

/* ntp_control.c */
extern int	num_ctl_traps;
extern keyid_t	ctl_auth_keyid;		/* keyid used for authenticating write requests */

/*
 * Statistic counters to keep track of requests and responses.
 */
extern u_long	ctltimereset;		/* time stats reset */
extern u_long	numctlreq;		/* number of requests we've received */
extern u_long	numctlbadpkts;		/* number of bad control packets */
extern u_long	numctlresponses; 	/* number of resp packets sent with data */
extern u_long	numctlfrags; 		/* number of fragments sent */
extern u_long	numctlerrors;		/* number of error responses sent */
extern u_long	numctltooshort;		/* number of too short input packets */
extern u_long	numctlinputresp; 	/* number of responses on input */
extern u_long	numctlinputfrag; 	/* number of fragments on input */
extern u_long	numctlinputerr;		/* number of input pkts with err bit set */
extern u_long	numctlbadoffset; 	/* number of input pkts with nonzero offset */
extern u_long	numctlbadversion;	/* number of input pkts with unknown version */
extern u_long	numctldatatooshort;	/* data too short for count */
extern u_long	numctlbadop; 		/* bad op code found in packet */
extern u_long	numasyncmsgs;		/* number of async messages we've sent */

/* ntp_intres.c */
extern keyid_t	req_keyid;		/* request keyid */
extern char *	req_file;		/* name of the file with configuration info */

/*
 * Other statistics of possible interest
 */
extern volatile u_long packets_dropped;	/* total number of packets dropped on reception */
extern volatile u_long packets_ignored;	/* packets received on wild card interface */
extern volatile u_long packets_received;/* total number of packets received */
extern u_long	packets_sent;		/* total number of packets sent */
extern u_long	packets_notsent; 	/* total number of packets which couldn't be sent */

extern volatile u_long handler_calls;	/* number of calls to interrupt handler */
extern volatile u_long handler_pkts;	/* number of pkts received by handler */
extern u_long	io_timereset;		/* time counters were reset */

/*
 * Interface stuff
 */
extern struct interface *any_interface;	/* default ipv4 interface */
extern struct interface *any6_interface;/* default ipv6 interface */
extern struct interface *loopback_interface; /* loopback interface */

/*
 * File descriptor masks etc. for call to select
 */
extern fd_set	activefds;
extern int	maxactivefd;

/* ntp_loopfilter.c */
extern double	drift_comp;		/* clock frequency (s/s) */
extern double	clock_stability;	/* clock stability (s/s) */
extern double	clock_max;		/* max offset before step (s) */
extern double	clock_panic;		/* max offset before panic (s) */
extern double	clock_phi;		/* dispersion rate (s/s) */
extern double	clock_minstep;		/* step timeout (s) */
extern u_long	pps_control;		/* last pps sample time */
#ifdef KERNEL_PLL
extern int	pll_status;		/* status bits for kernel pll */
#endif /* KERNEL_PLL */

/*
 * Clock state machine control flags
 */
extern int	ntp_enable;		/* clock discipline enabled */
extern int	pll_control;		/* kernel support available */
extern int	kern_enable;		/* kernel support enabled */
extern int	pps_enable;		/* kernel PPS discipline enabled */
extern int	ext_enable;		/* external clock enabled */
extern int	cal_enable;		/* refclock calibrate enable */
extern int	allow_panic;		/* allow panic correction */
extern int	mode_ntpdate;		/* exit on first clock set */
extern int	peer_ntpdate;		/* count of ntpdate peers */

/*
 * Clock state machine variables
 */
extern u_char	sys_poll;		/* system poll interval (log2 s) */
extern int	state;			/* clock discipline state */
extern int	tc_counter;		/* poll-adjust counter */
extern u_long	last_time;		/* time of last clock update (s) */
extern double	last_offset;		/* last clock offset (s) */
extern double	allan_xpt;		/* Allan intercept (s) */
extern double	clock_jitter;		/* clock jitter (s) */
extern double	sys_jitter;		/* system jitter (s) */

/* ntp_monitor.c */
extern struct mon_data mon_mru_list;
extern struct mon_data mon_fifo_list;
extern int	mon_enabled;

/* ntp_peer.c */
extern struct peer *peer_hash[];	/* peer hash table */
extern int	peer_hash_count[];	/* count of peers in each bucket */
extern struct peer *assoc_hash[];	/* association ID hash table */
extern int	assoc_hash_count[];
extern int	peer_free_count;

/*
 * Miscellaneous statistic counters which may be queried.
 */
extern u_long	peer_timereset;		/* time stat counters were zeroed */
extern u_long	findpeer_calls;		/* number of calls to findpeer */
extern u_long	assocpeer_calls;	/* number of calls to findpeerbyassoc */
extern u_long	peer_allocations;	/* number of allocations from the free list */
extern u_long	peer_demobilizations;	/* number of structs freed to free list */
extern int	total_peer_structs;	/* number of peer structs in circulation */
extern int	peer_associations;	/* mobilized associations */
extern int	peer_preempt;		/* preemptable associations */
/* ntp_proto.c */
/*
 * System variables are declared here.	See Section 3.2 of the
 * specification.
 */
extern u_char	sys_leap;		/* system leap indicator */
extern u_char	sys_stratum;		/* stratum of system */
extern s_char	sys_precision;		/* local clock precision */
extern double	sys_rootdelay;		/* distance to current sync source */
extern double	sys_rootdispersion;	/* dispersion of system clock */
extern u_int32	sys_refid;		/* reference source for local clock */
extern l_fp	sys_reftime;		/* time we were last updated */
extern struct peer *sys_peer;		/* our current peer */
extern struct peer *sys_pps;		/* our current PPS peer */
extern struct peer *sys_prefer;		/* our cherished peer */
extern u_long	sys_automax;		/* maximum session key lifetime */

/*
 * Nonspecified system state variables.
 */
extern int	sys_bclient;		/* we set our time to broadcasts */
extern double	sys_bdelay; 		/* broadcast client default delay */
extern int	sys_authenticate;	/* requre authentication for config */
extern l_fp	sys_authdelay;		/* authentication delay */
extern keyid_t	sys_private;		/* private value for session seed */
extern int	sys_manycastserver;	/* respond to manycast client pkts */
extern int	sys_minclock;		/* minimum survivors */
extern int	sys_minsane;		/* minimum candidates */
extern int	sys_floor;		/* cluster stratum floor */
extern int	sys_ceiling;		/* cluster stratum ceiling */
extern u_char	sys_ttl[];		/* ttl mapping vector */
extern int	sys_ttlmax;		/* max ttl mapping vector index */
extern int	leap_next;		/* leap consensus */

/*
 * Statistics counters
 */
extern u_long	sys_stattime;		/* time when we started recording */
extern u_long	sys_restricted;	 	/* restricted packets */
extern u_long	sys_oldversionpkt;	/* old version packets */
extern u_long	sys_newversionpkt;	/* new version packets  */
extern u_long	sys_unknownversion;	/* don't know version packets */
extern u_long	sys_badlength;		/* bad length or format */
extern u_long	sys_processed;		/* packets processed */
extern u_long	sys_badauth;		/* bad authentication */
extern u_long	sys_limitrejected;	/* rate limit exceeded */
extern u_long	sys_received;		/* packets received */

/* ntp_refclock.c */
#ifdef REFCLOCK
#ifdef PPS
extern int	fdpps;			/* pps file descriptor */
#endif /* PPS */
#endif

/* ntp_request.c */
extern keyid_t	info_auth_keyid;	/* keyid used to authenticate requests */

/* ntp_restrict.c */
extern struct restrictlist *restrictlist; /* the ipv4 restriction list */
extern struct restrictlist6 *restrictlist6; /* the ipv6 restriction list */
extern u_long	res_min_interval;
extern u_long	res_avg_interval;
extern u_long	mon_age;		/* monitor preempt age */

/* ntp_timer.c */
extern volatile int alarm_flag;		/* alarm flag */
extern u_char	sys_revoke;		/* keys revoke timeout (log2 s) */
extern volatile u_long alarm_overflow;
extern u_long	current_time;		/* current time (s) */
extern u_long	timer_timereset;
extern u_long	timer_overflows;
extern u_long	timer_xmtcalls;

/* ntp_util.c */
extern int	stats_control;		/* write stats to fileset? */
extern int	stats_write_period;	/* # of seconds between writes. */
extern double	stats_write_tolerance;

/* ntpd.c */
extern volatile int debug;		/* debugging flag */
extern int	nofork;			/* no-fork flag */
extern int 	initializing;		/* initializing flag */
#ifdef HAVE_DROPROOT
extern int droproot;			/* flag: try to drop root privileges after startup */
extern char *user;			/* user to switch to */
extern char *group;			/* group to switch to */
extern char *chrootdir;			/* directory to chroot to */
#endif

/* refclock_conf.c */
#ifdef REFCLOCK
extern struct refclock *refclock_conf[]; /* refclock configuration table */
extern u_char	num_refclock_conf;
#endif<|MERGE_RESOLUTION|>--- conflicted
+++ resolved
@@ -209,13 +209,8 @@
 
 /* ntp_util.c */
 extern	void	init_util	P((void));
-<<<<<<< HEAD
-extern	void	hourly_stats	P((void));
+extern	void	write_stats	P((void));
 extern	void	stats_config	P((int, const char *));
-=======
-extern	void	write_stats	P((void));
-extern	void	stats_config	P((int, char *));
->>>>>>> 2bbe195b
 extern	void	record_peer_stats P((struct sockaddr_storage *, int, double, double, double, double));
 extern	void	record_loop_stats P((double, double, double, double, int));
 extern	void	record_clock_stats P((struct sockaddr_storage *, const char *));
