/*
 * ntpd.h - Prototypes for ntpd.
 */

#include "ntp_syslog.h"
#include "ntp_fp.h"
#include "ntp.h"
#include "ntp_select.h"
#include "ntp_malloc.h"
#include "ntp_refclock.h"
#include "recvbuff.h"

#define MAXINTERFACES	512
#define MAXFILENAME	128	/* maximum length of a file name */

#ifdef SYS_WINNT
#define exit service_exit
extern	void	service_exit	(int);
/*	declare the service threads */
void	service_main	(DWORD, LPTSTR *);
void	service_ctrl	(DWORD);
void	worker_thread	(void *);
#define sleep(x) Sleep((DWORD) x * 1000 /* milliseconds */ );
#else
#define closesocket close
#endif /* SYS_WINNT */

/* ntp_config.c */
extern	void	getconfig	P((int, char **));

/* ntp_config.c */
extern	void	ctl_clr_stats	P((void));
extern	int	ctlclrtrap	P((struct sockaddr_storage *, struct interface *, int));
extern	u_short ctlpeerstatus	P((struct peer *));
extern	int	ctlsettrap	P((struct sockaddr_storage *, struct interface *, int, int));
extern	u_short ctlsysstatus	P((void));
extern	void	init_control	P((void));
extern	void	process_control P((struct recvbuf *, int));
extern	void	report_event	P((int, struct peer *));

extern	double	fabs		P((double));
extern	double	sqrt		P((double));

/* ntp_control.c */
/*
 * Structure for translation tables between internal system
 * variable indices and text format.
 */
struct ctl_var {
	u_short code;
	u_short flags;
	char *text;
};
/*
 * Flag values
 */
#define	CAN_READ	0x01
#define	CAN_WRITE	0x02

#define DEF		0x20
#define	PADDING		0x40
#define	EOV		0x80

#define	RO	(CAN_READ)
#define	WO	(CAN_WRITE)
#define	RW	(CAN_READ|CAN_WRITE)

extern  char *  add_var P((struct ctl_var **, unsigned long, int));
extern  void    free_varlist P((struct ctl_var *));
extern  void    set_var P((struct ctl_var **, const char *, unsigned long, int));
extern  void    set_sys_var P((char *, unsigned long, int));

/* ntp_intres.c */
extern	void	ntp_res_name	P((struct sockaddr_storage, u_short));
extern	void	ntp_res_recv	P((void));
extern	void	ntp_intres	P((void));

/* ntp_io.c */
extern	struct interface *findinterface P((struct sockaddr_storage *));
extern  struct interface *findbcastinter P((struct sockaddr_storage *));

extern	void	init_io 	P((void));
extern	void	input_handler	P((l_fp *));
extern	void	io_clr_stats	P((void));
extern	void	io_setbclient	P((void));
extern	void	io_unsetbclient P((void));
extern	void	io_multicast_add P((struct sockaddr_storage));
extern	void	io_multicast_del P((struct sockaddr_storage));
extern	void	kill_asyncio	 P((void));

extern	void	sendpkt 	P((struct sockaddr_storage *, struct interface *, int, struct pkt *, int));
#ifdef HAVE_SIGNALED_IO
extern	void	wait_for_signal P((void));
extern	void	unblock_io_and_alarm P((void));
extern	void	block_io_and_alarm P((void));
#endif

/* ntp_leap.c */
extern	void	init_leap	P((void));
extern	void	leap_process	P((void));
extern	int 	leap_setleap	P((int, int));
/*
 * there seems to be a bug in the IRIX 4 compiler which prevents
 * u_char from beeing used in prototyped functions.
 * This is also true AIX compiler.
 * So give up and define it to be int. WLJ
 */
extern	int	leap_actual P((int));

/* ntp_loopfilter.c */
extern	void	init_loopfilter P((void));
extern	int 	local_clock P((struct peer *, double, double));
extern	void	adj_host_clock	P((void));
extern	void	loop_config P((int, double));
extern	void	huffpuff	P((void));

/* ntp_monitor.c */
extern	void	init_mon	P((void));
extern	void	mon_start	P((int));
extern	void	mon_stop	P((int));
extern	void	ntp_monitor P((struct recvbuf *));

/* ntp_peer.c */
extern	void	init_peer	P((void));
extern	struct peer *findexistingpeer P((struct sockaddr_storage *, struct peer *, int));
extern	struct peer *findpeer	P((struct sockaddr_storage *, struct interface *, int, int, int *));
extern	struct peer *findpeerbyassoc P((u_int));
extern	struct peer *newpeer	P((struct sockaddr_storage *, struct interface *, int, int, int, int, u_int, u_int, int, keyid_t));
extern	void	peer_all_reset	P((void));
extern	void	peer_clr_stats	P((void));
extern	struct peer *peer_config P((struct sockaddr_storage *, struct interface *, int, int, int, int, u_int, int, keyid_t, u_char *));
extern	void	peer_reset	P((struct peer *));
extern	int 	peer_unconfig	P((struct sockaddr_storage *, struct interface *, int));
extern	void	unpeer		P((struct peer *));
extern	void	clear_all	P((void));
#ifdef OPENSSL
extern	void	expire_all	P((void));
#endif /* OPENSSL */
extern	struct	peer *findmanycastpeer	P((struct recvbuf *));
extern	void	resetmanycast	P((void));

/* ntp_crypto.c */
#ifdef OPENSSL
extern	void	crypto_recv	P((struct peer *, struct recvbuf *, int));
extern	int	crypto_xmit	P((struct pkt *, int, u_int32 *, keyid_t, u_int));
extern	keyid_t	session_key	P((struct sockaddr_in *, struct sockaddr_in *, keyid_t, keyid_t, u_long));
extern	void	make_keylist	P((struct peer *, struct interface *));
extern	void	key_expire	P((struct peer *));
extern	void	crypto_sign	P((void));
extern	void	crypto_config	P((int, char *));
extern	void	crypto_setup	P((void));
extern	int	crypto_public	P((struct peer *, u_char *, u_int));
extern	struct cert_info *cert_parse P((u_char *, u_int));
extern	void	cert_free	P((struct cert_info *));
extern	void	value_free	P((struct value *));
#endif /* OPENSSL */

/* ntp_proto.c */
extern	void	transmit	P((struct peer *));
extern	void	receive 	P((struct recvbuf *));
extern	void	peer_clear	P((struct peer *));
extern	void 	process_packet	P((struct peer *, struct pkt *, l_fp *));
extern	void	clock_select	P((void));

/*
 * there seems to be a bug in the IRIX 4 compiler which prevents
 * u_char from beeing used in prototyped functions.
 * This is also true AIX compiler.
 * So give up and define it to be int. WLJ
 */
extern	void	poll_update P((struct peer *, int));

extern	void	clear		P((struct peer *));
extern	void	clock_filter	P((struct peer *, double, double, double));
extern	void	init_proto	P((void));
extern	void	proto_config	P((int, u_long, double, struct sockaddr_storage*));
extern	void	proto_clr_stats P((void));

#ifdef	REFCLOCK
/* ntp_refclock.c */
extern	int	refclock_newpeer P((struct peer *));
extern	void	refclock_unpeer P((struct peer *));
extern	void	refclock_receive P((struct peer *));
extern	void	refclock_transmit P((struct peer *));
extern	void	init_refclock	P((void));
#endif	/* REFCLOCK */

/* ntp_request.c */
extern	void	init_request	P((void));
extern	void	process_private P((struct recvbuf *, int));

/* ntp_restrict.c */
extern	void	init_restrict	P((void));
extern	int 	restrictions	P((struct sockaddr_storage *));
extern	void	hack_restrict	P((int, struct sockaddr_storage *, struct sockaddr_storage *, int, int));

/* ntp_timer.c */
extern	void	init_timer	P((void));
extern	void	timer		P((void));
extern	void	timer_clr_stats P((void));
#ifdef OPENSSL
extern	char	*sys_hostname;
extern	l_fp	sys_revoketime;
#endif /* OPENSSL */

/* ntp_util.c */
extern	void	init_util	P((void));
extern	void	hourly_stats	P((void));
extern	void	stats_config	P((int, char *));
extern	void	record_peer_stats P((struct sockaddr_storage *, int, double, double, double, double));
extern	void	record_loop_stats P((double, double, double, double, int));
<<<<<<< HEAD
extern	void	record_clock_stats P((struct sockaddr_in *, const char *));
extern	void	record_raw_stats P((struct sockaddr_in *, struct sockaddr_in *, l_fp *, l_fp *, l_fp *, l_fp *));
extern	void	record_crypto_stats P((struct sockaddr_in *, const char *));
=======
extern	void	record_clock_stats P((struct sockaddr_storage *, const char *));
extern	void	record_raw_stats P((struct sockaddr_storage *, struct sockaddr_storage *, l_fp *, l_fp *, l_fp *, l_fp *));
extern  int	sock_hash P((struct sockaddr_storage *));
>>>>>>> db3bd235

/*
 * Variable declarations for ntpd.
 */

/* ntp_config.c */
extern char const *	progname;
extern char	sys_phone[][MAXDIAL];	/* ACTS phone numbers */
extern char	pps_device[];		/* PPS device name */
#if defined(HAVE_SCHED_SETSCHEDULER)
extern int	config_priority_override;
extern int	config_priority;
#endif

/* ntp_control.c */
struct ctl_trap;
extern struct ctl_trap ctl_trap[];
extern int	num_ctl_traps;
extern keyid_t	ctl_auth_keyid;		/* keyid used for authenticating write requests */

/*
 * Statistic counters to keep track of requests and responses.
 */
extern u_long	ctltimereset;		/* time stats reset */
extern u_long	numctlreq;		/* number of requests we've received */
extern u_long	numctlbadpkts;		/* number of bad control packets */
extern u_long	numctlresponses; 	/* number of resp packets sent with data */
extern u_long	numctlfrags; 		/* number of fragments sent */
extern u_long	numctlerrors;		/* number of error responses sent */
extern u_long	numctltooshort;		/* number of too short input packets */
extern u_long	numctlinputresp; 	/* number of responses on input */
extern u_long	numctlinputfrag; 	/* number of fragments on input */
extern u_long	numctlinputerr;		/* number of input pkts with err bit set */
extern u_long	numctlbadoffset; 	/* number of input pkts with nonzero offset */
extern u_long	numctlbadversion;	/* number of input pkts with unknown version */
extern u_long	numctldatatooshort;	/* data too short for count */
extern u_long	numctlbadop; 		/* bad op code found in packet */
extern u_long	numasyncmsgs;		/* number of async messages we've sent */

/* ntp_intres.c */
extern keyid_t	req_keyid;		/* request keyid */
extern char *	req_file;		/* name of the file with configuration info */

/*
 * Other statistics of possible interest
 */
extern volatile u_long packets_dropped;	/* total number of packets dropped on reception */
extern volatile u_long packets_ignored;	/* packets received on wild card interface */
extern volatile u_long packets_received;/* total number of packets received */
extern u_long	packets_sent;		/* total number of packets sent */
extern u_long	packets_notsent; 	/* total number of packets which couldn't be sent */

extern volatile u_long handler_calls;	/* number of calls to interrupt handler */
extern volatile u_long handler_pkts;	/* number of pkts received by handler */
extern u_long	io_timereset;		/* time counters were reset */

/*
 * Interface stuff
 */
extern struct interface *any_interface;	/* default ipv4 interface */
extern struct interface *any6_interface;/* default ipv6 interface */
extern struct interface *loopback_interface; /* loopback interface */

/*
 * File descriptor masks etc. for call to select
 */
extern fd_set	activefds;
extern int	maxactivefd;

/* ntp_loopfilter.c */
extern double	drift_comp;		/* clock frequency (s/s) */
extern double	clock_stability;	/* clock stability (s/s) */
extern double	clock_max;		/* max offset before step (s) */
extern double	clock_panic;		/* max offset before panic (s) */
extern double	clock_phi;		/* dispersion rate (s/s) */
extern double	clock_minstep;		/* step timeout (s) */
extern u_long	pps_control;		/* last pps sample time */
#ifdef KERNEL_PLL
extern int	pll_status;		/* status bits for kernel pll */
#endif /* KERNEL_PLL */

/*
 * Clock state machine control flags
 */
extern int	ntp_enable;		/* clock discipline enabled */
extern int	pll_control;		/* kernel support available */
extern int	kern_enable;		/* kernel support enabled */
extern int	pps_enable;		/* kernel PPS discipline enabled */
extern int	ext_enable;		/* external clock enabled */
extern int	cal_enable;		/* refclock calibrate enable */
extern int	allow_step;		/* allow step correction */
extern int	allow_panic;		/* allow panic correction */
extern int	mode_ntpdate;		/* exit on first clock set */
extern int	peer_ntpdate;		/* count of ntpdate peers */

/*
 * Clock state machine variables
 */
extern u_char	sys_poll;		/* system poll interval (log2 s) */
extern u_char	sys_minpoll;		/* min system poll interval (log2 s) */
extern int	state;			/* clock discipline state */
extern int	tc_counter;		/* poll-adjust counter */
extern u_long	last_time;		/* time of last clock update (s) */
extern double	last_offset;		/* last clock offset (s) */
extern u_char	allan_xpt;		/* Allan intercept (s) */
extern double	sys_error;		/* system RMS error (s) */
extern double	sys_jitter;		/* system RMS jitter (s) */

/* ntp_monitor.c */
extern struct mon_data mon_mru_list;
extern struct mon_data mon_fifo_list;
extern int	mon_enabled;

/* ntp_peer.c */
extern struct peer *peer_hash[];	/* peer hash table */
extern int	peer_hash_count[];	/* count of peers in each bucket */
extern struct peer *assoc_hash[];	/* association ID hash table */
extern int	assoc_hash_count[];
extern int	peer_free_count;

/*
 * Miscellaneous statistic counters which may be queried.
 */
extern u_long	peer_timereset;		/* time stat counters were zeroed */
extern u_long	findpeer_calls;		/* number of calls to findpeer */
extern u_long	assocpeer_calls;	/* number of calls to findpeerbyassoc */
extern u_long	peer_allocations;	/* number of allocations from the free list */
extern u_long	peer_demobilizations;	/* number of structs freed to free list */
extern int	total_peer_structs;	/* number of peer structs in circulation */
extern int	peer_associations;	/* number of active associations */

/* ntp_proto.c */
/*
 * System variables are declared here.	See Section 3.2 of the
 * specification.
 */
extern u_char	sys_leap;		/* system leap indicator */
extern u_char	sys_stratum;		/* stratum of system */
extern s_char	sys_precision;		/* local clock precision */
extern double	sys_rootdelay;		/* distance to current sync source */
extern double	sys_rootdispersion;	/* dispersion of system clock */
extern u_int32	sys_refid;		/* reference source for local clock */
extern struct sockaddr_storage sock_sys_refid;	/* socket structure for reference source for local clock */
extern l_fp	sys_reftime;		/* time we were last updated */
extern struct peer *sys_peer;		/* our current peer */
extern struct peer *sys_prefer;		/* our cherished peer */
extern u_long	sys_automax;		/* maximum session key lifetime */

/*
 * Nonspecified system state variables.
 */
extern int	sys_bclient;		/* we set our time to broadcasts */
extern double	sys_bdelay; 		/* broadcast client default delay */
extern int	sys_authenticate;	/* requre authentication for config */
extern l_fp	sys_authdelay;		/* authentication delay */
extern keyid_t	sys_private;		/* private value for session seed */
extern int	sys_manycastserver;	/* 1 => respond to manycast client pkts */

/*
 * Statistics counters
 */
extern u_long	sys_stattime;		/* time when we started recording */
extern u_long	sys_badstratum; 	/* packets with invalid stratum */
extern u_long	sys_oldversionpkt;	/* old version packets received */
extern u_long	sys_newversionpkt;	/* new version packets received */
extern u_long	sys_unknownversion;	/* don't know version packets */
extern u_long	sys_badlength;		/* packets with bad length */
extern u_long	sys_processed;		/* packets processed */
extern u_long	sys_badauth;		/* packets dropped because of auth */
extern u_long	sys_limitrejected;	/* pkts rejected due to client count per net */

/* ntp_refclock.c */
#ifdef REFCLOCK
#if defined(PPS) || defined(HAVE_PPSAPI)
extern int	fdpps;			/* pps file descriptor */
#endif /* PPS */
#endif

/* ntp_request.c */
extern keyid_t	info_auth_keyid;	/* keyid used to authenticate requests */

/* ntp_restrict.c */
extern struct restrictlist *restrictlist; /* the restriction list */
extern u_long	client_limit;
extern u_long	client_limit_period;

/* ntp_timer.c */
extern volatile int alarm_flag;		/* alarm flag */
extern u_char	sys_revoke;		/* keys revoke timeout (log2 s) */
extern volatile u_long alarm_overflow;
extern u_long	current_time;		/* current time (s) */
extern u_long	timer_timereset;
extern u_long	timer_overflows;
extern u_long	timer_xmtcalls;

/* ntp_util.c */
extern int	stats_control;		/* write stats to fileset? */

/* ntpd.c */
extern volatile int debug;		/* debugging flag */
extern int	nofork;			/* no-fork flag */
extern int 	initializing;		/* initializing flag */

/* refclock_conf.c */
#ifdef REFCLOCK
extern struct refclock *refclock_conf[]; /* refclock configuration table */
extern u_char	num_refclock_conf;
#endif<|MERGE_RESOLUTION|>--- conflicted
+++ resolved
@@ -209,15 +209,10 @@
 extern	void	stats_config	P((int, char *));
 extern	void	record_peer_stats P((struct sockaddr_storage *, int, double, double, double, double));
 extern	void	record_loop_stats P((double, double, double, double, int));
-<<<<<<< HEAD
-extern	void	record_clock_stats P((struct sockaddr_in *, const char *));
-extern	void	record_raw_stats P((struct sockaddr_in *, struct sockaddr_in *, l_fp *, l_fp *, l_fp *, l_fp *));
-extern	void	record_crypto_stats P((struct sockaddr_in *, const char *));
-=======
 extern	void	record_clock_stats P((struct sockaddr_storage *, const char *));
 extern	void	record_raw_stats P((struct sockaddr_storage *, struct sockaddr_storage *, l_fp *, l_fp *, l_fp *, l_fp *));
+extern	void	record_crypto_stats P((struct sockaddr_in *, const char *));
 extern  int	sock_hash P((struct sockaddr_storage *));
->>>>>>> db3bd235
 
 /*
  * Variable declarations for ntpd.
