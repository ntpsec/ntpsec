/*
 * ntp.h - NTP definitions for the masses
 */
#ifndef GUARD_NTP_H
#define GUARD_NTP_H

#include <stddef.h>
#include <math.h>

#if (_XOPEN_SOURCE >= 600) || (__STDC_VERSION__ >= 199901L)
/*
 * Supply GCCisms that stop being visible if we tell it we need the
 * prototype for strptime(3).  Note that this conditionalization is
 * not actually necessary with -std=gnu99; we're leaving it here as
 * documentation. Ideally all these nonstandard types should go away
 * to be replaced by POSIX typedefs.
 */
typedef unsigned long	u_long;
typedef unsigned short	u_short;
typedef unsigned int	u_int;
#endif

#include <ntp_fp.h>
#include <ntp_types.h>
#include <ntp_lists.h>
#include <ntp_stdlib.h>
#include <ntp_crypto.h>
#include <ntp_random.h>
#include <ntp_net.h>

/*
 * Calendar arithmetic - contributed by G. Healton
 */
#define YEAR_BREAK 500		/* years < this are tm_year values:
				 * Break < AnyFourDigitYear && Break >
				 * Anytm_yearYear */

#define YEAR_PIVOT 98		/* 97/98: years < this are year 2000+
				 * FYI: official UNIX pivot year is
				 * 68/69 */

/*
 * Number of Days since 1 BC Gregorian to 1 January of given year
 */
#define julian0(year)	(((year) * 365 ) + ((year) > 0 ? (((year) + 3) \
			    / 4 - ((year - 1) / 100) + ((year - 1) / \
			    400)) : 0))

/*
 * Number of days since start of NTP time to 1 January of given year
 */
#define ntp0(year)	(julian0(year) - julian0(1900))

/*
 * Number of days since start of UNIX time to 1 January of given year
 */
#define unix0(year)	(julian0(year) - julian0(1970))

/*
 * LEAP YEAR test for full 4-digit years (e.g, 1999, 2010)
 */
#define isleap_4(y)	((y) % 4 == 0 && !((y) % 100 == 0 && !(y % \
			    400 == 0)))

/*
 * LEAP YEAR test for tm_year (struct tm) years (e.g, 99, 110)
 */
#define isleap_tm(y)	((y) % 4 == 0 && !((y) % 100 == 0 && !(((y) \
			    + 1900) % 400 == 0)))

/*
 * to convert simple two-digit years to tm_year style years:
 *
 *	if (year < YEAR_PIVOT)
 *		year += 100;
 *
 * to convert either two-digit OR tm_year years to four-digit years:
 *
 *	if (year < YEAR_PIVOT)
 *		year += 100;
 *
 *	if (year < YEAR_BREAK)
 *		year += 1900;
 */

/*
 * NTP protocol parameters.  See section 3.2.6 of the specification.
 */
#define	NTP_VERSION	((uint8_t)4) /* current version number */
#define	NTP_OLDVERSION	((uint8_t)1) /* oldest credible version */
#define	NTP_PORT	123	/* included for non-unix machines */

/*
 * Poll interval parameters
 */
#define NTP_UNREACH	10	/* poll unreach threshold */
#define	NTP_MINPOLL	0	/* log2 min poll interval (1 s) */
#define NTP_MINDPOLL	6	/* log2 default min poll (64 s) */
#define NTP_MAXDPOLL	10	/* log2 default max poll (~17 m) */
#define	NTP_MAXPOLL	17	/* log2 max poll interval (~36 h) */
#define	NTP_MAXPOLL_UNK	99	/* log2 max poll unset */
#define	NTP_RETRY	3	/* max packet retries */
#define	NTP_MINPKT	2	/* guard time (s) */

/*
 * Clock filter algorithm tuning parameters
 */
#define MAXDISPERSE	16.	/* max dispersion */
#define	NTP_SHIFT	8	/* clock filter stages */
#define NTP_FWEIGHT	.5	/* clock filter weight */

/*
 * Selection algorithm tuning parameters
 */
#define	NTP_MINCLOCK	3	/* min survivors */
#define	NTP_MAXCLOCK	10	/* max candidates */
#define MINDISPERSE	.001	/* min distance */
#define MAXDISTANCE	1.5	/* max root distance (select threshold) */
#define CLOCK_SGATE	3.	/* popcorn spike gate */
#define HUFFPUFF	900	/* huff-n'-puff sample interval (s) */
#define MAXHOP		2	/* anti-clockhop threshold */
#define MAX_TTL		8	/* max ttl mapping vector size */
#define	BEACON		7200	/* manycast beacon interval */
#define NTP_MAXEXTEN	2048	/* max extension field size */
#define	NTP_ORPHWAIT	300	/* orphan wair (s) */

/*
 * Miscellaneous stuff
 */
#define NTP_MAXKEY	65535	/* max authentication key number */
#define	KEY_TYPE_MD5	NID_md5	/* MD5 digest NID */
/*
 * Limits of things
 */
#define	MAXFILENAME	256	/* max length of file name */
#define MAXHOSTNAME	512	/* max length of host/node name */
#define NTP_MAXSTRLEN	256	/* max string length */

/*
 * Operations for jitter calculations (these use doubles).
 *
 * Note that we carefully separate the jitter component from the
 * dispersion component (frequency error plus precision). The frequency
 * error component is computed as CLOCK_PHI times the difference between
 * the epoch of the time measurement and the reference time. The
 * precision component is computed as the square root of the mean of the
 * squares of a zero-mean, uniform distribution of unit maximum
 * amplitude. Whether this makes statistical sense may be arguable.
 */
#define SQUARE(x) ((x) * (x))
#define SQRT(x) (sqrt(x))
#define DIFF(x, y) (SQUARE((x) - (y)))
#define LOGTOD(a)	ldexp(1., (int)(a)) /* log2 to double */
#define UNIVAR(x)	(SQUARE(.28867513 * LOGTOD(x))) /* std uniform distr */
#define ULOGTOD(a)	ldexp(1., (int)(a)) /* ulog2 to double */

#define	EVENT_TIMEOUT	0	/* one second, that is */


/*
 * The interface structure is used to hold the addresses and socket
 * numbers of each of the local network addresses we are using.
 * Because "interface" is a reserved word in C++ and has so many
 * varied meanings, a change to "endpt" (via typedef) is under way.
 * Eventually the struct tag will change from interface to endpt_tag.
 * endpt is unrelated to the select algorithm's struct endpoint.
 */
typedef struct interface endpt;
struct interface {
	endpt *		elink;		/* endpt list link */
	endpt *		mclink;		/* per-AF_* multicast list */
	SOCKET		fd;		/* socket descriptor */
	SOCKET		bfd;		/* for receiving broadcasts */
	uint32_t	ifnum;		/* endpt instance count */
	sockaddr_u	sin;		/* unicast address */
	sockaddr_u	mask;		/* subnet mask */
	sockaddr_u	bcast;		/* broadcast address */
	char		name[32];	/* name of interface */
	u_short		family;		/* AF_INET/AF_INET6 */
	u_short		phase;		/* phase in update cycle */
	uint32_t	flags;		/* interface flags */
	int		last_ttl;	/* last TTL specified */
	uint32_t	addr_refid;	/* IPv4 addr or IPv6 hash */
	int		num_mcast;	/* mcast addrs enabled */
	u_long		starttime;	/* current_time at creation */
	volatile long	received;	/* number of incoming packets */
	long		sent;		/* number of outgoing packets */
	long		notsent;	/* number of send failures */
	u_int		ifindex;	/* for IPV6_MULTICAST_IF */
	bool	ignore_packets; /* listen-read-drop this? */
	struct peer *	peers;		/* list of peers using endpt */
	u_int		peercnt;	/* count of same */
};

/*
 * Flags for interfaces
 */
#define INT_UP		0x001	/* Interface is up */
#define	INT_PPP		0x002	/* Point-to-point interface */
#define	INT_LOOPBACK	0x004	/* the loopback interface */
#define	INT_BROADCAST	0x008	/* can broadcast out this interface */
#define INT_MULTICAST	0x010	/* can multicast out this interface */
#define	INT_BCASTOPEN	0x020	/* broadcast receive socket is open */
#define INT_MCASTOPEN	0x040	/* multicasting enabled */
#define INT_WILDCARD	0x080	/* wildcard interface - usually skipped */
#define INT_MCASTIF	0x100	/* bound directly to MCAST address */
#define INT_PRIVACY	0x200	/* RFC 4941 IPv6 privacy address */
#define INT_BCASTXMIT	0x400   /* socket setup to allow broadcasts */

/*
 * Define flasher bits (tests 1 through 11 in packet procedure)
 * These reveal the state at the last grumble from the peer and are
 * most handy for diagnosing problems, even if not strictly a state
 * variable in the spec. These are recorded in the peer structure.
 *
 * Packet errors
 */
#define BOGON1		0X0001	/* duplicate packet */
#define BOGON2		0x0002	/* bogus packet */
#define BOGON3		0x0004	/* protocol unsynchronized */
#define BOGON4		0x0008	/* access denied */
#define BOGON5		0x0010	/* bad authentication */
#define BOGON6		0x0020	/* bad synch or stratum */
#define BOGON7		0x0040	/* bad header */
#define BOGON8		0x0080  /* bad autokey */
#define BOGON9		0x0100	/* bad crypto */
#define	PKT_BOGON_MASK	(BOGON1 | BOGON2 | BOGON3 | BOGON4 | BOGON5 |\
			BOGON6 | BOGON7 | BOGON8 | BOGON9)
/*
 * Peer errors
 */
#define BOGON10		0x0200	/* peer bad synch or stratum */
#define	BOGON11		0x0400	/* peer distance exceeded */
#define BOGON12		0x0800	/* peer synchronization loop */
#define BOGON13		0x1000	/* peer unreacable */
#define	PEER_BOGON_MASK	(BOGON10 | BOGON11 | BOGON12 | BOGON13)

/*
 * Does a peer node represent a reference clock?
 */
#ifdef REFCLOCK
#define IS_PEER_REFCLOCK(p)	((p)->procptr != NULL)
#else
#define IS_PEER_REFCLOCK(p)	false
#endif

/*
 * The peer structure. Holds state information relating to the guys
 * we are peering with. Most of this stuff is from section 3.2 of the
 * spec.
 */
struct peer {
	struct peer *p_link;	/* link pointer in free & peer lists */
	struct peer *adr_link;	/* link pointer in address hash */
	struct peer *aid_link;	/* link pointer in associd hash */
	struct peer *ilink;	/* list of peers for interface */
	sockaddr_u srcadr;	/* address of remote host */
	char *	hostname;	/* if non-NULL, remote name */
	struct addrinfo *addrs;	/* hostname query result */
	struct addrinfo *ai;	/* position within addrs */
	endpt *	dstadr;		/* local address */
	associd_t associd;	/* association ID */
	uint8_t	version;	/* version number */
	uint8_t	hmode;		/* local association mode */
	uint8_t	hpoll;		/* local poll interval */
	uint8_t	minpoll;	/* min poll interval */
	uint8_t	maxpoll;	/* max poll interval */
	u_int	flags;		/* association flags */
	uint8_t	cast_flags;	/* additional flags */
	uint8_t	last_event;	/* last peer error code */
	uint8_t	num_events;	/* number of error events */
	uint32_t	ttl;	/* ttl/refclock mode */

	/*
	 * Variables used by reference clock support
	 */
#ifdef REFCLOCK
	struct refclockproc *procptr; /* refclock structure pointer */
	char *  path;		/* override path if non-NULL */
	char *  ppspath;	/* override PPS device path if non-NULL */
	uint32_t baud;		/* baud rate to initialize driver with */
	bool	is_pps_driver;	/* is this the PPS driver? */
	uint8_t	refclkunit;	/* reference clock unit number */
	uint8_t	sstclktype;	/* clock type for system status word */
#endif /* REFCLOCK */

	/*
	 * Variables set by received packet
	 */
	uint8_t	leap;		/* local leap indicator */
	uint8_t	pmode;		/* remote association mode */
	uint8_t	stratum;	/* remote stratum */
	uint8_t	ppoll;		/* remote poll interval */
	int8_t	precision;	/* remote clock precision */
	double	rootdelay;	/* roundtrip delay to primary source */
	double	rootdisp;	/* dispersion to primary source */
	uint32_t	refid;	/* remote reference ID */
	l_fp	reftime;	/* update epoch */

	/*
	 * Variables used by authenticated client
	 */
	keyid_t keyid;		/* current key ID */
#define clear_to_zero status

	/*
	 * Ephemeral state variables
	 */
	uint8_t	status;		/* peer status */
	uint8_t	new_status;	/* under-construction status */
	uint8_t	reach;		/* reachability register */
	int	flash;		/* protocol error test tally bits */
	u_long	epoch;		/* reference epoch */
	int	burst;		/* packets remaining in burst */
	int	retry;		/* retry counter */
	int	filter_nextpt;	/* index into filter shift register */
	double	filter_delay[NTP_SHIFT]; /* delay shift register */
	double	filter_offset[NTP_SHIFT]; /* offset shift register */
	double	filter_disp[NTP_SHIFT]; /* dispersion shift register */
	u_long	filter_epoch[NTP_SHIFT]; /* epoch shift register */
	uint8_t	filter_order[NTP_SHIFT]; /* filter sort index */
	l_fp	rec;		/* receive time stamp */
	l_fp	xmt;		/* transmit time stamp */
	l_fp	dst;		/* destination timestamp */
	l_fp	org;		/* origin timestamp */
	double	offset;		/* peer clock offset */
	double	delay;		/* peer roundtrip delay */
	double	jitter;		/* peer jitter (squares) */
	double	disp;		/* peer dispersion */
	double	bias;		/* programmed offset bias */

	/*
	 * Variables used to correct for packet length and asymmetry.
	 */
	double	t21;		/* outbound packet delay */
	int	t21_bytes;	/* outbound packet length */
	int	t21_last;	/* last outbound packet length */
	double	r21;		/* outbound data rate */
	double	t34;		/* inbound packet delay */
	int	t34_bytes;	/* inbound packet length */
	double	r34;		/* inbound data rate */

	/*
	 * End of clear-to-zero area
	 */
	u_int   outcount;       /* packets sent without reply */
	u_long	update;		/* receive epoch */
#define end_clear_to_zero update
	int	unreach;	/* watchdog counter */
	int	throttle;	/* rate control */
	u_long	outdate;	/* send time last packet */
	u_long	nextdate;	/* send time next packet */

	/*
	 * Statistic counters
	 */
	u_long	timereset;	/* time stat counters were reset */
	u_long	timereceived;	/* last packet received time */
	u_long	timereachable;	/* last reachable/unreachable time */

	u_long	sent;		/* packets sent */
	u_long	received;	/* packets received */
	u_long	processed;	/* packets processed */
	u_long	badauth;	/* bad authentication (BOGON5) */
	u_long	bogusorg;	/* bogus origin (BOGON2, BOGON3) */
	u_long	oldpkt;		/* old duplicate (BOGON1) */
	u_long	seldisptoolarge; /* bad header (BOGON6, BOGON7) */
	u_long	selbroken;	/* KoD received */
};

/*
 * Values for peer.leap, sys_leap
 */
#define	LEAP_NOWARNING	0x0	/* normal, no leap second warning */
#define	LEAP_ADDSECOND	0x1	/* last minute of day has 61 seconds */
#define	LEAP_DELSECOND	0x2	/* last minute of day has 59 seconds */
#define	LEAP_NOTINSYNC	0x3	/* overload, clock is free running */

/*
 * Values for peer mode and packet mode. Only the modes through
 * MODE_BROADCAST and MODE_BCLIENT appear in the transition
 * function. MODE_CONTROL and MODE_PRIVATE can appear in packets,
 * but those never survive to the translation function.
/ */
#define	MODE_UNSPEC	0	/* unspecified (old version) */
#define	MODE_ACTIVE	1	/* symmetric active mode */
#define	MODE_PASSIVE	2	/* symmetric passive mode */
#define	MODE_CLIENT	3	/* client mode */
#define	MODE_SERVER	4	/* server mode */
#define	MODE_BROADCAST	5	/* broadcast mode */
/*
 * These can appear in packets
 */
#define	MODE_CONTROL	6	/* control mode */
#define	MODE_PRIVATE	7	/* Dead: private mode */
/*
 * This is a madeup mode for broadcast client.
 */
#define	MODE_BCLIENT	6	/* broadcast client mode */

/*
 * Values for peer.stratum, sys_stratum
 */
#define	STRATUM_REFCLOCK ((uint8_t)0) /* default stratum */
/* A stratum of 0 in the packet is mapped to 16 internally */
#define	STRATUM_PKT_UNSPEC ((uint8_t)0) /* unspecified in packet */
#define	STRATUM_UNSPEC	((uint8_t)16) /* unspecified */

/*
 * Values for peer.flags (u_int)
 */
#define	FLAG_CONFIG	0x0001	/* association was configured */
#define	FLAG_PREEMPT	0x0002	/* preemptable association */
#define	FLAG_AUTHENTIC	0x0004	/* last message was authentic */
#define	FLAG_REFCLOCK	0x0008	/* this is actually a reference clock */
#define	FLAG_BC_VOL	0x0010	/* broadcast client volleying */
#define	FLAG_PREFER	0x0020	/* prefer peer */
#define	FLAG_BURST	0x0040	/* burst mode */
#define	FLAG_PPS	0x0080	/* steered by PPS */
#define	FLAG_IBURST	0x0100	/* initial burst mode */
#define	FLAG_NOSELECT	0x0200	/* never select */
#define	FLAG_TRUE	0x0400	/* force truechimer */
#define FLAG_TSTAMP_PPS	0x4cd000	/* PPS source provides absolute timestamp */

/*
 * Definitions for the clear() routine.  We use memset() to clear
 * the parts of the peer structure which go to zero.  These are
 * used to calculate the start address and length of the area.
 */
#define	CLEAR_TO_ZERO(p)	((char *)&((p)->clear_to_zero))
#define	END_CLEAR_TO_ZERO(p)	((char *)&((p)->end_clear_to_zero))
#define	LEN_CLEAR_TO_ZERO(p)	(END_CLEAR_TO_ZERO(p) - CLEAR_TO_ZERO(p))
#define CRYPTO_TO_ZERO(p)	((char *)&((p)->clear_to_zero))
#define END_CRYPTO_TO_ZERO(p)	((char *)&((p)->end_clear_to_zero))
#define LEN_CRYPTO_TO_ZERO	(END_CRYPTO_TO_ZERO((struct peer *)0) \
				    - CRYPTO_TO_ZERO((struct peer *)0))

<<<<<<< HEAD
/*
 * NTP packet format. See Appendix A in the specification.
 *
 * Note that all u_fp and l_fp values arrive in network byte order
 * and must be converted.
 */
=======
#define	LEN_PKT_NOMAC	48 /* min header length */

/* This is the new, sane way of representing packets. All fields are
   in host byte order, and the fixed-point time fields are just integers,
   with uints of 2^-16 or 2^-32 seconds as appropriate. */

struct parsed_pkt {
        uint8_t li_vn_mode;
        uint8_t stratum;
        uint8_t ppoll;
        int8_t precision;
        uint32_t rootdelay;
        uint32_t rootdisp;
        char refid[4];
        uint64_t reftime;
        uint64_t org;
        uint64_t rec;
        uint64_t xmt;
        unsigned num_extensions;
        struct exten *extensions;
        bool keyid_present;
        uint32_t keyid;
        size_t mac_len;
        char mac[20];
};

struct exten {
        uint16_t type;
        uint16_t len;
        uint8_t *body;
};

/* This is the old, insane way of representing packets. It'll gradually
   be phased out and removed. Packets are simply pulled off the wire and
   then type-punned into this structure, so all fields are in network
   byte order. Note that there is no pack pragma. The only reason this
   ever worked at all is that all the fields are self-aligned, so no ABI
   has been evil enough to insert padding between fields. */
>>>>>>> 52f93c47
struct pkt {
	uint8_t	li_vn_mode;	/* peer leap indicator */
	uint8_t	stratum;	/* peer stratum */
	uint8_t	ppoll;		/* peer poll interval */
	int8_t	precision;	/* peer clock precision */
	u_fp	rootdelay;	/* roundtrip delay to primary source */
	u_fp	rootdisp;	/* dispersion to primary source*/
	uint32_t	refid;		/* reference id */
	l_fp	reftime;	/* last update time */
	l_fp	org;		/* originate time stamp */
	l_fp	rec;		/* receive time stamp */
	l_fp	xmt;		/* transmit time stamp */

#define MIN_MAC_LEN	(1 * sizeof(uint32_t))	/* crypto_NAK */
#define MAX_MD5_LEN	(5 * sizeof(uint32_t))	/* MD5 */
#define	MAX_MAC_LEN	(6 * sizeof(uint32_t))	/* SHA */

	uint32_t	exten[(MAX_MAC_LEN) / sizeof(uint32_t)];
};

/*
 * Stuff for extracting things from li_vn_mode
 */
#define	PKT_MODE(li_vn_mode)	((uint8_t)((li_vn_mode) & 0x7))
#define	PKT_VERSION(li_vn_mode)	((uint8_t)(((li_vn_mode) >> 3) & 0x7))
#define	PKT_LEAP(li_vn_mode)	((uint8_t)(((li_vn_mode) >> 6) & 0x3))

/*
 * Stuff for putting things back into li_vn_mode in packets and vn_mode
 * in ntp_monitor.c's mon_entry.
 */
#define VN_MODE(v, m)		((((v) & 7) << 3) | ((m) & 0x7))
#define	PKT_LI_VN_MODE(l, v, m) ((((l) & 3) << 6) | VN_MODE((v), (m)))


/*
 * Dealing with stratum.  0 gets mapped to 16 incoming, and back to 0
 * on output.
 */
#define	PKT_TO_STRATUM(s)	((uint8_t)(((s) == (STRATUM_PKT_UNSPEC)) ?\
				(STRATUM_UNSPEC) : (s)))

#define	STRATUM_TO_PKT(s)	((uint8_t)(((s) == (STRATUM_UNSPEC)) ?\
				(STRATUM_PKT_UNSPEC) : (s)))

/*
 * Event codes. Used for reporting errors/events to the control module
 */
#define	PEER_EVENT	0x080	/* this is a peer event */
#define CRPT_EVENT	0x100	/* this is a crypto event */

/*
 * System event codes
 */
#define	EVNT_UNSPEC	0	/* unspecified */
#define	EVNT_NSET	1	/* freq not set */
#define	EVNT_FSET	2	/* freq set */
#define	EVNT_SPIK	3	/* spike detect */
#define	EVNT_FREQ	4	/* freq mode */
#define	EVNT_SYNC	5	/* clock sync */
#define	EVNT_SYSRESTART	6	/* restart */
#define	EVNT_SYSFAULT	7	/* panic stop */
#define	EVNT_NOPEER	8	/* no sys peer */
#define	EVNT_ARMED	9	/* leap armed */
#define	EVNT_DISARMED	10	/* leap disarmed */
#define	EVNT_LEAP	11	/* leap event */
#define	EVNT_CLOCKRESET	12	/* clock step */
#define	EVNT_KERN	13	/* kernel event */
#define	EVNT_TAI	14	/* TAI */
#define	EVNT_LEAPVAL	15	/* stale leapsecond values */

/*
 * Peer event codes
 */
#define	PEVNT_MOBIL	(1 | PEER_EVENT) /* mobilize */
#define	PEVNT_DEMOBIL	(2 | PEER_EVENT) /* demobilize */
#define	PEVNT_UNREACH	(3 | PEER_EVENT) /* unreachable */
#define	PEVNT_REACH	(4 | PEER_EVENT) /* reachable */
#define	PEVNT_RESTART	(5 | PEER_EVENT) /* restart */
#define	PEVNT_REPLY	(6 | PEER_EVENT) /* no reply */
#define	PEVNT_RATE	(7 | PEER_EVENT) /* rate exceeded */
#define	PEVNT_DENY	(8 | PEER_EVENT) /* access denied */
#define PEVNT_ARMED	(9 | PEER_EVENT) /* leap armed */
#define	PEVNT_NEWPEER	(10 | PEER_EVENT) /* sys peer */
#define	PEVNT_CLOCK	(11 | PEER_EVENT) /* clock event */
#define	PEVNT_AUTH	(12 | PEER_EVENT) /* bad auth */
#define	PEVNT_POPCORN	(13 | PEER_EVENT) /* popcorn */

/*
 * Clock event codes
 */
#define	CEVNT_NOMINAL	0	/* unspecified */
#define	CEVNT_TIMEOUT	1	/* no reply */
#define	CEVNT_BADREPLY	2	/* bad format */
#define	CEVNT_FAULT	3	/* fault */
#define	CEVNT_PROP	4	/* bad signal */
#define	CEVNT_BADDATE	5	/* bad date */
#define	CEVNT_BADTIME	6	/* bad time */
#define CEVNT_MAX	CEVNT_BADTIME

/*
 * To speed lookups, peers are hashed by the low order bits of the
 * remote IP address. These definitions relate to that.
 */
#define	NTP_HASH_SIZE		128
#define	NTP_HASH_MASK		(NTP_HASH_SIZE-1)
#define	NTP_HASH_ADDR(src)	(sock_hash(src) & NTP_HASH_MASK)

/*
 * min, min3 and max.  Makes it easier to transliterate the spec without
 * thinking about it.
 */
#define	min(a,b)	(((a) < (b)) ? (a) : (b))
#define	max(a,b)	(((a) > (b)) ? (a) : (b))
#define	min3(a,b,c)	min(min((a),(b)), (c))


/*
 * Configuration items.  These are for the protocol module (proto_config())
 */
#define	PROTO_BROADCLIENT	1
#define	PROTO_PRECISION		2	/* (not used) */
#define	PROTO_AUTHENTICATE	3
#define	PROTO_BROADDELAY	4
#define	PROTO_AUTHDELAY		5	/* (not used) */
#define PROTO_MULTICAST_ADD	6
#define PROTO_MULTICAST_DEL	7
#define PROTO_NTP		8
#define PROTO_KERNEL		9
#define PROTO_MONITOR		10
#define PROTO_FILEGEN		11
#define	PROTO_PPS		12
#define PROTO_CAL		13
#define PROTO_MINCLOCK		14
#define	PROTO_MAXCLOCK		15
#define PROTO_MINSANE		16
#define PROTO_FLOOR		17
#define PROTO_CEILING		18
#define PROTO_COHORT		19
#define PROTO_CALLDELAY		20
#define PROTO_MINDISP		21
#define PROTO_MAXDIST		22
	/* available		23 */
#define	PROTO_MAXHOP		24
#define	PROTO_BEACON		25
#define	PROTO_ORPHAN		26
#define	PROTO_ORPHWAIT		27
/* #define	PROTO_MODE7		28 was ntpdc */

/*
 * Configuration items for the loop filter
 */
#define	LOOP_DRIFTINIT		1	/* iniitialize frequency */
#define	LOOP_KERN_CLEAR		2	/* set initial frequency offset */
#define LOOP_MAX		3	/* set both step offsets */
#define LOOP_MAX_BACK		4	/* set bacward-step offset */
#define LOOP_MAX_FWD		5	/* set forward-step offset */
#define LOOP_PANIC		6	/* set panic offseet */
#define LOOP_PHI		7	/* set dispersion rate */
#define LOOP_MINSTEP		8	/* set step timeout */
#define LOOP_MINPOLL		9	/* set min poll interval (log2 s) */
#define LOOP_ALLAN		10	/* set minimum Allan intercept */
#define LOOP_HUFFPUFF		11	/* set huff-n'-puff filter length */
#define LOOP_FREQ		12	/* set initial frequency */
#define	LOOP_LEAP		13	/* insert leap after second 23:59 */
#define	LOOP_TICK		14	/* sim. low precision clock */

/*
 * Configuration items for the stats printer
 */
#define	STATS_FREQ_FILE		1	/* configure drift file */
#define STATS_STATSDIR		2	/* directory prefix for stats files */
#define	STATS_PID_FILE		3	/* configure ntpd PID file */
#define	STATS_LEAP_FILE		4	/* configure ntpd leapseconds file */

#define MJD_1900		15020	/* MJD for 1 Jan 1900 */

/*
 * Default parameters.  We use these in the absence of something better.
 */
#define INADDR_NTP	0xe0000101	/* NTP multicast address 224.0.1.1 */

/*
 * Structure used optionally for monitoring when this is turned on.
 */
typedef struct mon_data	mon_entry;
struct mon_data {
	mon_entry *	hash_next;	/* next structure in hash list */
	DECL_DLIST_LINK(mon_entry, mru);/* MRU list link pointers */
	struct interface * lcladr;	/* address on which this arrived */
	l_fp		first;		/* first time seen */
	l_fp		last;		/* last time seen */
	int		leak;		/* leaky bucket accumulator */
	int		count;		/* total packet count */
	u_short		flags;		/* restrict flags */
	uint8_t		vn_mode;	/* packet mode & version */
	uint8_t		cast_flags;	/* flags MDF_?CAST */
	sockaddr_u	rmtadr;		/* address of remote host */
};

/*
 * Values for cast_flags in mon_entry and struct peer.  mon_entry uses
 * only the first three, MDF_UCAST, MDF_MCAST, and MDF_BCAST.
 */
#define	MDF_UCAST	0x01	/* unicast client */
#define	MDF_MCAST	0x02	/* multicast server */
#define	MDF_BCAST	0x04	/* broadcast server */
#define	MDF_POOL	0x08	/* pool client solicitor */
#define MDF_ACAST	0x10	/* manycast client solicitor */
#define	MDF_BCLNT	0x20	/* eph. broadcast/multicast client */
#define MDF_UCLNT	0x40	/* preemptible manycast or pool client */
/*
 * In the context of struct peer in ntpd, three of the cast_flags bits
 * represent configured associations which never receive packets, and
 * whose reach is always 0: MDF_BCAST, MDF_MCAST, and MDF_ACAST.  The
 * last can be argued as responses are received, but those responses do
 * not affect the MDF_ACAST association's reach register, rather they
 * (may) result in mobilizing ephemeral MDF_ACLNT associations.
 */
#define MDF_TXONLY_MASK	(MDF_BCAST | MDF_MCAST | MDF_ACAST | MDF_POOL)
/*
 * manycastclient-like solicitor association cast_flags bits
 */
#define MDF_SOLICIT_MASK	(MDF_ACAST | MDF_POOL)
/*
 * Values used with mon_enabled to indicate reason for enabling monitoring
 */
#define MON_OFF		0x00		/* no monitoring */
#define MON_ON		0x01		/* monitoring explicitly enabled */
#define MON_RES		0x02		/* implicit monitoring for RES_LIMITED */
/*
 * Structure used for restrictlist entries
 */
typedef struct res_addr4_tag {
	uint32_t	addr;		/* IPv4 addr (host order) */
	uint32_t	mask;		/* IPv4 mask (host order) */
} res_addr4;

typedef struct res_addr6_tag {
	struct in6_addr addr;		/* IPv6 addr (net order) */
	struct in6_addr mask;		/* IPv6 mask (net order) */
} res_addr6;

typedef struct restrict_u_tag	restrict_u;
struct restrict_u_tag {
	restrict_u *		link;	/* link to next entry */
	uint32_t		count;	/* number of packets matched */
	u_short			flags;	/* accesslist flags */
	u_short			mflags;	/* match flags */
	u_long			expire;	/* valid until time */
	union {				/* variant starting here */
		res_addr4 v4;
		res_addr6 v6;
	} u;
};
#define	V4_SIZEOF_RESTRICT_U	(offsetof(restrict_u, u)	\
				 + sizeof(res_addr4))
#define	V6_SIZEOF_RESTRICT_U	(offsetof(restrict_u, u)	\
				 + sizeof(res_addr6))

/*
 * Access flags
 */
#define	RES_IGNORE		0x0001	/* ignore packet */
#define	RES_DONTSERVE		0x0002	/* access denied */
#define	RES_DONTTRUST		0x0004	/* authentication required */
#define	RES_VERSION		0x0008	/* version mismatch */
#define	RES_NOPEER		0x0010	/* new association denied */
#define RES_LIMITED		0x0020	/* packet rate exceeded */
#define RES_FLAGS		(RES_IGNORE | RES_DONTSERVE |\
				    RES_DONTTRUST | RES_VERSION |\
				    RES_NOPEER | RES_LIMITED)

#define	RES_NOQUERY		0x0040	/* mode 6/7 packet denied */
#define	RES_NOMODIFY		0x0080	/* mode 6/7 modify denied */

#define	RES_KOD			0x0100	/* send kiss of death packet */
#define	RES_MSSNTP		0x0200	/* enable MS-SNTP authentication */
#define	RES_FLAKE		0x0400	/* flakeway - drop 10% */
#define	RES_NOMRULIST		0x0800	/* mode 6 mrulist denied */

#define	RES_ALLFLAGS		(RES_FLAGS | RES_NOQUERY |	\
				 RES_NOMODIFY | RES_KOD |	\
				 RES_MSSNTP | RES_FLAKE |	\
				 RES_NOMRULIST)

/*
 * Match flags
 */
#define	RESM_INTERFACE		0x1000	/* this is an interface */
#define	RESM_NTPONLY		0x2000	/* match source port 123 */
#define RESM_SOURCE		0x4000	/* from "restrict source" */

/*
 * Restriction configuration ops
 */
#define	RESTRICT_FLAGS		1	/* add flags to restrict entry */
#define	RESTRICT_UNFLAG		2	/* remove flags from restrict entry */
#define	RESTRICT_REMOVE		3	/* remove a restrict entry */
#define	RESTRICT_REMOVEIF	4	/* remove an interface restrict entry */

/*
 * Endpoint structure for the select algorithm
 */
struct endpoint {
	double	val;			/* offset of endpoint */
	int	type;			/* interval entry/exit */
};

/*
 * Association matching AM[] return codes
 */
#define AM_ERR		-1		/* error */
#define AM_NOMATCH	0		/* no match */
#define AM_PROCPKT	1		/* server/symmetric packet */
#define AM_BCST		2		/* broadcast packet */
#define AM_FXMIT	3		/* client packet */
#define AM_MANYCAST	4		/* manycast or pool */
#define AM_NEWPASS	5		/* new passive */
#define AM_NEWBCL	6		/* new broadcast */
#define AM_POSSBCL	7		/* discard broadcast */

/* NetInfo configuration locations */
#ifdef HAVE_NETINFO_NI_H
#define NETINFO_CONFIG_DIR "/config/ntp"
#endif

/* ntpq -c mrulist rows per request limit in ntpd */
#define MRU_ROW_LIMIT	256
/* similar datagrams per response limit for ntpd */
#define MRU_FRAGS_LIMIT	128
#endif /* GUARD_NTP_H */<|MERGE_RESOLUTION|>--- conflicted
+++ resolved
@@ -435,14 +435,6 @@
 #define LEN_CRYPTO_TO_ZERO	(END_CRYPTO_TO_ZERO((struct peer *)0) \
 				    - CRYPTO_TO_ZERO((struct peer *)0))
 
-<<<<<<< HEAD
-/*
- * NTP packet format. See Appendix A in the specification.
- *
- * Note that all u_fp and l_fp values arrive in network byte order
- * and must be converted.
- */
-=======
 #define	LEN_PKT_NOMAC	48 /* min header length */
 
 /* This is the new, sane way of representing packets. All fields are
@@ -481,7 +473,6 @@
    byte order. Note that there is no pack pragma. The only reason this
    ever worked at all is that all the fields are self-aligned, so no ABI
    has been evil enough to insert padding between fields. */
->>>>>>> 52f93c47
 struct pkt {
 	uint8_t	li_vn_mode;	/* peer leap indicator */
 	uint8_t	stratum;	/* peer stratum */
