/*
 * ntp.h - NTP definitions for the masses
 */
#ifndef NTP_H
#define NTP_H

#include <stddef.h>
#include <math.h>

#include <ntp_fp.h>
#include <ntp_types.h>
#include <ntp_lists.h>
#include <ntp_stdlib.h>
#include <ntp_crypto.h>
#include <ntp_random.h>
#include <ntp_net.h>

#include <isc/boolean.h>

/*
 * Calendar arithmetic - contributed by G. Healton
 */
#define YEAR_BREAK 500		/* years < this are tm_year values:
				 * Break < AnyFourDigitYear && Break >
				 * Anytm_yearYear */

#define YEAR_PIVOT 98		/* 97/98: years < this are year 2000+
				 * FYI: official UNIX pivot year is
				 * 68/69 */

/*
 * Number of Days since 1 BC Gregorian to 1 January of given year
 */
#define julian0(year)	(((year) * 365 ) + ((year) > 0 ? (((year) + 3) \
			    / 4 - ((year - 1) / 100) + ((year - 1) / \
			    400)) : 0))

/*
 * Number of days since start of NTP time to 1 January of given year
 */
#define ntp0(year)	(julian0(year) - julian0(1900))

/*
 * Number of days since start of UNIX time to 1 January of given year
 */
#define unix0(year)	(julian0(year) - julian0(1970))

/*
 * LEAP YEAR test for full 4-digit years (e.g, 1999, 2010)
 */
#define isleap_4(y)	((y) % 4 == 0 && !((y) % 100 == 0 && !(y % \
			    400 == 0)))

/*
 * LEAP YEAR test for tm_year (struct tm) years (e.g, 99, 110)
 */
#define isleap_tm(y)	((y) % 4 == 0 && !((y) % 100 == 0 && !(((y) \
			    + 1900) % 400 == 0)))

/*
 * to convert simple two-digit years to tm_year style years:
 *
 *	if (year < YEAR_PIVOT)
 *		year += 100;
 *
 * to convert either two-digit OR tm_year years to four-digit years:
 *
 *	if (year < YEAR_PIVOT)
 *		year += 100;
 *
 *	if (year < YEAR_BREAK)
 *		year += 1900;
 */

/*
 * How to get signed characters.  On machines where signed char works,
 * use it. On machines where signed char doesn't work, char had better
 * be signed.
 */
#ifdef NEED_S_CHAR_TYPEDEF
# if SIZEOF_SIGNED_CHAR
typedef signed char s_char;
# else
typedef char s_char;
# endif
  /* XXX: Why is this sequent bit INSIDE this test? */
# ifdef sequent
#  undef SO_RCVBUF
#  undef SO_SNDBUF
# endif
#endif
#ifndef TRUE
# define TRUE 1
#endif /* TRUE */
#ifndef FALSE
# define FALSE 0
#endif /* FALSE */

/*
 * NTP protocol parameters.  See section 3.2.6 of the specification.
 */
#define	NTP_VERSION	((u_char)4) /* current version number */
#define	NTP_OLDVERSION	((u_char)1) /* oldest credible version */
#define	NTP_PORT	123	/* included for non-unix machines */

/*
 * Poll interval parameters
 */
#define NTP_UNREACH	10	/* poll unreach threshold */
#define	NTP_MINPOLL	3	/* log2 min poll interval (8 s) */
#define NTP_MINDPOLL	6	/* log2 default min poll (64 s) */
#define NTP_MAXDPOLL	10	/* log2 default max poll (~17 m) */
#define	NTP_MAXPOLL	17	/* log2 max poll interval (~36 h) */
#define	NTP_RETRY	3	/* max packet retries */
#define	NTP_MINPKT	2	/* guard time (s) */

/*
 * Clock filter algorithm tuning parameters
 */
#define MAXDISPERSE	16.	/* max dispersion */
#define	NTP_SHIFT	8	/* clock filter stages */
#define NTP_FWEIGHT	.5	/* clock filter weight */

/*
 * Selection algorithm tuning parameters
 */
#define	NTP_MINCLOCK	3	/* min survivors */
#define	NTP_MAXCLOCK	10	/* max candidates */
#define MINDISPERSE	.001	/* min distance */
#define MAXDISTANCE	1.5	/* max root distance (select threshold) */
#define CLOCK_SGATE	3.	/* popcorn spike gate */
#define HUFFPUFF	900	/* huff-n'-puff sample interval (s) */
#define MAXHOP		2	/* anti-clockhop threshold */
#define MAX_TTL		8	/* max ttl mapping vector size */
#define	BEACON		7200	/* manycast beacon interval */
#define NTP_MAXEXTEN	2048	/* max extension field size */
#define	NTP_ORPHWAIT	300	/* orphan wair (s) */

/*
 * Miscellaneous stuff
 */
#define NTP_MAXKEY	65535	/* max authentication key number */
#define	KEY_TYPE_MD5	NID_md5	/* MD5 digest NID */
/*
 * Limits of things
 */
#define	MAXFILENAME	128	/* max length of file name */
#define MAXHOSTNAME	512	/* max length of host/node name */
#define NTP_MAXSTRLEN	256	/* max string length */

/*
 * Operations for jitter calculations (these use doubles).
 *
 * Note that we carefully separate the jitter component from the
 * dispersion component (frequency error plus precision). The frequency
 * error component is computed as CLOCK_PHI times the difference between
 * the epoch of the time measurement and the reference time. The
 * precision component is computed as the square root of the mean of the
 * squares of a zero-mean, uniform distribution of unit maximum
 * amplitude. Whether this makes statistical sense may be arguable.
 */
#define SQUARE(x) ((x) * (x))
#define SQRT(x) (sqrt(x))
#define DIFF(x, y) (SQUARE((x) - (y)))
#define LOGTOD(a)	((a) < 0 ? 1. / (1L << -(a)) : \
			    1L << (int)(a)) /* log2 to double */
#define UNIVAR(x)	(SQUARE(.28867513 * LOGTOD(x))) /* std uniform distr */
#define ULOGTOD(a)	(1L << (int)(a)) /* ulog2 to double */

#define	EVENT_TIMEOUT	0	/* one second, that is */


/*
 * The interface structure is used to hold the addresses and socket
 * numbers of each of the local network addresses we are using.
 * Because "interface" is a reserved word in C++ and has so many
 * varied meanings, a change to "endpt" (via typedef) is under way.
 * Eventually the struct tag will change from interface to endpt_tag.
 * endpt is unrelated to the select algorithm's struct endpoint.
 */
typedef struct interface endpt;
struct interface {
	endpt *		elink;		/* endpt list link */
	endpt *		mclink;		/* per-AF_* multicast list */
	SOCKET		fd;		/* socket descriptor */
	SOCKET		bfd;		/* for receiving broadcasts */
	u_int32		ifnum;		/* endpt instance count */
	sockaddr_u	sin;		/* unicast address */
	sockaddr_u	mask;		/* subnet mask */
	sockaddr_u	bcast;		/* broadcast address */
	char		name[32];	/* name of interface */
	u_short		family;		/* AF_INET/AF_INET6 */
	u_short		phase;		/* phase in update cycle */
	u_int32		flags;		/* interface flags */
	int		last_ttl;	/* last TTL specified */
	u_int32		addr_refid;	/* IPv4 addr or IPv6 hash */
	int		num_mcast;	/* mcast addrs enabled */
	u_long		starttime;	/* current_time at creation */
	volatile long	received;	/* number of incoming packets */
	long		sent;		/* number of outgoing packets */
	long		notsent;	/* number of send failures */
	u_int		ifindex;	/* for IPV6_MULTICAST_IF */
	isc_boolean_t	ignore_packets; /* listen-read-drop this? */
	struct peer *	peers;		/* list of peers using endpt */
	u_int		peercnt;	/* count of same */
};

/*
 * Flags for interfaces
 */
#define INT_UP		0x001	/* Interface is up */
#define	INT_PPP		0x002	/* Point-to-point interface */
#define	INT_LOOPBACK	0x004	/* the loopback interface */
#define	INT_BROADCAST	0x008	/* can broadcast out this interface */
#define INT_MULTICAST	0x010	/* can multicast out this interface */
#define	INT_BCASTOPEN	0x020	/* broadcast socket is open */
#define INT_MCASTOPEN	0x040	/* multicasting enabled */
#define INT_WILDCARD	0x080	/* wildcard interface - usually skipped */
#define INT_MCASTIF	0x100	/* bound directly to MCAST address */
#define INT_PRIVACY	0x200	/* RFC 4941 IPv6 privacy address */

/*
 * Define flasher bits (tests 1 through 11 in packet procedure)
 * These reveal the state at the last grumble from the peer and are
 * most handy for diagnosing problems, even if not strictly a state
 * variable in the spec. These are recorded in the peer structure.
 *
 * Packet errors
 */
#define TEST1		0X0001	/* duplicate packet */
#define TEST2		0x0002	/* bogus packet */
#define TEST3		0x0004	/* protocol unsynchronized */
#define TEST4		0x0008	/* access denied */
#define TEST5		0x0010	/* bad authentication */
#define TEST6		0x0020	/* bad synch or stratum */
#define TEST7		0x0040	/* bad header */
#define TEST8		0x0080  /* bad autokey */
#define TEST9		0x0100	/* bad crypto */
#define	PKT_TEST_MASK	(TEST1 | TEST2 | TEST3 | TEST4 | TEST5 |\
			TEST6 | TEST7 | TEST8 | TEST9)
/*
 * Peer errors
 */
#define TEST10		0x0200	/* peer bad synch or stratum */
#define	TEST11		0x0400	/* peer distance exceeded */
#define TEST12		0x0800	/* peer synchronization loop */
#define TEST13		0x1000	/* peer unreacable */
#define	PEER_TEST_MASK	(TEST10 | TEST11 | TEST12 | TEST13)

/*
 * The peer structure. Holds state information relating to the guys
 * we are peering with. Most of this stuff is from section 3.2 of the
 * spec.
 */
struct peer {
	struct peer *p_link;	/* link pointer in free & peer lists */
	struct peer *adr_link;	/* link pointer in address hash */
	struct peer *aid_link;	/* link pointer in associd hash */
	struct peer *ilink;	/* list of peers for interface */
	sockaddr_u srcadr;	/* address of remote host */
<<<<<<< HEAD
	char *	hostname;	/* if non-NULL, remote name */
	struct addrinfo *addrs;	/* hostname query result */
	struct addrinfo *ai;	/* position within addrs */
	struct interface *dstadr; /* local address (interface) */
=======
	endpt *	dstadr;		/* local address */
>>>>>>> 068d6792
	associd_t associd;	/* association ID */
	u_char	version;	/* version number */
	u_char	hmode;		/* local association mode */
	u_char	hpoll;		/* local poll interval */
	u_char	minpoll;	/* min poll interval */
	u_char	maxpoll;	/* max poll interval */
	u_int	flags;		/* association flags */
	u_char	cast_flags;	/* additional flags */
	u_char	last_event;	/* last peer error code */
	u_char	num_events;	/* number of error events */
	u_char	ttl;		/* ttl/refclock mode */
	char	*ident;		/* group identifier name */

	/*
	 * Variables used by reference clock support
	 */
#ifdef REFCLOCK
	struct refclockproc *procptr; /* refclock structure pointer */
	u_char	refclktype;	/* reference clock type */
	u_char	refclkunit;	/* reference clock unit number */
	u_char	sstclktype;	/* clock type for system status word */
#endif /* REFCLOCK */

	/*
	 * Variables set by received packet
	 */
	u_char	leap;		/* local leap indicator */
	u_char	pmode;		/* remote association mode */
	u_char	stratum;	/* remote stratum */
	u_char	ppoll;		/* remote poll interval */
	s_char	precision;	/* remote clock precision */
	double	rootdelay;	/* roundtrip delay to primary source */
	double	rootdisp;	/* dispersion to primary source */
	u_int32	refid;		/* remote reference ID */
	l_fp	reftime;	/* update epoch */

	/*
	 * Variables used by authenticated client
	 */
	keyid_t keyid;		/* current key ID */
#ifdef AUTOKEY
#define clear_to_zero opcode
	u_int32	opcode;		/* last request opcode */
	associd_t assoc;	/* peer association ID */
	u_int32	crypto;		/* peer status word */
	EVP_PKEY *pkey;		/* public key */
	const EVP_MD *digest;	/* message digest algorithm */
	char	*subject;	/* certificate subject name */
	char	*issuer;	/* certificate issuer name */
	struct cert_info *xinfo; /* issuer certificate */
	keyid_t	pkeyid;		/* previous key ID */
	keyid_t	hcookie;	/* host cookie */
	keyid_t	pcookie;	/* peer cookie */
	const struct pkey_info *ident_pkey; /* identity key */
	BIGNUM	*iffval;	/* identity challenge (IFF, GQ, MV) */
	const BIGNUM *grpkey;	/* identity challenge key (GQ) */
	struct value cookval;	/* receive cookie values */
	struct value recval;	/* receive autokey values */
	struct exten *cmmd;	/* extension pointer */
	u_long	refresh;	/* next refresh epoch */

	/*
	 * Variables used by authenticated server
	 */
	keyid_t	*keylist;	/* session key ID list */
	int	keynumber;	/* current key number */
	struct value encrypt;	/* send encrypt values */
	struct value sndval;	/* send autokey values */
#else	/* !AUTOKEY follows */
#define clear_to_zero status
#endif	/* !AUTOKEY */

	/*
	 * Ephemeral state variables
	 */
	u_char	status;		/* peer status */
	u_char	reach;		/* reachability register */
	int	flash;		/* protocol error test tally bits */
	u_long	epoch;		/* reference epoch */
	int	burst;		/* packets remaining in burst */
	int	retry;		/* retry counter */
	int	flip;		/* interleave mode control */
	int	filter_nextpt;	/* index into filter shift register */
	double	filter_delay[NTP_SHIFT]; /* delay shift register */
	double	filter_offset[NTP_SHIFT]; /* offset shift register */
	double	filter_disp[NTP_SHIFT]; /* dispersion shift register */
	u_long	filter_epoch[NTP_SHIFT]; /* epoch shift register */
	u_char	filter_order[NTP_SHIFT]; /* filter sort index */
	l_fp	rec;		/* receive time stamp */
	l_fp	xmt;		/* transmit time stamp */
	l_fp	dst;		/* destination timestamp */
	l_fp	aorg;		/* origin timestamp */
	l_fp	borg;		/* alternate origin timestamp */
	double	offset;		/* peer clock offset */
	double	delay;		/* peer roundtrip delay */
	double	jitter;		/* peer jitter (squares) */
	double	disp;		/* peer dispersion */
	double	xleave;		/* interleave delay */
	double	bias;		/* programmed offset bias */

	/*
	 * Variables used to correct for packet length and asymmetry.
	 */
	double	t21;		/* outbound packet delay */
	int	t21_bytes;	/* outbound packet length */
	int	t21_last;	/* last outbound packet length */
	double	r21;		/* outbound data rate */
	double	t34;		/* inbound packet delay */
	int	t34_bytes;	/* inbound packet length */
	double	r34;		/* inbound data rate */

	/*
	 * End of clear-to-zero area
	 */
	u_long	update;		/* receive epoch */
#define end_clear_to_zero update
	int	unreach;	/* watchdog counter */
	int	throttle;	/* rate control */
	u_long	outdate;	/* send time last packet */
	u_long	nextdate;	/* send time next packet */
	u_long	nextaction;	/* peer local activity timeout (refclocks) */
	void (*action) (struct peer *); /* action timeout function */

	/*
	 * Statistic counters
	 */
	u_long	timereset;	/* time stat counters were reset */
	u_long	timereceived;	/* last packet received time */
	u_long	timereachable;	/* last reachable/unreachable time */

	u_long	sent;		/* packets sent */
	u_long	received;	/* packets received */
	u_long	processed;	/* packets processed */
	u_long	badauth;	/* bad authentication (TEST5) */
	u_long	bogusorg;	/* bogus origin (TEST2, TEST3) */
	u_long	oldpkt;		/* old duplicate (TEST1) */
	u_long	seldisptoolarge; /* bad header (TEST6, TEST7) */
	u_long	selbroken;	/* KoD received */
};

/*
 * Values for peer.leap, sys_leap
 */
#define	LEAP_NOWARNING	0x0	/* normal, no leap second warning */
#define	LEAP_ADDSECOND	0x1	/* last minute of day has 61 seconds */
#define	LEAP_DELSECOND	0x2	/* last minute of day has 59 seconds */
#define	LEAP_NOTINSYNC	0x3	/* overload, clock is free running */

/*
 * Values for peer mode and packet mode. Only the modes through
 * MODE_BROADCAST and MODE_BCLIENT appear in the transition
 * function. MODE_CONTROL and MODE_PRIVATE can appear in packets,
 * but those never survive to the transition function.
 * is a
 */
#define	MODE_UNSPEC	0	/* unspecified (old version) */
#define	MODE_ACTIVE	1	/* symmetric active mode */
#define	MODE_PASSIVE	2	/* symmetric passive mode */
#define	MODE_CLIENT	3	/* client mode */
#define	MODE_SERVER	4	/* server mode */
#define	MODE_BROADCAST	5	/* broadcast mode */
/*
 * These can appear in packets
 */
#define	MODE_CONTROL	6	/* control mode */
#define	MODE_PRIVATE	7	/* private mode */
/*
 * This is a madeup mode for broadcast client.
 */
#define	MODE_BCLIENT	6	/* broadcast client mode */

/*
 * Values for peer.stratum, sys_stratum
 */
#define	STRATUM_REFCLOCK ((u_char)0) /* default stratum */
/* A stratum of 0 in the packet is mapped to 16 internally */
#define	STRATUM_PKT_UNSPEC ((u_char)0) /* unspecified in packet */
#define	STRATUM_UNSPEC	((u_char)16) /* unspecified */

/*
 * Values for peer.flags
 */
#define	FLAG_CONFIG	0x0001	/* association was configured */
#define FLAG_PREEMPT	0x0002	/* preemptable association */
#define	FLAG_AUTHENTIC	0x0004	/* last message was authentic */
#define	FLAG_REFCLOCK	0x0008	/* this is actually a reference clock */
#define	FLAG_SYSPEER	0x0010	/* system peer */
#define FLAG_PREFER	0x0020	/* prefer peer */
#define FLAG_BURST	0x0040	/* burst mode */
#define FLAG_PPS	0x0080	/* steered by PPS */
#define FLAG_IBURST	0x0100	/* initial burst mode */
#define FLAG_NOSELECT	0x0200	/* never select */
#define FLAG_TRUE	0x0400	/* force truechimer */
#define FLAG_SKEY	0x0800  /* autokey authentication */
#define	FLAG_XLEAVE	0x1000	/* interleaved protocol */
#define	FLAG_XB		0x2000	/* interleaved broadcast */
#define	FLAG_XBOGUS	0x4000	/* interleaved bogus packet */
#ifdef	OPENSSL
#define FLAG_ASSOC	0x8000	/* autokey request */
#endif /* OPENSSL */

/*
 * Definitions for the clear() routine.  We use memset() to clear
 * the parts of the peer structure which go to zero.  These are
 * used to calculate the start address and length of the area.
 */
#define	CLEAR_TO_ZERO(p)	((char *)&((p)->clear_to_zero))
#define	END_CLEAR_TO_ZERO(p)	((char *)&((p)->end_clear_to_zero))
#define	LEN_CLEAR_TO_ZERO	(END_CLEAR_TO_ZERO((struct peer *)0) \
				    - CLEAR_TO_ZERO((struct peer *)0))
#define CRYPTO_TO_ZERO(p)	((char *)&((p)->clear_to_zero))
#define END_CRYPTO_TO_ZERO(p)	((char *)&((p)->end_clear_to_zero))
#define LEN_CRYPTO_TO_ZERO	(END_CRYPTO_TO_ZERO((struct peer *)0) \
				    - CRYPTO_TO_ZERO((struct peer *)0))

/*
 * Reference clock types.  Added as necessary.
 */
#define	REFCLK_NONE		0	/* unknown or missing */
#define	REFCLK_LOCALCLOCK	1	/* external (e.g., lockclock) */
#define	REFCLK_GPS_TRAK		2	/* TRAK 8810 GPS Receiver */
#define	REFCLK_WWV_PST		3	/* PST/Traconex 1020 WWV/H */
#define	REFCLK_SPECTRACOM	4	/* Spectracom (generic) Receivers */
#define	REFCLK_TRUETIME		5	/* TrueTime (generic) Receivers */
#define REFCLK_IRIG_AUDIO	6	/* IRIG-B/W audio decoder */
#define	REFCLK_CHU_AUDIO	7	/* CHU audio demodulator/decoder */
#define REFCLK_PARSE		8	/* generic driver (usually DCF77,GPS,MSF) */
#define	REFCLK_GPS_MX4200	9	/* Magnavox MX4200 GPS */
#define REFCLK_GPS_AS2201	10	/* Austron 2201A GPS */
#define	REFCLK_GPS_ARBITER	11	/* Arbiter 1088A/B/ GPS */
#define REFCLK_IRIG_TPRO	12	/* KSI/Odetics TPRO-S IRIG */
#define REFCLK_ATOM_LEITCH	13	/* Leitch CSD 5300 Master Clock */
#define REFCLK_MSF_EES		14	/* EES M201 MSF Receiver */
#define	REFCLK_GPSTM_TRUE	15	/* OLD TrueTime GPS/TM-TMD Receiver */
#define REFCLK_IRIG_BANCOMM	16	/* Bancomm GPS/IRIG Interface */
#define REFCLK_GPS_DATUM	17	/* Datum Programmable Time System */
#define REFCLK_ACTS		18	/* Generic Auto Computer Time Service */
#define REFCLK_WWV_HEATH	19	/* Heath GC1000 WWV/WWVH Receiver */
#define REFCLK_GPS_NMEA		20	/* NMEA based GPS clock */
#define REFCLK_GPS_VME		21	/* TrueTime GPS-VME Interface */
#define REFCLK_ATOM_PPS		22	/* 1-PPS Clock Discipline */
#define REFCLK_PTB_ACTS		23	/* replaced by REFCLK_ACTS */
#define REFCLK_USNO		24	/* replaced by REFCLK_ACTS */
#define REFCLK_GPS_HP		26	/* HP 58503A Time/Frequency Receiver */
#define REFCLK_ARCRON_MSF	27	/* ARCRON MSF radio clock. */
#define REFCLK_SHM		28	/* clock attached thru shared memory */
#define REFCLK_PALISADE		29	/* Trimble Navigation Palisade GPS */
#define REFCLK_ONCORE		30	/* Motorola UT Oncore GPS */
#define REFCLK_GPS_JUPITER	31	/* Rockwell Jupiter GPS receiver */
#define REFCLK_CHRONOLOG	32	/* Chrono-log K WWVB receiver */
#define REFCLK_DUMBCLOCK	33	/* Dumb localtime clock */
#define REFCLK_ULINK		34	/* Ultralink M320 WWVB receiver */
#define REFCLK_PCF		35	/* Conrad parallel port radio clock */
#define REFCLK_WWV_AUDIO	36	/* WWV/H audio demodulator/decoder */
#define REFCLK_FG		37	/* Forum Graphic GPS */
#define REFCLK_HOPF_SERIAL	38	/* hopf DCF77/GPS serial receiver  */
#define REFCLK_HOPF_PCI		39	/* hopf DCF77/GPS PCI receiver  */
#define REFCLK_JJY		40	/* JJY receiver  */
#define	REFCLK_TT560		41	/* TrueTime 560 IRIG-B decoder */
#define REFCLK_ZYFER		42	/* Zyfer GPStarplus receiver  */
#define REFCLK_RIPENCC		43	/* RIPE NCC Trimble driver */
#define REFCLK_NEOCLOCK4X	44	/* NeoClock4X DCF77 or TDF receiver */
#define REFCLK_MAX		44	/* NeoClock4X DCF77 or TDF receiver */


/*
 * NTP packet format.  The mac field is optional.  It isn't really
 * an l_fp either, but for now declaring it that way is convenient.
 * See Appendix A in the specification.
 *
 * Note that all u_fp and l_fp values arrive in network byte order
 * and must be converted (except the mac, which isn't, really).
 */
struct pkt {
	u_char	li_vn_mode;	/* peer leap indicator */
	u_char	stratum;	/* peer stratum */
	u_char	ppoll;		/* peer poll interval */
	s_char	precision;	/* peer clock precision */
	u_fp	rootdelay;	/* roundtrip delay to primary source */
	u_fp	rootdisp;	/* dispersion to primary source*/
	u_int32	refid;		/* reference id */
	l_fp	reftime;	/* last update time */
	l_fp	org;		/* originate time stamp */
	l_fp	rec;		/* receive time stamp */
	l_fp	xmt;		/* transmit time stamp */

#define	LEN_PKT_NOMAC	(12 * sizeof(u_int32)) /* min header length */
#define MIN_MAC_LEN	(1 * sizeof(u_int32))	/* crypto_NAK */
#define MAX_MD5_LEN	(5 * sizeof(u_int32))	/* MD5 */
#define	MAX_MAC_LEN	(6 * sizeof(u_int32))	/* SHA */

	/*
	 * The length of the packet less MAC must be a multiple of 64
	 * with an RSA modulus and Diffie-Hellman prime of 256 octets
	 * and maximum host name of 128 octets, the maximum autokey
	 * command is 152 octets and maximum autokey response is 460
	 * octets. A packet can contain no more than one command and one
	 * response, so the maximum total extension field length is 864
	 * octets. But, to handle humungus certificates, the bank must
	 * be broke.
	 */
#ifdef AUTOKEY
	u_int32	exten[NTP_MAXEXTEN / 4]; /* max extension field */
#else	/* !AUTOKEY follows */
	u_int32	exten[1];	/* misused */
#endif	/* !AUTOKEY */
	u_char	mac[MAX_MAC_LEN]; /* mac */
};

/*
 * Stuff for extracting things from li_vn_mode
 */
#define	PKT_MODE(li_vn_mode)	((u_char)((li_vn_mode) & 0x7))
#define	PKT_VERSION(li_vn_mode)	((u_char)(((li_vn_mode) >> 3) & 0x7))
#define	PKT_LEAP(li_vn_mode)	((u_char)(((li_vn_mode) >> 6) & 0x3))

/*
 * Stuff for putting things back into li_vn_mode in packets and vn_mode
 * in ntp_monitor.c's mon_entry.
 */
#define VN_MODE(v, m)		((((v) & 7) << 3) | ((m) & 0x7))
#define	PKT_LI_VN_MODE(l, v, m) ((((l) & 3) << 6) | VN_MODE((v), (m)))


/*
 * Dealing with stratum.  0 gets mapped to 16 incoming, and back to 0
 * on output.
 */
#define	PKT_TO_STRATUM(s)	((u_char)(((s) == (STRATUM_PKT_UNSPEC)) ?\
				(STRATUM_UNSPEC) : (s)))

#define	STRATUM_TO_PKT(s)	((u_char)(((s) == (STRATUM_UNSPEC)) ?\
				(STRATUM_PKT_UNSPEC) : (s)))

/*
 * Event codes. Used for reporting errors/events to the control module
 */
#define	PEER_EVENT	0x080	/* this is a peer event */
#define CRPT_EVENT	0x100	/* this is a crypto event */

/*
 * System event codes
 */
#define	EVNT_UNSPEC	0	/* unspecified */
#define	EVNT_NSET	1	/* freq not set */
#define	EVNT_FSET	2	/* freq set */
#define	EVNT_SPIK	3	/* spike detect */
#define	EVNT_FREQ	4	/* freq mode */
#define	EVNT_SYNC	5	/* clock sync */
#define	EVNT_SYSRESTART	6	/* restart */
#define	EVNT_SYSFAULT	7	/* panic stop */
#define	EVNT_NOPEER	8	/* no sys peer */
#define	EVNT_ARMED	9	/* leap armed */
#define	EVNT_DISARMED	10	/* leap disarmed */
#define	EVNT_LEAP	11	/* leap event */
#define	EVNT_CLOCKRESET	12	/* clock step */
#define	EVNT_KERN	13	/* kernel event */
#define	EVNT_TAI	14	/* TAI */
#define	EVNT_LEAPVAL	15	/* stale leapsecond values */
#define	EVNT_CLKHOP	16	/* clockhop */

/*
 * Peer event codes
 */
#define	PEVNT_MOBIL	(1 | PEER_EVENT) /* mobilize */
#define	PEVNT_DEMOBIL	(2 | PEER_EVENT) /* demobilize */
#define	PEVNT_UNREACH	(3 | PEER_EVENT) /* unreachable */
#define	PEVNT_REACH	(4 | PEER_EVENT) /* reachable */
#define	PEVNT_RESTART	(5 | PEER_EVENT) /* restart */
#define	PEVNT_REPLY	(6 | PEER_EVENT) /* no reply */
#define	PEVNT_RATE	(7 | PEER_EVENT) /* rate exceeded */
#define	PEVNT_DENY	(8 | PEER_EVENT) /* access denied */
#define PEVNT_ARMED	(9 | PEER_EVENT) /* leap armed */
#define	PEVNT_NEWPEER	(10 | PEER_EVENT) /* sys peer */
#define	PEVNT_CLOCK	(11 | PEER_EVENT) /* clock event */
#define	PEVNT_AUTH	(12 | PEER_EVENT) /* bad auth */
#define	PEVNT_POPCORN	(13 | PEER_EVENT) /* popcorn */
#define	PEVNT_XLEAVE	(14 | PEER_EVENT) /* interleave mode */
#define	PEVNT_XERR	(15 | PEER_EVENT) /* interleave error */

/*
 * Clock event codes
 */
#define	CEVNT_NOMINAL	0	/* unspecified */
#define	CEVNT_TIMEOUT	1	/* no reply */
#define	CEVNT_BADREPLY	2	/* bad format */
#define	CEVNT_FAULT	3	/* fault */
#define	CEVNT_PROP	4	/* bad signal */
#define	CEVNT_BADDATE	5	/* bad date */
#define	CEVNT_BADTIME	6	/* bad time */
#define CEVNT_MAX	CEVNT_BADTIME

/*
 * Very misplaced value.  Default port through which we send traps.
 */
#define	TRAPPORT	18447


/*
 * To speed lookups, peers are hashed by the low order bits of the
 * remote IP address. These definitions relate to that.
 */
#define	NTP_HASH_SIZE		128
#define	NTP_HASH_MASK		(NTP_HASH_SIZE-1)
#define	NTP_HASH_ADDR(src)	(sock_hash(src) & NTP_HASH_MASK)

/*
 * min, min3 and max.  Makes it easier to transliterate the spec without
 * thinking about it.
 */
#define	min(a,b)	(((a) < (b)) ? (a) : (b))
#define	max(a,b)	(((a) > (b)) ? (a) : (b))
#define	min3(a,b,c)	min(min((a),(b)), (c))


/*
 * Configuration items.  These are for the protocol module (proto_config())
 */
#define	PROTO_BROADCLIENT	1
#define	PROTO_PRECISION		2	/* (not used) */
#define	PROTO_AUTHENTICATE	3
#define	PROTO_BROADDELAY	4
#define	PROTO_AUTHDELAY		5	/* (not used) */
#define PROTO_MULTICAST_ADD	6
#define PROTO_MULTICAST_DEL	7
#define PROTO_NTP		8
#define PROTO_KERNEL		9
#define PROTO_MONITOR		10
#define PROTO_FILEGEN		11
#define	PROTO_PPS		12
#define PROTO_CAL		13
#define PROTO_MINCLOCK		14
#define	PROTO_MAXCLOCK		15
#define PROTO_MINSANE		16
#define PROTO_FLOOR		17
#define PROTO_CEILING		18
#define PROTO_COHORT		19
#define PROTO_CALLDELAY		20
#define PROTO_MINDISP		21
#define PROTO_MAXDIST		22
#define PROTO_ADJ		23
#define	PROTO_MAXHOP		24
#define	PROTO_BEACON		25
#define	PROTO_ORPHAN		26
#define	PROTO_ORPHWAIT		27

/*
 * Configuration items for the loop filter
 */
#define	LOOP_DRIFTINIT		1	/* iniitialize frequency */
#define	LOOP_KERN_CLEAR		2	/* set initial frequency offset */
#define LOOP_MAX		3	/* set step offset */
#define LOOP_PANIC		4	/* set panic offseet */
#define LOOP_PHI		5	/* set dispersion rate */
#define LOOP_MINSTEP		6	/* set step timeout */
#define LOOP_MINPOLL		7	/* set min poll interval (log2 s) */
#define LOOP_ALLAN		8	/* set minimum Allan intercept */
#define LOOP_HUFFPUFF		9	/* set huff-n'-puff filter length */
#define LOOP_FREQ		10	/* set initial frequency */
#define LOOP_CODEC		11	/* set audio codec frequency */
#define	LOOP_LEAP		12	/* insert leap after second 23:59 */

/*
 * Configuration items for the stats printer
 */
#define	STATS_FREQ_FILE		1	/* configure drift file */
#define STATS_STATSDIR		2	/* directory prefix for stats files */
#define	STATS_PID_FILE		3	/* configure ntpd PID file */
#define	STATS_LEAP_FILE		4	/* configure ntpd leapseconds file */

#define MJD_1900		15020	/* MJD for 1 Jan 1900 */

/*
 * Default parameters.  We use these in the absence of something better.
 */
#define INADDR_NTP	0xe0000101	/* NTP multicast address 224.0.1.1 */

/*
 * Structure used optionally for monitoring when this is turned on.
 */
typedef struct mon_data	mon_entry;
struct mon_data {
	mon_entry *	hash_next;	/* next structure in hash list */
	DECL_DLIST_LINK(mon_entry, mru);/* MRU list link pointers */
	struct interface * lcladr;	/* address on which this arrived */
	l_fp		first;		/* first time seen */
	l_fp		last;		/* last time seen */
	int		leak;		/* leaky bucket accumulator */
	int		count;		/* total packet count */
	u_short		flags;		/* restrict flags */
	u_char		vn_mode;	/* packet mode & version */
	u_char		cast_flags;	/* flags MDF_?CAST */
	sockaddr_u	rmtadr;		/* address of remote host */
};

/*
 * Values for cast_flags in mon_entry and struct peer.  mon_entry uses
 * only the first three, MDF_UCAST, MDF_MCAST, and MDF_BCAST.
 */
#define	MDF_UCAST	0x01	/* unicast client */
#define	MDF_MCAST	0x02	/* multicast server */
#define	MDF_BCAST	0x04	/* broadcast server */
#define	MDF_POOL	0x08	/* pool client solicitor */
#define MDF_ACAST	0x10	/* manycast client solicitor */
#define	MDF_BCLNT	0x20	/* eph. broadcast/multicast client */
#define MDF_UCLNT	0x40	/* eph. manycast or pool client */
/*
 * In the context of struct peer in ntpd, three of the cast_flags bits
 * represent configured associations which never receive packets, and
 * whose reach is always 0: MDF_BCAST, MDF_MCAST, and MDF_ACAST.  The
 * last can be argued as responses are received, but those responses do
 * not affect the MDF_ACAST association's reach register, rather they
 * (may) result in mobilizing ephemeral MDF_ACLNT associations.
 */
#define MDF_TXONLY_MASK	(MDF_BCAST | MDF_MCAST | MDF_ACAST | MDF_POOL)
/*
 * manycastclient-like solicitor association cast_flags bits
 */
#define MDF_SOLICIT_MASK	(MDF_ACAST | MDF_POOL)
/*
 * Values used with mon_enabled to indicate reason for enabling monitoring
 */
#define MON_OFF		0x00		/* no monitoring */
#define MON_ON		0x01		/* monitoring explicitly enabled */
#define MON_RES		0x02		/* implicit monitoring for RES_LIMITED */
/*
 * Structure used for restrictlist entries
 */
typedef struct res_addr4_tag {
	u_int32		addr;		/* IPv4 addr (host order) */
	u_int32		mask;		/* IPv4 mask (host order) */
} res_addr4;

typedef struct res_addr6_tag {
	struct in6_addr addr;		/* IPv6 addr (net order) */
	struct in6_addr mask;		/* IPv6 mask (net order) */
} res_addr6;

typedef struct restrict_u_tag	restrict_u;
struct restrict_u_tag {
	restrict_u *		link;	/* link to next entry */
	u_int32			count;	/* number of packets matched */
	u_short			flags;	/* accesslist flags */
	u_short			mflags;	/* match flags */
	u_long			expire;	/* valid until time */
	union {				/* variant starting here */
		res_addr4 v4;
		res_addr6 v6;
	} u;
};
#define	V4_SIZEOF_RESTRICT_U	(offsetof(restrict_u, u)	\
				 + sizeof(res_addr4))
#define	V6_SIZEOF_RESTRICT_U	(offsetof(restrict_u, u)	\
				 + sizeof(res_addr6))

/*
 * Access flags
 */
#define	RES_IGNORE		0x0001	/* ignore packet */
#define	RES_DONTSERVE		0x0002	/* access denied */
#define	RES_DONTTRUST		0x0004	/* authentication required */
#define	RES_VERSION		0x0008	/* version mismatch */
#define	RES_NOPEER		0x0010	/* new association denied */
#define RES_LIMITED		0x0020	/* packet rate exceeded */
#define RES_FLAGS		(RES_IGNORE | RES_DONTSERVE |\
				    RES_DONTTRUST | RES_VERSION |\
				    RES_NOPEER | RES_LIMITED)

#define	RES_NOQUERY		0x0040	/* mode 6/7 packet denied */
#define	RES_NOMODIFY		0x0080	/* mode 6/7 modify denied */
#define	RES_NOTRAP		0x0100	/* mode 6/7 set trap denied */
#define	RES_LPTRAP		0x0200	/* mode 6/7 low priority trap */

#define RES_KOD			0x0400	/* send kiss of death packet */
#define	RES_MSSNTP		0x0800	/* enable MS-SNTP authentication */
#define RES_FLAKE		0x1000	/* flakeway - drop 10% */

#define	RES_ALLFLAGS		(RES_FLAGS | RES_NOQUERY |	\
				 RES_NOMODIFY | RES_NOTRAP |	\
				 RES_LPTRAP | RES_KOD |		\
				 RES_MSSNTP | RES_FLAKE)

/*
 * Match flags
 */
#define	RESM_INTERFACE		0x1000	/* this is an interface */
#define	RESM_NTPONLY		0x2000	/* match source port 123 */
#define RESM_SOURCE		0x4000	/* from "restrict source" */

/*
 * Restriction configuration ops
 */
#define	RESTRICT_FLAGS		1	/* add flags to restrict entry */
#define	RESTRICT_UNFLAG		2	/* remove flags from restrict entry */
#define	RESTRICT_REMOVE		3	/* remove a restrict entry */
#define	RESTRICT_REMOVEIF	4	/* remove an interface restrict entry */

/*
 * Endpoint structure for the select algorithm
 */
struct endpoint {
	double	val;			/* offset of endpoint */
	int	type;			/* interval entry/exit */
};

/*
 * Association matching AM[] return codes
 */
#define AM_ERR		-1		/* error */
#define AM_NOMATCH	0		/* no match */
#define AM_PROCPKT	1		/* server/symmetric packet */	
#define AM_BCST		2		/* broadcast packet */	
#define AM_FXMIT	3		/* client packet */
#define AM_MANYCAST	4		/* manycast or pool */
#define AM_NEWPASS	5		/* new passive */
#define AM_NEWBCL	6		/* new broadcast */
#define	AM_POSSBCL	7		/* discard broadcast */

/* NetInfo configuration locations */
#ifdef HAVE_NETINFO
#define NETINFO_CONFIG_DIR "/config/ntp"
#endif

/* ntpq -c mrulist rows per request limit in ntpd */
#define MRU_ROW_LIMIT	256
#endif /* NTP_H */<|MERGE_RESOLUTION|>--- conflicted
+++ resolved
@@ -258,14 +258,10 @@
 	struct peer *aid_link;	/* link pointer in associd hash */
 	struct peer *ilink;	/* list of peers for interface */
 	sockaddr_u srcadr;	/* address of remote host */
-<<<<<<< HEAD
 	char *	hostname;	/* if non-NULL, remote name */
 	struct addrinfo *addrs;	/* hostname query result */
 	struct addrinfo *ai;	/* position within addrs */
-	struct interface *dstadr; /* local address (interface) */
-=======
 	endpt *	dstadr;		/* local address */
->>>>>>> 068d6792
 	associd_t associd;	/* association ID */
 	u_char	version;	/* version number */
 	u_char	hmode;		/* local association mode */
