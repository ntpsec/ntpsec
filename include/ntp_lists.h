--- conflicted
+++ resolved
@@ -187,16 +187,10 @@
 	ppentry = &(listhead);					\
 								\
 	while (!(expr))						\
-<<<<<<< HEAD
-		if ((*ppentry)->nextlink != NULL) {		\
-			ppentry = &((*ppentry)->nextlink);	\
-		} else {					\
-=======
 		if ((*ppentry) != NULL &&			\
 		    (*ppentry)->nextlink != NULL) {		\
 			ppentry = &((*ppentry)->nextlink);	\
-		} else {						\
->>>>>>> 3488df28
+		} else {					\
 			ppentry = NULL;				\
 			break;					\
 		}						\
