/*
 *  ntp_types.h - defines how int32 and u_int32 are treated.
 *  For 64 bit systems like the DEC Alpha, they have to be defined
 *  as int and u_int.
 *  For 32 bit systems, define them as long and u_long
 */
#ifndef NTP_TYPES_H
#define NTP_TYPES_H

#include <sys/types.h>
#if defined(HAVE_INTTYPES_H)
# include <inttypes.h>
#elif defined(HAVE_STDINT_H)
# include <stdint.h>
#endif

#include "ntp_machine.h"


#ifndef TRUE
# define	TRUE	1
#endif
#ifndef FALSE
# define	FALSE	0
#endif

/*
 * This is another naming conflict.
 * On NetBSD for MAC the macro "mac" is defined as 1
 * this is fun for us as a packet structure contains an
 * optional "mac" member - severe confusion results 8-)
 * As we hopefully do not have to rely on that macro we
 * just undefine that.
 */
#ifdef mac
#undef mac
#endif

/*
 * used to quiet compiler warnings
 */
#ifndef UNUSED_ARG
#define UNUSED_ARG(arg)		((void)(arg))
#endif
#ifndef UNUSED_LOCAL
#define UNUSED_LOCAL(arg)	((void)(arg))
#endif

/*
 * COUNTOF(array) - size of array in elements
 */
#define COUNTOF(arr)	(sizeof(arr) / sizeof((arr)[0]))

/*
 * VMS DECC (v4.1), {u_char,u_short,u_long} are only in SOCKET.H,
 *			and u_int isn't defined anywhere
 */
#if defined(VMS)
#include <socket.h>
typedef unsigned int u_int;
#endif /* VMS */

<<<<<<< HEAD
#ifdef HAVE_UINT32_T
# ifndef HAVE_INT32
   typedef	int32_t		int32;
# endif
# ifndef HAVE_U_INT32
   typedef	uint32_t	u_int32;
=======
#if (SIZEOF_INT == 4)
# ifndef int32
#  define int32 int
#  define INT32_MIN INT_MIN
#  define INT32_MAX INT_MAX
# endif
# ifndef u_int32
#  define u_int32 unsigned int
#  define U_INT32_MAX UINT_MAX
>>>>>>> b80ef107
# endif
#elif (SIZEOF_INT == 4)
# if !defined(HAVE_INT32) && !defined(int32)
   typedef	int		int32;
# endif
# if !defined(HAVE_U_INT32) && !defined(u_int32)
   typedef	unsigned	u_int32;
# endif
#else	/* SIZEOF_INT != 4 */
# if (SIZEOF_LONG == 4)
<<<<<<< HEAD
# if !defined(HAVE_INT32) && !defined(int32)
    typedef	long		int32;
#  endif
# if !defined(HAVE_U_INT32) && !defined(u_int32)
    typedef	unsigned long	u_int32;
=======
#  ifndef int32
#   define int32 long
#   define INT32_MIN LONG_MIN
#   define INT32_MAX LONG_MAX
#  endif
#  ifndef u_int32
#   define u_int32 unsigned long
#   define U_INT32_MAX ULONG_MAX
>>>>>>> b80ef107
#  endif
# else	/* SIZEOF_LONG != 4 */
#  include "Bletch: what's 32 bits on this machine?"
# endif
#endif	/* !HAVE_UINT32_T && SIZEOF_INT != 4 */

#ifndef UINT32_MAX
#define UINT32_MAX	0xffffffff
#endif


/*
 * Ugly dance to find out if we have 64bit integer type.
 */
#if !defined(HAVE_INT64)

/* assume best for now, fix if frustrated later. */
# define HAVE_INT64
# define HAVE_U_INT64

/* now check the cascade. Feel free to add things. */
# ifdef INT64_MAX

typedef int64_t int64;
typedef uint64_t u_int64;

# elif SIZEOF_LONG == 8

typedef long int64;
typedef unsigned long u_int64;

# elif SIZEOF_LONG_LONG == 8

typedef long long int64;
typedef unsigned long long u_int64;

# else

/* no 64bit scalar, give it up. */
#  undef HAVE_INT64
#  undef HAVE_U_INT64

# endif

#endif

/*
 * and here the trouble starts: We need a representation with more than
 * 64 bits. If a scalar of that size is not available, we need a struct
 * that holds the value in split representation.
 *
 * To ease the usage a bit, we alwys use a union that is in processor
 * byte order and might or might not contain a 64bit scalar.
 */

#if SIZEOF_SHORT != 2
# error short is not 2 bytes -- what is 16 bit integer on this target?
#endif

typedef union {
#   ifdef WORDS_BIGENDIAN
	struct {
		short	hh; u_short hl; u_short lh; u_short ll;
	} w_s;
	struct {
		u_short	hh; u_short hl; u_short lh; u_short ll;
	} W_s;
	struct {
		  int32 hi; u_int32 lo;
	} d_s;
	struct {
		u_int32	hi; u_int32 lo;
	} D_s;
#   else
	struct {
		u_short ll; u_short lh; u_short hl;   short hh;
	} w_s;
	struct {
		u_short ll; u_short lh; u_short hl; u_short hh;
	} W_s;
	struct {
		u_int32 lo;   int32 hi;
	} d_s;
	struct {
		u_int32 lo; u_int32 hi;
	} D_s;
#   endif

#   ifdef HAVE_INT64
	int64	q_s;	/*   signed quad scalar */
	u_int64 Q_s;	/* unsigned quad scalar */
#   endif
} vint64; /* variant int 64 */


typedef u_char		ntp_u_int8_t;
typedef u_short		ntp_u_int16_t;
typedef u_int32		ntp_u_int32_t;

typedef struct ntp_uint64_t { u_int32 val[2]; } ntp_uint64_t;

typedef u_short		associd_t; /* association ID */
#define ASSOCID_MAX	USHRT_MAX
typedef u_int32 keyid_t;	/* cryptographic key ID */
#define KEYID_T_MAX	(0xffffffff)
typedef u_int32 tstamp_t;	/* NTP seconds timestamp */

/*
 * Cloning malloc()'s behavior of always returning pointers suitably
 * aligned for the strictest alignment requirement of any type is not
 * easy to do portably, as the maximum alignment required is not
 * exposed.  Use the size of a union of the types known to represent the
 * strictest alignment on some platform.
 */
typedef union max_alignment_tag {
	double		d;
} max_alignment;

#define MAXALIGN		sizeof(max_alignment)
#define ALIGN_UNITS(sz)		(((sz) + MAXALIGN - 1) / MAXALIGN)
#define ALIGNED_SIZE(sz)	(MAXALIGN * ALIGN_UNITS(sz))
#define INC_ALIGNED_PTR(b, m)	((void *)aligned_ptr((void *)(b), m))

static inline
max_alignment *
aligned_ptr(
	max_alignment *	base,
	size_t		minsize
	)
{
	return base + ALIGN_UNITS((minsize < 1) ? 1 : minsize);
}

/*
 * On Unix struct sock_timeval is equivalent to struct timeval.
 * On Windows built with 64-bit time_t, sock_timeval.tv_sec is a long
 * as required by Windows' socket() interface timeout argument, while
 * timeval.tv_sec is time_t for the more common use as a UTC time 
 * within NTP.
 */
#ifndef SYS_WINNT
#define	sock_timeval	timeval
#endif

/*
 * On Unix open() works for tty (serial) devices just fine, while on
 * Windows refclock serial devices are opened using CreateFile, a lower
 * level than the CRT-provided descriptors, because the C runtime lacks
 * tty APIs.  For refclocks which wish to use open() as well as or 
 * instead of refclock_open(), tty_open() is equivalent to open() on
 * Unix and  implemented in the Windows port similarly to
 * refclock_open().
 * Similarly, the termios emulation in the Windows code needs to know
 * about serial ports being closed, while the Posix systems do not.
 */
#ifndef SYS_WINNT
# define tty_open(f, a, m)	open(f, a, m)
# define closeserial(fd)	close(fd)
# define closesocket(fd)	close(fd)
typedef int SOCKET;
# define INVALID_SOCKET		(-1)
# define SOCKET_ERROR		(-1)
# define socket_errno()		(errno)
#else	/* SYS_WINNT follows */
# define socket_errno()		(errno = WSAGetLastError())
#endif



#endif	/* NTP_TYPES_H */<|MERGE_RESOLUTION|>--- conflicted
+++ resolved
@@ -60,50 +60,36 @@
 typedef unsigned int u_int;
 #endif /* VMS */
 
-<<<<<<< HEAD
 #ifdef HAVE_UINT32_T
 # ifndef HAVE_INT32
    typedef	int32_t		int32;
+#  define INT32_MIN INT32_T_MIN
+#  define INT32_MAX INT32_T_MAX
 # endif
 # ifndef HAVE_U_INT32
    typedef	uint32_t	u_int32;
-=======
-#if (SIZEOF_INT == 4)
-# ifndef int32
-#  define int32 int
-#  define INT32_MIN INT_MIN
-#  define INT32_MAX INT_MAX
-# endif
-# ifndef u_int32
-#  define u_int32 unsigned int
-#  define U_INT32_MAX UINT_MAX
->>>>>>> b80ef107
+#  define U_INT32_MAX UINT32_T_MAX
 # endif
 #elif (SIZEOF_INT == 4)
 # if !defined(HAVE_INT32) && !defined(int32)
    typedef	int		int32;
+#  define INT32_MIN INT_MIN
+#  define INT32_MAX INT_MAX
 # endif
 # if !defined(HAVE_U_INT32) && !defined(u_int32)
    typedef	unsigned	u_int32;
+#  define U_INT32_MAX UINT_MAX
 # endif
 #else	/* SIZEOF_INT != 4 */
 # if (SIZEOF_LONG == 4)
-<<<<<<< HEAD
 # if !defined(HAVE_INT32) && !defined(int32)
     typedef	long		int32;
+#   define INT32_MIN LONG_MIN
+#   define INT32_MAX LONG_MAX
 #  endif
 # if !defined(HAVE_U_INT32) && !defined(u_int32)
     typedef	unsigned long	u_int32;
-=======
-#  ifndef int32
-#   define int32 long
-#   define INT32_MIN LONG_MIN
-#   define INT32_MAX LONG_MAX
-#  endif
-#  ifndef u_int32
-#   define u_int32 unsigned long
 #   define U_INT32_MAX ULONG_MAX
->>>>>>> b80ef107
 #  endif
 # else	/* SIZEOF_LONG != 4 */
 #  include "Bletch: what's 32 bits on this machine?"
