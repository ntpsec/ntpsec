--- conflicted
+++ resolved
@@ -3,11 +3,7 @@
 .Os
 .\"  EDIT THIS FILE WITH CAUTION  (ntp-keygen-opts.mdoc)
 .\"
-<<<<<<< HEAD
-.\"  It has been AutoGen-ed  April  7, 2015 at 09:42:26 AM by AutoGen 5.18.5pre4
-=======
 .\"  It has been AutoGen-ed  April 29, 2015 at 11:58:33 AM by AutoGen 5.18.5
->>>>>>> aecbdacb
 .\"  From the definitions    ntp-keygen-opts.def
 .\"  and the template file   agmdoc-cmd.tpl
 .Sh NAME
