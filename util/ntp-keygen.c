/*
 * Program to generate cryptographic keys for ntp clients and servers
 *
 * This program generates password encrypted data files for use with the
 * Autokey security protocol and Network Time Protocol Version 4. Files
 * are prefixed with a header giving the name and date of creation
 * followed by a type-specific descriptive label and PEM-encoded data
 * structure compatible with programs of the OpenSSL library.
 *
 * All file names are like "ntpkey_<type>_<hostname>.<filestamp>", where
 * <type> is the file type, <hostname> the generating host name and
 * <filestamp> the generation time in NTP seconds. The NTP programs
 * expect generic names such as "ntpkey_<type>_whimsy.udel.edu" with the
 * association maintained by soft links. Following is a list of file
 * types; the first line is the file name and the second link name.
 *
 * ntpkey_MD5key_<hostname>.<filestamp>
 * 	MD5 (128-bit) keys used to compute message digests in symmetric
 *	key cryptography
 *
 * ntpkey_RSAhost_<hostname>.<filestamp>
 * ntpkey_host_<hostname>
 *	RSA private/public host key pair used for public key signatures
 *
 * ntpkey_RSAsign_<hostname>.<filestamp>
 * ntpkey_sign_<hostname>
 *	RSA private/public sign key pair used for public key signatures
 *
 * ntpkey_DSAsign_<hostname>.<filestamp>
 * ntpkey_sign_<hostname>
 *	DSA Private/public sign key pair used for public key signatures
 *
 * Available digest/signature schemes
 *
 * RSA:	RSA-MD2, RSA-MD5, RSA-SHA, RSA-SHA1, RSA-MDC2, EVP-RIPEMD160
 * DSA:	DSA-SHA, DSA-SHA1
 *
 * ntpkey_XXXcert_<hostname>.<filestamp>
 * ntpkey_cert_<hostname>
 *	X509v3 certificate using RSA or DSA public keys and signatures.
 *	XXX is a code identifying the message digest and signature
 *	encryption algorithm
 *
 * Identity schemes. The key type par is used for the challenge; the key
 * type key is used for the response.
 *
 * ntpkey_IFFkey_<groupname>.<filestamp>
 * ntpkey_iffkey_<groupname>
 *	Schnorr (IFF) identity parameters and keys
 *
 * ntpkey_GQkey_<groupname>.<filestamp>,
 * ntpkey_gqkey_<groupname>
 *	Guillou-Quisquater (GQ) identity parameters and keys
 *
 * ntpkey_MVkeyX_<groupname>.<filestamp>,
 * ntpkey_mvkey_<groupname>
 *	Mu-Varadharajan (MV) identity parameters and keys
 *
 * Note: Once in a while because of some statistical fluke this program
 * fails to generate and verify some cryptographic data, as indicated by
 * exit status -1. In this case simply run the program again. If the
 * program does complete with exit code 0, the data are correct as
 * verified.
 *
 * These cryptographic routines are characterized by the prime modulus
 * size in bits. The default value of 512 bits is a compromise between
 * cryptographic strength and computing time and is ordinarily
 * considered adequate for this application. The routines have been
 * tested with sizes of 256, 512, 1024 and 2048 bits. Not all message
 * digest and signature encryption schemes work with sizes less than 512
 * bits. The computing time for sizes greater than 2048 bits is
 * prohibitive on all but the fastest processors. An UltraSPARC Blade
 * 1000 took something over nine minutes to generate and verify the
 * values with size 2048. An old SPARC IPC would take a week.
 *
 * The OpenSSL library used by this program expects a random seed file.
 * As described in the OpenSSL documentation, the file name defaults to
 * first the RANDFILE environment variable in the user's home directory
 * and then .rnd in the user's home directory.
 */
#ifdef HAVE_CONFIG_H
# include <config.h>
#endif
#include <string.h>
#include <stdio.h>
#include <stdlib.h>
#include <unistd.h>
#include <sys/stat.h>
#include <sys/time.h>
#include <sys/types.h>
#include "ntp_types.h"
#include "ntp_random.h"
#include "ntp_stdlib.h"
#include "ntp_assert.h"

#include "ntp_libopts.h"
#include "ntp-keygen-opts.h"

#ifdef OPENSSL
#include "openssl/bn.h"
#include "openssl/evp.h"
#include "openssl/err.h"
#include "openssl/rand.h"
#include "openssl/pem.h"
#include "openssl/x509v3.h"
#include <openssl/objects.h>
#endif	/* OPENSSL */
#include <ssl_applink.c>

/*
 * Cryptodefines
 */
#define	MD5KEYS		10	/* number of keys generated of each type */
#define	MD5SIZE		20	/* maximum key size */
#define	JAN_1970	2208988800UL /* NTP seconds */
#define DAY		((long)60*60*24) /* one day in seconds */
#define	YEAR		((long)365) /* one year in days */
#define MAXFILENAME	256	/* max file name length */
#define MAXHOSTNAME	256	/* max host name length */
#ifdef AUTOKEY
#define	PLEN		512	/* default prime modulus size (bits) */
#define	ILEN		256	/* default identity modulus size (bits) */
#define	MVMAX		100	/* max MV parameters */

/*
 * Strings used in X509v3 extension fields
 */
#define KEY_USAGE		"digitalSignature,keyCertSign"
#define BASIC_CONSTRAINTS	"critical,CA:TRUE"
#define EXT_KEY_PRIVATE		"private"
#define EXT_KEY_TRUST		"trustRoot"
#endif	/* AUTOKEY */

/*
 * Prototypes
 */
FILE	*fheader	(const char *, const char *, const char *);
int	gen_md5		(char *);
#ifdef AUTOKEY
EVP_PKEY *gen_rsa	(char *);
EVP_PKEY *gen_dsa	(char *);
EVP_PKEY *gen_iffkey	(char *);
EVP_PKEY *gen_gqkey	(char *);
EVP_PKEY *gen_mvkey	(char *, EVP_PKEY **);
void	gen_mvserv	(char *, EVP_PKEY **);
int	x509		(EVP_PKEY *, const EVP_MD *, char *, char *,
			    char *);
void	cb		(int, int, void *);
EVP_PKEY *genkey	(char *, char *);
EVP_PKEY *readkey	(char *, char *, u_int *, EVP_PKEY **);
void	writekey	(char *, char *, u_int *, EVP_PKEY **);
u_long	asn2ntp		(ASN1_TIME *);
#endif	/* AUTOKEY */

/*
 * Program variables
 */
extern char *optarg;		/* command line argument */
char	*progname;
volatile int	debug = 0;	/* debug, not de bug */
u_int	lifetime = YEAR;	/* certificate lifetime (days) */
int	nkeys;			/* MV keys */
time_t	epoch;			/* Unix epoch (seconds) since 1970 */
u_int	fstamp;			/* NTP filestamp */
char	*hostname = NULL;	/* host name */
char	*groupname = NULL;	/* group name */
char	*certname = NULL;	/* certificate subjetc/issuer name */
char	*passwd1 = NULL;	/* input private key password */
char	*passwd2 = NULL;	/* output private key password */
char	filename[MAXFILENAME + 1]; /* file name */
#ifdef AUTOKEY
u_int	modulus = PLEN;		/* prime modulus size (bits) */
u_int	modulus2 = ILEN;	/* identity modulus size (bits) */
long	d0, d1, d2, d3;		/* callback counters */
#endif	/* AUTOKEY */

#ifdef SYS_WINNT
BOOL init_randfile();

/*
 * Don't try to follow symbolic links
 */
int
readlink(char *link, char *file, int len)
{
	return (-1);
}

/*
 * Don't try to create a symbolic link for now.
 * Just move the file to the name you need.
 */
int
symlink(char *filename, char *linkname) {
	DeleteFile(linkname);
	MoveFile(filename, linkname);
	return (0);
}
void
InitWin32Sockets() {
	WORD wVersionRequested;
	WSADATA wsaData;
	wVersionRequested = MAKEWORD(2,0);
	if (WSAStartup(wVersionRequested, &wsaData))
	{
		fprintf(stderr, "No useable winsock.dll\n");
		exit(1);
	}
}
#endif /* SYS_WINNT */

/*
 * Main program
 */
int
main(
	int	argc,		/* command line options */
	char	**argv
	)
{
	struct timeval tv;	/* initialization vector */
	int	md5key = 0;	/* generate MD5 keys */
#ifdef AUTOKEY
	X509	*cert = NULL;	/* X509 certificate */
	X509_EXTENSION *ext;	/* X509v3 extension */
	EVP_PKEY *pkey_host = NULL; /* host key */
	EVP_PKEY *pkey_sign = NULL; /* sign key */
	EVP_PKEY *pkey_iffkey = NULL; /* IFF sever keys */
	EVP_PKEY *pkey_gqkey = NULL; /* GQ server keys */
	EVP_PKEY *pkey_mvkey = NULL; /* MV trusted agen keys */
	EVP_PKEY *pkey_mvpar[MVMAX]; /* MV cleient keys */
	int	hostkey = 0;	/* generate RSA keys */
	int	iffkey = 0;	/* generate IFF keys */
	int	gqkey = 0;	/* generate GQ keys */
	int	mvkey = 0;	/* update MV keys */
	int	mvpar = 0;	/* generate MV parameters */
	char	*sign = NULL;	/* sign key */
	EVP_PKEY *pkey = NULL;	/* temp key */
	const EVP_MD *ectx;	/* EVP digest */
	char	pathbuf[MAXFILENAME + 1];
	const char *scheme = NULL; /* digest/signature scheme */
	char	*exten = NULL;	/* private extension */
	char	*grpkey = NULL;	/* identity extension */
	int	nid;		/* X509 digest/signature scheme */
	FILE	*fstr = NULL;	/* file handle */
#define iffsw   HAVE_OPT(ID_KEY)
#endif	/* AUTOKEY */
	char	hostbuf[MAXHOSTNAME + 1];
	char	groupbuf[MAXHOSTNAME + 1];

	progname = argv[0];

#ifdef SYS_WINNT
	/* Initialize before OpenSSL checks */
	InitWin32Sockets();
	if (!init_randfile())
		fprintf(stderr, "Unable to initialize .rnd file\n");
	ssl_applink();
#endif

#ifdef OPENSSL
	ssl_check_version();
<<<<<<< HEAD
	fprintf(stderr, "Using OpenSSL version %lx\n", SSLeay());
#endif	/* OPENSSL */
=======
#endif /* OPENSSL */
>>>>>>> 32fccf9a

	/*
	 * Process options, initialize host name and timestamp.
	 */
	gethostname(hostbuf, MAXHOSTNAME);
	hostname = groupname = certname = passwd1 = hostbuf;
	passwd2 = NULL;
	gettimeofday(&tv, 0);
	epoch = tv.tv_sec;
	fstamp = epoch + JAN_1970;

	{
		int optct = ntpOptionProcess(&ntp_keygenOptions,
					     argc, argv);
		argc -= optct;
		argv += optct;
	}

#ifdef OPENSSL
	if (SSLeay() == SSLEAY_VERSION_NUMBER)
		fprintf(stderr, "Using OpenSSL version %s\n",
			SSLeay_version(SSLEAY_VERSION));
	else
		fprintf(stderr, "Built against OpenSSL %s, using version %s\n",
			OPENSSL_VERSION_TEXT, SSLeay_version(SSLEAY_VERSION));
#endif /* OPENSSL */

	debug = DESC(DEBUG_LEVEL).optOccCt;
	if (HAVE_OPT( MD5KEY ))
		md5key++;

#ifdef AUTOKEY
	if (HAVE_OPT( PVT_PASSWD ))
		passwd1 = strdup(OPT_ARG( PVT_PASSWD ));

	if (HAVE_OPT( GET_PVT_PASSWD ))
		passwd2 = strdup(OPT_ARG( GET_PVT_PASSWD ));

	if (HAVE_OPT( HOST_KEY ))
		hostkey++;

	if (HAVE_OPT( SIGN_KEY ))
		sign = strdup(OPT_ARG( SIGN_KEY ));

	if (HAVE_OPT( GQ_PARAMS ))
		gqkey++;

	if (HAVE_OPT( IFFKEY ))
		iffkey++;

	if (HAVE_OPT( MV_PARAMS )) {
		mvkey++;
		nkeys = OPT_VALUE_MV_PARAMS;
	}
	if (HAVE_OPT( MV_KEYS )) {
		mvpar++;
		nkeys = OPT_VALUE_MV_KEYS;
	}
	if (HAVE_OPT( MODULUS ))
		modulus = OPT_VALUE_MODULUS;

	if (HAVE_OPT( CERTIFICATE ))
		scheme = OPT_ARG( CERTIFICATE );

	if (HAVE_OPT( SUBJECT_NAME ))
		certname = strdup(OPT_ARG( SUBJECT_NAME ));

	if (HAVE_OPT( ISSUER_NAME ))
		groupname = strdup(OPT_ARG( ISSUER_NAME ));

	if (HAVE_OPT( LIFETIME ))
		lifetime = OPT_VALUE_LIFETIME;

	if (HAVE_OPT( PVT_CERT ))
		exten = EXT_KEY_PRIVATE;

	if (HAVE_OPT( TRUSTED_CERT ))
		exten = EXT_KEY_TRUST;

	/*
	 * Seed random number generator and grow weeds.
	 */
	ERR_load_crypto_strings();
	OpenSSL_add_all_algorithms();
	if (!RAND_status()) {
		u_int	temp;

		if (RAND_file_name(pathbuf, MAXFILENAME) == NULL) {
			fprintf(stderr, "RAND_file_name %s\n",
			    ERR_error_string(ERR_get_error(), NULL));
			exit (-1);
		}
		temp = RAND_load_file(pathbuf, -1);
		if (temp == 0) {
			fprintf(stderr,
			    "RAND_load_file %s not found or empty\n",
			    pathbuf);
			exit (-1);
		}
		fprintf(stderr,
		    "Random seed file %s %u bytes\n", pathbuf, temp);
		RAND_add(&epoch, sizeof(epoch), 4.0);
	}

	/*
	 * Load previous certificate if available.
	 */
	sprintf(filename, "ntpkey_cert_%s", hostname);
	if ((fstr = fopen(filename, "r")) != NULL) {
		cert = PEM_read_X509(fstr, NULL, NULL, NULL);
		fclose(fstr);
	}
	if (cert != NULL) {

		/*
		 * Extract subject name.
		 */
		X509_NAME_oneline(X509_get_subject_name(cert), groupbuf,
		    MAXFILENAME);

		/*
		 * Extract digest/signature scheme.
		 */
		if (scheme == NULL) {
			nid = OBJ_obj2nid(cert->cert_info->
			    signature->algorithm);
			scheme = OBJ_nid2sn(nid);
		}

		/*
		 * If a key_usage extension field is present, determine
		 * whether this is a trusted or private certificate.
		 */
		if (exten == NULL) {
			BIO	*bp;
			int	i, cnt;
			char	*ptr;

			ptr = strstr(groupbuf, "CN=");
			cnt = X509_get_ext_count(cert);
			for (i = 0; i < cnt; i++) {
				ext = X509_get_ext(cert, i);
				if (OBJ_obj2nid(ext->object) ==
				    NID_ext_key_usage) {
					bp = BIO_new(BIO_s_mem());
					X509V3_EXT_print(bp, ext, 0, 0);
					BIO_gets(bp, pathbuf,
					    MAXFILENAME);
					BIO_free(bp);
					if (strcmp(pathbuf,
					    "Trust Root") == 0)
						exten = EXT_KEY_TRUST;
					else if (strcmp(pathbuf,
					    "Private") == 0)
						exten = EXT_KEY_PRIVATE;
					if (groupname == NULL)
						groupname = ptr + 3;
				}
			}
		}
	}
	if (scheme == NULL)
		scheme = "RSA-MD5";
	if (groupname == NULL)
		groupname = hostname;
	fprintf(stderr, "Using host %s group %s\n", hostname,
	    groupname);
	if ((iffkey || gqkey || mvkey) && exten == NULL)
		fprintf(stderr,
		    "Warning: identity files may not be useful with a nontrusted certificate.\n");
#endif	/* AUTOKEY */

	/*
	 * Create new unencrypted MD5 keys file if requested. If this
	 * option is selected, ignore all other options.
	 */
	if (md5key) {
		gen_md5("md5");
		exit (0);
	}

#ifdef AUTOKEY
	/*
	 * Create a new encrypted RSA host key file if requested;
	 * otherwise, look for an existing host key file. If not found,
	 * create a new encrypted RSA host key file. If that fails, go
	 * no further.
	 */
	if (hostkey)
		pkey_host = genkey("RSA", "host");
	if (pkey_host == NULL) {
		sprintf(filename, "ntpkey_host_%s", hostname);
		pkey_host = readkey(filename, passwd1, &fstamp, NULL);
		if (pkey_host != NULL) {
			readlink(filename, filename, sizeof(filename));
			fprintf(stderr, "Using host key %s\n",
			    filename);
		} else {
			pkey_host = genkey("RSA", "host");
		}
	}
	if (pkey_host == NULL) {
		fprintf(stderr, "Generating host key fails\n");
		exit (-1);
	}

	/*
	 * Create new encrypted RSA or DSA sign keys file if requested;
	 * otherwise, look for an existing sign key file. If not found,
	 * use the host key instead.
	 */
	if (sign != NULL)
		pkey_sign = genkey(sign, "sign");
	if (pkey_sign == NULL) {
		sprintf(filename, "ntpkey_sign_%s", hostname);
		pkey_sign = readkey(filename, passwd1, &fstamp, NULL);
		if (pkey_sign != NULL) {
			readlink(filename, filename, sizeof(filename));
			fprintf(stderr, "Using sign key %s\n",
			    filename);
		} else {
			pkey_sign = pkey_host;
			fprintf(stderr, "Using host key as sign key\n");
		}
	}

	/*
	 * Create new encrypted GQ server keys file if requested;
	 * otherwise, look for an exisiting file. If found, fetch the
	 * public key for the certificate.
	 */
	if (gqkey)
		pkey_gqkey = gen_gqkey("gqkey");
	if (pkey_gqkey == NULL) {
		sprintf(filename, "ntpkey_gqkey_%s", groupname);
		pkey_gqkey = readkey(filename, passwd1, &fstamp, NULL);
		if (pkey_gqkey != NULL) {
			readlink(filename, filename, sizeof(filename));
			fprintf(stderr, "Using GQ parameters %s\n",
			    filename);
		}
	}
	if (pkey_gqkey != NULL)
		grpkey = BN_bn2hex(pkey_gqkey->pkey.rsa->q);

	/*
	 * Write the nonencrypted GQ client parameters to the stdout
	 * stream. The parameter file is the server key file with the
	 * private key obscured.
	 */
	if (pkey_gqkey != NULL && HAVE_OPT(ID_KEY)) {
		RSA	*rsa;

		sprintf(filename, "ntpkey_gqpar_%s.%u", groupname,
		    fstamp);
		fprintf(stderr, "Writing GQ parameters %s to stdout\n",
		    filename);
		fprintf(stdout, "# %s\n# %s\n", filename,
		    ctime(&epoch));
		rsa = pkey_gqkey->pkey.rsa;
		BN_copy(rsa->p, BN_value_one());
		BN_copy(rsa->q, BN_value_one());
		pkey = EVP_PKEY_new();
		EVP_PKEY_assign_RSA(pkey, rsa);
		PEM_write_PrivateKey(stdout, pkey, NULL, NULL, 0, NULL,
		    NULL);
		fclose(stdout);
		if (debug)
			RSA_print_fp(stderr, rsa, 0);
	}

	/*
	 * Write the encrypted GQ server keys to the stdout stream.
	 */
	if (pkey_gqkey != NULL && passwd2 != NULL) {
		RSA	*rsa;

		sprintf(filename, "ntpkey_gqkey_%s.%u", groupname,
		    fstamp);
		fprintf(stderr, "Writing GQ keys %s to stdout\n",
		    filename);
		fprintf(stdout, "# %s\n# %s\n", filename,
		    ctime(&epoch));
		rsa = pkey_gqkey->pkey.rsa;
		pkey = EVP_PKEY_new();
		EVP_PKEY_assign_RSA(pkey, rsa);
		PEM_write_PrivateKey(stdout, pkey,
		    EVP_des_cbc(), NULL, 0, NULL, passwd2);
		fclose(stdout);
		if (debug)
			RSA_print_fp(stderr, rsa, 0);
	}

	/*
	 * Create new encrypted IFF server keys file if requested;
	 * otherwise, look for existing file.
	 */
	if (iffkey)
		pkey_iffkey = gen_iffkey("iffkey");
	if (pkey_iffkey == NULL) {
		sprintf(filename, "ntpkey_iffkey_%s", groupname);
		pkey_iffkey = readkey(filename, passwd1, &fstamp, NULL);
		if (pkey_iffkey != NULL) {
			readlink(filename, filename, sizeof(filename));
			fprintf(stderr, "Using IFF keys %s\n",
			    filename);
		}
	}

	/*
	 * Write the nonencrypted IFF client parameters to the stdout
	 * stream. The parameter file is the server key file with the
	 * private key obscured.
	 */
	if (pkey_iffkey != NULL && HAVE_OPT(ID_KEY)) {
		DSA	*dsa;

		sprintf(filename, "ntpkey_iffpar_%s.%u", groupname,
		    fstamp);
		fprintf(stderr, "Writing IFF parameters %s to stdout\n",
		    filename);
		fprintf(stdout, "# %s\n# %s\n", filename,
		    ctime(&epoch));
		dsa = pkey_iffkey->pkey.dsa;
		BN_copy(dsa->priv_key, BN_value_one());
		pkey = EVP_PKEY_new();
		EVP_PKEY_assign_DSA(pkey, dsa);
		PEM_write_PrivateKey(stdout, pkey, NULL, NULL, 0, NULL,
		    NULL);
		fclose(stdout);
		if (debug)
			DSA_print_fp(stderr, dsa, 0);
	}

	/*
	 * Write the encrypted IFF server keys to the stdout stream.
	 */
	if (pkey_iffkey != NULL && passwd2 != NULL) {
		DSA	*dsa;

		sprintf(filename, "ntpkey_iffkey_%s.%u", groupname,
		    fstamp);
		fprintf(stderr, "Writing IFF keys %s to stdout\n",
		    filename);
		fprintf(stdout, "# %s\n# %s\n", filename,
		    ctime(&epoch));
		dsa = pkey_iffkey->pkey.dsa;
		pkey = EVP_PKEY_new();
		EVP_PKEY_assign_DSA(pkey, dsa);
		PEM_write_PrivateKey(stdout, pkey, EVP_des_cbc(), NULL,
		    0, NULL, passwd2);
		fclose(stdout);
		if (debug)
			DSA_print_fp(stderr, dsa, 0);
	}

	/*
	 * Create new encrypted MV trusted-authority keys file if
	 * requested; otherwise, look for existing keys file.
	 */
	if (mvkey)
		pkey_mvkey = gen_mvkey("mv", pkey_mvpar);
	if (pkey_mvkey == NULL) {
		sprintf(filename, "ntpkey_mvta_%s", groupname);
		pkey_mvkey = readkey(filename, passwd1, &fstamp,
		   pkey_mvpar);
		if (pkey_mvkey != NULL) {
			readlink(filename, filename, sizeof(filename));
			fprintf(stderr, "Using MV keys %s\n",
			    filename);
		}
	}

	/*
	 * Write the nonencrypted MV client parameters to the stdout
	 * stream. For the moment, we always use the client parameters
	 * associated with client key 1.
	 */
	if (pkey_mvkey != NULL && HAVE_OPT(ID_KEY)) {
		sprintf(filename, "ntpkey_mvpar_%s.%u", groupname,
		    fstamp);
		fprintf(stderr, "Writing MV parameters %s to stdout\n",
		    filename);
		fprintf(stdout, "# %s\n# %s\n", filename,
		    ctime(&epoch));
		pkey = pkey_mvpar[2];
		PEM_write_PrivateKey(stdout, pkey, NULL, NULL, 0, NULL,
		    NULL);
		fclose(stdout);
		if (debug)
			DSA_print_fp(stderr, pkey->pkey.dsa, 0);
	}

	/*
	 * Write the encrypted MV server keys to the stdout stream.
	 */
	if (pkey_mvkey != NULL && passwd2 != NULL) {
		sprintf(filename, "ntpkey_mvkey_%s.%u", groupname,
		    fstamp);
		fprintf(stderr, "Writing MV keys %s to stdout\n",
		    filename);
		fprintf(stdout, "# %s\n# %s\n", filename,
		    ctime(&epoch));
		pkey = pkey_mvpar[1];
		PEM_write_PrivateKey(stdout, pkey, EVP_des_cbc(), NULL,
		    0, NULL, passwd2);
		fclose(stdout);
		if (debug)
			DSA_print_fp(stderr, pkey->pkey.dsa, 0);
	}

	/*
	 * Decode the digest/signature scheme and create the
	 * certificate. Do this every time we run the program.
	 */
	ectx = EVP_get_digestbyname(scheme);
	if (ectx == NULL) {
		fprintf(stderr,
		    "Invalid digest/signature combination %s\n",
		    scheme);
			exit (-1);
	}
	x509(pkey_sign, ectx, grpkey, exten, certname);
#endif	/* AUTOKEY */
	exit (0);
}


/*
 * Generate semi-random MD5 keys compatible with NTPv3 and NTPv4. Also,
 * if OpenSSL is around, generate random SHA1 keys compatible with
 * symmetric key cryptography.
 */
int
gen_md5(
	char	*id		/* file name id */
	)
{
	u_char	md5key[MD5SIZE + 1];	/* MD5 key */
	FILE	*str;
	int	i, j;
#ifdef OPENSSL
	u_char	keystr[MD5SIZE];
	u_char	hexstr[2 * MD5SIZE + 1];
	u_char	hex[] = "0123456789abcdef";
#endif	/* OPENSSL */

	str = fheader("MD5key", id, groupname);
	ntp_srandom((u_long)epoch);
	for (i = 1; i <= MD5KEYS; i++) {
		for (j = 0; j < MD5SIZE; j++) {
			int temp;

			while (1) {
				temp = ntp_random() & 0xff;
				if (temp == '#')
					continue;

				if (temp > 0x20 && temp < 0x7f)
					break;
			}
			md5key[j] = (u_char)temp;
		}
		md5key[j] = '\0';
		fprintf(str, "%2d MD5 %s  # MD5 key\n", i,
		    md5key);
	}
#ifdef OPENSSL
	for (i = 1; i <= MD5KEYS; i++) {
		RAND_bytes(keystr, 20);
		for (j = 0; j < MD5SIZE; j++) {
			hexstr[2 * j] = hex[keystr[j] >> 4];
			hexstr[2 * j + 1] = hex[keystr[j] & 0xf];
		}
		hexstr[2 * MD5SIZE] = '\0';
		fprintf(str, "%2d SHA1 %s  # SHA1 key\n", i + MD5KEYS,
		    hexstr);
	}
#endif	/* OPENSSL */
	fclose(str);
	return (1);
}


#ifdef AUTOKEY
/*
 * readkey - load cryptographic parameters and keys
 *
 * This routine loads a PEM-encoded file of given name and password and
 * extracts the filestamp from the file name. It returns a pointer to
 * the first key if valid, NULL if not.
 */
EVP_PKEY *			/* public/private key pair */
readkey(
	char	*cp,		/* file name */
	char	*passwd,	/* password */
	u_int	*estamp,	/* file stamp */
	EVP_PKEY **evpars	/* parameter list pointer */
	)
{
	FILE	*str;		/* file handle */
	EVP_PKEY *pkey = NULL;	/* public/private key */
	u_int	gstamp;		/* filestamp */
	char	linkname[MAXFILENAME]; /* filestamp buffer) */
	EVP_PKEY *parkey;
	char	*ptr;
	int	i;

	/*
	 * Open the key file.
	 */
	str = fopen(cp, "r");
	if (str == NULL)
		return (NULL);

	/*
	 * Read the filestamp, which is contained in the first line.
	 */
	if ((ptr = fgets(linkname, MAXFILENAME, str)) == NULL) {
		fprintf(stderr, "Empty key file %s\n", cp);
		fclose(str);
		return (NULL);
	}
	if ((ptr = strrchr(ptr, '.')) == NULL) {
		fprintf(stderr, "No filestamp found in %s\n", cp);
		fclose(str);
		return (NULL);
	}
	if (sscanf(++ptr, "%u", &gstamp) != 1) {
		fprintf(stderr, "Invalid filestamp found in %s\n", cp);
		fclose(str);
		return (NULL);
	}

	/*
	 * Read and decrypt PEM-encoded private keys. The first one
	 * found is returned. If others are expected, add them to the
	 * parameter list.
	 */
	for (i = 0; i <= MVMAX - 1;) {
		parkey = PEM_read_PrivateKey(str, NULL, NULL, passwd);
		if (evpars != NULL) {
			evpars[i++] = parkey;
			evpars[i] = NULL;
		}
		if (parkey == NULL)
			break;

		if (pkey == NULL)
			pkey = parkey;
		if (debug) {
			if (parkey->type == EVP_PKEY_DSA)
				DSA_print_fp(stderr, parkey->pkey.dsa,
				    0);
			else if (parkey->type == EVP_PKEY_RSA)
				RSA_print_fp(stderr, parkey->pkey.rsa,
				    0);
		}
	}
	fclose(str);
	if (pkey == NULL) {
		fprintf(stderr, "Corrupt file %s or wrong key %s\n%s\n",
		    cp, passwd, ERR_error_string(ERR_get_error(),
		    NULL));
		exit (-1);
	}
	*estamp = gstamp;
	return (pkey);
}


/*
 * Generate RSA public/private key pair
 */
EVP_PKEY *			/* public/private key pair */
gen_rsa(
	char	*id		/* file name id */
	)
{
	EVP_PKEY *pkey;		/* private key */
	RSA	*rsa;		/* RSA parameters and key pair */
	FILE	*str;

	fprintf(stderr, "Generating RSA keys (%d bits)...\n", modulus);
	rsa = RSA_generate_key(modulus, 3, cb, "RSA");
	fprintf(stderr, "\n");
	if (rsa == NULL) {
		fprintf(stderr, "RSA generate keys fails\n%s\n",
		    ERR_error_string(ERR_get_error(), NULL));
		return (NULL);
	}

	/*
	 * For signature encryption it is not necessary that the RSA
	 * parameters be strictly groomed and once in a while the
	 * modulus turns out to be non-prime. Just for grins, we check
	 * the primality.
	 */
	if (!RSA_check_key(rsa)) {
		fprintf(stderr, "Invalid RSA key\n%s\n",
		    ERR_error_string(ERR_get_error(), NULL));
		RSA_free(rsa);
		return (NULL);
	}

	/*
	 * Write the RSA parameters and keys as a RSA private key
	 * encoded in PEM.
	 */
	if (strcmp(id, "sign") == 0)
		str = fheader("RSAsign", id, hostname);
	else
		str = fheader("RSAhost", id, hostname);
	pkey = EVP_PKEY_new();
	EVP_PKEY_assign_RSA(pkey, rsa);
	PEM_write_PrivateKey(str, pkey, EVP_des_cbc(), NULL, 0, NULL,
	    passwd1);
	fclose(str);
	if (debug)
		RSA_print_fp(stderr, rsa, 0);
	return (pkey);
}

 
/*
 * Generate DSA public/private key pair
 */
EVP_PKEY *			/* public/private key pair */
gen_dsa(
	char	*id		/* file name id */
	)
{
	EVP_PKEY *pkey;		/* private key */
	DSA	*dsa;		/* DSA parameters */
	u_char	seed[20];	/* seed for parameters */
	FILE	*str;

	/*
	 * Generate DSA parameters.
	 */
	fprintf(stderr,
	    "Generating DSA parameters (%d bits)...\n", modulus);
	RAND_bytes(seed, sizeof(seed));
	dsa = DSA_generate_parameters(modulus, seed, sizeof(seed), NULL,
	    NULL, cb, "DSA");
	fprintf(stderr, "\n");
	if (dsa == NULL) {
		fprintf(stderr, "DSA generate parameters fails\n%s\n",
		    ERR_error_string(ERR_get_error(), NULL));
		return (NULL);
	}

	/*
	 * Generate DSA keys.
	 */
	fprintf(stderr, "Generating DSA keys (%d bits)...\n", modulus);
	if (!DSA_generate_key(dsa)) {
		fprintf(stderr, "DSA generate keys fails\n%s\n",
		    ERR_error_string(ERR_get_error(), NULL));
		DSA_free(dsa);
		return (NULL);
	}

	/*
	 * Write the DSA parameters and keys as a DSA private key
	 * encoded in PEM.
	 */
	str = fheader("DSAsign", id, hostname);
	pkey = EVP_PKEY_new();
	EVP_PKEY_assign_DSA(pkey, dsa);
	PEM_write_PrivateKey(str, pkey, EVP_des_cbc(), NULL, 0, NULL,
	    passwd1);
	fclose(str);
	if (debug)
		DSA_print_fp(stderr, dsa, 0);
	return (pkey);
}


/*
 ***********************************************************************
 *								       *
 * The following routines implement the Schnorr (IFF) identity scheme  *
 *								       *
 ***********************************************************************
 *
 * The Schnorr (IFF) identity scheme is intended for use when
 * certificates are generated by some other trusted certificate
 * authority and the certificate cannot be used to convey public
 * parameters. There are two kinds of files: encrypted server files that
 * contain private and public values and nonencrypted client files that
 * contain only public values. New generations of server files must be
 * securely transmitted to all servers of the group; client files can be
 * distributed by any means. The scheme is self contained and
 * independent of new generations of host keys, sign keys and
 * certificates.
 *
 * The IFF values hide in a DSA cuckoo structure which uses the same
 * parameters. The values are used by an identity scheme based on DSA
 * cryptography and described in Stimson p. 285. The p is a 512-bit
 * prime, g a generator of Zp* and q a 160-bit prime that divides p - 1
 * and is a qth root of 1 mod p; that is, g^q = 1 mod p. The TA rolls a
 * private random group key b (0 < b < q) and public key v = g^b, then
 * sends (p, q, g, b) to the servers and (p, q, g, v) to the clients.
 * Alice challenges Bob to confirm identity using the protocol described
 * below.
 *
 * How it works
 *
 * The scheme goes like this. Both Alice and Bob have the public primes
 * p, q and generator g. The TA gives private key b to Bob and public
 * key v to Alice.
 *
 * Alice rolls new random challenge r (o < r < q) and sends to Bob in
 * the IFF request message. Bob rolls new random k (0 < k < q), then
 * computes y = k + b r mod q and x = g^k mod p and sends (y, hash(x))
 * to Alice in the response message. Besides making the response
 * shorter, the hash makes it effectivey impossible for an intruder to
 * solve for b by observing a number of these messages.
 * 
 * Alice receives the response and computes g^y v^r mod p. After a bit
 * of algebra, this simplifies to g^k. If the hash of this result
 * matches hash(x), Alice knows that Bob has the group key b. The signed
 * response binds this knowledge to Bob's private key and the public key
 * previously received in his certificate.
 */
/*
 * Generate Schnorr (IFF) keys.
 */
EVP_PKEY *			/* DSA cuckoo nest */
gen_iffkey(
	char	*id		/* file name id */
	)
{
	EVP_PKEY *pkey;		/* private key */
	DSA	*dsa;		/* DSA parameters */
	u_char	seed[20];	/* seed for parameters */
	BN_CTX	*ctx;		/* BN working space */
	BIGNUM	*b, *r, *k, *u, *v, *w; /* BN temp */
	FILE	*str;
	u_int	temp;

	/*
	 * Generate DSA parameters for use as IFF parameters.
	 */
	fprintf(stderr, "Generating IFF keys (%d bits)...\n",
	    modulus2);
	RAND_bytes(seed, sizeof(seed));
	dsa = DSA_generate_parameters(modulus2, seed, sizeof(seed), NULL,
	    NULL, cb, "IFF");
	fprintf(stderr, "\n");
	if (dsa == NULL) {
		fprintf(stderr, "DSA generate parameters fails\n%s\n",
		    ERR_error_string(ERR_get_error(), NULL));
		return (NULL);;
	}

	/*
	 * Generate the private and public keys. The DSA parameters and
	 * private key are distributed to the servers, while all except
	 * the private key are distributed to the clients.
	 */
	b = BN_new(); r = BN_new(); k = BN_new();
	u = BN_new(); v = BN_new(); w = BN_new(); ctx = BN_CTX_new();
	BN_rand(b, BN_num_bits(dsa->q), -1, 0);	/* a */
	BN_mod(b, b, dsa->q, ctx);
	BN_sub(v, dsa->q, b);
	BN_mod_exp(v, dsa->g, v, dsa->p, ctx); /* g^(q - b) mod p */
	BN_mod_exp(u, dsa->g, b, dsa->p, ctx);	/* g^b mod p */
	BN_mod_mul(u, u, v, dsa->p, ctx);
	temp = BN_is_one(u);
	fprintf(stderr,
	    "Confirm g^(q - b) g^b = 1 mod p: %s\n", temp == 1 ?
	    "yes" : "no");
	if (!temp) {
		BN_free(b); BN_free(r); BN_free(k);
		BN_free(u); BN_free(v); BN_free(w); BN_CTX_free(ctx);
		return (NULL);
	}
	dsa->priv_key = BN_dup(b);		/* private key */
	dsa->pub_key = BN_dup(v);		/* public key */

	/*
	 * Here is a trial round of the protocol. First, Alice rolls
	 * random nonce r mod q and sends it to Bob. She needs only
	 * q from parameters.
	 */
	BN_rand(r, BN_num_bits(dsa->q), -1, 0);	/* r */
	BN_mod(r, r, dsa->q, ctx);

	/*
	 * Bob rolls random nonce k mod q, computes y = k + b r mod q
	 * and x = g^k mod p, then sends (y, x) to Alice. He needs
	 * p, q and b from parameters and r from Alice.
	 */
	BN_rand(k, BN_num_bits(dsa->q), -1, 0);	/* k, 0 < k < q  */
	BN_mod(k, k, dsa->q, ctx);
	BN_mod_mul(v, dsa->priv_key, r, dsa->q, ctx); /* b r mod q */
	BN_add(v, v, k);
	BN_mod(v, v, dsa->q, ctx);		/* y = k + b r mod q */
	BN_mod_exp(u, dsa->g, k, dsa->p, ctx);	/* x = g^k mod p */

	/*
	 * Alice verifies x = g^y v^r to confirm that Bob has group key
	 * b. She needs p, q, g from parameters, (y, x) from Bob and the
	 * original r. We omit the detail here thatt only the hash of y
	 * is sent.
	 */
	BN_mod_exp(v, dsa->g, v, dsa->p, ctx); /* g^y mod p */
	BN_mod_exp(w, dsa->pub_key, r, dsa->p, ctx); /* v^r */
	BN_mod_mul(v, w, v, dsa->p, ctx);	/* product mod p */
	temp = BN_cmp(u, v);
	fprintf(stderr,
	    "Confirm g^k = g^(k + b r) g^(q - b) r: %s\n", temp ==
	    0 ? "yes" : "no");
	BN_free(b); BN_free(r);	BN_free(k);
	BN_free(u); BN_free(v); BN_free(w); BN_CTX_free(ctx);
	if (temp != 0) {
		DSA_free(dsa);
		return (NULL);
	}

	/*
	 * Write the IFF keys as an encrypted DSA private key encoded in
	 * PEM.
	 *
	 * p	modulus p
	 * q	modulus q
	 * g	generator g
	 * priv_key b
	 * public_key v
	 * kinv	not used
	 * r	not used
	 */
	str = fheader("IFFkey", id, groupname);
	pkey = EVP_PKEY_new();
	EVP_PKEY_assign_DSA(pkey, dsa);
	PEM_write_PrivateKey(str, pkey, EVP_des_cbc(), NULL, 0, NULL,
	    passwd1);
	fclose(str);
	if (debug)
		DSA_print_fp(stderr, dsa, 0);
	return (pkey);
}


/*
 ***********************************************************************
 *								       *
 * The following routines implement the Guillou-Quisquater (GQ)        *
 * identity scheme                                                     *
 *								       *
 ***********************************************************************
 *
 * The Guillou-Quisquater (GQ) identity scheme is intended for use when
 * the certificate can be used to convey public parameters. The scheme
 * uses a X509v3 certificate extension field do convey the public key of
 * a private key known only to servers. There are two kinds of files:
 * encrypted server files that contain private and public values and
 * nonencrypted client files that contain only public values. New
 * generations of server files must be securely transmitted to all
 * servers of the group; client files can be distributed by any means.
 * The scheme is self contained and independent of new generations of
 * host keys and sign keys. The scheme is self contained and independent
 * of new generations of host keys and sign keys.
 *
 * The GQ parameters hide in a RSA cuckoo structure which uses the same
 * parameters. The values are used by an identity scheme based on RSA
 * cryptography and described in Stimson p. 300 (with errors). The 512-
 * bit public modulus is n = p q, where p and q are secret large primes.
 * The TA rolls private random group key b as RSA exponent. These values
 * are known to all group members.
 *
 * When rolling new certificates, a server recomputes the private and
 * public keys. The private key u is a random roll, while the public key
 * is the inverse obscured by the group key v = (u^-1)^b. These values
 * replace the private and public keys normally generated by the RSA
 * scheme. Alice challenges Bob to confirm identity using the protocol
 * described below.
 *
 * How it works
 *
 * The scheme goes like this. Both Alice and Bob have the same modulus n
 * and some random b as the group key. These values are computed and
 * distributed in advance via secret means, although only the group key
 * b is truly secret. Each has a private random private key u and public
 * key (u^-1)^b, although not necessarily the same ones. Bob and Alice
 * can regenerate the key pair from time to time without affecting
 * operations. The public key is conveyed on the certificate in an
 * extension field; the private key is never revealed.
 *
 * Alice rolls new random challenge r and sends to Bob in the GQ
 * request message. Bob rolls new random k, then computes y = k u^r mod
 * n and x = k^b mod n and sends (y, hash(x)) to Alice in the response
 * message. Besides making the response shorter, the hash makes it
 * effectivey impossible for an intruder to solve for b by observing
 * a number of these messages.
 * 
 * Alice receives the response and computes y^b v^r mod n. After a bit
 * of algebra, this simplifies to k^b. If the hash of this result
 * matches hash(x), Alice knows that Bob has the group key b. The signed
 * response binds this knowledge to Bob's private key and the public key
 * previously received in his certificate.
 */
/*
 * Generate Guillou-Quisquater (GQ) parameters file.
 */
EVP_PKEY *			/* RSA cuckoo nest */
gen_gqkey(
	char	*id		/* file name id */
	)
{
	EVP_PKEY *pkey;		/* private key */
	RSA	*rsa;		/* RSA parameters */
	BN_CTX	*ctx;		/* BN working space */
	BIGNUM	*u, *v, *g, *k, *r, *y; /* BN temps */
	FILE	*str;
	u_int	temp;

	/*
	 * Generate RSA parameters for use as GQ parameters.
	 */
	fprintf(stderr,
	    "Generating GQ parameters (%d bits)...\n",
	     modulus2);
	rsa = RSA_generate_key(modulus2, 3, cb, "GQ");
	fprintf(stderr, "\n");
	if (rsa == NULL) {
		fprintf(stderr, "RSA generate keys fails\n%s\n",
		    ERR_error_string(ERR_get_error(), NULL));
		return (NULL);
	}
	ctx = BN_CTX_new(); u = BN_new(); v = BN_new();
	g = BN_new(); k = BN_new(); r = BN_new(); y = BN_new();

	/*
	 * Generate the group key b, which is saved in the e member of
	 * the RSA structure. The group key is transmitted to each group
	 * member encrypted by the member private key.
	 */
	ctx = BN_CTX_new();
	BN_rand(rsa->e, BN_num_bits(rsa->n), -1, 0); /* b */
	BN_mod(rsa->e, rsa->e, rsa->n, ctx);

	/*
	 * When generating his certificate, Bob rolls random private key
	 * u, then computes inverse v = u^-1. 
	 */
	BN_rand(u, BN_num_bits(rsa->n), -1, 0); /* u */
	BN_mod(u, u, rsa->n, ctx);
	BN_mod_inverse(v, u, rsa->n, ctx);	/* u^-1 mod n */
	BN_mod_mul(k, v, u, rsa->n, ctx);

	/*
	 * Bob computes public key v = (u^-1)^b, which is saved in an
	 * extension field on his certificate. We check that u^b v =
	 * 1 mod n.
	 */
	BN_mod_exp(v, v, rsa->e, rsa->n, ctx);
	BN_mod_exp(g, u, rsa->e, rsa->n, ctx); /* u^b */
	BN_mod_mul(g, g, v, rsa->n, ctx); /* u^b (u^-1)^b */
	temp = BN_is_one(g);
	fprintf(stderr,
	    "Confirm u^b (u^-1)^b = 1 mod n: %s\n", temp ? "yes" :
	    "no");
	if (!temp) {
		BN_free(u); BN_free(v);
		BN_free(g); BN_free(k); BN_free(r); BN_free(y);
		BN_CTX_free(ctx);
		RSA_free(rsa);
		return (NULL);
	}
	BN_copy(rsa->p, u);			/* private key */
	BN_copy(rsa->q, v);			/* public key */

	/*
	 * Here is a trial run of the protocol. First, Alice rolls
	 * random nonce r mod n and sends it to Bob. She needs only n
	 * from parameters.
	 */
	BN_rand(r, BN_num_bits(rsa->n), -1, 0);	/* r */
	BN_mod(r, r, rsa->n, ctx);

	/*
	 * Bob rolls random nonce k mod n, computes y = k u^r mod n and
	 * g = k^b mod n, then sends (y, g) to Alice. He needs n, u, b
	 * from parameters and r from Alice. 
	 */
	BN_rand(k, BN_num_bits(rsa->n), -1, 0);	/* k */
	BN_mod(k, k, rsa->n, ctx);
	BN_mod_exp(y, rsa->p, r, rsa->n, ctx);	/* u^r mod n */
	BN_mod_mul(y, k, y, rsa->n, ctx);	/* y = k u^r mod n */
	BN_mod_exp(g, k, rsa->e, rsa->n, ctx);	/* g = k^b mod n */

	/*
	 * Alice verifies g = v^r y^b mod n to confirm that Bob has
	 * private key u. She needs n, g from parameters, public key v =
	 * (u^-1)^b from the certificate, (y, g) from Bob and the
	 * original r. We omit the detaul here that only the hash of g
	 * is sent.
	 */
	BN_mod_exp(v, rsa->q, r, rsa->n, ctx);	/* v^r mod n */
	BN_mod_exp(y, y, rsa->e, rsa->n, ctx); /* y^b mod n */
	BN_mod_mul(y, v, y, rsa->n, ctx);	/* v^r y^b mod n */
	temp = BN_cmp(y, g);
	fprintf(stderr, "Confirm g^k = v^r y^b mod n: %s\n", temp == 0 ?
	    "yes" : "no");
	BN_CTX_free(ctx); BN_free(u); BN_free(v);
	BN_free(g); BN_free(k); BN_free(r); BN_free(y);
	if (temp != 0) {
		RSA_free(rsa);
		return (NULL);
	}

	/*
	 * Write the GQ parameter file as an encrypted RSA private key
	 * encoded in PEM.
	 *
	 * n	modulus n
	 * e	group key b
	 * d	not used
	 * p	private key u
	 * q	public key (u^-1)^b
	 * dmp1	not used
	 * dmq1	not used
	 * iqmp	not used
	 */
	BN_copy(rsa->d, BN_value_one());
	BN_copy(rsa->dmp1, BN_value_one());
	BN_copy(rsa->dmq1, BN_value_one());
	BN_copy(rsa->iqmp, BN_value_one());
	str = fheader("GQkey", id, groupname);
	pkey = EVP_PKEY_new();
	EVP_PKEY_assign_RSA(pkey, rsa);
	PEM_write_PrivateKey(str, pkey, EVP_des_cbc(), NULL, 0, NULL,
	    passwd1);
	fclose(str);
	if (debug)
		RSA_print_fp(stderr, rsa, 0);
	return (pkey);
}


/*
 ***********************************************************************
 *								       *
 * The following routines implement the Mu-Varadharajan (MV) identity  *
 * scheme                                                              *
 *								       *
 ***********************************************************************
 *
 * The Mu-Varadharajan (MV) cryptosystem was originally intended when
 * servers broadcast messages to clients, but clients never send
 * messages to servers. There is one encryption key for the server and a
 * separate decryption key for each client. It operated something like a
 * pay-per-view satellite broadcasting system where the session key is
 * encrypted by the broadcaster and the decryption keys are held in a
 * tamperproof set-top box.
 *
 * The MV parameters and private encryption key hide in a DSA cuckoo
 * structure which uses the same parameters, but generated in a
 * different way. The values are used in an encryption scheme similar to
 * El Gamal cryptography and a polynomial formed from the expansion of
 * product terms (x - x[j]), as described in Mu, Y., and V.
 * Varadharajan: Robust and Secure Broadcasting, Proc. Indocrypt 2001,
 * 223-231. The paper has significant errors and serious omissions.
 *
 * Let q be the product of n distinct primes s1[j] (j = 1...n), where
 * each s1[j] has m significant bits. Let p be a prime p = 2 * q + 1, so
 * that q and each s1[j] divide p - 1 and p has M = n * m + 1
 * significant bits. Let g be a generator of Zp; that is, gcd(g, p - 1)
 * = 1 and g^q = 1 mod p. We do modular arithmetic over Zq and then
 * project into Zp* as exponents of g. Sometimes we have to compute an
 * inverse b^-1 of random b in Zq, but for that purpose we require
 * gcd(b, q) = 1. We expect M to be in the 500-bit range and n
 * relatively small, like 30. These are the parameters of the scheme and
 * they are expensive to compute.
 *
 * We set up an instance of the scheme as follows. A set of random
 * values x[j] mod q (j = 1...n), are generated as the zeros of a
 * polynomial of order n. The product terms (x - x[j]) are expanded to
 * form coefficients a[i] mod q (i = 0...n) in powers of x. These are
 * used as exponents of the generator g mod p to generate the private
 * encryption key A. The pair (gbar, ghat) of public server keys and the
 * pairs (xbar[j], xhat[j]) (j = 1...n) of private client keys are used
 * to construct the decryption keys. The devil is in the details.
 *
 * This routine generates a private server encryption file including the
 * private encryption key E and partial decryption keys gbar and ghat.
 * It then generates public client decryption files including the public
 * keys xbar[j] and xhat[j] for each client j. The partial decryption
 * files are used to compute the inverse of E. These values are suitably
 * blinded so secrets are not revealed.
 *
 * The distinguishing characteristic of this scheme is the capability to
 * revoke keys. Included in the calculation of E, gbar and ghat is the
 * product s = prod(s1[j]) (j = 1...n) above. If the factor s1[j] is
 * subsequently removed from the product and E, gbar and ghat
 * recomputed, the jth client will no longer be able to compute E^-1 and
 * thus unable to decrypt the messageblock.
 *
 * How it works
 *
 * The scheme goes like this. Bob has the server values (p, E, q,
 * gbar, ghat) and Alice has the client values (p, xbar, xhat).
 *
 * Alice rolls new random nonce r mod p and sends to Bob in the MV
 * request message. Bob rolls random nonce k mod q, encrypts y = r E^k
 * mod p and sends (y, gbar^k, ghat^k) to Alice.
 * 
 * Alice receives the response and computes the inverse (E^k)^-1 from
 * the partial decryption keys gbar^k, ghat^k, xbar and xhat. She then
 * decrypts y and verifies it matches the original r. The signed
 * response binds this knowledge to Bob's private key and the public key
 * previously received in his certificate.
 */
EVP_PKEY *			/* DSA cuckoo nest */
gen_mvkey(
	char	*id,		/* file name id */
	EVP_PKEY **evpars	/* parameter list pointer */
	)
{
	EVP_PKEY *pkey, *pkey1;	/* private keys */
	DSA	*dsa, *dsa2, *sdsa; /* DSA parameters */
	BN_CTX	*ctx;		/* BN working space */
	BIGNUM	*a[MVMAX];	/* polynomial coefficient vector */
	BIGNUM	*g[MVMAX];	/* public key vector */
	BIGNUM	*s1[MVMAX];	/* private enabling keys */
	BIGNUM	*x[MVMAX];	/* polynomial zeros vector */
	BIGNUM	*xbar[MVMAX], *xhat[MVMAX]; /* private keys vector */
	BIGNUM	*b;		/* group key */
	BIGNUM	*b1;		/* inverse group key */
	BIGNUM	*s;		/* enabling key */
	BIGNUM	*biga;		/* master encryption key */
	BIGNUM	*bige;		/* session encryption key */
	BIGNUM	*gbar, *ghat;	/* public key */
	BIGNUM	*u, *v, *w;	/* BN scratch */
	int	i, j, n;
	FILE	*str;
	u_int	temp;

	/*
	 * Generate MV parameters.
	 *
	 * The object is to generate a multiplicative group Zp* modulo a
	 * prime p and a subset Zq mod q, where q is the product of n
	 * distinct primes s1[j] (j = 1...n) and q divides p - 1. We
	 * first generate n m-bit primes, where the product n m is in
	 * the order of 512 bits. One or more of these may have to be
	 * replaced later. As a practical matter, it is tough to find
	 * more than 31 distinct primes for 512 bits or 61 primes for
	 * 1024 bits. The latter can take several hundred iterations
	 * and several minutes on a Sun Blade 1000.
	 */
	n = nkeys;
	fprintf(stderr,
	    "Generating MV parameters for %d keys (%d bits)...\n", n,
	    modulus2 / n);
	ctx = BN_CTX_new(); u = BN_new(); v = BN_new(); w = BN_new();
	b = BN_new(); b1 = BN_new();
	dsa = DSA_new();
	dsa->p = BN_new(); dsa->q = BN_new(); dsa->g = BN_new();
	dsa->priv_key = BN_new(); dsa->pub_key = BN_new();
	temp = 0;
	for (j = 1; j <= n; j++) {
		s1[j] = BN_new();
		while (1) {
			BN_generate_prime(s1[j], modulus2 / n, 0, NULL,
			    NULL, NULL, NULL);
			for (i = 1; i < j; i++) {
				if (BN_cmp(s1[i], s1[j]) == 0)
					break;
			}
			if (i == j)
				break;
			temp++;
		}
	}
	fprintf(stderr, "Birthday keys regenerated %d\n", temp);

	/*
	 * Compute the modulus q as the product of the primes. Compute
	 * the modulus p as 2 * q + 1 and test p for primality. If p
	 * is composite, replace one of the primes with a new distinct
	 * one and try again. Note that q will hardly be a secret since
	 * we have to reveal p to servers, but not clients. However,
	 * factoring q to find the primes should be adequately hard, as
	 * this is the same problem considered hard in RSA. Question: is
	 * it as hard to find n small prime factors totalling n bits as
	 * it is to find two large prime factors totalling n bits?
	 * Remember, the bad guy doesn't know n.
	 */
	temp = 0;
	while (1) {
		BN_one(dsa->q);
		for (j = 1; j <= n; j++)
			BN_mul(dsa->q, dsa->q, s1[j], ctx);
		BN_copy(dsa->p, dsa->q);
		BN_add(dsa->p, dsa->p, dsa->p);
		BN_add_word(dsa->p, 1);
		if (BN_is_prime(dsa->p, BN_prime_checks, NULL, ctx,
		    NULL))
			break;

		temp++;
		j = temp % n + 1;
		while (1) {
			BN_generate_prime(u, modulus2 / n, 0, 0, NULL,
			    NULL, NULL);
			for (i = 1; i <= n; i++) {
				if (BN_cmp(u, s1[i]) == 0)
					break;
			}
			if (i > n)
				break;
		}
		BN_copy(s1[j], u);
	}
	fprintf(stderr, "Defective keys regenerated %d\n", temp);

	/*
	 * Compute the generator g using a random roll such that
	 * gcd(g, p - 1) = 1 and g^q = 1. This is a generator of p, not
	 * q. This may take several iterations.
	 */
	BN_copy(v, dsa->p);
	BN_sub_word(v, 1);
	while (1) {
		BN_rand(dsa->g, BN_num_bits(dsa->p) - 1, 0, 0);
		BN_mod(dsa->g, dsa->g, dsa->p, ctx);
		BN_gcd(u, dsa->g, v, ctx);
		if (!BN_is_one(u))
			continue;

		BN_mod_exp(u, dsa->g, dsa->q, dsa->p, ctx);
		if (BN_is_one(u))
			break;
	}

	/*
	 * Setup is now complete. Roll random polynomial roots x[j]
	 * (j = 1...n) for all j. While it may not be strictly
	 * necessary, Make sure each root has no factors in common with
	 * q.
	 */
	fprintf(stderr,
	    "Generating polynomial coefficients for %d roots (%d bits)\n",
	    n, BN_num_bits(dsa->q)); 
	for (j = 1; j <= n; j++) {
		x[j] = BN_new();

		while (1) {
			BN_rand(x[j], BN_num_bits(dsa->q), 0, 0);
			BN_mod(x[j], x[j], dsa->q, ctx);
			BN_gcd(u, x[j], dsa->q, ctx);
			if (BN_is_one(u))
				break;
		}
	}

	/*
	 * Generate polynomial coefficients a[i] (i = 0...n) from the
	 * expansion of root products (x - x[j]) mod q for all j. The
	 * method is a present from Charlie Boncelet.
	 */
	for (i = 0; i <= n; i++) {
		a[i] = BN_new();
		BN_one(a[i]);
	}
	for (j = 1; j <= n; j++) {
		BN_zero(w);
		for (i = 0; i < j; i++) {
			BN_copy(u, dsa->q);
			BN_mod_mul(v, a[i], x[j], dsa->q, ctx);
			BN_sub(u, u, v);
			BN_add(u, u, w);
			BN_copy(w, a[i]);
			BN_mod(a[i], u, dsa->q, ctx);
		}
	}

	/*
	 * Generate g[i] = g^a[i] mod p for all i and the generator g.
	 */
	for (i = 0; i <= n; i++) {
		g[i] = BN_new();
		BN_mod_exp(g[i], dsa->g, a[i], dsa->p, ctx);
	}

	/*
	 * Verify prod(g[i]^(a[i] x[j]^i)) = 1 for all i, j. Note the
	 * a[i] x[j]^i exponent is computed mod q, but the g[i] is
	 * computed mod p. also note the expression given in the paper
	 * is incorrect.
	 */
	temp = 1;
	for (j = 1; j <= n; j++) {
		BN_one(u);
		for (i = 0; i <= n; i++) {
			BN_set_word(v, i);
			BN_mod_exp(v, x[j], v, dsa->q, ctx);
			BN_mod_mul(v, v, a[i], dsa->q, ctx);
			BN_mod_exp(v, dsa->g, v, dsa->p, ctx);
			BN_mod_mul(u, u, v, dsa->p, ctx);
		}
		if (!BN_is_one(u))
			temp = 0;
	}
	fprintf(stderr,
	    "Confirm prod(g[i]^(x[j]^i)) = 1 for all i, j: %s\n", temp ?
	    "yes" : "no");
	if (!temp) {
		return (NULL);
	}

	/*
	 * Make private encryption key A. Keep it around for awhile,
	 * since it is expensive to compute.
	 */
	biga = BN_new();

	BN_one(biga);
	for (j = 1; j <= n; j++) {
		for (i = 0; i < n; i++) {
			BN_set_word(v, i);
			BN_mod_exp(v, x[j], v, dsa->q, ctx);
			BN_mod_exp(v, g[i], v, dsa->p, ctx);
			BN_mod_mul(biga, biga, v, dsa->p, ctx);
		}
	}

	/*
	 * Roll private random group key b mod q (0 < b < q), where
	 * gcd(b, q) = 1 to guarantee b^-1 exists, then compute b^-1
	 * mod q. If b is changed, the client keys must be recomputed.
	 */
	while (1) {
		BN_rand(b, BN_num_bits(dsa->q), 0, 0);
		BN_mod(b, b, dsa->q, ctx);
		BN_gcd(u, b, dsa->q, ctx);
		if (BN_is_one(u))
			break;
	}
	BN_mod_inverse(b1, b, dsa->q, ctx);

	/*
	 * Make private client keys (xbar[j], xhat[j]) for all j. Note
	 * that the keys for the jth client do not s1[j] or the product
	 * s1[j]) (j = 1...n) which is q by construction.
	 *
	 * Compute the factor w such that w s1[j] = s1[j] for all j. The
	 * easy way to do this is to compute (q + s1[j]) / s1[j].
	 * Exercise for the student: prove the remainder is always zero.
	 */
	for (j = 1; j <= n; j++) {
		xbar[j] = BN_new(); xhat[j] = BN_new();

		BN_add(w, dsa->q, s1[j]);
		BN_div(w, u, w, s1[j], ctx);
		BN_zero(xbar[j]);
		BN_set_word(v, n);
		for (i = 1; i <= n; i++) {
			if (i == j)
				continue;

			BN_mod_exp(u, x[i], v, dsa->q, ctx);
			BN_add(xbar[j], xbar[j], u);
		}
		BN_mod_mul(xbar[j], xbar[j], b1, dsa->q, ctx);
		BN_mod_exp(xhat[j], x[j], v, dsa->q, ctx);
		BN_mod_mul(xhat[j], xhat[j], w, dsa->q, ctx);
	}

	/*
	 * We revoke client j by dividing q by s1[j]. The quotient
	 * becomes the enabling key s. Note we always have to revoke
	 * one key; otherwise, the plaintext and cryptotext would be
	 * identical. For the present there are no provisions to revoke
	 * additional keys, so we sail on with only token revocations.
	 */
	s = BN_new();
	BN_copy(s, dsa->q);
	BN_div(s, u, s, s1[n], ctx);

	/*
	 * For each combination of clients to be revoked, make private
	 * encryption key E = A^s and partial decryption keys gbar = g^s
	 * and ghat = g^(s b), all mod p. The servers use these keys to
	 * compute the session encryption key and partial decryption
	 * keys. These values must be regenerated if the enabling key is
	 * changed.
	 */
	bige = BN_new(); gbar = BN_new(); ghat = BN_new();
	BN_mod_exp(bige, biga, s, dsa->p, ctx);
	BN_mod_exp(gbar, dsa->g, s, dsa->p, ctx);
	BN_mod_mul(v, s, b, dsa->q, ctx);
	BN_mod_exp(ghat, dsa->g, v, dsa->p, ctx);
	
	/*
	 * Notes: We produce the key media in three steps. The first
	 * step is to generate the system parameters p, q, g, b, A and
	 * the enabling keys s1[j]. Associated with each s1[j] are
	 * parameters xbar[j] and xhat[j]. All of these parameters are
	 * retained in a data structure protecteted by the trusted-agent
	 * password. The p, xbar[j] and xhat[j] paremeters are
	 * distributed to the j clients. When the client keys are to be
	 * activated, the enabled keys are multipied together to form
	 * the master enabling key s. This and the other parameters are
	 * used to compute the server encryption key E and the partial
	 * decryption keys gbar and ghat.
	 *
	 * In the identity exchange the client rolls random r and sends
	 * it to the server. The server rolls random k, which is used
	 * only once, then computes the session key E^k and partial
	 * decryption keys gbar^k and ghat^k. The server sends the
	 * encrypted r along with gbar^k and ghat^k to the client. The
	 * client completes the decryption and verifies it matches r.
	 */
	/*
	 * Write the MV trusted-agent parameters and keys as a DSA
	 * private key encoded in PEM.
	 *
	 * p	modulus p
	 * q	modulus q
	 * g	generator g
	 * priv_key A mod p
	 * pub_key b mod q
	 * (remaining values are not used)
	 */
	i = 0;
	str = fheader("MVta", "mvta", groupname);
	fprintf(stderr, "Generating MV trusted-authority keys\n");
	BN_copy(dsa->priv_key, biga);
	BN_copy(dsa->pub_key, b);
	pkey = EVP_PKEY_new();
	EVP_PKEY_assign_DSA(pkey, dsa);
	PEM_write_PrivateKey(str, pkey, EVP_des_cbc(), NULL, 0, NULL,
	    passwd1);
	evpars[i++] = pkey;
	if (debug)
		DSA_print_fp(stderr, dsa, 0);

	/*
	 * Append the MV server parameters and keys as a DSA key encoded
	 * in PEM.
	 *
	 * p	modulus p
	 * q	modulus q (used only when generating k)
	 * g	bige
	 * priv_key gbar
	 * pub_key ghat
	 * (remaining values are not used)
	 */
	fprintf(stderr, "Generating MV server keys\n");
	dsa2 = DSA_new();
	dsa2->p = BN_dup(dsa->p);
	dsa2->q = BN_dup(dsa->q); 
	dsa2->g = BN_dup(bige); 
	dsa2->priv_key = BN_dup(gbar);
	dsa2->pub_key = BN_dup(ghat);
	pkey1 = EVP_PKEY_new();
	EVP_PKEY_assign_DSA(pkey1, dsa2);
	PEM_write_PrivateKey(str, pkey1, EVP_des_cbc(), NULL, 0, NULL,
	    passwd1);
	evpars[i++] = pkey1;
	if (debug)
		DSA_print_fp(stderr, dsa2, 0);

	/*
	 * Append the MV client parameters for each client j as DSA keys
	 * encoded in PEM.
	 *
	 * p	modulus p
	 * priv_key xbar[j] mod q
	 * pub_key xhat[j] mod q
	 * (remaining values are not used)
	 */
	fprintf(stderr, "Generating %d MV client keys\n", n);
	for (j = 1; j <= n; j++) {
		sdsa = DSA_new();
		sdsa->p = BN_dup(dsa->p);
		sdsa->q = BN_dup(BN_value_one()); 
		sdsa->g = BN_dup(BN_value_one()); 
		sdsa->priv_key = BN_dup(xbar[j]);
		sdsa->pub_key = BN_dup(xhat[j]);
		pkey1 = EVP_PKEY_new();
		EVP_PKEY_set1_DSA(pkey1, sdsa);
		PEM_write_PrivateKey(str, pkey1, EVP_des_cbc(), NULL, 0,
		    NULL, passwd1);
		evpars[i++] = pkey1;
		if (debug)
			DSA_print_fp(stderr, sdsa, 0);

		/*
		 * The product gbar^k)^xbar[j] (ghat^k)^xhat[j] and E
		 * are inverses of each other. We check that the product
		 * is one for each client except the ones that have been
		 * revoked. 
		 */
		BN_mod_exp(v, dsa2->priv_key, sdsa->pub_key, dsa->p,
		    ctx);
		BN_mod_exp(u, dsa2->pub_key, sdsa->priv_key, dsa->p,
		    ctx);
		BN_mod_mul(u, u, v, dsa->p, ctx);
		BN_mod_mul(u, u, bige, dsa->p, ctx);
		if (!BN_is_one(u)) {
			fprintf(stderr, "Revoke key %d\n", j);
			continue;
		}
	}
	evpars[i++] = NULL;
	fclose(str);

	/*
	 * Free the countries.
	 */
	for (i = 0; i <= n; i++) {
		BN_free(a[i]); BN_free(g[i]);
	}
	for (j = 1; j <= n; j++) {
		BN_free(x[j]); BN_free(xbar[j]); BN_free(xhat[j]);
		BN_free(s1[j]); 
	}
	return (pkey);
}


/*
 * Generate X509v3 certificate.
 *
 * The certificate consists of the version number, serial number,
 * validity interval, issuer name, subject name and public key. For a
 * self-signed certificate, the issuer name is the same as the subject
 * name and these items are signed using the subject private key. The
 * validity interval extends from the current time to the same time one
 * year hence. For NTP purposes, it is convenient to use the NTP seconds
 * of the current time as the serial number.
 */
int
x509	(
	EVP_PKEY *pkey,		/* generic signature algorithm */
	const EVP_MD *md,	/* generic digest algorithm */
	char	*gqpub,		/* identity extension (hex string) */
	char	*exten,		/* private cert extension */
	char	*name		/* subject/issuer name */
	)
{
	X509	*cert;		/* X509 certificate */
	X509_NAME *subj;	/* distinguished (common) name */
	X509_EXTENSION *ex;	/* X509v3 extension */
	FILE	*str;		/* file handle */
	ASN1_INTEGER *serial;	/* serial number */
	const char *id;		/* digest/signature scheme name */
	char	pathbuf[MAXFILENAME + 1];

	/*
	 * Generate X509 self-signed certificate.
	 *
	 * Set the certificate serial to the NTP seconds for grins. Set
	 * the version to 3. Set the initial validity to the current
	 * time and the finalvalidity one year hence.
	 */
 	id = OBJ_nid2sn(md->pkey_type);
	fprintf(stderr, "Generating new certificate %s %s\n", name, id);
	cert = X509_new();
	X509_set_version(cert, 2L);
	serial = ASN1_INTEGER_new();
	ASN1_INTEGER_set(serial, (long)epoch + JAN_1970);
	X509_set_serialNumber(cert, serial);
	ASN1_INTEGER_free(serial);
	X509_time_adj(X509_get_notBefore(cert), 0L, &epoch);
	X509_time_adj(X509_get_notAfter(cert), lifetime * DAY, &epoch);
	subj = X509_get_subject_name(cert);
	X509_NAME_add_entry_by_txt(subj, "commonName", MBSTRING_ASC,
	    (unsigned char *) name, strlen(name), -1, 0);
	subj = X509_get_issuer_name(cert);
	X509_NAME_add_entry_by_txt(subj, "commonName", MBSTRING_ASC,
	    (unsigned char *) name, strlen(name), -1, 0);
	if (!X509_set_pubkey(cert, pkey)) {
		fprintf(stderr, "Assign key fails\n%s\n",
		    ERR_error_string(ERR_get_error(), NULL));
		X509_free(cert);
		return (0);
	}

	/*
	 * Add X509v3 extensions if present. These represent the minimum
	 * set defined in RFC3280 less the certificate_policy extension,
	 * which is seriously obfuscated in OpenSSL.
	 */
	/*
	 * The basic_constraints extension CA:TRUE allows servers to
	 * sign client certficitates.
	 */
	fprintf(stderr, "%s: %s\n", LN_basic_constraints,
	    BASIC_CONSTRAINTS);
	ex = X509V3_EXT_conf_nid(NULL, NULL, NID_basic_constraints,
	    BASIC_CONSTRAINTS);
	if (!X509_add_ext(cert, ex, -1)) {
		fprintf(stderr, "Add extension field fails\n%s\n",
		    ERR_error_string(ERR_get_error(), NULL));
		return (0);
	}
	X509_EXTENSION_free(ex);

	/*
	 * The key_usage extension designates the purposes the key can
	 * be used for.
	 */
	fprintf(stderr, "%s: %s\n", LN_key_usage, KEY_USAGE);
	ex = X509V3_EXT_conf_nid(NULL, NULL, NID_key_usage, KEY_USAGE);
	if (!X509_add_ext(cert, ex, -1)) {
		fprintf(stderr, "Add extension field fails\n%s\n",
		    ERR_error_string(ERR_get_error(), NULL));
		return (0);
	}
	X509_EXTENSION_free(ex);
	/*
	 * The subject_key_identifier is used for the GQ public key.
	 * This should not be controversial.
	 */
	if (gqpub != NULL) {
		fprintf(stderr, "%s\n", LN_subject_key_identifier);
		ex = X509V3_EXT_conf_nid(NULL, NULL,
		    NID_subject_key_identifier, gqpub);
		if (!X509_add_ext(cert, ex, -1)) {
			fprintf(stderr,
			    "Add extension field fails\n%s\n",
			    ERR_error_string(ERR_get_error(), NULL));
			return (0);
		}
		X509_EXTENSION_free(ex);
	}

	/*
	 * The extended key usage extension is used for special purpose
	 * here. The semantics probably do not conform to the designer's
	 * intent and will likely change in future.
	 * 
	 * "trustRoot" designates a root authority
	 * "private" designates a private certificate
	 */
	if (exten != NULL) {
		fprintf(stderr, "%s: %s\n", LN_ext_key_usage, exten);
		ex = X509V3_EXT_conf_nid(NULL, NULL,
		    NID_ext_key_usage, exten);
		if (!X509_add_ext(cert, ex, -1)) {
			fprintf(stderr,
			    "Add extension field fails\n%s\n",
			    ERR_error_string(ERR_get_error(), NULL));
			return (0);
		}
		X509_EXTENSION_free(ex);
	}

	/*
	 * Sign and verify.
	 */
	X509_sign(cert, pkey, md);
	if (X509_verify(cert, pkey) <= 0) {
		fprintf(stderr, "Verify %s certificate fails\n%s\n", id,
		    ERR_error_string(ERR_get_error(), NULL));
		X509_free(cert);
		return (0);
	}

	/*
	 * Write the certificate encoded in PEM.
	 */
	sprintf(pathbuf, "%scert", id);
	str = fheader(pathbuf, "cert", hostname);
	PEM_write_X509(str, cert);
	fclose(str);
	if (debug)
		X509_print_fp(stderr, cert);
	X509_free(cert);
	return (1);
}

#if 0	/* asn2ntp is used only with commercial certificates */
/*
 * asn2ntp - convert ASN1_TIME time structure to NTP time
 */
u_long
asn2ntp	(
	ASN1_TIME *asn1time	/* pointer to ASN1_TIME structure */
	)
{
	char	*v;		/* pointer to ASN1_TIME string */
	struct	tm tm;		/* time decode structure time */

	/*
	 * Extract time string YYMMDDHHMMSSZ from ASN.1 time structure.
	 * Note that the YY, MM, DD fields start with one, the HH, MM,
	 * SS fiels start with zero and the Z character should be 'Z'
	 * for UTC. Also note that years less than 50 map to years
	 * greater than 100. Dontcha love ASN.1?
	 */
	if (asn1time->length > 13)
		return (-1);
	v = (char *)asn1time->data;
	tm.tm_year = (v[0] - '0') * 10 + v[1] - '0';
	if (tm.tm_year < 50)
		tm.tm_year += 100;
	tm.tm_mon = (v[2] - '0') * 10 + v[3] - '0' - 1;
	tm.tm_mday = (v[4] - '0') * 10 + v[5] - '0';
	tm.tm_hour = (v[6] - '0') * 10 + v[7] - '0';
	tm.tm_min = (v[8] - '0') * 10 + v[9] - '0';
	tm.tm_sec = (v[10] - '0') * 10 + v[11] - '0';
	tm.tm_wday = 0;
	tm.tm_yday = 0;
	tm.tm_isdst = 0;
	return (mktime(&tm) + JAN_1970);
}
#endif

/*
 * Callback routine
 */
void
cb	(
	int	n1,		/* arg 1 */
	int	n2,		/* arg 2 */
	void	*chr		/* arg 3 */
	)
{
	switch (n1) {
	case 0:
		d0++;
		fprintf(stderr, "%s %d %d %lu\r", (char *)chr, n1, n2,
		    d0);
		break;
	case 1:
		d1++;
		fprintf(stderr, "%s\t\t%d %d %lu\r", (char *)chr, n1,
		    n2, d1);
		break;
	case 2:
		d2++;
		fprintf(stderr, "%s\t\t\t\t%d %d %lu\r", (char *)chr,
		    n1, n2, d2);
		break;
	case 3:
		d3++;
		fprintf(stderr, "%s\t\t\t\t\t\t%d %d %lu\r",
		    (char *)chr, n1, n2, d3);
		break;
	}
}


/*
 * Generate key
 */
EVP_PKEY *			/* public/private key pair */
genkey(
	char	*type,		/* key type (RSA or DSA) */
	char	*id		/* file name id */
	)
{
	if (type == NULL)
		return (NULL);
	if (strcmp(type, "RSA") == 0)
		return (gen_rsa(id));

	else if (strcmp(type, "DSA") == 0)
		return (gen_dsa(id));

	fprintf(stderr, "Invalid %s key type %s\n", id, type);
	return (NULL);
}
#endif	/* AUTOKEY */


/*
 * Generate file header and link
 */
FILE *
fheader	(
	const char *file,	/* file name id */
	const char *ulink,	/* linkname */
	const char *owner	/* owner name */
	)
{
	FILE	*str;		/* file handle */
	char	linkname[MAXFILENAME]; /* link name */
	int	temp;

	sprintf(filename, "ntpkey_%s_%s.%u", file, owner, fstamp); 
	if ((str = fopen(filename, "w")) == NULL) {
		perror("Write");
		exit (-1);
	}
	sprintf(linkname, "ntpkey_%s_%s", ulink, owner);
	remove(linkname);
	temp = symlink(filename, linkname);
	if (temp < 0)
		perror(file);
	fprintf(stderr, "Generating new %s file and link\n", ulink);
	fprintf(stderr, "%s->%s\n", linkname, filename);
	fprintf(str, "# %s\n# %s\n", filename, ctime(&epoch));
	return (str);
}<|MERGE_RESOLUTION|>--- conflicted
+++ resolved
@@ -260,12 +260,7 @@
 
 #ifdef OPENSSL
 	ssl_check_version();
-<<<<<<< HEAD
-	fprintf(stderr, "Using OpenSSL version %lx\n", SSLeay());
 #endif	/* OPENSSL */
-=======
-#endif /* OPENSSL */
->>>>>>> 32fccf9a
 
 	/*
 	 * Process options, initialize host name and timestamp.
