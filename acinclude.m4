--- conflicted
+++ resolved
@@ -22,11 +22,7 @@
 dnl    AC_DEFINE_DIR(DATADIR, datadir)
 dnl    AC_DEFINE_DIR(PROG_PATH, bindir, [Location of installed binaries])
 dnl
-<<<<<<< HEAD
-dnl @version $Id: .del-acinclude.m4~457f12ef 1.10 2002/08/25 02:47:19-04:00 stenn@whimsy.udel.edu $
-=======
-dnl @version $Id: .del-acinclude.m4~457f12ef 1.3.1.7 2003/01/09 18:05:12-05:00 stenn@whimsy.udel.edu $
->>>>>>> bbe5e575
+dnl @version $Id: .del-acinclude.m4~457f12ef 1.11 2003/01/17 18:07:39-05:00 stenn@whimsy.udel.edu $
 dnl @author Alexandre Oliva <oliva@lsd.ic.unicamp.br>
 
 AC_DEFUN(AC_DEFINE_DIR, [
