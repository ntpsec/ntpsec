--- conflicted
+++ resolved
@@ -1,23 +1,11 @@
-<<<<<<< HEAD
-#include "sntp-opts.h"
-=======
 #include <config.h>
 
 /* #include "sntp-opts.h"	/**/
->>>>>>> 96ceed4f
 #include "networking.h"
 #include "log.h"
 
-#define debug 1
-
-
-int 
-resolve_hosts (
-		char **hosts, 
-		int hostc, 
-		struct addrinfo **res
-	) 
-{
+
+int resolve_hosts (char **hosts, int hostc, struct addrinfo **res) {
 	register unsigned int a, b;
 	unsigned int entryc = 0; 
 
@@ -77,11 +65,11 @@
 }
 
 /* Send a packet */
-void
+static void
 sendpkt (
-		struct sockaddr_storage *dest,
-		struct pkt *pkt,
-		int len
+	struct sockaddr_storage *dest,
+	struct pkt *pkt,
+	int len
 	)
 {
 	int sock;
@@ -202,7 +190,7 @@
 	/* Do authentication stuff here */
 
 	/* Left for now, finishin other stuff. I think I might want that somewhere else,
-	 * don't want this function to do on-wire stuff. Sanity checks are right here I think
+	 * don't want this function to do on-wire tasks. Sanity checks are right here I think
 	 *
 	server->leap = PKT_LEAP(rpkt->li_vn_mode);
 	server->stratum = PKT_TO_STRATUM(rpkt->stratum);
@@ -225,9 +213,7 @@
  *		    (non-blocking).
  */
 int
-is_reachable (
-		struct addrinfo *dst
-	)
+is_reachable (struct addrinfo *dst)
 {
 	SOCKET sockfd;
 
@@ -268,17 +254,17 @@
 
 	for(a=0; a<filter_elements; a++) 
 		cpyres[a] = res[index[a]];
-	
-	
+
+
 	for(a=0, b=0; a<resc; a++) {
 		if(a == index[b]) 
 			b++;
 		else 
 			freeaddrinfo(res[a]);
 	}
-	
+
 	res = cpyres;
-	
+
 	return filter_elements;
 }
 
@@ -289,5 +275,4 @@
 		int resc
 	   )
 {
-	return 0;
 }