--- conflicted
+++ resolved
@@ -43,10 +43,7 @@
 #define	recv_buf	buff_space.rbuf
 #define	trans_buf	buff_space.tbuf
 
-<<<<<<< HEAD
-/* in nt_clockstuff.c */
-extern void lock_thread_to_processor(HANDLE);
-=======
+
 #if !defined( _W64 )
   /*
    * if ULONG_PTR needs to be defined then the build environment
@@ -56,7 +53,9 @@
    */
   typedef DWORD ULONG_PTR;
 #endif
->>>>>>> 664e697d
+
+/* in nt_clockstuff.c */
+extern void lock_thread_to_processor(HANDLE);
 
 /*
  * local function definitions
