--- conflicted
+++ resolved
@@ -1,757 +1,753 @@
-# Microsoft Developer Studio Project File - Name="ntpd" - Package Owner=<4>
-# Microsoft Developer Studio Generated Build File, Format Version 6.00
-# ** DO NOT EDIT **
-
-# TARGTYPE "Win32 (x86) Console Application" 0x0103
-
-CFG=ntpd - Win32 Debug
-!MESSAGE This is not a valid makefile. To build this project using NMAKE,
-!MESSAGE use the Export Makefile command and run
-!MESSAGE 
-!MESSAGE NMAKE /f "ntpd.mak".
-!MESSAGE 
-!MESSAGE You can specify a configuration when running NMAKE
-!MESSAGE by defining the macro CFG on the command line. For example:
-!MESSAGE 
-!MESSAGE NMAKE /f "ntpd.mak" CFG="ntpd - Win32 Debug"
-!MESSAGE 
-!MESSAGE Possible choices for configuration are:
-!MESSAGE 
-!MESSAGE "ntpd - Win32 Release" (based on "Win32 (x86) Console Application")
-!MESSAGE "ntpd - Win32 Debug" (based on "Win32 (x86) Console Application")
-!MESSAGE 
-
-# Begin Project
-# PROP AllowPerConfigDependencies 0
-# PROP Scc_ProjName ""$/ntp/dev/ports/winnt/ntpd", JWBAAAAA"
-# PROP Scc_LocalPath "."
-CPP=cl.exe
-RSC=rc.exe
-
-!IF  "$(CFG)" == "ntpd - Win32 Release"
-
-# PROP BASE Use_MFC 0
-# PROP BASE Use_Debug_Libraries 0
-# PROP BASE Output_Dir "ntpd\Release"
-# PROP BASE Intermediate_Dir "ntpd\Release"
-# PROP BASE Target_Dir ""
-# PROP Use_MFC 0
-# PROP Use_Debug_Libraries 0
-# PROP Output_Dir "ntpd\Release"
-# PROP Intermediate_Dir "ntpd\Release"
-# PROP Ignore_Export_Lib 0
-# PROP Target_Dir ""
-# ADD BASE CPP /nologo /W3 /GX /O2 /D "WIN32" /D "NDEBUG" /D "_CONSOLE" /D "_MBCS" /YX /FD /c
-# ADD CPP /nologo /MD /W4 /GX /O2 /I "." /I "..\..\..\ntpd" /I "..\include" /I "..\..\..\include" /I "..\..\..\lib\isc\win32\include" /I "..\..\..\lib\isc\include" /I "$(OPENSSL_INC)" /I "..\..\..\libopts" /D "NDEBUG" /D "_CONSOLE" /D "WIN32" /D "_MBCS" /D "__STDC__" /D "SYS_WINNT" /D "HAVE_CONFIG_H" /D _CRT_SECURE_CPP_OVERLOAD_STANDARD_NAMES=1 /D _CRT_SECURE_CPP_OVERLOAD_STANDARD_NAMES_COUNT=1 /D "_CRT_SECURE_NO_DEPRECATE" /FR /YX"windows.h" /FD /c
-# ADD BASE RSC /l 0x409 /d "NDEBUG"
-# ADD RSC /l 0x409 /d "NDEBUG"
-BSC32=bscmake.exe
-# ADD BASE BSC32 /nologo
-# ADD BSC32 /nologo
-LINK32=link.exe
-# ADD BASE LINK32 kernel32.lib user32.lib gdi32.lib winspool.lib comdlg32.lib advapi32.lib shell32.lib ole32.lib oleaut32.lib uuid.lib odbc32.lib odbccp32.lib kernel32.lib user32.lib gdi32.lib winspool.lib comdlg32.lib advapi32.lib shell32.lib ole32.lib oleaut32.lib uuid.lib odbc32.lib odbccp32.lib /nologo /subsystem:console /machine:I386
-# ADD LINK32 kernel32.lib user32.lib gdi32.lib winspool.lib comdlg32.lib advapi32.lib shell32.lib ole32.lib oleaut32.lib uuid.lib odbc32.lib odbccp32.lib ws2_32.lib winmm.lib $(OPENSSL_LIB)\libeay32.lib /nologo /subsystem:console /pdb:"bin/Release/ntpd.pdb" /machine:I386 /out:"bin/Release/ntpd.exe" /pdbtype:sept
-
-!ELSEIF  "$(CFG)" == "ntpd - Win32 Debug"
-
-# PROP BASE Use_MFC 0
-# PROP BASE Use_Debug_Libraries 1
-# PROP BASE Output_Dir "ntpd\Debug"
-# PROP BASE Intermediate_Dir "ntpd\Debug"
-# PROP BASE Target_Dir ""
-# PROP Use_MFC 0
-# PROP Use_Debug_Libraries 1
-# PROP Output_Dir "ntpd\Debug"
-# PROP Intermediate_Dir "ntpd\Debug"
-# PROP Ignore_Export_Lib 0
-# PROP Target_Dir ""
-# ADD BASE CPP /nologo /W3 /Gm /GX /ZI /Od /D "WIN32" /D "_DEBUG" /D "_CONSOLE" /D "_MBCS" /YX /FD /GZ /c
-# ADD CPP /nologo /MDd /W3 /Gm /GX /ZI /Od /I "." /I "..\..\..\ntpd" /I "..\include" /I "..\..\..\include" /I "..\..\..\lib\isc\win32\include" /I "..\..\..\lib\isc\include" /I "$(OPENSSL_INC)" /I "..\..\..\libopts" /D "_DEBUG" /D "_CONSOLE" /D "WIN32" /D "_MBCS" /D "__STDC__" /D "SYS_WINNT" /D "HAVE_CONFIG_H" /D _CRT_SECURE_CPP_OVERLOAD_STANDARD_NAMES=1 /D _CRT_SECURE_CPP_OVERLOAD_STANDARD_NAMES_COUNT=1 /D "_CRT_SECURE_NO_DEPRECATE" /FR /FD /GZ /c
-# SUBTRACT CPP /YX
-# ADD BASE RSC /l 0x409 /d "_DEBUG"
-# ADD RSC /l 0x409 /d "_DEBUG"
-BSC32=bscmake.exe
-# ADD BASE BSC32 /nologo
-# ADD BSC32 /nologo
-LINK32=link.exe
-# ADD BASE LINK32 kernel32.lib user32.lib gdi32.lib winspool.lib comdlg32.lib advapi32.lib shell32.lib ole32.lib oleaut32.lib uuid.lib odbc32.lib odbccp32.lib kernel32.lib user32.lib gdi32.lib winspool.lib comdlg32.lib advapi32.lib shell32.lib ole32.lib oleaut32.lib uuid.lib odbc32.lib odbccp32.lib /nologo /subsystem:console /debug /machine:I386 /pdbtype:sept
-# ADD LINK32 kernel32.lib user32.lib gdi32.lib winspool.lib comdlg32.lib advapi32.lib shell32.lib ole32.lib oleaut32.lib uuid.lib odbc32.lib odbccp32.lib ws2_32.lib winmm.lib $(OPENSSL_LIB)\libeay32.lib /nologo /subsystem:console /pdb:"bin/Debug/ntpd.pdb" /debug /machine:I386 /out:"bin/Debug/ntpd.exe" /pdbtype:sept
-
-!ENDIF 
-
-# Begin Target
-
-# Name "ntpd - Win32 Release"
-# Name "ntpd - Win32 Debug"
-# Begin Group "Source Files"
-
-# PROP Default_Filter "cpp;c;cxx;rc;def;r;odl;idl;hpj;bat"
-# Begin Source File
-
-SOURCE=..\..\..\ntpd\cmd_args.c
-# SUBTRACT CPP /YX
-# End Source File
-# Begin Source File
-
-SOURCE=..\ntpd\nt_clockstuff.c
-# SUBTRACT CPP /YX
-# End Source File
-# Begin Source File
-
-SOURCE=..\..\..\ntpd\ntp_config.c
-# SUBTRACT CPP /YX
-# End Source File
-# Begin Source File
-
-SOURCE=..\..\..\ntpd\ntp_control.c
-# SUBTRACT CPP /YX
-# End Source File
-# Begin Source File
-
-SOURCE=..\..\..\ntpd\ntp_crypto.c
-# SUBTRACT CPP /YX
-# End Source File
-# Begin Source File
-
-SOURCE=..\..\..\ntpd\ntp_data_structures.c
-# End Source File
-# Begin Source File
-
-SOURCE=..\..\..\ntpd\ntp_filegen.c
-# SUBTRACT CPP /YX
-# End Source File
-# Begin Source File
-
-SOURCE=..\..\..\ntpd\ntp_intres.c
-# SUBTRACT CPP /YX
-# End Source File
-# Begin Source File
-
-SOURCE=..\..\..\ntpd\ntp_io.c
-# SUBTRACT CPP /YX
-# End Source File
-# Begin Source File
-
-SOURCE=..\ntpd\ntp_iocompletionport.c
-# SUBTRACT CPP /YX
-# End Source File
-# Begin Source File
-
-SOURCE=..\..\..\ntpd\ntp_loopfilter.c
-# SUBTRACT CPP /YX
-# End Source File
-# Begin Source File
-
-SOURCE=..\..\..\ntpd\ntp_monitor.c
-# SUBTRACT CPP /YX
-# End Source File
-# Begin Source File
-
-SOURCE=..\..\..\ntpd\ntp_parser.c
-# End Source File
-# Begin Source File
-
-SOURCE=..\..\..\ntpd\ntp_peer.c
-# SUBTRACT CPP /YX
-# End Source File
-# Begin Source File
-
-SOURCE=..\..\..\ntpd\ntp_proto.c
-# SUBTRACT CPP /YX
-# End Source File
-# Begin Source File
-
-SOURCE=..\..\..\ntpd\ntp_refclock.c
-# SUBTRACT CPP /YX
-# End Source File
-# Begin Source File
-
-SOURCE=..\..\..\ntpd\ntp_request.c
-# SUBTRACT CPP /YX
-# End Source File
-# Begin Source File
-
-SOURCE=..\..\..\ntpd\ntp_restrict.c
-# SUBTRACT CPP /YX
-# End Source File
-# Begin Source File
-
-SOURCE=..\..\..\ntpd\ntp_scanner.c
-# End Source File
-# Begin Source File
-
-SOURCE=..\..\..\ntpd\ntp_timer.c
-# SUBTRACT CPP /YX
-# End Source File
-# Begin Source File
-
-SOURCE=..\..\..\ntpd\ntp_util.c
-# SUBTRACT CPP /YX
-# End Source File
-# Begin Source File
-
-SOURCE="..\..\..\ntpd\ntpd-opts.c"
-# End Source File
-# Begin Source File
-
-SOURCE=..\..\..\ntpd\ntpd.c
-# SUBTRACT CPP /YX
-# End Source File
-# Begin Source File
-
-SOURCE=..\ntpd\ntservice.c
-# End Source File
-<<<<<<< HEAD
-# Begin Source File
-=======
-# End Group
-# Begin Group "Header Files"
->>>>>>> 81ed18ea
-
-# PROP Default_Filter "h;hpp;hxx;hm;inl"
-# Begin Source File
-
-SOURCE=..\..\..\include\ascii.h
-# End Source File
-# Begin Source File
-
-SOURCE=..\..\..\lib\isc\include\isc\assertions.h
-# End Source File
-# Begin Source File
-
-SOURCE=..\..\..\include\binio.h
-# End Source File
-# Begin Source File
-
-SOURCE=..\..\..\lib\isc\include\isc\boolean.h
-# End Source File
-# Begin Source File
-
-SOURCE=..\include\clockstuff.h
-# End Source File
-# Begin Source File
-
-SOURCE=..\include\config.h
-# End Source File
-# Begin Source File
-
-SOURCE=..\include\hopf_PCI_io.h
-# End Source File
-# Begin Source File
-
-SOURCE=..\..\..\include\ieee754io.h
-# End Source File
-# Begin Source File
-
-SOURCE=..\include\netinet\in.h
-# End Source File
-# Begin Source File
-
-SOURCE=..\include\arpa\inet.h
-# End Source File
-# Begin Source File
-
-SOURCE=..\include\isc\int.h
-# End Source File
-# Begin Source File
-
-SOURCE=..\..\..\lib\isc\include\isc\interfaceiter.h
-# End Source File
-# Begin Source File
-
-SOURCE=..\..\..\include\iosignal.h
-# End Source File
-# Begin Source File
-
-SOURCE=..\include\isc\ipv6.h
-# End Source File
-# Begin Source File
-
-SOURCE=..\..\..\ntpd\jupiter.h
-# End Source File
-# Begin Source File
-
-SOURCE=..\..\..\include\l_stdlib.h
-# End Source File
-# Begin Source File
-
-SOURCE=..\..\..\libntp\log.h
-# End Source File
-# Begin Source File
-
-SOURCE=..\..\..\include\mbg_gps166.h
-# End Source File
-# Begin Source File
-
-SOURCE=..\include\isc\net.h
-# End Source File
-# Begin Source File
-
-SOURCE=..\..\..\lib\isc\include\isc\netaddr.h
-# End Source File
-# Begin Source File
-
-SOURCE=..\include\netdb.h
-# End Source File
-# Begin Source File
-
-SOURCE=..\..\..\include\ntp.h
-# End Source File
-# Begin Source File
-
-SOURCE=..\..\..\include\ntp_calendar.h
-# End Source File
-# Begin Source File
-
-SOURCE=..\..\..\include\ntp_cmdargs.h
-# End Source File
-# Begin Source File
-
-SOURCE=..\..\..\include\ntp_config.h
-# End Source File
-# Begin Source File
-
-SOURCE=..\..\..\include\ntp_control.h
-# End Source File
-# Begin Source File
-
-SOURCE=..\..\..\include\ntp_debug.h
-# End Source File
-# Begin Source File
-
-SOURCE=..\..\..\include\ntp_filegen.h
-# End Source File
-# Begin Source File
-
-SOURCE=..\..\..\include\ntp_fp.h
-# End Source File
-# Begin Source File
-
-SOURCE=..\..\..\include\ntp_if.h
-# End Source File
-# Begin Source File
-
-SOURCE=..\..\..\include\ntp_io.h
-# End Source File
-# Begin Source File
-
-SOURCE=..\include\ntp_iocompletionport.h
-# End Source File
-# Begin Source File
-
-SOURCE=..\..\..\include\ntp_machine.h
-# End Source File
-# Begin Source File
-
-SOURCE=..\..\..\include\ntp_malloc.h
-# End Source File
-# Begin Source File
-
-SOURCE=..\..\..\include\ntp_proto.h
-# End Source File
-# Begin Source File
-
-SOURCE=..\..\..\include\ntp_random.h
-# End Source File
-# Begin Source File
-
-SOURCE=..\..\..\include\ntp_refclock.h
-# End Source File
-# Begin Source File
-
-SOURCE=..\..\..\include\ntp_request.h
-# End Source File
-# Begin Source File
-
-SOURCE=..\..\..\include\ntp_rfc2553.h
-# End Source File
-# Begin Source File
-
-SOURCE=..\..\..\include\ntp_select.h
-# End Source File
-# Begin Source File
-
-SOURCE=..\..\..\include\ntp_stdlib.h
-# End Source File
-# Begin Source File
-
-SOURCE=..\..\..\include\ntp_string.h
-# End Source File
-# Begin Source File
-
-SOURCE=..\..\..\include\ntp_syslog.h
-# End Source File
-# Begin Source File
-
-SOURCE=..\include\ntp_timer.h
-# End Source File
-# Begin Source File
-
-SOURCE=..\..\..\include\ntp_tty.h
-# End Source File
-# Begin Source File
-
-SOURCE=..\..\..\include\ntp_types.h
-# End Source File
-# Begin Source File
-
-SOURCE=..\..\..\include\ntp_unixtime.h
-# End Source File
-# Begin Source File
-
-SOURCE="..\..\..\ntpd\ntpd-opts.h"
-# End Source File
-# Begin Source File
-
-SOURCE=..\..\..\include\ntpd.h
-# End Source File
-# Begin Source File
-
-SOURCE=..\include\ntservice.h
-# End Source File
-# Begin Source File
-
-SOURCE=..\include\isc\offset.h
-# End Source File
-# Begin Source File
-
-SOURCE=..\..\..\libopts\autoopts\options.h
-# End Source File
-# Begin Source File
-
-SOURCE=..\include\sys\param.h
-# End Source File
-# Begin Source File
-
-SOURCE=..\include\isc\platform.h
-# End Source File
-# Begin Source File
-
-SOURCE=..\..\..\include\recvbuff.h
-# End Source File
-# Begin Source File
-
-SOURCE=..\..\..\lib\isc\include\isc\result.h
-# End Source File
-# Begin Source File
-
-SOURCE=..\include\sys\socket.h
-# End Source File
-# Begin Source File
-
-SOURCE=..\include\syslog.h
-# End Source File
-# Begin Source File
-
-SOURCE=..\include\termios.h
-# End Source File
-# Begin Source File
-
-SOURCE=..\include\sys\wait.h
-# End Source File
-# Begin Source File
-
-SOURCE=..\include\win32_io.h
-# End Source File
-# Begin Source File
-
-SOURCE=..\include\isc\win32os.h
-# End Source File
-# End Group
-# Begin Group "Generated Files"
-
-# PROP Default_Filter ""
-# Begin Source File
-
-SOURCE=..\libntp\messages.rc
-# End Source File
-# Begin Source File
-
-SOURCE=..\libntp\MSG00001.bin
-# End Source File
-# Begin Source File
-
-SOURCE=.\version.c
-# End Source File
-# End Group
-# Begin Group "Resource Files"
-
-# PROP Default_Filter "ico;cur;bmp;dlg;rc2;rct;bin;rgs;gif;jpg;jpeg;jpe"
-# Begin Source File
-
-SOURCE=..\libntp\messages.mc
-# End Source File
-# End Group
-# Begin Group "Reference Clock"
-
-# PROP Default_Filter ""
-# Begin Source File
-
-SOURCE=..\ntpd\hopf_PCI_io.c
-# End Source File
-# Begin Source File
-
-SOURCE=..\..\..\ntpd\refclock_acts.c
-# PROP Exclude_From_Build 1
-# End Source File
-# Begin Source File
-
-SOURCE=..\..\..\ntpd\refclock_arbiter.c
-# PROP Exclude_From_Build 1
-# End Source File
-# Begin Source File
-
-SOURCE=..\..\..\ntpd\refclock_arc.c
-# End Source File
-# Begin Source File
-
-SOURCE=..\..\..\ntpd\refclock_as2201.c
-# PROP Exclude_From_Build 1
-# End Source File
-# Begin Source File
-
-SOURCE=..\..\..\ntpd\refclock_atom.c
-# End Source File
-# Begin Source File
-
-SOURCE=..\..\..\ntpd\refclock_bancomm.c
-# PROP Exclude_From_Build 1
-# End Source File
-# Begin Source File
-
-SOURCE=..\..\..\ntpd\refclock_chu.c
-# PROP Exclude_From_Build 1
-# End Source File
-# Begin Source File
-
-SOURCE=..\..\..\ntpd\refclock_conf.c
-# End Source File
-# Begin Source File
-
-SOURCE=..\..\..\ntpd\refclock_chronolog.c
-# End Source File
-# Begin Source File
-
-SOURCE=..\..\..\ntpd\refclock_datum.c
-# PROP Exclude_From_Build 1
-# End Source File
-# Begin Source File
-
-SOURCE=..\..\..\ntpd\refclock_dumbclock.c
-# End Source File
-# Begin Source File
-
-SOURCE=..\..\..\ntpd\refclock_gpsvme.c
-# PROP Exclude_From_Build 1
-# End Source File
-# Begin Source File
-
-SOURCE=..\..\..\ntpd\refclock_heath.c
-# PROP Exclude_From_Build 1
-# End Source File
-# Begin Source File
-
-SOURCE=..\..\..\ntpd\refclock_hopfpci.c
-# End Source File
-# Begin Source File
-
-SOURCE=..\..\..\ntpd\refclock_hopfser.c
-# End Source File
-# Begin Source File
-
-SOURCE=..\..\..\ntpd\refclock_hpgps.c
-# PROP Exclude_From_Build 1
-# End Source File
-# Begin Source File
-
-SOURCE=..\..\..\ntpd\refclock_irig.c
-# PROP Exclude_From_Build 1
-# End Source File
-# Begin Source File
-
-SOURCE=..\..\..\ntpd\refclock_jupiter.c
-# End Source File
-# Begin Source File
-
-SOURCE=..\..\..\ntpd\refclock_leitch.c
-# PROP Exclude_From_Build 1
-# End Source File
-# Begin Source File
-
-SOURCE=..\..\..\ntpd\refclock_local.c
-# End Source File
-# Begin Source File
-
-SOURCE=..\..\..\ntpd\refclock_msfees.c
-# PROP Exclude_From_Build 1
-# End Source File
-# Begin Source File
-
-SOURCE=..\..\..\ntpd\refclock_mx4200.c
-# PROP Exclude_From_Build 1
-# End Source File
-# Begin Source File
-
-SOURCE=..\..\..\ntpd\refclock_nmea.c
-# End Source File
-# Begin Source File
-
-SOURCE=..\..\..\ntpd\refclock_oncore.c
-# End Source File
-# Begin Source File
-
-SOURCE=..\..\..\ntpd\refclock_palisade.c
-# End Source File
-# Begin Source File
-
-SOURCE=..\..\..\ntpd\refclock_palisade.h
-# End Source File
-# Begin Source File
-
-SOURCE=..\..\..\ntpd\refclock_parse.c
-# PROP Exclude_From_Build 1
-# End Source File
-# Begin Source File
-
-SOURCE=..\..\..\ntpd\refclock_pst.c
-# PROP Exclude_From_Build 1
-# End Source File
-# Begin Source File
-
-SOURCE=..\..\..\ntpd\refclock_ptbacts.c
-# PROP Exclude_From_Build 1
-# End Source File
-# Begin Source File
-
-SOURCE=..\..\..\ntpd\refclock_shm.c
-# PROP Exclude_From_Build 1
-# End Source File
-# Begin Source File
-
-SOURCE=..\..\..\ntpd\refclock_tpro.c
-# PROP Exclude_From_Build 1
-# End Source File
-# Begin Source File
-
-SOURCE=..\..\..\ntpd\refclock_trak.c
-# PROP Exclude_From_Build 1
-# End Source File
-# Begin Source File
-
-SOURCE=..\..\..\ntpd\refclock_true.c
-# PROP Exclude_From_Build 1
-# End Source File
-# Begin Source File
-
-SOURCE=..\..\..\ntpd\refclock_usno.c
-# PROP Exclude_From_Build 1
-# End Source File
-# Begin Source File
-
-SOURCE=..\..\..\ntpd\refclock_wwvb.c
-# End Source File
-# End Group
-# Begin Group "Parse Lib"
-
-# PROP Default_Filter ""
-# Begin Source File
-
-SOURCE=..\..\..\libparse\clk_computime.c
-# PROP Exclude_From_Build 1
-# End Source File
-# Begin Source File
-
-SOURCE=..\..\..\libparse\clk_dcf7000.c
-# PROP Exclude_From_Build 1
-# End Source File
-# Begin Source File
-
-SOURCE=..\..\..\libparse\clk_hopf6021.c
-# PROP Exclude_From_Build 1
-# End Source File
-# Begin Source File
-
-SOURCE=..\..\..\libparse\clk_meinberg.c
-# PROP Exclude_From_Build 1
-# End Source File
-# Begin Source File
-
-SOURCE=..\..\..\libparse\clk_rawdcf.c
-# PROP Exclude_From_Build 1
-# End Source File
-# Begin Source File
-
-SOURCE=..\..\..\libparse\clk_rcc8000.c
-# PROP Exclude_From_Build 1
-# End Source File
-# Begin Source File
-
-SOURCE=..\..\..\libparse\clk_schmid.c
-# PROP Exclude_From_Build 1
-# End Source File
-# Begin Source File
-
-SOURCE=..\..\..\libparse\clk_trimtaip.c
-# PROP Exclude_From_Build 1
-# End Source File
-# Begin Source File
-
-SOURCE=..\..\..\libparse\clk_trimtsip.c
-# PROP Exclude_From_Build 1
-# End Source File
-# Begin Source File
-
-SOURCE=..\..\..\libparse\data_mbg.c
-# PROP Exclude_From_Build 1
-# End Source File
-# Begin Source File
-
-SOURCE=..\..\..\libparse\parse.c
-# PROP Exclude_From_Build 1
-# End Source File
-# Begin Source File
-
-SOURCE=..\..\..\libparse\parse_conf.c
-# PROP Exclude_From_Build 1
-# End Source File
-# End Group
-# Begin Source File
-
-SOURCE=..\..\..\configure
-
-!IF  "$(CFG)" == "ntpd - Win32 Release"
-
-USERDEP__CONFI="..\scripts\mkver.bat"	
-# Begin Custom Build
-ProjDir=.
-InputPath=..\..\..\configure
-
-"$(ProjDir)\version.c" : $(SOURCE) "$(INTDIR)" "$(OUTDIR)"
-	echo Using NT Shell Script to generate version.c 
-	..\scripts\mkver.bat -P ntpd 
-	
-# End Custom Build
-
-!ELSEIF  "$(CFG)" == "ntpd - Win32 Debug"
-
-USERDEP__CONFI="..\scripts\mkver.bat"	
-# Begin Custom Build
-ProjDir=.
-InputPath=..\..\..\configure
-
-"$(ProjDir)\version.c" : $(SOURCE) "$(INTDIR)" "$(OUTDIR)"
-	echo Using NT Shell Script to generate version.c 
-	..\scripts\mkver.bat -P ntpd 
-	
-# End Custom Build
-
-!ENDIF 
-
-# End Source File
-# Begin Source File
-
-SOURCE=..\scripts\mkver.bat
-# PROP Exclude_From_Build 1
-# End Source File
-# End Target
-# End Project
+# Microsoft Developer Studio Project File - Name="ntpd" - Package Owner=<4>
+# Microsoft Developer Studio Generated Build File, Format Version 6.00
+# ** DO NOT EDIT **
+
+# TARGTYPE "Win32 (x86) Console Application" 0x0103
+
+CFG=ntpd - Win32 Debug
+!MESSAGE This is not a valid makefile. To build this project using NMAKE,
+!MESSAGE use the Export Makefile command and run
+!MESSAGE 
+!MESSAGE NMAKE /f "ntpd.mak".
+!MESSAGE 
+!MESSAGE You can specify a configuration when running NMAKE
+!MESSAGE by defining the macro CFG on the command line. For example:
+!MESSAGE 
+!MESSAGE NMAKE /f "ntpd.mak" CFG="ntpd - Win32 Debug"
+!MESSAGE 
+!MESSAGE Possible choices for configuration are:
+!MESSAGE 
+!MESSAGE "ntpd - Win32 Release" (based on "Win32 (x86) Console Application")
+!MESSAGE "ntpd - Win32 Debug" (based on "Win32 (x86) Console Application")
+!MESSAGE 
+
+# Begin Project
+# PROP AllowPerConfigDependencies 0
+# PROP Scc_ProjName ""$/ntp/dev/ports/winnt/ntpd", JWBAAAAA"
+# PROP Scc_LocalPath "."
+CPP=cl.exe
+RSC=rc.exe
+
+!IF  "$(CFG)" == "ntpd - Win32 Release"
+
+# PROP BASE Use_MFC 0
+# PROP BASE Use_Debug_Libraries 0
+# PROP BASE Output_Dir "ntpd\Release"
+# PROP BASE Intermediate_Dir "ntpd\Release"
+# PROP BASE Target_Dir ""
+# PROP Use_MFC 0
+# PROP Use_Debug_Libraries 0
+# PROP Output_Dir "ntpd\Release"
+# PROP Intermediate_Dir "ntpd\Release"
+# PROP Ignore_Export_Lib 0
+# PROP Target_Dir ""
+# ADD BASE CPP /nologo /W3 /GX /O2 /D "WIN32" /D "NDEBUG" /D "_CONSOLE" /D "_MBCS" /YX /FD /c
+# ADD CPP /nologo /MD /W4 /GX /O2 /I "." /I "..\..\..\ntpd" /I "..\include" /I "..\..\..\include" /I "..\..\..\lib\isc\win32\include" /I "..\..\..\lib\isc\include" /I "$(OPENSSL_INC)" /I "..\..\..\libopts" /D "NDEBUG" /D "_CONSOLE" /D "WIN32" /D "_MBCS" /D "__STDC__" /D "SYS_WINNT" /D "HAVE_CONFIG_H" /D _CRT_SECURE_CPP_OVERLOAD_STANDARD_NAMES=1 /D _CRT_SECURE_CPP_OVERLOAD_STANDARD_NAMES_COUNT=1 /D "_CRT_SECURE_NO_DEPRECATE" /FR /YX"windows.h" /FD /c
+# ADD BASE RSC /l 0x409 /d "NDEBUG"
+# ADD RSC /l 0x409 /d "NDEBUG"
+BSC32=bscmake.exe
+# ADD BASE BSC32 /nologo
+# ADD BSC32 /nologo
+LINK32=link.exe
+# ADD BASE LINK32 kernel32.lib user32.lib gdi32.lib winspool.lib comdlg32.lib advapi32.lib shell32.lib ole32.lib oleaut32.lib uuid.lib odbc32.lib odbccp32.lib kernel32.lib user32.lib gdi32.lib winspool.lib comdlg32.lib advapi32.lib shell32.lib ole32.lib oleaut32.lib uuid.lib odbc32.lib odbccp32.lib /nologo /subsystem:console /machine:I386
+# ADD LINK32 kernel32.lib user32.lib gdi32.lib winspool.lib comdlg32.lib advapi32.lib shell32.lib ole32.lib oleaut32.lib uuid.lib odbc32.lib odbccp32.lib ws2_32.lib winmm.lib $(OPENSSL_LIB)\libeay32.lib /nologo /subsystem:console /pdb:"bin/Release/ntpd.pdb" /machine:I386 /out:"bin/Release/ntpd.exe" /pdbtype:sept
+
+!ELSEIF  "$(CFG)" == "ntpd - Win32 Debug"
+
+# PROP BASE Use_MFC 0
+# PROP BASE Use_Debug_Libraries 1
+# PROP BASE Output_Dir "ntpd\Debug"
+# PROP BASE Intermediate_Dir "ntpd\Debug"
+# PROP BASE Target_Dir ""
+# PROP Use_MFC 0
+# PROP Use_Debug_Libraries 1
+# PROP Output_Dir "ntpd\Debug"
+# PROP Intermediate_Dir "ntpd\Debug"
+# PROP Ignore_Export_Lib 0
+# PROP Target_Dir ""
+# ADD BASE CPP /nologo /W3 /Gm /GX /ZI /Od /D "WIN32" /D "_DEBUG" /D "_CONSOLE" /D "_MBCS" /YX /FD /GZ /c
+# ADD CPP /nologo /MDd /W3 /Gm /GX /ZI /Od /I "." /I "..\..\..\ntpd" /I "..\include" /I "..\..\..\include" /I "..\..\..\lib\isc\win32\include" /I "..\..\..\lib\isc\include" /I "$(OPENSSL_INC)" /I "..\..\..\libopts" /D "_DEBUG" /D "_CONSOLE" /D "WIN32" /D "_MBCS" /D "__STDC__" /D "SYS_WINNT" /D "HAVE_CONFIG_H" /D _CRT_SECURE_CPP_OVERLOAD_STANDARD_NAMES=1 /D _CRT_SECURE_CPP_OVERLOAD_STANDARD_NAMES_COUNT=1 /D "_CRT_SECURE_NO_DEPRECATE" /FR /FD /GZ /c
+# SUBTRACT CPP /YX
+# ADD BASE RSC /l 0x409 /d "_DEBUG"
+# ADD RSC /l 0x409 /d "_DEBUG"
+BSC32=bscmake.exe
+# ADD BASE BSC32 /nologo
+# ADD BSC32 /nologo
+LINK32=link.exe
+# ADD BASE LINK32 kernel32.lib user32.lib gdi32.lib winspool.lib comdlg32.lib advapi32.lib shell32.lib ole32.lib oleaut32.lib uuid.lib odbc32.lib odbccp32.lib kernel32.lib user32.lib gdi32.lib winspool.lib comdlg32.lib advapi32.lib shell32.lib ole32.lib oleaut32.lib uuid.lib odbc32.lib odbccp32.lib /nologo /subsystem:console /debug /machine:I386 /pdbtype:sept
+# ADD LINK32 kernel32.lib user32.lib gdi32.lib winspool.lib comdlg32.lib advapi32.lib shell32.lib ole32.lib oleaut32.lib uuid.lib odbc32.lib odbccp32.lib ws2_32.lib winmm.lib $(OPENSSL_LIB)\libeay32.lib /nologo /subsystem:console /pdb:"bin/Debug/ntpd.pdb" /debug /machine:I386 /out:"bin/Debug/ntpd.exe" /pdbtype:sept
+
+!ENDIF 
+
+# Begin Target
+
+# Name "ntpd - Win32 Release"
+# Name "ntpd - Win32 Debug"
+# Begin Group "Source Files"
+
+# PROP Default_Filter "cpp;c;cxx;rc;def;r;odl;idl;hpj;bat"
+# Begin Source File
+
+SOURCE=..\..\..\ntpd\cmd_args.c
+# SUBTRACT CPP /YX
+# End Source File
+# Begin Source File
+
+SOURCE=..\ntpd\nt_clockstuff.c
+# SUBTRACT CPP /YX
+# End Source File
+# Begin Source File
+
+SOURCE=..\..\..\ntpd\ntp_config.c
+# SUBTRACT CPP /YX
+# End Source File
+# Begin Source File
+
+SOURCE=..\..\..\ntpd\ntp_control.c
+# SUBTRACT CPP /YX
+# End Source File
+# Begin Source File
+
+SOURCE=..\..\..\ntpd\ntp_crypto.c
+# SUBTRACT CPP /YX
+# End Source File
+# Begin Source File
+
+SOURCE=..\..\..\ntpd\ntp_data_structures.c
+# End Source File
+# Begin Source File
+
+SOURCE=..\..\..\ntpd\ntp_filegen.c
+# SUBTRACT CPP /YX
+# End Source File
+# Begin Source File
+
+SOURCE=..\..\..\ntpd\ntp_intres.c
+# SUBTRACT CPP /YX
+# End Source File
+# Begin Source File
+
+SOURCE=..\..\..\ntpd\ntp_io.c
+# SUBTRACT CPP /YX
+# End Source File
+# Begin Source File
+
+SOURCE=..\ntpd\ntp_iocompletionport.c
+# SUBTRACT CPP /YX
+# End Source File
+# Begin Source File
+
+SOURCE=..\..\..\ntpd\ntp_loopfilter.c
+# SUBTRACT CPP /YX
+# End Source File
+# Begin Source File
+
+SOURCE=..\..\..\ntpd\ntp_monitor.c
+# SUBTRACT CPP /YX
+# End Source File
+# Begin Source File
+
+SOURCE=..\..\..\ntpd\ntp_parser.c
+# End Source File
+# Begin Source File
+
+SOURCE=..\..\..\ntpd\ntp_peer.c
+# SUBTRACT CPP /YX
+# End Source File
+# Begin Source File
+
+SOURCE=..\..\..\ntpd\ntp_proto.c
+# SUBTRACT CPP /YX
+# End Source File
+# Begin Source File
+
+SOURCE=..\..\..\ntpd\ntp_refclock.c
+# SUBTRACT CPP /YX
+# End Source File
+# Begin Source File
+
+SOURCE=..\..\..\ntpd\ntp_request.c
+# SUBTRACT CPP /YX
+# End Source File
+# Begin Source File
+
+SOURCE=..\..\..\ntpd\ntp_restrict.c
+# SUBTRACT CPP /YX
+# End Source File
+# Begin Source File
+
+SOURCE=..\..\..\ntpd\ntp_scanner.c
+# End Source File
+# Begin Source File
+
+SOURCE=..\..\..\ntpd\ntp_timer.c
+# SUBTRACT CPP /YX
+# End Source File
+# Begin Source File
+
+SOURCE=..\..\..\ntpd\ntp_util.c
+# SUBTRACT CPP /YX
+# End Source File
+# Begin Source File
+
+SOURCE="..\..\..\ntpd\ntpd-opts.c"
+# End Source File
+# Begin Source File
+
+SOURCE=..\..\..\ntpd\ntpd.c
+# SUBTRACT CPP /YX
+# End Source File
+# Begin Source File
+
+SOURCE=..\ntpd\ntservice.c
+# End Source File
+# End Group
+# Begin Group "Header Files"
+
+# PROP Default_Filter "h;hpp;hxx;hm;inl"
+# Begin Source File
+
+SOURCE=..\..\..\include\ascii.h
+# End Source File
+# Begin Source File
+
+SOURCE=..\..\..\lib\isc\include\isc\assertions.h
+# End Source File
+# Begin Source File
+
+SOURCE=..\..\..\include\binio.h
+# End Source File
+# Begin Source File
+
+SOURCE=..\..\..\lib\isc\include\isc\boolean.h
+# End Source File
+# Begin Source File
+
+SOURCE=..\include\clockstuff.h
+# End Source File
+# Begin Source File
+
+SOURCE=..\include\config.h
+# End Source File
+# Begin Source File
+
+SOURCE=..\include\hopf_PCI_io.h
+# End Source File
+# Begin Source File
+
+SOURCE=..\..\..\include\ieee754io.h
+# End Source File
+# Begin Source File
+
+SOURCE=..\include\netinet\in.h
+# End Source File
+# Begin Source File
+
+SOURCE=..\include\arpa\inet.h
+# End Source File
+# Begin Source File
+
+SOURCE=..\include\isc\int.h
+# End Source File
+# Begin Source File
+
+SOURCE=..\..\..\lib\isc\include\isc\interfaceiter.h
+# End Source File
+# Begin Source File
+
+SOURCE=..\..\..\include\iosignal.h
+# End Source File
+# Begin Source File
+
+SOURCE=..\include\isc\ipv6.h
+# End Source File
+# Begin Source File
+
+SOURCE=..\..\..\ntpd\jupiter.h
+# End Source File
+# Begin Source File
+
+SOURCE=..\..\..\include\l_stdlib.h
+# End Source File
+# Begin Source File
+
+SOURCE=..\..\..\libntp\log.h
+# End Source File
+# Begin Source File
+
+SOURCE=..\..\..\include\mbg_gps166.h
+# End Source File
+# Begin Source File
+
+SOURCE=..\include\isc\net.h
+# End Source File
+# Begin Source File
+
+SOURCE=..\..\..\lib\isc\include\isc\netaddr.h
+# End Source File
+# Begin Source File
+
+SOURCE=..\include\netdb.h
+# End Source File
+# Begin Source File
+
+SOURCE=..\..\..\include\ntp.h
+# End Source File
+# Begin Source File
+
+SOURCE=..\..\..\include\ntp_calendar.h
+# End Source File
+# Begin Source File
+
+SOURCE=..\..\..\include\ntp_cmdargs.h
+# End Source File
+# Begin Source File
+
+SOURCE=..\..\..\include\ntp_config.h
+# End Source File
+# Begin Source File
+
+SOURCE=..\..\..\include\ntp_control.h
+# End Source File
+# Begin Source File
+
+SOURCE=..\..\..\include\ntp_debug.h
+# End Source File
+# Begin Source File
+
+SOURCE=..\..\..\include\ntp_filegen.h
+# End Source File
+# Begin Source File
+
+SOURCE=..\..\..\include\ntp_fp.h
+# End Source File
+# Begin Source File
+
+SOURCE=..\..\..\include\ntp_if.h
+# End Source File
+# Begin Source File
+
+SOURCE=..\..\..\include\ntp_io.h
+# End Source File
+# Begin Source File
+
+SOURCE=..\include\ntp_iocompletionport.h
+# End Source File
+# Begin Source File
+
+SOURCE=..\..\..\include\ntp_machine.h
+# End Source File
+# Begin Source File
+
+SOURCE=..\..\..\include\ntp_malloc.h
+# End Source File
+# Begin Source File
+
+SOURCE=..\..\..\include\ntp_proto.h
+# End Source File
+# Begin Source File
+
+SOURCE=..\..\..\include\ntp_random.h
+# End Source File
+# Begin Source File
+
+SOURCE=..\..\..\include\ntp_refclock.h
+# End Source File
+# Begin Source File
+
+SOURCE=..\..\..\include\ntp_request.h
+# End Source File
+# Begin Source File
+
+SOURCE=..\..\..\include\ntp_rfc2553.h
+# End Source File
+# Begin Source File
+
+SOURCE=..\..\..\include\ntp_select.h
+# End Source File
+# Begin Source File
+
+SOURCE=..\..\..\include\ntp_stdlib.h
+# End Source File
+# Begin Source File
+
+SOURCE=..\..\..\include\ntp_string.h
+# End Source File
+# Begin Source File
+
+SOURCE=..\..\..\include\ntp_syslog.h
+# End Source File
+# Begin Source File
+
+SOURCE=..\include\ntp_timer.h
+# End Source File
+# Begin Source File
+
+SOURCE=..\..\..\include\ntp_tty.h
+# End Source File
+# Begin Source File
+
+SOURCE=..\..\..\include\ntp_types.h
+# End Source File
+# Begin Source File
+
+SOURCE=..\..\..\include\ntp_unixtime.h
+# End Source File
+# Begin Source File
+
+SOURCE="..\..\..\ntpd\ntpd-opts.h"
+# End Source File
+# Begin Source File
+
+SOURCE=..\..\..\include\ntpd.h
+# End Source File
+# Begin Source File
+
+SOURCE=..\include\ntservice.h
+# End Source File
+# Begin Source File
+
+SOURCE=..\include\isc\offset.h
+# End Source File
+# Begin Source File
+
+SOURCE=..\..\..\libopts\autoopts\options.h
+# End Source File
+# Begin Source File
+
+SOURCE=..\include\sys\param.h
+# End Source File
+# Begin Source File
+
+SOURCE=..\include\isc\platform.h
+# End Source File
+# Begin Source File
+
+SOURCE=..\..\..\include\recvbuff.h
+# End Source File
+# Begin Source File
+
+SOURCE=..\..\..\lib\isc\include\isc\result.h
+# End Source File
+# Begin Source File
+
+SOURCE=..\include\sys\socket.h
+# End Source File
+# Begin Source File
+
+SOURCE=..\include\syslog.h
+# End Source File
+# Begin Source File
+
+SOURCE=..\include\termios.h
+# End Source File
+# Begin Source File
+
+SOURCE=..\include\sys\wait.h
+# End Source File
+# Begin Source File
+
+SOURCE=..\include\win32_io.h
+# End Source File
+# Begin Source File
+
+SOURCE=..\include\isc\win32os.h
+# End Source File
+# End Group
+# Begin Group "Generated Files"
+
+# PROP Default_Filter ""
+# Begin Source File
+
+SOURCE=..\libntp\messages.rc
+# End Source File
+# Begin Source File
+
+SOURCE=..\libntp\MSG00001.bin
+# End Source File
+# Begin Source File
+
+SOURCE=.\version.c
+# End Source File
+# End Group
+# Begin Group "Resource Files"
+
+# PROP Default_Filter "ico;cur;bmp;dlg;rc2;rct;bin;rgs;gif;jpg;jpeg;jpe"
+# Begin Source File
+
+SOURCE=..\libntp\messages.mc
+# End Source File
+# End Group
+# Begin Group "Reference Clock"
+
+# PROP Default_Filter ""
+# Begin Source File
+
+SOURCE=..\ntpd\hopf_PCI_io.c
+# End Source File
+# Begin Source File
+
+SOURCE=..\..\..\ntpd\refclock_acts.c
+# PROP Exclude_From_Build 1
+# End Source File
+# Begin Source File
+
+SOURCE=..\..\..\ntpd\refclock_arbiter.c
+# PROP Exclude_From_Build 1
+# End Source File
+# Begin Source File
+
+SOURCE=..\..\..\ntpd\refclock_arc.c
+# End Source File
+# Begin Source File
+
+SOURCE=..\..\..\ntpd\refclock_as2201.c
+# PROP Exclude_From_Build 1
+# End Source File
+# Begin Source File
+
+SOURCE=..\..\..\ntpd\refclock_atom.c
+# End Source File
+# Begin Source File
+
+SOURCE=..\..\..\ntpd\refclock_bancomm.c
+# PROP Exclude_From_Build 1
+# End Source File
+# Begin Source File
+
+SOURCE=..\..\..\ntpd\refclock_chu.c
+# PROP Exclude_From_Build 1
+# End Source File
+# Begin Source File
+
+SOURCE=..\..\..\ntpd\refclock_conf.c
+# End Source File
+# Begin Source File
+
+SOURCE=..\..\..\ntpd\refclock_chronolog.c
+# End Source File
+# Begin Source File
+
+SOURCE=..\..\..\ntpd\refclock_datum.c
+# PROP Exclude_From_Build 1
+# End Source File
+# Begin Source File
+
+SOURCE=..\..\..\ntpd\refclock_dumbclock.c
+# End Source File
+# Begin Source File
+
+SOURCE=..\..\..\ntpd\refclock_gpsvme.c
+# PROP Exclude_From_Build 1
+# End Source File
+# Begin Source File
+
+SOURCE=..\..\..\ntpd\refclock_heath.c
+# PROP Exclude_From_Build 1
+# End Source File
+# Begin Source File
+
+SOURCE=..\..\..\ntpd\refclock_hopfpci.c
+# End Source File
+# Begin Source File
+
+SOURCE=..\..\..\ntpd\refclock_hopfser.c
+# End Source File
+# Begin Source File
+
+SOURCE=..\..\..\ntpd\refclock_hpgps.c
+# PROP Exclude_From_Build 1
+# End Source File
+# Begin Source File
+
+SOURCE=..\..\..\ntpd\refclock_irig.c
+# PROP Exclude_From_Build 1
+# End Source File
+# Begin Source File
+
+SOURCE=..\..\..\ntpd\refclock_jupiter.c
+# End Source File
+# Begin Source File
+
+SOURCE=..\..\..\ntpd\refclock_leitch.c
+# PROP Exclude_From_Build 1
+# End Source File
+# Begin Source File
+
+SOURCE=..\..\..\ntpd\refclock_local.c
+# End Source File
+# Begin Source File
+
+SOURCE=..\..\..\ntpd\refclock_msfees.c
+# PROP Exclude_From_Build 1
+# End Source File
+# Begin Source File
+
+SOURCE=..\..\..\ntpd\refclock_mx4200.c
+# PROP Exclude_From_Build 1
+# End Source File
+# Begin Source File
+
+SOURCE=..\..\..\ntpd\refclock_nmea.c
+# End Source File
+# Begin Source File
+
+SOURCE=..\..\..\ntpd\refclock_oncore.c
+# End Source File
+# Begin Source File
+
+SOURCE=..\..\..\ntpd\refclock_palisade.c
+# End Source File
+# Begin Source File
+
+SOURCE=..\..\..\ntpd\refclock_palisade.h
+# End Source File
+# Begin Source File
+
+SOURCE=..\..\..\ntpd\refclock_parse.c
+# PROP Exclude_From_Build 1
+# End Source File
+# Begin Source File
+
+SOURCE=..\..\..\ntpd\refclock_pst.c
+# PROP Exclude_From_Build 1
+# End Source File
+# Begin Source File
+
+SOURCE=..\..\..\ntpd\refclock_ptbacts.c
+# PROP Exclude_From_Build 1
+# End Source File
+# Begin Source File
+
+SOURCE=..\..\..\ntpd\refclock_shm.c
+# PROP Exclude_From_Build 1
+# End Source File
+# Begin Source File
+
+SOURCE=..\..\..\ntpd\refclock_tpro.c
+# PROP Exclude_From_Build 1
+# End Source File
+# Begin Source File
+
+SOURCE=..\..\..\ntpd\refclock_trak.c
+# PROP Exclude_From_Build 1
+# End Source File
+# Begin Source File
+
+SOURCE=..\..\..\ntpd\refclock_true.c
+# PROP Exclude_From_Build 1
+# End Source File
+# Begin Source File
+
+SOURCE=..\..\..\ntpd\refclock_usno.c
+# PROP Exclude_From_Build 1
+# End Source File
+# Begin Source File
+
+SOURCE=..\..\..\ntpd\refclock_wwvb.c
+# End Source File
+# End Group
+# Begin Group "Parse Lib"
+
+# PROP Default_Filter ""
+# Begin Source File
+
+SOURCE=..\..\..\libparse\clk_computime.c
+# PROP Exclude_From_Build 1
+# End Source File
+# Begin Source File
+
+SOURCE=..\..\..\libparse\clk_dcf7000.c
+# PROP Exclude_From_Build 1
+# End Source File
+# Begin Source File
+
+SOURCE=..\..\..\libparse\clk_hopf6021.c
+# PROP Exclude_From_Build 1
+# End Source File
+# Begin Source File
+
+SOURCE=..\..\..\libparse\clk_meinberg.c
+# PROP Exclude_From_Build 1
+# End Source File
+# Begin Source File
+
+SOURCE=..\..\..\libparse\clk_rawdcf.c
+# PROP Exclude_From_Build 1
+# End Source File
+# Begin Source File
+
+SOURCE=..\..\..\libparse\clk_rcc8000.c
+# PROP Exclude_From_Build 1
+# End Source File
+# Begin Source File
+
+SOURCE=..\..\..\libparse\clk_schmid.c
+# PROP Exclude_From_Build 1
+# End Source File
+# Begin Source File
+
+SOURCE=..\..\..\libparse\clk_trimtaip.c
+# PROP Exclude_From_Build 1
+# End Source File
+# Begin Source File
+
+SOURCE=..\..\..\libparse\clk_trimtsip.c
+# PROP Exclude_From_Build 1
+# End Source File
+# Begin Source File
+
+SOURCE=..\..\..\libparse\data_mbg.c
+# PROP Exclude_From_Build 1
+# End Source File
+# Begin Source File
+
+SOURCE=..\..\..\libparse\parse.c
+# PROP Exclude_From_Build 1
+# End Source File
+# Begin Source File
+
+SOURCE=..\..\..\libparse\parse_conf.c
+# PROP Exclude_From_Build 1
+# End Source File
+# End Group
+# Begin Source File
+
+SOURCE=..\..\..\configure
+
+!IF  "$(CFG)" == "ntpd - Win32 Release"
+
+USERDEP__CONFI="..\scripts\mkver.bat"	
+# Begin Custom Build
+ProjDir=.
+InputPath=..\..\..\configure
+
+"$(ProjDir)\version.c" : $(SOURCE) "$(INTDIR)" "$(OUTDIR)"
+	echo Using NT Shell Script to generate version.c 
+	..\scripts\mkver.bat -P ntpd 
+	
+# End Custom Build
+
+!ELSEIF  "$(CFG)" == "ntpd - Win32 Debug"
+
+USERDEP__CONFI="..\scripts\mkver.bat"	
+# Begin Custom Build
+ProjDir=.
+InputPath=..\..\..\configure
+
+"$(ProjDir)\version.c" : $(SOURCE) "$(INTDIR)" "$(OUTDIR)"
+	echo Using NT Shell Script to generate version.c 
+	..\scripts\mkver.bat -P ntpd 
+	
+# End Custom Build
+
+!ENDIF 
+
+# End Source File
+# Begin Source File
+
+SOURCE=..\scripts\mkver.bat
+# PROP Exclude_From_Build 1
+# End Source File
+# End Target
+# End Project