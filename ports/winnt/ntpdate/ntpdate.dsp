# Microsoft Developer Studio Project File - Name="ntpdate" - Package Owner=<4>
# Microsoft Developer Studio Generated Build File, Format Version 6.00
# ** DO NOT EDIT **

# TARGTYPE "Win32 (x86) Console Application" 0x0103

CFG=ntpdate - Win32 Debug
!MESSAGE This is not a valid makefile. To build this project using NMAKE,
!MESSAGE use the Export Makefile command and run
!MESSAGE 
!MESSAGE NMAKE /f "ntpdate.mak".
!MESSAGE 
!MESSAGE You can specify a configuration when running NMAKE
!MESSAGE by defining the macro CFG on the command line. For example:
!MESSAGE 
!MESSAGE NMAKE /f "ntpdate.mak" CFG="ntpdate - Win32 Debug"
!MESSAGE 
!MESSAGE Possible choices for configuration are:
!MESSAGE 
!MESSAGE "ntpdate - Win32 Release" (based on "Win32 (x86) Console Application")
!MESSAGE "ntpdate - Win32 Debug" (based on "Win32 (x86) Console Application")
!MESSAGE 

# Begin Project
# PROP AllowPerConfigDependencies 0
# PROP Scc_ProjName ""$/ntp/dev/ports/winnt/ntpdate", OWBAAAAA"
# PROP Scc_LocalPath "."
CPP=cl.exe
RSC=rc.exe

!IF  "$(CFG)" == "ntpdate - Win32 Release"

# PROP BASE Use_MFC 0
# PROP BASE Use_Debug_Libraries 0
# PROP BASE Output_Dir "Release"
# PROP BASE Intermediate_Dir "Release"
# PROP BASE Target_Dir ""
# PROP Use_MFC 0
# PROP Use_Debug_Libraries 0
# PROP Output_Dir "Release"
# PROP Intermediate_Dir "Release"
# PROP Ignore_Export_Lib 0
# PROP Target_Dir ""
# ADD BASE CPP /nologo /W3 /GX /O2 /D "WIN32" /D "NDEBUG" /D "_CONSOLE" /D "_MBCS" /YX /FD /c
<<<<<<< HEAD
# ADD CPP /nologo /MT /W4 /GX /O2 /I "." /I "..\include" /I "..\..\..\include" /D "NDEBUG" /D "_CONSOLE" /D "WIN32" /D "_MBCS" /D "SYS_WINNT" /D "HAVE_CONFIG_H" /D _WIN32_WINNT=0x400 /YX"windows.h" /FD /c
=======
# ADD CPP /nologo /MT /W4 /GX /O2 /I "\\" /I "..\..\..\openssl\inc32" /I "." /I "..\include" /I "..\..\..\include" /I "\openssl-0.9.6g\inc32" /D "NDEBUG" /D "_CONSOLE" /D "WIN32" /D "_MBCS" /D "__STDC__" /D "SYS_WINNT" /D "HAVE_CONFIG_H" /D _WIN32_WINNT=0x400 /YX"windows.h" /FD /c
>>>>>>> 2ce8ecf7
# ADD BASE RSC /l 0x409 /d "NDEBUG"
# ADD RSC /l 0x409 /d "NDEBUG"
BSC32=bscmake.exe
# ADD BASE BSC32 /nologo
# ADD BSC32 /nologo
LINK32=link.exe
# ADD BASE LINK32 kernel32.lib user32.lib gdi32.lib winspool.lib comdlg32.lib advapi32.lib shell32.lib ole32.lib oleaut32.lib uuid.lib odbc32.lib odbccp32.lib kernel32.lib user32.lib gdi32.lib winspool.lib comdlg32.lib advapi32.lib shell32.lib ole32.lib oleaut32.lib uuid.lib odbc32.lib odbccp32.lib /nologo /subsystem:console /machine:I386
# ADD LINK32 kernel32.lib user32.lib advapi32.lib ws2_32.lib /nologo /subsystem:console /machine:I386 /out:"../bin/Release/ntpdate.exe"

!ELSEIF  "$(CFG)" == "ntpdate - Win32 Debug"

# PROP BASE Use_MFC 0
# PROP BASE Use_Debug_Libraries 1
# PROP BASE Output_Dir "Debug"
# PROP BASE Intermediate_Dir "Debug"
# PROP BASE Target_Dir ""
# PROP Use_MFC 0
# PROP Use_Debug_Libraries 1
# PROP Output_Dir "Debug"
# PROP Intermediate_Dir "Debug"
# PROP Ignore_Export_Lib 0
# PROP Target_Dir ""
# ADD BASE CPP /nologo /W3 /Gm /GX /ZI /Od /D "WIN32" /D "_DEBUG" /D "_CONSOLE" /D "_MBCS" /YX /FD /GZ /c
<<<<<<< HEAD
# ADD CPP /nologo /MTd /W4 /Gm /GX /ZI /Od /I "." /I "..\include" /I "..\..\..\include" /D "_DEBUG" /D "_CONSOLE" /D "WIN32" /D "_MBCS" /D "SYS_WINNT" /D "HAVE_CONFIG_H" /D _WIN32_WINNT=0x400 /YX"windows.h" /FD /GZ /c
=======
# ADD CPP /nologo /MTd /W4 /Gm /GX /ZI /Od /I "." /I "..\include" /I "..\..\..\include" /I "\openssl-0.9.6g\inc32" /D "_DEBUG" /D "_CONSOLE" /D "WIN32" /D "_MBCS" /D "__STDC__" /D "SYS_WINNT" /D "HAVE_CONFIG_H" /D _WIN32_WINNT=0x400 /YX"windows.h" /FD /GZ /c
>>>>>>> 2ce8ecf7
# ADD BASE RSC /l 0x409 /d "_DEBUG"
# ADD RSC /l 0x409 /d "_DEBUG"
BSC32=bscmake.exe
# ADD BASE BSC32 /nologo
# ADD BSC32 /nologo
LINK32=link.exe
# ADD BASE LINK32 kernel32.lib user32.lib gdi32.lib winspool.lib comdlg32.lib advapi32.lib shell32.lib ole32.lib oleaut32.lib uuid.lib odbc32.lib odbccp32.lib kernel32.lib user32.lib gdi32.lib winspool.lib comdlg32.lib advapi32.lib shell32.lib ole32.lib oleaut32.lib uuid.lib odbc32.lib odbccp32.lib /nologo /subsystem:console /debug /machine:I386 /pdbtype:sept
# ADD LINK32 kernel32.lib user32.lib advapi32.lib ws2_32.lib /nologo /subsystem:console /debug /machine:I386 /out:"../bin/Debug/ntpdate.exe" /pdbtype:sept
# SUBTRACT LINK32 /pdb:none

!ENDIF 

# Begin Target

# Name "ntpdate - Win32 Release"
# Name "ntpdate - Win32 Debug"
# Begin Group "Source Files"

# PROP Default_Filter "cpp;c;cxx;rc;def;r;odl;idl;hpj;bat"
# Begin Source File

SOURCE=..\..\..\ntpdate\ntpdate.c
# End Source File
# Begin Source File

SOURCE=..\libntp\util_clockstuff.c
# End Source File
# Begin Source File

SOURCE=.\version.c
# End Source File
# End Group
# Begin Group "Header Files"

# PROP Default_Filter "h;hpp;hxx;hm;inl"
# Begin Source File

SOURCE=..\..\..\ntpdate\ntpdate.h
# End Source File
# End Group
# Begin Group "Resource Files"

# PROP Default_Filter "ico;cur;bmp;dlg;rc2;rct;bin;rgs;gif;jpg;jpeg;jpe"
# End Group
# Begin Source File

SOURCE=..\..\..\configure

!IF  "$(CFG)" == "ntpdate - Win32 Release"

# Begin Custom Build
ProjDir=.
InputPath=..\..\..\configure

"$(ProjDir)\version.c" : $(SOURCE) "$(INTDIR)" "$(OUTDIR)"
	echo Using NT Shell Script to generate version.c 
	..\scripts\mkver.bat -P ntpdate 
	
# End Custom Build

!ELSEIF  "$(CFG)" == "ntpdate - Win32 Debug"

# Begin Custom Build
ProjDir=.
InputPath=..\..\..\configure

"$(ProjDir)\version.c" : $(SOURCE) "$(INTDIR)" "$(OUTDIR)"
	echo Using NT Shell Script to generate version.c 
	..\scripts\mkver.bat -P ntpdate 
	
# End Custom Build

!ENDIF 

# End Source File
# End Target
# End Project
<|MERGE_RESOLUTION|>--- conflicted
+++ resolved
@@ -1,154 +1,146 @@
-# Microsoft Developer Studio Project File - Name="ntpdate" - Package Owner=<4>
-# Microsoft Developer Studio Generated Build File, Format Version 6.00
-# ** DO NOT EDIT **
-
-# TARGTYPE "Win32 (x86) Console Application" 0x0103
-
-CFG=ntpdate - Win32 Debug
-!MESSAGE This is not a valid makefile. To build this project using NMAKE,
-!MESSAGE use the Export Makefile command and run
-!MESSAGE 
-!MESSAGE NMAKE /f "ntpdate.mak".
-!MESSAGE 
-!MESSAGE You can specify a configuration when running NMAKE
-!MESSAGE by defining the macro CFG on the command line. For example:
-!MESSAGE 
-!MESSAGE NMAKE /f "ntpdate.mak" CFG="ntpdate - Win32 Debug"
-!MESSAGE 
-!MESSAGE Possible choices for configuration are:
-!MESSAGE 
-!MESSAGE "ntpdate - Win32 Release" (based on "Win32 (x86) Console Application")
-!MESSAGE "ntpdate - Win32 Debug" (based on "Win32 (x86) Console Application")
-!MESSAGE 
-
-# Begin Project
-# PROP AllowPerConfigDependencies 0
-# PROP Scc_ProjName ""$/ntp/dev/ports/winnt/ntpdate", OWBAAAAA"
-# PROP Scc_LocalPath "."
-CPP=cl.exe
-RSC=rc.exe
-
-!IF  "$(CFG)" == "ntpdate - Win32 Release"
-
-# PROP BASE Use_MFC 0
-# PROP BASE Use_Debug_Libraries 0
-# PROP BASE Output_Dir "Release"
-# PROP BASE Intermediate_Dir "Release"
-# PROP BASE Target_Dir ""
-# PROP Use_MFC 0
-# PROP Use_Debug_Libraries 0
-# PROP Output_Dir "Release"
-# PROP Intermediate_Dir "Release"
-# PROP Ignore_Export_Lib 0
-# PROP Target_Dir ""
-# ADD BASE CPP /nologo /W3 /GX /O2 /D "WIN32" /D "NDEBUG" /D "_CONSOLE" /D "_MBCS" /YX /FD /c
-<<<<<<< HEAD
-# ADD CPP /nologo /MT /W4 /GX /O2 /I "." /I "..\include" /I "..\..\..\include" /D "NDEBUG" /D "_CONSOLE" /D "WIN32" /D "_MBCS" /D "SYS_WINNT" /D "HAVE_CONFIG_H" /D _WIN32_WINNT=0x400 /YX"windows.h" /FD /c
-=======
-# ADD CPP /nologo /MT /W4 /GX /O2 /I "\\" /I "..\..\..\openssl\inc32" /I "." /I "..\include" /I "..\..\..\include" /I "\openssl-0.9.6g\inc32" /D "NDEBUG" /D "_CONSOLE" /D "WIN32" /D "_MBCS" /D "__STDC__" /D "SYS_WINNT" /D "HAVE_CONFIG_H" /D _WIN32_WINNT=0x400 /YX"windows.h" /FD /c
->>>>>>> 2ce8ecf7
-# ADD BASE RSC /l 0x409 /d "NDEBUG"
-# ADD RSC /l 0x409 /d "NDEBUG"
-BSC32=bscmake.exe
-# ADD BASE BSC32 /nologo
-# ADD BSC32 /nologo
-LINK32=link.exe
-# ADD BASE LINK32 kernel32.lib user32.lib gdi32.lib winspool.lib comdlg32.lib advapi32.lib shell32.lib ole32.lib oleaut32.lib uuid.lib odbc32.lib odbccp32.lib kernel32.lib user32.lib gdi32.lib winspool.lib comdlg32.lib advapi32.lib shell32.lib ole32.lib oleaut32.lib uuid.lib odbc32.lib odbccp32.lib /nologo /subsystem:console /machine:I386
-# ADD LINK32 kernel32.lib user32.lib advapi32.lib ws2_32.lib /nologo /subsystem:console /machine:I386 /out:"../bin/Release/ntpdate.exe"
-
-!ELSEIF  "$(CFG)" == "ntpdate - Win32 Debug"
-
-# PROP BASE Use_MFC 0
-# PROP BASE Use_Debug_Libraries 1
-# PROP BASE Output_Dir "Debug"
-# PROP BASE Intermediate_Dir "Debug"
-# PROP BASE Target_Dir ""
-# PROP Use_MFC 0
-# PROP Use_Debug_Libraries 1
-# PROP Output_Dir "Debug"
-# PROP Intermediate_Dir "Debug"
-# PROP Ignore_Export_Lib 0
-# PROP Target_Dir ""
-# ADD BASE CPP /nologo /W3 /Gm /GX /ZI /Od /D "WIN32" /D "_DEBUG" /D "_CONSOLE" /D "_MBCS" /YX /FD /GZ /c
-<<<<<<< HEAD
-# ADD CPP /nologo /MTd /W4 /Gm /GX /ZI /Od /I "." /I "..\include" /I "..\..\..\include" /D "_DEBUG" /D "_CONSOLE" /D "WIN32" /D "_MBCS" /D "SYS_WINNT" /D "HAVE_CONFIG_H" /D _WIN32_WINNT=0x400 /YX"windows.h" /FD /GZ /c
-=======
-# ADD CPP /nologo /MTd /W4 /Gm /GX /ZI /Od /I "." /I "..\include" /I "..\..\..\include" /I "\openssl-0.9.6g\inc32" /D "_DEBUG" /D "_CONSOLE" /D "WIN32" /D "_MBCS" /D "__STDC__" /D "SYS_WINNT" /D "HAVE_CONFIG_H" /D _WIN32_WINNT=0x400 /YX"windows.h" /FD /GZ /c
->>>>>>> 2ce8ecf7
-# ADD BASE RSC /l 0x409 /d "_DEBUG"
-# ADD RSC /l 0x409 /d "_DEBUG"
-BSC32=bscmake.exe
-# ADD BASE BSC32 /nologo
-# ADD BSC32 /nologo
-LINK32=link.exe
-# ADD BASE LINK32 kernel32.lib user32.lib gdi32.lib winspool.lib comdlg32.lib advapi32.lib shell32.lib ole32.lib oleaut32.lib uuid.lib odbc32.lib odbccp32.lib kernel32.lib user32.lib gdi32.lib winspool.lib comdlg32.lib advapi32.lib shell32.lib ole32.lib oleaut32.lib uuid.lib odbc32.lib odbccp32.lib /nologo /subsystem:console /debug /machine:I386 /pdbtype:sept
-# ADD LINK32 kernel32.lib user32.lib advapi32.lib ws2_32.lib /nologo /subsystem:console /debug /machine:I386 /out:"../bin/Debug/ntpdate.exe" /pdbtype:sept
-# SUBTRACT LINK32 /pdb:none
-
-!ENDIF 
-
-# Begin Target
-
-# Name "ntpdate - Win32 Release"
-# Name "ntpdate - Win32 Debug"
-# Begin Group "Source Files"
-
-# PROP Default_Filter "cpp;c;cxx;rc;def;r;odl;idl;hpj;bat"
-# Begin Source File
-
-SOURCE=..\..\..\ntpdate\ntpdate.c
-# End Source File
-# Begin Source File
-
-SOURCE=..\libntp\util_clockstuff.c
-# End Source File
-# Begin Source File
-
-SOURCE=.\version.c
-# End Source File
-# End Group
-# Begin Group "Header Files"
-
-# PROP Default_Filter "h;hpp;hxx;hm;inl"
-# Begin Source File
-
-SOURCE=..\..\..\ntpdate\ntpdate.h
-# End Source File
-# End Group
-# Begin Group "Resource Files"
-
-# PROP Default_Filter "ico;cur;bmp;dlg;rc2;rct;bin;rgs;gif;jpg;jpeg;jpe"
-# End Group
-# Begin Source File
-
-SOURCE=..\..\..\configure
-
-!IF  "$(CFG)" == "ntpdate - Win32 Release"
-
-# Begin Custom Build
-ProjDir=.
-InputPath=..\..\..\configure
-
-"$(ProjDir)\version.c" : $(SOURCE) "$(INTDIR)" "$(OUTDIR)"
-	echo Using NT Shell Script to generate version.c 
-	..\scripts\mkver.bat -P ntpdate 
-	
-# End Custom Build
-
-!ELSEIF  "$(CFG)" == "ntpdate - Win32 Debug"
-
-# Begin Custom Build
-ProjDir=.
-InputPath=..\..\..\configure
-
-"$(ProjDir)\version.c" : $(SOURCE) "$(INTDIR)" "$(OUTDIR)"
-	echo Using NT Shell Script to generate version.c 
-	..\scripts\mkver.bat -P ntpdate 
-	
-# End Custom Build
-
-!ENDIF 
-
-# End Source File
-# End Target
-# End Project
+# Microsoft Developer Studio Project File - Name="ntpdate" - Package Owner=<4>
+# Microsoft Developer Studio Generated Build File, Format Version 6.00
+# ** DO NOT EDIT **
+
+# TARGTYPE "Win32 (x86) Console Application" 0x0103
+
+CFG=ntpdate - Win32 Debug
+!MESSAGE This is not a valid makefile. To build this project using NMAKE,
+!MESSAGE use the Export Makefile command and run
+!MESSAGE 
+!MESSAGE NMAKE /f "ntpdate.mak".
+!MESSAGE 
+!MESSAGE You can specify a configuration when running NMAKE
+!MESSAGE by defining the macro CFG on the command line. For example:
+!MESSAGE 
+!MESSAGE NMAKE /f "ntpdate.mak" CFG="ntpdate - Win32 Debug"
+!MESSAGE 
+!MESSAGE Possible choices for configuration are:
+!MESSAGE 
+!MESSAGE "ntpdate - Win32 Release" (based on "Win32 (x86) Console Application")
+!MESSAGE "ntpdate - Win32 Debug" (based on "Win32 (x86) Console Application")
+!MESSAGE 
+
+# Begin Project
+# PROP AllowPerConfigDependencies 0
+# PROP Scc_ProjName ""$/ntp/dev/ports/winnt/ntpdate", OWBAAAAA"
+# PROP Scc_LocalPath "."
+CPP=cl.exe
+RSC=rc.exe
+
+!IF  "$(CFG)" == "ntpdate - Win32 Release"
+
+# PROP BASE Use_MFC 0
+# PROP BASE Use_Debug_Libraries 0
+# PROP BASE Output_Dir "Release"
+# PROP BASE Intermediate_Dir "Release"
+# PROP BASE Target_Dir ""
+# PROP Use_MFC 0
+# PROP Use_Debug_Libraries 0
+# PROP Output_Dir "Release"
+# PROP Intermediate_Dir "Release"
+# PROP Ignore_Export_Lib 0
+# PROP Target_Dir ""
+# ADD BASE CPP /nologo /W3 /GX /O2 /D "WIN32" /D "NDEBUG" /D "_CONSOLE" /D "_MBCS" /YX /FD /c
+# ADD CPP /nologo /MT /W4 /GX /O2 /I "\\" /I "..\..\..\openssl\inc32" /I "." /I "..\include" /I "..\..\..\include" /I "\openssl-0.9.6g\inc32" /D "NDEBUG" /D "_CONSOLE" /D "WIN32" /D "_MBCS" /D "__STDC__" /D "SYS_WINNT" /D "HAVE_CONFIG_H" /D _WIN32_WINNT=0x400 /YX"windows.h" /FD /c
+# ADD BASE RSC /l 0x409 /d "NDEBUG"
+# ADD RSC /l 0x409 /d "NDEBUG"
+BSC32=bscmake.exe
+# ADD BASE BSC32 /nologo
+# ADD BSC32 /nologo
+LINK32=link.exe
+# ADD BASE LINK32 kernel32.lib user32.lib gdi32.lib winspool.lib comdlg32.lib advapi32.lib shell32.lib ole32.lib oleaut32.lib uuid.lib odbc32.lib odbccp32.lib kernel32.lib user32.lib gdi32.lib winspool.lib comdlg32.lib advapi32.lib shell32.lib ole32.lib oleaut32.lib uuid.lib odbc32.lib odbccp32.lib /nologo /subsystem:console /machine:I386
+# ADD LINK32 kernel32.lib user32.lib advapi32.lib ws2_32.lib /nologo /subsystem:console /machine:I386 /out:"../bin/Release/ntpdate.exe"
+
+!ELSEIF  "$(CFG)" == "ntpdate - Win32 Debug"
+
+# PROP BASE Use_MFC 0
+# PROP BASE Use_Debug_Libraries 1
+# PROP BASE Output_Dir "Debug"
+# PROP BASE Intermediate_Dir "Debug"
+# PROP BASE Target_Dir ""
+# PROP Use_MFC 0
+# PROP Use_Debug_Libraries 1
+# PROP Output_Dir "Debug"
+# PROP Intermediate_Dir "Debug"
+# PROP Ignore_Export_Lib 0
+# PROP Target_Dir ""
+# ADD BASE CPP /nologo /W3 /Gm /GX /ZI /Od /D "WIN32" /D "_DEBUG" /D "_CONSOLE" /D "_MBCS" /YX /FD /GZ /c
+# ADD CPP /nologo /MTd /W4 /Gm /GX /ZI /Od /I "." /I "..\include" /I "..\..\..\include" /I "\openssl-0.9.6g\inc32" /D "_DEBUG" /D "_CONSOLE" /D "WIN32" /D "_MBCS" /D "__STDC__" /D "SYS_WINNT" /D "HAVE_CONFIG_H" /D _WIN32_WINNT=0x400 /YX"windows.h" /FD /GZ /c
+# ADD BASE RSC /l 0x409 /d "_DEBUG"
+# ADD RSC /l 0x409 /d "_DEBUG"
+BSC32=bscmake.exe
+# ADD BASE BSC32 /nologo
+# ADD BSC32 /nologo
+LINK32=link.exe
+# ADD BASE LINK32 kernel32.lib user32.lib gdi32.lib winspool.lib comdlg32.lib advapi32.lib shell32.lib ole32.lib oleaut32.lib uuid.lib odbc32.lib odbccp32.lib kernel32.lib user32.lib gdi32.lib winspool.lib comdlg32.lib advapi32.lib shell32.lib ole32.lib oleaut32.lib uuid.lib odbc32.lib odbccp32.lib /nologo /subsystem:console /debug /machine:I386 /pdbtype:sept
+# ADD LINK32 kernel32.lib user32.lib advapi32.lib ws2_32.lib /nologo /subsystem:console /debug /machine:I386 /out:"../bin/Debug/ntpdate.exe" /pdbtype:sept
+# SUBTRACT LINK32 /pdb:none
+
+!ENDIF 
+
+# Begin Target
+
+# Name "ntpdate - Win32 Release"
+# Name "ntpdate - Win32 Debug"
+# Begin Group "Source Files"
+
+# PROP Default_Filter "cpp;c;cxx;rc;def;r;odl;idl;hpj;bat"
+# Begin Source File
+
+SOURCE=..\..\..\ntpdate\ntpdate.c
+# End Source File
+# Begin Source File
+
+SOURCE=..\libntp\util_clockstuff.c
+# End Source File
+# Begin Source File
+
+SOURCE=.\version.c
+# End Source File
+# End Group
+# Begin Group "Header Files"
+
+# PROP Default_Filter "h;hpp;hxx;hm;inl"
+# Begin Source File
+
+SOURCE=..\..\..\ntpdate\ntpdate.h
+# End Source File
+# End Group
+# Begin Group "Resource Files"
+
+# PROP Default_Filter "ico;cur;bmp;dlg;rc2;rct;bin;rgs;gif;jpg;jpeg;jpe"
+# End Group
+# Begin Source File
+
+SOURCE=..\..\..\configure
+
+!IF  "$(CFG)" == "ntpdate - Win32 Release"
+
+# Begin Custom Build
+ProjDir=.
+InputPath=..\..\..\configure
+
+"$(ProjDir)\version.c" : $(SOURCE) "$(INTDIR)" "$(OUTDIR)"
+	echo Using NT Shell Script to generate version.c 
+	..\scripts\mkver.bat -P ntpdate 
+	
+# End Custom Build
+
+!ELSEIF  "$(CFG)" == "ntpdate - Win32 Debug"
+
+# Begin Custom Build
+ProjDir=.
+InputPath=..\..\..\configure
+
+"$(ProjDir)\version.c" : $(SOURCE) "$(INTDIR)" "$(OUTDIR)"
+	echo Using NT Shell Script to generate version.c 
+	..\scripts\mkver.bat -P ntpdate 
+	
+# End Custom Build
+
+!ENDIF 
+
+# End Source File
+# End Target
+# End Project