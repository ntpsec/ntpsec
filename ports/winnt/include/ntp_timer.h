#if !defined(__NTP_TIMER_H_)
#define __NTP_TIMER_H_

<<<<<<< HEAD
extern	void		timer_clr_stats			(void);

#if defined(SYS_WINNT)
extern	HANDLE	get_timer_handle	(void);
=======
extern	void	timer_clr_stats(void);

#if defined(SYS_WINNT)
extern	HANDLE	get_timer_handle(void);
>>>>>>> 5620c6a0
#endif

#endif<|MERGE_RESOLUTION|>--- conflicted
+++ resolved
@@ -1,17 +1,12 @@
 #if !defined(__NTP_TIMER_H_)
 #define __NTP_TIMER_H_
 
-<<<<<<< HEAD
-extern	void		timer_clr_stats			(void);
-
-#if defined(SYS_WINNT)
-extern	HANDLE	get_timer_handle	(void);
-=======
 extern	void	timer_clr_stats(void);
 
 #if defined(SYS_WINNT)
 extern	HANDLE	get_timer_handle(void);
->>>>>>> 5620c6a0
 #endif
 
+
+
 #endif