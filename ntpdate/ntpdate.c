--- conflicted
+++ resolved
@@ -211,7 +211,6 @@
 int always_step = 0;
 int never_step = 0;
 
-<<<<<<< HEAD
 int 	ntpdatemain (int, char **);
 
 static	void	transmit	(struct server *);
@@ -224,20 +223,6 @@
 static	struct server *findserver (struct sockaddr_storage *);
 		void	timer		(void);
 static	void	init_alarm	(void);
-=======
-int ntpdatemain P((int, char **));
-
-static	void	transmit	P((struct server *));
-static	void	receive 	P((struct recvbuf *));
-static	void	server_data P((struct server *, s_fp, l_fp *, u_fp));
-static	void	clock_filter	P((struct server *));
-static	struct server *clock_select P((void));
-static	int clock_adjust	P((void));
-static	void	addserver	P((char *));
-static	struct server *findserver P((struct sockaddr_storage *));
-void	timer	P((void));
-static	void	init_alarm	P((void));
->>>>>>> f50a7cda
 #ifndef SYS_WINNT
 static	RETSIGTYPE alarming (int);
 #endif /* SYS_WINNT */
