/*
 *  EDIT THIS FILE WITH CAUTION  (ntpq-opts.c)
 *
<<<<<<< HEAD
 *  It has been AutoGen-ed  April  7, 2015 at 09:41:12 AM by AutoGen 5.18.5pre4
=======
 *  It has been AutoGen-ed  April 29, 2015 at 11:57:21 AM by AutoGen 5.18.5
>>>>>>> aecbdacb
 *  From the definitions    ntpq-opts.def
 *  and the template file   options
 *
 * Generated from AutoOpts 41:0:16 templates.
 *
 *  AutoOpts is a copyrighted work.  This source file is not encumbered
 *  by AutoOpts licensing, but is provided under the licensing terms chosen
 *  by the ntpq author or copyright holder.  AutoOpts is
 *  licensed under the terms of the LGPL.  The redistributable library
 *  (``libopts'') is licensed under the terms of either the LGPL or, at the
 *  users discretion, the BSD license.  See the AutoOpts and/or libopts sources
 *  for details.
 *
 * The ntpq program is copyrighted and licensed
 * under the following terms:
 *
 *  Copyright (C) 1992-2015 The University of Delaware and Network Time Foundation, all rights reserved.
 *  This is free software. It is licensed for use, modification and
 *  redistribution under the terms of the NTP License, copies of which
 *  can be seen at:
 *    <http://ntp.org/license>
 *    <http://opensource.org/licenses/ntp-license.php>
 *
 *  Permission to use, copy, modify, and distribute this software and its
 *  documentation for any purpose with or without fee is hereby granted,
 *  provided that the above copyright notice appears in all copies and that
 *  both the copyright notice and this permission notice appear in
 *  supporting documentation, and that the name The University of Delaware not be used in
 *  advertising or publicity pertaining to distribution of the software
 *  without specific, written prior permission. The University of Delaware and Network Time Foundation makes no
 *  representations about the suitability this software for any purpose. It
 *  is provided "as is" without express or implied warranty.
 */

#ifndef __doxygen__
#define OPTION_CODE_COMPILE 1
#include "ntpq-opts.h"
#include <sys/types.h>

#include <limits.h>
#include <stdio.h>
#include <stdlib.h>

#ifdef  __cplusplus
extern "C" {
#endif
extern FILE * option_usage_fp;
#define zCopyright      (ntpq_opt_strs+0)
#define zLicenseDescrip (ntpq_opt_strs+339)

/*
 *  global included definitions
 */
#ifdef __windows
  extern int atoi(const char*);
#else
# include <stdlib.h>
#endif

#ifndef NULL
#  define NULL 0
#endif

/**
 *  static const strings for ntpq options
 */
static char const ntpq_opt_strs[1922] =
<<<<<<< HEAD
/*     0 */ "ntpq 4.3.14\n"
=======
/*     0 */ "ntpq 4.3.23\n"
>>>>>>> aecbdacb
            "Copyright (C) 1992-2015 The University of Delaware and Network Time Foundation, all rights reserved.\n"
            "This is free software. It is licensed for use, modification and\n"
            "redistribution under the terms of the NTP License, copies of which\n"
            "can be seen at:\n"
            "  <http://ntp.org/license>\n"
            "  <http://opensource.org/licenses/ntp-license.php>\n\0"
/*   339 */ "Permission to use, copy, modify, and distribute this software and its\n"
            "documentation for any purpose with or without fee is hereby granted,\n"
            "provided that the above copyright notice appears in all copies and that\n"
            "both the copyright notice and this permission notice appear in supporting\n"
            "documentation, and that the name The University of Delaware not be used in\n"
            "advertising or publicity pertaining to distribution of the software without\n"
            "specific, written prior permission.  The University of Delaware and Network\n"
            "Time Foundation makes no representations about the suitability this\n"
            "software for any purpose.  It is provided \"as is\" without express or\n"
            "implied warranty.\n\0"
/*  1007 */ "Force IPv4 DNS name resolution\0"
/*  1038 */ "IPV4\0"
/*  1043 */ "ipv4\0"
/*  1048 */ "Force IPv6 DNS name resolution\0"
/*  1079 */ "IPV6\0"
/*  1084 */ "ipv6\0"
/*  1089 */ "run a command and exit\0"
/*  1112 */ "COMMAND\0"
/*  1120 */ "command\0"
/*  1128 */ "Increase debug verbosity level\0"
/*  1159 */ "DEBUG_LEVEL\0"
/*  1171 */ "debug-level\0"
/*  1183 */ "Set the debug verbosity level\0"
/*  1213 */ "SET_DEBUG_LEVEL\0"
/*  1229 */ "set-debug-level\0"
/*  1245 */ "Force ntpq to operate in interactive mode\0"
/*  1287 */ "INTERACTIVE\0"
/*  1299 */ "interactive\0"
/*  1311 */ "numeric host addresses\0"
/*  1334 */ "NUMERIC\0"
/*  1342 */ "numeric\0"
/*  1350 */ "Always output status line with readvar\0"
/*  1389 */ "OLD_RV\0"
/*  1396 */ "old-rv\0"
/*  1403 */ "Print a list of the peers\0"
/*  1429 */ "PEERS\0"
/*  1435 */ "peers\0"
/*  1441 */ "Display the full 'remote' value\0"
/*  1473 */ "WIDE\0"
/*  1478 */ "wide\0"
/*  1483 */ "display extended usage information and exit\0"
/*  1527 */ "help\0"
/*  1532 */ "extended usage information passed thru pager\0"
/*  1577 */ "more-help\0"
/*  1587 */ "output version information and exit\0"
/*  1623 */ "version\0"
/*  1631 */ "save the option state to a config file\0"
/*  1670 */ "save-opts\0"
/*  1680 */ "load options from a config file\0"
/*  1712 */ "LOAD_OPTS\0"
/*  1722 */ "no-load-opts\0"
/*  1735 */ "no\0"
/*  1738 */ "NTPQ\0"
<<<<<<< HEAD
/*  1743 */ "ntpq - standard NTP query program - Ver. 4.3.14\n"
=======
/*  1743 */ "ntpq - standard NTP query program - Ver. 4.3.23\n"
>>>>>>> aecbdacb
            "Usage:  %s [ -<flag> [<val>] | --<name>[{=| }<val>] ]... [ host ...]\n\0"
/*  1861 */ "$HOME\0"
/*  1867 */ ".\0"
/*  1869 */ ".ntprc\0"
/*  1876 */ "http://bugs.ntp.org, bugs@ntp.org\0"
<<<<<<< HEAD
/*  1910 */ "ntpq 4.3.14";
=======
/*  1910 */ "ntpq 4.3.23";
>>>>>>> aecbdacb

/**
 *  ipv4 option description with
 *  "Must also have options" and "Incompatible options":
 */
/** Descriptive text for the ipv4 option */
#define IPV4_DESC      (ntpq_opt_strs+1007)
/** Upper-cased name for the ipv4 option */
#define IPV4_NAME      (ntpq_opt_strs+1038)
/** Name string for the ipv4 option */
#define IPV4_name      (ntpq_opt_strs+1043)
/** Other options that appear in conjunction with the ipv4 option */
static int const aIpv4CantList[] = {
    INDEX_OPT_IPV6, NO_EQUIVALENT };
/** Compiled in flag settings for the ipv4 option */
#define IPV4_FLAGS     (OPTST_DISABLED)

/**
 *  ipv6 option description with
 *  "Must also have options" and "Incompatible options":
 */
/** Descriptive text for the ipv6 option */
#define IPV6_DESC      (ntpq_opt_strs+1048)
/** Upper-cased name for the ipv6 option */
#define IPV6_NAME      (ntpq_opt_strs+1079)
/** Name string for the ipv6 option */
#define IPV6_name      (ntpq_opt_strs+1084)
/** Other options that appear in conjunction with the ipv6 option */
static int const aIpv6CantList[] = {
    INDEX_OPT_IPV4, NO_EQUIVALENT };
/** Compiled in flag settings for the ipv6 option */
#define IPV6_FLAGS     (OPTST_DISABLED)

/**
 *  command option description:
 */
/** Descriptive text for the command option */
#define COMMAND_DESC      (ntpq_opt_strs+1089)
/** Upper-cased name for the command option */
#define COMMAND_NAME      (ntpq_opt_strs+1112)
/** Name string for the command option */
#define COMMAND_name      (ntpq_opt_strs+1120)
/** Compiled in flag settings for the command option */
#define COMMAND_FLAGS     (OPTST_DISABLED \
        | OPTST_SET_ARGTYPE(OPARG_TYPE_STRING))

/**
 *  debug-level option description:
 */
/** Descriptive text for the debug-level option */
#define DEBUG_LEVEL_DESC      (ntpq_opt_strs+1128)
/** Upper-cased name for the debug-level option */
#define DEBUG_LEVEL_NAME      (ntpq_opt_strs+1159)
/** Name string for the debug-level option */
#define DEBUG_LEVEL_name      (ntpq_opt_strs+1171)
/** Compiled in flag settings for the debug-level option */
#define DEBUG_LEVEL_FLAGS     (OPTST_DISABLED)

/**
 *  set-debug-level option description:
 */
/** Descriptive text for the set-debug-level option */
#define SET_DEBUG_LEVEL_DESC      (ntpq_opt_strs+1183)
/** Upper-cased name for the set-debug-level option */
#define SET_DEBUG_LEVEL_NAME      (ntpq_opt_strs+1213)
/** Name string for the set-debug-level option */
#define SET_DEBUG_LEVEL_name      (ntpq_opt_strs+1229)
/** Compiled in flag settings for the set-debug-level option */
#define SET_DEBUG_LEVEL_FLAGS     (OPTST_DISABLED \
        | OPTST_SET_ARGTYPE(OPARG_TYPE_NUMERIC))

/**
 *  interactive option description with
 *  "Must also have options" and "Incompatible options":
 */
/** Descriptive text for the interactive option */
#define INTERACTIVE_DESC      (ntpq_opt_strs+1245)
/** Upper-cased name for the interactive option */
#define INTERACTIVE_NAME      (ntpq_opt_strs+1287)
/** Name string for the interactive option */
#define INTERACTIVE_name      (ntpq_opt_strs+1299)
/** Other options that appear in conjunction with the interactive option */
static int const aInteractiveCantList[] = {
    INDEX_OPT_COMMAND,
    INDEX_OPT_PEERS, NO_EQUIVALENT };
/** Compiled in flag settings for the interactive option */
#define INTERACTIVE_FLAGS     (OPTST_DISABLED)

/**
 *  numeric option description:
 */
/** Descriptive text for the numeric option */
#define NUMERIC_DESC      (ntpq_opt_strs+1311)
/** Upper-cased name for the numeric option */
#define NUMERIC_NAME      (ntpq_opt_strs+1334)
/** Name string for the numeric option */
#define NUMERIC_name      (ntpq_opt_strs+1342)
/** Compiled in flag settings for the numeric option */
#define NUMERIC_FLAGS     (OPTST_DISABLED)

/**
 *  old-rv option description:
 */
/** Descriptive text for the old-rv option */
#define OLD_RV_DESC      (ntpq_opt_strs+1350)
/** Upper-cased name for the old-rv option */
#define OLD_RV_NAME      (ntpq_opt_strs+1389)
/** Name string for the old-rv option */
#define OLD_RV_name      (ntpq_opt_strs+1396)
/** Compiled in flag settings for the old-rv option */
#define OLD_RV_FLAGS     (OPTST_DISABLED)

/**
 *  peers option description with
 *  "Must also have options" and "Incompatible options":
 */
/** Descriptive text for the peers option */
#define PEERS_DESC      (ntpq_opt_strs+1403)
/** Upper-cased name for the peers option */
#define PEERS_NAME      (ntpq_opt_strs+1429)
/** Name string for the peers option */
#define PEERS_name      (ntpq_opt_strs+1435)
/** Other options that appear in conjunction with the peers option */
static int const aPeersCantList[] = {
    INDEX_OPT_INTERACTIVE, NO_EQUIVALENT };
/** Compiled in flag settings for the peers option */
#define PEERS_FLAGS     (OPTST_DISABLED)

/**
 *  wide option description:
 */
/** Descriptive text for the wide option */
#define WIDE_DESC      (ntpq_opt_strs+1441)
/** Upper-cased name for the wide option */
#define WIDE_NAME      (ntpq_opt_strs+1473)
/** Name string for the wide option */
#define WIDE_name      (ntpq_opt_strs+1478)
/** Compiled in flag settings for the wide option */
#define WIDE_FLAGS     (OPTST_DISABLED)

/*
 *  Help/More_Help/Version option descriptions:
 */
#define HELP_DESC       (ntpq_opt_strs+1483)
#define HELP_name       (ntpq_opt_strs+1527)
#ifdef HAVE_WORKING_FORK
#define MORE_HELP_DESC  (ntpq_opt_strs+1532)
#define MORE_HELP_name  (ntpq_opt_strs+1577)
#define MORE_HELP_FLAGS (OPTST_IMM | OPTST_NO_INIT)
#else
#define MORE_HELP_DESC  HELP_DESC
#define MORE_HELP_name  HELP_name
#define MORE_HELP_FLAGS (OPTST_OMITTED | OPTST_NO_INIT)
#endif
#ifdef NO_OPTIONAL_OPT_ARGS
#  define VER_FLAGS     (OPTST_IMM | OPTST_NO_INIT)
#else
#  define VER_FLAGS     (OPTST_SET_ARGTYPE(OPARG_TYPE_STRING) | \
                         OPTST_ARG_OPTIONAL | OPTST_IMM | OPTST_NO_INIT)
#endif
#define VER_DESC        (ntpq_opt_strs+1587)
#define VER_name        (ntpq_opt_strs+1623)
#define SAVE_OPTS_DESC  (ntpq_opt_strs+1631)
#define SAVE_OPTS_name  (ntpq_opt_strs+1670)
#define LOAD_OPTS_DESC     (ntpq_opt_strs+1680)
#define LOAD_OPTS_NAME     (ntpq_opt_strs+1712)
#define NO_LOAD_OPTS_name  (ntpq_opt_strs+1722)
#define LOAD_OPTS_pfx      (ntpq_opt_strs+1735)
#define LOAD_OPTS_name     (NO_LOAD_OPTS_name + 3)
/**
 *  Declare option callback procedures
 */
extern tOptProc
    ntpOptionPrintVersion,   ntpq_custom_opt_handler, optionBooleanVal,
    optionNestedVal,         optionNumericVal,        optionPagedUsage,
    optionResetOpt,          optionStackArg,          optionTimeDate,
    optionTimeVal,           optionUnstackArg,        optionVendorOption;
static tOptProc
    doOptDebug_Level, doUsageOpt;
#define VER_PROC        ntpOptionPrintVersion

/* * * * * * * * * * * * * * * * * * * * * * * * * * * * * * * * * * * * */
/**
 *  Define the ntpq Option Descriptions.
 * This is an array of OPTION_CT entries, one for each
 * option that the ntpq program responds to.
 */
static tOptDesc optDesc[OPTION_CT] = {
  {  /* entry idx, value */ 0, VALUE_OPT_IPV4,
     /* equiv idx, value */ 0, VALUE_OPT_IPV4,
     /* equivalenced to  */ NO_EQUIVALENT,
     /* min, max, act ct */ 0, 1, 0,
     /* opt state flags  */ IPV4_FLAGS, 0,
     /* last opt argumnt */ { NULL }, /* --ipv4 */
     /* arg list/cookie  */ NULL,
     /* must/cannot opts */ NULL, aIpv4CantList,
     /* option proc      */ NULL,
     /* desc, NAME, name */ IPV4_DESC, IPV4_NAME, IPV4_name,
     /* disablement strs */ NULL, NULL },

  {  /* entry idx, value */ 1, VALUE_OPT_IPV6,
     /* equiv idx, value */ 1, VALUE_OPT_IPV6,
     /* equivalenced to  */ NO_EQUIVALENT,
     /* min, max, act ct */ 0, 1, 0,
     /* opt state flags  */ IPV6_FLAGS, 0,
     /* last opt argumnt */ { NULL }, /* --ipv6 */
     /* arg list/cookie  */ NULL,
     /* must/cannot opts */ NULL, aIpv6CantList,
     /* option proc      */ NULL,
     /* desc, NAME, name */ IPV6_DESC, IPV6_NAME, IPV6_name,
     /* disablement strs */ NULL, NULL },

  {  /* entry idx, value */ 2, VALUE_OPT_COMMAND,
     /* equiv idx, value */ 2, VALUE_OPT_COMMAND,
     /* equivalenced to  */ NO_EQUIVALENT,
     /* min, max, act ct */ 0, NOLIMIT, 0,
     /* opt state flags  */ COMMAND_FLAGS, 0,
     /* last opt argumnt */ { NULL }, /* --command */
     /* arg list/cookie  */ NULL,
     /* must/cannot opts */ NULL, NULL,
     /* option proc      */ ntpq_custom_opt_handler,
     /* desc, NAME, name */ COMMAND_DESC, COMMAND_NAME, COMMAND_name,
     /* disablement strs */ NULL, NULL },

  {  /* entry idx, value */ 3, VALUE_OPT_DEBUG_LEVEL,
     /* equiv idx, value */ 3, VALUE_OPT_DEBUG_LEVEL,
     /* equivalenced to  */ NO_EQUIVALENT,
     /* min, max, act ct */ 0, NOLIMIT, 0,
     /* opt state flags  */ DEBUG_LEVEL_FLAGS, 0,
     /* last opt argumnt */ { NULL }, /* --debug-level */
     /* arg list/cookie  */ NULL,
     /* must/cannot opts */ NULL, NULL,
     /* option proc      */ doOptDebug_Level,
     /* desc, NAME, name */ DEBUG_LEVEL_DESC, DEBUG_LEVEL_NAME, DEBUG_LEVEL_name,
     /* disablement strs */ NULL, NULL },

  {  /* entry idx, value */ 4, VALUE_OPT_SET_DEBUG_LEVEL,
     /* equiv idx, value */ 4, VALUE_OPT_SET_DEBUG_LEVEL,
     /* equivalenced to  */ NO_EQUIVALENT,
     /* min, max, act ct */ 0, NOLIMIT, 0,
     /* opt state flags  */ SET_DEBUG_LEVEL_FLAGS, 0,
     /* last opt argumnt */ { NULL }, /* --set-debug-level */
     /* arg list/cookie  */ NULL,
     /* must/cannot opts */ NULL, NULL,
     /* option proc      */ optionNumericVal,
     /* desc, NAME, name */ SET_DEBUG_LEVEL_DESC, SET_DEBUG_LEVEL_NAME, SET_DEBUG_LEVEL_name,
     /* disablement strs */ NULL, NULL },

  {  /* entry idx, value */ 5, VALUE_OPT_INTERACTIVE,
     /* equiv idx, value */ 5, VALUE_OPT_INTERACTIVE,
     /* equivalenced to  */ NO_EQUIVALENT,
     /* min, max, act ct */ 0, 1, 0,
     /* opt state flags  */ INTERACTIVE_FLAGS, 0,
     /* last opt argumnt */ { NULL }, /* --interactive */
     /* arg list/cookie  */ NULL,
     /* must/cannot opts */ NULL, aInteractiveCantList,
     /* option proc      */ NULL,
     /* desc, NAME, name */ INTERACTIVE_DESC, INTERACTIVE_NAME, INTERACTIVE_name,
     /* disablement strs */ NULL, NULL },

  {  /* entry idx, value */ 6, VALUE_OPT_NUMERIC,
     /* equiv idx, value */ 6, VALUE_OPT_NUMERIC,
     /* equivalenced to  */ NO_EQUIVALENT,
     /* min, max, act ct */ 0, 1, 0,
     /* opt state flags  */ NUMERIC_FLAGS, 0,
     /* last opt argumnt */ { NULL }, /* --numeric */
     /* arg list/cookie  */ NULL,
     /* must/cannot opts */ NULL, NULL,
     /* option proc      */ NULL,
     /* desc, NAME, name */ NUMERIC_DESC, NUMERIC_NAME, NUMERIC_name,
     /* disablement strs */ NULL, NULL },

  {  /* entry idx, value */ 7, VALUE_OPT_OLD_RV,
     /* equiv idx, value */ 7, VALUE_OPT_OLD_RV,
     /* equivalenced to  */ NO_EQUIVALENT,
     /* min, max, act ct */ 0, 1, 0,
     /* opt state flags  */ OLD_RV_FLAGS, 0,
     /* last opt argumnt */ { NULL }, /* --old-rv */
     /* arg list/cookie  */ NULL,
     /* must/cannot opts */ NULL, NULL,
     /* option proc      */ NULL,
     /* desc, NAME, name */ OLD_RV_DESC, OLD_RV_NAME, OLD_RV_name,
     /* disablement strs */ NULL, NULL },

  {  /* entry idx, value */ 8, VALUE_OPT_PEERS,
     /* equiv idx, value */ 8, VALUE_OPT_PEERS,
     /* equivalenced to  */ NO_EQUIVALENT,
     /* min, max, act ct */ 0, 1, 0,
     /* opt state flags  */ PEERS_FLAGS, 0,
     /* last opt argumnt */ { NULL }, /* --peers */
     /* arg list/cookie  */ NULL,
     /* must/cannot opts */ NULL, aPeersCantList,
     /* option proc      */ ntpq_custom_opt_handler,
     /* desc, NAME, name */ PEERS_DESC, PEERS_NAME, PEERS_name,
     /* disablement strs */ NULL, NULL },

  {  /* entry idx, value */ 9, VALUE_OPT_WIDE,
     /* equiv idx, value */ 9, VALUE_OPT_WIDE,
     /* equivalenced to  */ NO_EQUIVALENT,
     /* min, max, act ct */ 0, 1, 0,
     /* opt state flags  */ WIDE_FLAGS, 0,
     /* last opt argumnt */ { NULL }, /* --wide */
     /* arg list/cookie  */ NULL,
     /* must/cannot opts */ NULL, NULL,
     /* option proc      */ NULL,
     /* desc, NAME, name */ WIDE_DESC, WIDE_NAME, WIDE_name,
     /* disablement strs */ NULL, NULL },

  {  /* entry idx, value */ INDEX_OPT_VERSION, VALUE_OPT_VERSION,
     /* equiv idx value  */ NO_EQUIVALENT, VALUE_OPT_VERSION,
     /* equivalenced to  */ NO_EQUIVALENT,
     /* min, max, act ct */ 0, 1, 0,
     /* opt state flags  */ VER_FLAGS, AOUSE_VERSION,
     /* last opt argumnt */ { NULL },
     /* arg list/cookie  */ NULL,
     /* must/cannot opts */ NULL, NULL,
     /* option proc      */ VER_PROC,
     /* desc, NAME, name */ VER_DESC, NULL, VER_name,
     /* disablement strs */ NULL, NULL },



  {  /* entry idx, value */ INDEX_OPT_HELP, VALUE_OPT_HELP,
     /* equiv idx value  */ NO_EQUIVALENT, VALUE_OPT_HELP,
     /* equivalenced to  */ NO_EQUIVALENT,
     /* min, max, act ct */ 0, 1, 0,
     /* opt state flags  */ OPTST_IMM | OPTST_NO_INIT, AOUSE_HELP,
     /* last opt argumnt */ { NULL },
     /* arg list/cookie  */ NULL,
     /* must/cannot opts */ NULL, NULL,
     /* option proc      */ doUsageOpt,
     /* desc, NAME, name */ HELP_DESC, NULL, HELP_name,
     /* disablement strs */ NULL, NULL },

  {  /* entry idx, value */ INDEX_OPT_MORE_HELP, VALUE_OPT_MORE_HELP,
     /* equiv idx value  */ NO_EQUIVALENT, VALUE_OPT_MORE_HELP,
     /* equivalenced to  */ NO_EQUIVALENT,
     /* min, max, act ct */ 0, 1, 0,
     /* opt state flags  */ MORE_HELP_FLAGS, AOUSE_MORE_HELP,
     /* last opt argumnt */ { NULL },
     /* arg list/cookie  */ NULL,
     /* must/cannot opts */ NULL,  NULL,
     /* option proc      */ optionPagedUsage,
     /* desc, NAME, name */ MORE_HELP_DESC, NULL, MORE_HELP_name,
     /* disablement strs */ NULL, NULL },

  {  /* entry idx, value */ INDEX_OPT_SAVE_OPTS, VALUE_OPT_SAVE_OPTS,
     /* equiv idx value  */ NO_EQUIVALENT, VALUE_OPT_SAVE_OPTS,
     /* equivalenced to  */ NO_EQUIVALENT,
     /* min, max, act ct */ 0, 1, 0,
     /* opt state flags  */ OPTST_SET_ARGTYPE(OPARG_TYPE_STRING)
                       | OPTST_ARG_OPTIONAL | OPTST_NO_INIT, AOUSE_SAVE_OPTS,
     /* last opt argumnt */ { NULL },
     /* arg list/cookie  */ NULL,
     /* must/cannot opts */ NULL,  NULL,
     /* option proc      */ NULL,
     /* desc, NAME, name */ SAVE_OPTS_DESC, NULL, SAVE_OPTS_name,
     /* disablement strs */ NULL, NULL },

  {  /* entry idx, value */ INDEX_OPT_LOAD_OPTS, VALUE_OPT_LOAD_OPTS,
     /* equiv idx value  */ NO_EQUIVALENT, VALUE_OPT_LOAD_OPTS,
     /* equivalenced to  */ NO_EQUIVALENT,
     /* min, max, act ct */ 0, NOLIMIT, 0,
     /* opt state flags  */ OPTST_SET_ARGTYPE(OPARG_TYPE_STRING)
			  | OPTST_DISABLE_IMM, AOUSE_LOAD_OPTS,
     /* last opt argumnt */ { NULL },
     /* arg list/cookie  */ NULL,
     /* must/cannot opts */ NULL, NULL,
     /* option proc      */ optionLoadOpt,
     /* desc, NAME, name */ LOAD_OPTS_DESC, LOAD_OPTS_NAME, LOAD_OPTS_name,
     /* disablement strs */ NO_LOAD_OPTS_name, LOAD_OPTS_pfx }
};


/* * * * * * * * * * * * * * * * * * * * * * * * * * * * * * * * * * * * */
/** Reference to the upper cased version of ntpq. */
#define zPROGNAME       (ntpq_opt_strs+1738)
/** Reference to the title line for ntpq usage. */
#define zUsageTitle     (ntpq_opt_strs+1743)
/** ntpq configuration file name. */
#define zRcName         (ntpq_opt_strs+1869)
/** Directories to search for ntpq config files. */
static char const * const apzHomeList[3] = {
    ntpq_opt_strs+1861,
    ntpq_opt_strs+1867,
    NULL };
/** The ntpq program bug email address. */
#define zBugsAddr       (ntpq_opt_strs+1876)
/** Clarification/explanation of what ntpq does. */
#define zExplain        (NULL)
/** Extra detail explaining what ntpq does. */
#define zDetail         (NULL)
/** The full version string for ntpq. */
#define zFullVersion    (ntpq_opt_strs+1910)
/* extracted from optcode.tlib near line 364 */

#if defined(ENABLE_NLS)
# define OPTPROC_BASE OPTPROC_TRANSLATE
  static tOptionXlateProc translate_option_strings;
#else
# define OPTPROC_BASE OPTPROC_NONE
# define translate_option_strings NULL
#endif /* ENABLE_NLS */

#define ntpq_full_usage (NULL)
#define ntpq_short_usage (NULL)

#endif /* not defined __doxygen__ */

/*
 *  Create the static procedure(s) declared above.
 */
/**
 * The callout function that invokes the optionUsage function.
 *
 * @param[in] opts the AutoOpts option description structure
 * @param[in] od   the descriptor for the "help" (usage) option.
 * @noreturn
 */
static void
doUsageOpt(tOptions * opts, tOptDesc * od)
{
    int ex_code;
    ex_code = NTPQ_EXIT_SUCCESS;
    optionUsage(&ntpqOptions, ex_code);
    /* NOTREACHED */
    exit(1);
    (void)opts;
    (void)od;
}

/* * * * * * * * * * * * * * * * * * * * * * * * * * * * * * * * * * * * */
/**
 * Code to handle the debug-level option.
 *
 * @param[in] pOptions the ntpq options data structure
 * @param[in,out] pOptDesc the option descriptor for this option.
 */
static void
doOptDebug_Level(tOptions* pOptions, tOptDesc* pOptDesc)
{
    /*
     * Be sure the flag-code[0] handles special values for the options pointer
     * viz. (poptions <= OPTPROC_EMIT_LIMIT) *and also* the special flag bit
     * ((poptdesc->fOptState & OPTST_RESET) != 0) telling the option to
     * reset its state.
     */
    /* extracted from debug-opt.def, line 15 */
OPT_VALUE_SET_DEBUG_LEVEL++;
    (void)pOptDesc;
    (void)pOptions;
}
/* extracted from optmain.tlib near line 1250 */

/**
 * The directory containing the data associated with ntpq.
 */
#ifndef  PKGDATADIR
# define PKGDATADIR ""
#endif

/**
 * Information about the person or institution that packaged ntpq
 * for the current distribution.
 */
#ifndef  WITH_PACKAGER
# define ntpq_packager_info NULL
#else
/** Packager information for ntpq. */
static char const ntpq_packager_info[] =
    "Packaged by " WITH_PACKAGER

# ifdef WITH_PACKAGER_VERSION
        " ("WITH_PACKAGER_VERSION")"
# endif

# ifdef WITH_PACKAGER_BUG_REPORTS
    "\nReport ntpq bugs to " WITH_PACKAGER_BUG_REPORTS
# endif
    "\n";
#endif
#ifndef __doxygen__

#endif /* __doxygen__ */
/**
 * The option definitions for ntpq.  The one structure that
 * binds them all.
 */
tOptions ntpqOptions = {
    OPTIONS_STRUCT_VERSION,
    0, NULL,                    /* original argc + argv    */
    ( OPTPROC_BASE
    + OPTPROC_ERRSTOP
    + OPTPROC_SHORTOPT
    + OPTPROC_LONGOPT
    + OPTPROC_NO_REQ_OPT
    + OPTPROC_ENVIRON
    + OPTPROC_MISUSE ),
    0, NULL,                    /* current option index, current option */
    NULL,         NULL,         zPROGNAME,
    zRcName,      zCopyright,   zLicenseDescrip,
    zFullVersion, apzHomeList,  zUsageTitle,
    zExplain,     zDetail,      optDesc,
    zBugsAddr,                  /* address to send bugs to */
    NULL, NULL,                 /* extensions/saved state  */
    optionUsage, /* usage procedure */
    translate_option_strings,   /* translation procedure */
    /*
     *  Indexes to special options
     */
    { INDEX_OPT_MORE_HELP, /* more-help option index */
      INDEX_OPT_SAVE_OPTS, /* save option index */
      NO_EQUIVALENT, /* '-#' option index */
      NO_EQUIVALENT /* index of default opt */
    },
    15 /* full option count */, 10 /* user option count */,
    ntpq_full_usage, ntpq_short_usage,
    NULL, NULL,
    PKGDATADIR, ntpq_packager_info
};

#if ENABLE_NLS
/**
 * This code is designed to translate translatable option text for the
 * ntpq program.  These translations happen upon entry
 * to optionProcess().
 */
#include <stdio.h>
#include <stdlib.h>
#include <string.h>
#include <unistd.h>
#ifdef HAVE_DCGETTEXT
# include <gettext.h>
#endif
#include <autoopts/usage-txt.h>

static char * AO_gettext(char const * pz);
static void   coerce_it(void ** s);

/**
 * AutoGen specific wrapper function for gettext.  It relies on the macro _()
 * to convert from English to the target language, then strdup-duplicates the
 * result string.  It tries the "libopts" domain first, then whatever has been
 * set via the \a textdomain(3) call.
 *
 * @param[in] pz the input text used as a lookup key.
 * @returns the translated text (if there is one),
 *   or the original text (if not).
 */
static char *
AO_gettext(char const * pz)
{
    char * res;
    if (pz == NULL)
        return NULL;
#ifdef HAVE_DCGETTEXT
    /*
     * While processing the option_xlateable_txt data, try to use the
     * "libopts" domain.  Once we switch to the option descriptor data,
     * do *not* use that domain.
     */
    if (option_xlateable_txt.field_ct != 0) {
        res = dgettext("libopts", pz);
        if (res == pz)
            res = (char *)VOIDP(_(pz));
    } else
        res = (char *)VOIDP(_(pz));
#else
    res = (char *)VOIDP(_(pz));
#endif
    if (res == pz)
        return res;
    res = strdup(res);
    if (res == NULL) {
        fputs(_("No memory for duping translated strings\n"), stderr);
        exit(NTPQ_EXIT_FAILURE);
    }
    return res;
}

/**
 * All the pointers we use are marked "* const", but they are stored in
 * writable memory.  Coerce the mutability and set the pointer.
 */
static void coerce_it(void ** s) { *s = AO_gettext(*s);
}

/**
 * Translate all the translatable strings in the ntpqOptions
 * structure defined above.  This is done only once.
 */
static void
translate_option_strings(void)
{
    tOptions * const opts = &ntpqOptions;

    /*
     *  Guard against re-translation.  It won't work.  The strings will have
     *  been changed by the first pass through this code.  One shot only.
     */
    if (option_xlateable_txt.field_ct != 0) {
        /*
         *  Do the translations.  The first pointer follows the field count
         *  field.  The field count field is the size of a pointer.
         */
        char ** ppz = (char**)VOIDP(&(option_xlateable_txt));
        int     ix  = option_xlateable_txt.field_ct;

        do {
            ppz++; /* skip over field_ct */
            *ppz = AO_gettext(*ppz);
        } while (--ix > 0);
        /* prevent re-translation and disable "libopts" domain lookup */
        option_xlateable_txt.field_ct = 0;

        coerce_it(VOIDP(&(opts->pzCopyright)));
        coerce_it(VOIDP(&(opts->pzCopyNotice)));
        coerce_it(VOIDP(&(opts->pzFullVersion)));
        coerce_it(VOIDP(&(opts->pzUsageTitle)));
        coerce_it(VOIDP(&(opts->pzExplain)));
        coerce_it(VOIDP(&(opts->pzDetail)));
        {
            tOptDesc * od = opts->pOptDesc;
            for (ix = opts->optCt; ix > 0; ix--, od++)
                coerce_it(VOIDP(&(od->pzText)));
        }
    }
}
#endif /* ENABLE_NLS */

#ifdef DO_NOT_COMPILE_THIS_CODE_IT_IS_FOR_GETTEXT
/** I18N function strictly for xgettext.  Do not compile. */
static void bogus_function(void) {
  /* TRANSLATORS:

     The following dummy function was crated solely so that xgettext can
     extract the correct strings.  These strings are actually referenced
     by a field name in the ntpqOptions structure noted in the
     comments below.  The literal text is defined in ntpq_opt_strs.
   
     NOTE: the strings below are segmented with respect to the source string
     ntpq_opt_strs.  The strings above are handed off for translation
     at run time a paragraph at a time.  Consequently, they are presented here
     for translation a paragraph at a time.
   
     ALSO: often the description for an option will reference another option
     by name.  These are set off with apostrophe quotes (I hope).  Do not
     translate option names.
   */
  /* referenced via ntpqOptions.pzCopyright */
<<<<<<< HEAD
  puts(_("ntpq 4.3.14\n\
=======
  puts(_("ntpq 4.3.23\n\
>>>>>>> aecbdacb
Copyright (C) 1992-2015 The University of Delaware and Network Time Foundation, all rights reserved.\n\
This is free software. It is licensed for use, modification and\n\
redistribution under the terms of the NTP License, copies of which\n\
can be seen at:\n"));
  puts(_("  <http://ntp.org/license>\n\
  <http://opensource.org/licenses/ntp-license.php>\n"));

  /* referenced via ntpqOptions.pzCopyNotice */
  puts(_("Permission to use, copy, modify, and distribute this software and its\n\
documentation for any purpose with or without fee is hereby granted,\n\
provided that the above copyright notice appears in all copies and that\n\
both the copyright notice and this permission notice appear in supporting\n\
documentation, and that the name The University of Delaware not be used in\n\
advertising or publicity pertaining to distribution of the software without\n\
specific, written prior permission.  The University of Delaware and Network\n\
Time Foundation makes no representations about the suitability this\n\
software for any purpose.  It is provided \"as is\" without express or\n\
implied warranty.\n"));

  /* referenced via ntpqOptions.pOptDesc->pzText */
  puts(_("Force IPv4 DNS name resolution"));

  /* referenced via ntpqOptions.pOptDesc->pzText */
  puts(_("Force IPv6 DNS name resolution"));

  /* referenced via ntpqOptions.pOptDesc->pzText */
  puts(_("run a command and exit"));

  /* referenced via ntpqOptions.pOptDesc->pzText */
  puts(_("Increase debug verbosity level"));

  /* referenced via ntpqOptions.pOptDesc->pzText */
  puts(_("Set the debug verbosity level"));

  /* referenced via ntpqOptions.pOptDesc->pzText */
  puts(_("Force ntpq to operate in interactive mode"));

  /* referenced via ntpqOptions.pOptDesc->pzText */
  puts(_("numeric host addresses"));

  /* referenced via ntpqOptions.pOptDesc->pzText */
  puts(_("Always output status line with readvar"));

  /* referenced via ntpqOptions.pOptDesc->pzText */
  puts(_("Print a list of the peers"));

  /* referenced via ntpqOptions.pOptDesc->pzText */
  puts(_("Display the full 'remote' value"));

  /* referenced via ntpqOptions.pOptDesc->pzText */
  puts(_("display extended usage information and exit"));

  /* referenced via ntpqOptions.pOptDesc->pzText */
  puts(_("extended usage information passed thru pager"));

  /* referenced via ntpqOptions.pOptDesc->pzText */
  puts(_("output version information and exit"));

  /* referenced via ntpqOptions.pOptDesc->pzText */
  puts(_("save the option state to a config file"));

  /* referenced via ntpqOptions.pOptDesc->pzText */
  puts(_("load options from a config file"));

  /* referenced via ntpqOptions.pzUsageTitle */
<<<<<<< HEAD
  puts(_("ntpq - standard NTP query program - Ver. 4.3.14\n\
Usage:  %s [ -<flag> [<val>] | --<name>[{=| }<val>] ]... [ host ...]\n"));

  /* referenced via ntpqOptions.pzFullVersion */
  puts(_("ntpq 4.3.14"));
=======
  puts(_("ntpq - standard NTP query program - Ver. 4.3.23\n\
Usage:  %s [ -<flag> [<val>] | --<name>[{=| }<val>] ]... [ host ...]\n"));

  /* referenced via ntpqOptions.pzFullVersion */
  puts(_("ntpq 4.3.23"));
>>>>>>> aecbdacb

  /* referenced via ntpqOptions.pzFullUsage */
  puts(_("<<<NOT-FOUND>>>"));

  /* referenced via ntpqOptions.pzShortUsage */
  puts(_("<<<NOT-FOUND>>>"));
  /* LIBOPTS-MESSAGES: */
#line 67 "../autoopts.c"
  puts(_("allocation of %d bytes failed\n"));
#line 93 "../autoopts.c"
  puts(_("allocation of %d bytes failed\n"));
#line 53 "../init.c"
  puts(_("AutoOpts function called without option descriptor\n"));
#line 86 "../init.c"
  puts(_("\tThis exceeds the compiled library version:  "));
#line 84 "../init.c"
  puts(_("Automated Options Processing Error!\n"
       "\t%s called AutoOpts function with structure version %d:%d:%d.\n"));
#line 80 "../autoopts.c"
  puts(_("realloc of %d bytes at 0x%p failed\n"));
#line 88 "../init.c"
  puts(_("\tThis is less than the minimum library version:  "));
#line 121 "../version.c"
  puts(_("Automated Options version %s\n"
       "\tCopyright (C) 1999-2014 by Bruce Korb - all rights reserved\n"));
#line 87 "../makeshell.c"
  puts(_("(AutoOpts bug):  %s.\n"));
#line 90 "../reset.c"
  puts(_("optionResetOpt() called, but reset-option not configured"));
#line 292 "../usage.c"
  puts(_("could not locate the 'help' option"));
#line 336 "../autoopts.c"
  puts(_("optionProcess() was called with invalid data"));
#line 748 "../usage.c"
  puts(_("invalid argument type specified"));
#line 598 "../find.c"
  puts(_("defaulted to option with optional arg"));
#line 76 "../alias.c"
  puts(_("aliasing option is out of range."));
#line 234 "../enum.c"
  puts(_("%s error:  the keyword '%s' is ambiguous for %s\n"));
#line 108 "../find.c"
  puts(_("  The following options match:\n"));
#line 293 "../find.c"
  puts(_("%s: ambiguous option name: %s (matches %d options)\n"));
#line 161 "../check.c"
  puts(_("%s: Command line arguments required\n"));
#line 43 "../alias.c"
  puts(_("%d %s%s options allowed\n"));
#line 94 "../makeshell.c"
  puts(_("%s error %d (%s) calling %s for '%s'\n"));
#line 306 "../makeshell.c"
  puts(_("interprocess pipe"));
#line 168 "../version.c"
  puts(_("error: version option argument '%c' invalid.  Use:\n"
       "\t'v' - version only\n"
       "\t'c' - version and copyright\n"
       "\t'n' - version and full copyright notice\n"));
#line 58 "../check.c"
  puts(_("%s error:  the '%s' and '%s' options conflict\n"));
#line 217 "../find.c"
  puts(_("%s: The '%s' option has been disabled."));
#line 430 "../find.c"
  puts(_("%s: The '%s' option has been disabled."));
#line 38 "../alias.c"
  puts(_("-equivalence"));
#line 469 "../find.c"
  puts(_("%s: illegal option -- %c\n"));
#line 110 "../reset.c"
  puts(_("%s: illegal option -- %c\n"));
#line 271 "../find.c"
  puts(_("%s: illegal option -- %s\n"));
#line 755 "../find.c"
  puts(_("%s: illegal option -- %s\n"));
#line 118 "../reset.c"
  puts(_("%s: illegal option -- %s\n"));
#line 335 "../find.c"
  puts(_("%s: unknown vendor extension option -- %s\n"));
#line 159 "../enum.c"
  puts(_("  or an integer from %d through %d\n"));
#line 169 "../enum.c"
  puts(_("  or an integer from %d through %d\n"));
#line 747 "../usage.c"
  puts(_("%s error:  invalid option descriptor for %s\n"));
#line 1081 "../usage.c"
  puts(_("%s error:  invalid option descriptor for %s\n"));
#line 385 "../find.c"
  puts(_("%s: invalid option name: %s\n"));
#line 527 "../find.c"
  puts(_("%s: The '%s' option requires an argument.\n"));
#line 156 "../autoopts.c"
  puts(_("(AutoOpts bug):  Equivalenced option '%s' was equivalenced to both\n"
       "\t'%s' and '%s'."));
#line 94 "../check.c"
  puts(_("%s error:  The %s option is required\n"));
#line 632 "../find.c"
  puts(_("%s: The '%s' option cannot have an argument.\n"));
#line 151 "../check.c"
  puts(_("%s: Command line arguments are not allowed.\n"));
#line 535 "../save.c"
  puts(_("error %d (%s) creating %s\n"));
#line 234 "../enum.c"
  puts(_("%s error:  '%s' does not match any %s keywords.\n"));
#line 93 "../reset.c"
  puts(_("%s error: The '%s' option requires an argument.\n"));
#line 184 "../save.c"
  puts(_("error %d (%s) stat-ing %s\n"));
#line 238 "../save.c"
  puts(_("error %d (%s) stat-ing %s\n"));
#line 143 "../restore.c"
  puts(_("%s error: no saved option state\n"));
#line 231 "../autoopts.c"
  puts(_("'%s' is not a command line option.\n"));
#line 111 "../time.c"
  puts(_("%s error:  '%s' is not a recognizable date/time.\n"));
#line 132 "../save.c"
  puts(_("'%s' not defined\n"));
#line 50 "../time.c"
  puts(_("%s error:  '%s' is not a recognizable time duration.\n"));
#line 92 "../check.c"
  puts(_("%s error:  The %s option must appear %d times.\n"));
#line 164 "../numeric.c"
  puts(_("%s error:  '%s' is not a recognizable number.\n"));
#line 200 "../enum.c"
  puts(_("%s error:  %s exceeds %s keyword count\n"));
#line 330 "../usage.c"
  puts(_("Try '%s %s' for more information.\n"));
#line 45 "../alias.c"
  puts(_("one %s%s option allowed\n"));
#line 208 "../makeshell.c"
  puts(_("standard output"));
#line 943 "../makeshell.c"
  puts(_("standard output"));
#line 274 "../usage.c"
  puts(_("standard output"));
#line 415 "../usage.c"
  puts(_("standard output"));
#line 625 "../usage.c"
  puts(_("standard output"));
#line 175 "../version.c"
  puts(_("standard output"));
#line 274 "../usage.c"
  puts(_("standard error"));
#line 415 "../usage.c"
  puts(_("standard error"));
#line 625 "../usage.c"
  puts(_("standard error"));
#line 175 "../version.c"
  puts(_("standard error"));
#line 208 "../makeshell.c"
  puts(_("write"));
#line 943 "../makeshell.c"
  puts(_("write"));
#line 273 "../usage.c"
  puts(_("write"));
#line 414 "../usage.c"
  puts(_("write"));
#line 624 "../usage.c"
  puts(_("write"));
#line 174 "../version.c"
  puts(_("write"));
#line 60 "../numeric.c"
  puts(_("%s error:  %s option value %ld is out of range.\n"));
#line 44 "../check.c"
  puts(_("%s error:  %s option requires the %s option\n"));
#line 131 "../save.c"
  puts(_("%s warning:  cannot save options - %s not regular file\n"));
#line 183 "../save.c"
  puts(_("%s warning:  cannot save options - %s not regular file\n"));
#line 237 "../save.c"
  puts(_("%s warning:  cannot save options - %s not regular file\n"));
#line 256 "../save.c"
  puts(_("%s warning:  cannot save options - %s not regular file\n"));
#line 534 "../save.c"
  puts(_("%s warning:  cannot save options - %s not regular file\n"));
  /* END-LIBOPTS-MESSAGES */

  /* USAGE-TEXT: */
#line 873 "../usage.c"
  puts(_("\t\t\t\t- an alternate for '%s'\n"));
#line 1148 "../usage.c"
  puts(_("Version, usage and configuration options:"));
#line 924 "../usage.c"
  puts(_("\t\t\t\t- default option for unnamed options\n"));
#line 837 "../usage.c"
  puts(_("\t\t\t\t- disabled as '--%s'\n"));
#line 1117 "../usage.c"
  puts(_(" --- %-14s %s\n"));
#line 1115 "../usage.c"
  puts(_("This option has been disabled"));
#line 864 "../usage.c"
  puts(_("\t\t\t\t- enabled by default\n"));
#line 40 "../alias.c"
  puts(_("%s error:  only "));
#line 1194 "../usage.c"
  puts(_(" - examining environment variables named %s_*\n"));
#line 168 "../file.c"
  puts(_("\t\t\t\t- file must not pre-exist\n"));
#line 172 "../file.c"
  puts(_("\t\t\t\t- file must pre-exist\n"));
#line 380 "../usage.c"
  puts(_("Options are specified by doubled hyphens and their name or by a single\n"
       "hyphen and the flag character.\n"));
#line 921 "../makeshell.c"
  puts(_("\n"
       "= = = = = = = =\n\n"
       "This incarnation of genshell will produce\n"
       "a shell script to parse the options for %s:\n\n"));
#line 166 "../enum.c"
  puts(_("  or an integer mask with any of the lower %d bits set\n"));
#line 897 "../usage.c"
  puts(_("\t\t\t\t- is a set membership option\n"));
#line 918 "../usage.c"
  puts(_("\t\t\t\t- must appear between %d and %d times\n"));
#line 382 "../usage.c"
  puts(_("Options are specified by single or double hyphens and their name.\n"));
#line 904 "../usage.c"
  puts(_("\t\t\t\t- may appear multiple times\n"));
#line 891 "../usage.c"
  puts(_("\t\t\t\t- may not be preset\n"));
#line 1309 "../usage.c"
  puts(_("   Arg Option-Name    Description\n"));
#line 1245 "../usage.c"
  puts(_("  Flg Arg Option-Name    Description\n"));
#line 1303 "../usage.c"
  puts(_("  Flg Arg Option-Name    Description\n"));
#line 1304 "../usage.c"
  puts(_(" %3s %s"));
#line 1310 "../usage.c"
  puts(_(" %3s %s"));
#line 387 "../usage.c"
  puts(_("The '-#<number>' option may omit the hash char\n"));
#line 383 "../usage.c"
  puts(_("All arguments are named options.\n"));
#line 971 "../usage.c"
  puts(_(" - reading file %s"));
#line 409 "../usage.c"
  puts(_("\n"
       "Please send bug reports to:  <%s>\n"));
#line 100 "../version.c"
  puts(_("\n"
       "Please send bug reports to:  <%s>\n"));
#line 129 "../version.c"
  puts(_("\n"
       "Please send bug reports to:  <%s>\n"));
#line 903 "../usage.c"
  puts(_("\t\t\t\t- may NOT appear - preset only\n"));
#line 944 "../usage.c"
  puts(_("\n"
       "The following option preset mechanisms are supported:\n"));
#line 1192 "../usage.c"
  puts(_("\n"
       "The following option preset mechanisms are supported:\n"));
#line 682 "../usage.c"
  puts(_("prohibits these options:\n"));
#line 677 "../usage.c"
  puts(_("prohibits the option '%s'\n"));
#line 81 "../numeric.c"
  puts(_("%s%ld to %ld"));
#line 79 "../numeric.c"
  puts(_("%sgreater than or equal to %ld"));
#line 75 "../numeric.c"
  puts(_("%s%ld exactly"));
#line 68 "../numeric.c"
  puts(_("%sit must lie in one of the ranges:\n"));
#line 68 "../numeric.c"
  puts(_("%sit must be in the range:\n"));
#line 88 "../numeric.c"
  puts(_(", or\n"));
#line 66 "../numeric.c"
  puts(_("%sis scalable with a suffix: k/K/m/M/g/G/t/T\n"));
#line 77 "../numeric.c"
  puts(_("%sless than or equal to %ld"));
#line 390 "../usage.c"
  puts(_("Operands and options may be intermixed.  They will be reordered.\n"));
#line 652 "../usage.c"
  puts(_("requires the option '%s'\n"));
#line 655 "../usage.c"
  puts(_("requires these options:\n"));
#line 1321 "../usage.c"
  puts(_("   Arg Option-Name   Req?  Description\n"));
#line 1315 "../usage.c"
  puts(_("  Flg Arg Option-Name   Req?  Description\n"));
#line 167 "../enum.c"
  puts(_("or you may use a numeric representation.  Preceding these with a '!'\n"
       "will clear the bits, specifying 'none' will clear all bits, and 'all'\n"
       "will set them all.  Multiple entries may be passed as an option\n"
       "argument list.\n"));
#line 910 "../usage.c"
  puts(_("\t\t\t\t- may appear up to %d times\n"));
#line 77 "../enum.c"
  puts(_("The valid \"%s\" option keywords are:\n"));
#line 1152 "../usage.c"
  puts(_("The next option supports vendor supported extra options:"));
#line 773 "../usage.c"
  puts(_("These additional options are:"));
  /* END-USAGE-TEXT */
}
#endif /* uncompilable code */
#ifdef  __cplusplus
}
#endif
/* ntpq-opts.c ends here */<|MERGE_RESOLUTION|>--- conflicted
+++ resolved
@@ -1,11 +1,7 @@
 /*
  *  EDIT THIS FILE WITH CAUTION  (ntpq-opts.c)
  *
-<<<<<<< HEAD
- *  It has been AutoGen-ed  April  7, 2015 at 09:41:12 AM by AutoGen 5.18.5pre4
-=======
  *  It has been AutoGen-ed  April 29, 2015 at 11:57:21 AM by AutoGen 5.18.5
->>>>>>> aecbdacb
  *  From the definitions    ntpq-opts.def
  *  and the template file   options
  *
@@ -73,11 +69,7 @@
  *  static const strings for ntpq options
  */
 static char const ntpq_opt_strs[1922] =
-<<<<<<< HEAD
-/*     0 */ "ntpq 4.3.14\n"
-=======
 /*     0 */ "ntpq 4.3.23\n"
->>>>>>> aecbdacb
             "Copyright (C) 1992-2015 The University of Delaware and Network Time Foundation, all rights reserved.\n"
             "This is free software. It is licensed for use, modification and\n"
             "redistribution under the terms of the NTP License, copies of which\n"
@@ -137,21 +129,13 @@
 /*  1722 */ "no-load-opts\0"
 /*  1735 */ "no\0"
 /*  1738 */ "NTPQ\0"
-<<<<<<< HEAD
-/*  1743 */ "ntpq - standard NTP query program - Ver. 4.3.14\n"
-=======
 /*  1743 */ "ntpq - standard NTP query program - Ver. 4.3.23\n"
->>>>>>> aecbdacb
             "Usage:  %s [ -<flag> [<val>] | --<name>[{=| }<val>] ]... [ host ...]\n\0"
 /*  1861 */ "$HOME\0"
 /*  1867 */ ".\0"
 /*  1869 */ ".ntprc\0"
 /*  1876 */ "http://bugs.ntp.org, bugs@ntp.org\0"
-<<<<<<< HEAD
-/*  1910 */ "ntpq 4.3.14";
-=======
 /*  1910 */ "ntpq 4.3.23";
->>>>>>> aecbdacb
 
 /**
  *  ipv4 option description with
@@ -802,11 +786,7 @@
      translate option names.
    */
   /* referenced via ntpqOptions.pzCopyright */
-<<<<<<< HEAD
-  puts(_("ntpq 4.3.14\n\
-=======
   puts(_("ntpq 4.3.23\n\
->>>>>>> aecbdacb
 Copyright (C) 1992-2015 The University of Delaware and Network Time Foundation, all rights reserved.\n\
 This is free software. It is licensed for use, modification and\n\
 redistribution under the terms of the NTP License, copies of which\n\
@@ -872,19 +852,11 @@
   puts(_("load options from a config file"));
 
   /* referenced via ntpqOptions.pzUsageTitle */
-<<<<<<< HEAD
-  puts(_("ntpq - standard NTP query program - Ver. 4.3.14\n\
-Usage:  %s [ -<flag> [<val>] | --<name>[{=| }<val>] ]... [ host ...]\n"));
-
-  /* referenced via ntpqOptions.pzFullVersion */
-  puts(_("ntpq 4.3.14"));
-=======
   puts(_("ntpq - standard NTP query program - Ver. 4.3.23\n\
 Usage:  %s [ -<flag> [<val>] | --<name>[{=| }<val>] ]... [ host ...]\n"));
 
   /* referenced via ntpqOptions.pzFullVersion */
   puts(_("ntpq 4.3.23"));
->>>>>>> aecbdacb
 
   /* referenced via ntpqOptions.pzFullUsage */
   puts(_("<<<NOT-FOUND>>>"));
