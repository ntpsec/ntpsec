--- conflicted
+++ resolved
@@ -1,11 +1,7 @@
 /*  
  *  EDIT THIS FILE WITH CAUTION  (ntpq-opts.c)
  *  
-<<<<<<< HEAD
- *  It has been AutoGen-ed  December 25, 2012 at 11:01:46 AM by AutoGen 5.16.2
-=======
  *  It has been AutoGen-ed  December 25, 2012 at 11:35:01 AM by AutoGen 5.16.2
->>>>>>> 0d910a10
  *  From the definitions    ntpq-opts.def
  *  and the template file   options
  *
