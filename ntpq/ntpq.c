--- conflicted
+++ resolved
@@ -2013,7 +2013,6 @@
 			if (*(xcp->keyword) != '?')
 			    list[words++] = xcp->keyword;
 		}
-<<<<<<< HEAD
 		for (xcp = opcmds; xcp->keyword != 0; xcp++)
 		    cmdsort[n++] = xcp->keyword;
 
@@ -2023,40 +2022,13 @@
 #else
 		    (char *)
 #endif
-		    cmdsort, (size_t)n, sizeof(char *), helpsort);
-		maxlength = 0;
-		for (i = 0; i < n; i++) {
-			length[i] = strlen(cmdsort[i]);
-			if (length[i] > maxlength)
-			    maxlength = length[i];
-		}
-		maxlength++;
-		numperline = 76 / maxlength;
-
-		(void) fprintf(fp, "Commands available:\n");
-		for (i = 0; i < n; i++) {
-			if ((i % numperline) == (numperline-1)
-			    || i == (n-1))
-			    (void) fprintf(fp, "%s\n", cmdsort[i]);
-			else
-			    (void) fprintf(fp, "%s%s", cmdsort[i],
-					   spaces+20-maxlength+length[i]);
-=======
-		for (xcp = opcmds; xcp->keyword != 0; xcp++) {
-		    list[words++] = xcp->keyword;
-                }
-#ifdef QSORT_USES_VOID_P
-		qsort(list, (size_t)(words), sizeof(char *), helpsort);
-#else
-		qsort((char *)(list), (size_t)(words), sizeof(char *), helpsort);
-#endif
+			(list), (size_t)(words), sizeof(char *), helpsort);
 		col = 0;
 		for (word = 0; word < words; word++) {
 		 	int length = strlen(list[word]);
 			if (col < length) {
 			    col = length;
                         }
->>>>>>> eba58cdb
 		}
 
 		cols = SCREENWIDTH / ++col;
