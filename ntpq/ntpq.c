/*
 * ntpq - query an NTP server using mode 6 commands
 */
#include <config.h>
#include <stdio.h>
#include <ctype.h>
#include <signal.h>
#include <setjmp.h>
#include <sys/types.h>
#include <sys/time.h>
#ifdef HAVE_UNISTD_H
# include <unistd.h>
#endif
#ifdef HAVE_FCNTL_H
# include <fcntl.h>
#endif
#ifdef SYS_WINNT
# include <mswsock.h>
#endif
#include <isc/net.h>
#include <isc/result.h>

#include "ntpq.h"
#include "ntp_stdlib.h"
#include "ntp_unixtime.h"
#include "ntp_calendar.h"
#include "ntp_select.h"
#include "ntp_assert.h"
#include "ntp_lineedit.h"
#include "ntp_debug.h"
#include <ssl_applink.c>

#include "ntpq-opts.h"


#ifdef SYS_VXWORKS		/* vxWorks needs mode flag -casey*/
# define open(name, flags)   open(name, flags, 0777)
# define SERVER_PORT_NUM     123
#endif

/* we use COMMAND as an autogen keyword */
#ifdef COMMAND
# undef COMMAND
#endif

/*
 * Because we potentially understand a lot of commands we will run
 * interactive if connected to a terminal.
 */
int interactive = 0;		/* set to 1 when we should prompt */
const char *prompt = "ntpq> ";	/* prompt to ask him about */

/*
 * use old readvars behavior?  --old-rv processing in ntpq resets
 * this value based on the presence or absence of --old-rv.  It is
 * initialized to 1 here to maintain backward compatibility with
 * libntpq clients such as ntpsnmpd, which are free to reset it as
 * desired.
 */
int	old_rv = 1;


/*
 * for get_systime()
 */
s_char	sys_precision;		/* local clock precision (log2 s) */

/*
 * Keyid used for authenticated requests.  Obtained on the fly.
 */
u_long info_auth_keyid = 0;

static	int	info_auth_keytype = NID_md5;	/* MD5 */
static	size_t	info_auth_hashlen = 16;		/* MD5 */
u_long	current_time;		/* needed by authkeys; not used */

/*
 * Flag which indicates we should always send authenticated requests
 */
int always_auth = 0;

/*
 * Flag which indicates raw mode output.
 */
int rawmode = 0;

/*
 * Packet version number we use
 */
u_char pktversion = NTP_OLDVERSION + 1;

/*
 * Don't jump if no set jmp.
 */
volatile int jump = 0;

/*
 * Format values
 */
#define	PADDING	0
#define	TS	1	/* time stamp */
#define	FL	2	/* l_fp type value */
#define	FU	3	/* u_fp type value */
#define	FS	4	/* s_fp type value */
#define	UI	5	/* unsigned integer value */
#define	SI	6	/* signed integer value */
#define	HA	7	/* host address */
#define	NA	8	/* network address */
#define	ST	9	/* string value */
#define	RF	10	/* refid (sometimes string, sometimes not) */
#define	LP	11	/* leap (print in binary) */
#define	OC	12	/* integer, print in octal */
#define	MD	13	/* mode */
#define	AR	14	/* array of times */
#define FX	15	/* test flags */
#define	EOV	255	/* end of table */


/*
 * System variable values.  The array can be indexed by
 * the variable index to find the textual name.
 */
struct ctl_var sys_var[] = {
	{ 0,		PADDING, "" },		/* 0 */
	{ CS_LEAP,	LP,	"leap" },	/* 1 */
	{ CS_STRATUM,	UI,	"stratum" },	/* 2 */
	{ CS_PRECISION,	SI,	"precision" },	/* 3 */
	{ CS_ROOTDELAY,	FS,	"rootdelay" },	/* 4 */
	{ CS_ROOTDISPERSION, FU, "rootdispersion" }, /* 5 */
	{ CS_REFID,	RF,	"refid" },	/* 6 */
	{ CS_REFTIME,	TS,	"reftime" },	/* 7 */
	{ CS_POLL,	UI,	"poll" },	/* 8 */
	{ CS_PEERID,	UI,	"peer" },	/* 9 */
	{ CS_OFFSET,	FL,	"offset" },	/* 10 */
	{ CS_DRIFT,	FS,	"frequency" },	/* 11 */
	{ CS_JITTER,	FU,	"jitter" },	/* 12 */
	{ CS_CLOCK,	TS,	"clock" },	/* 13 */
	{ CS_PROCESSOR,	ST,	"processor" },	/* 14 */
	{ CS_SYSTEM,	ST,	"system" },	/* 15 */
	{ CS_VERSION,	ST,	"version" },	/* 16 */
	{ CS_STABIL,	FS,	"stability" },	/* 17 */
	{ CS_VARLIST,	ST,	"sys_var_list" }, /* 18 */
	{ 0,		EOV,	""	}
};


/*
 * Peer variable list
 */
struct ctl_var peer_var[] = {
	{ 0,		PADDING, "" },		/* 0 */
	{ CP_CONFIG,	UI,	"config" },	/* 1 */
	{ CP_AUTHENABLE, UI,	"authenable" },	/* 2 */
	{ CP_AUTHENTIC,	UI,	"authentic" },	/* 3 */
	{ CP_SRCADR,	HA,	"srcadr" },	/* 4 */
	{ CP_SRCPORT,	UI,	"srcport" },	/* 5 */
	{ CP_DSTADR,	NA,	"dstadr" },	/* 6 */
	{ CP_DSTPORT,	UI,	"dstport" },	/* 7 */
	{ CP_LEAP,	LP,	"leap" },	/* 8 */
	{ CP_HMODE,	MD,	"hmode" },	/* 9 */
	{ CP_STRATUM,	UI,	"stratum" },	/* 10 */
	{ CP_PPOLL,	UI,	"ppoll" },	/* 11 */
	{ CP_HPOLL,	UI,	"hpoll" },	/* 12 */
	{ CP_PRECISION,	SI,	"precision" },	/* 13 */
	{ CP_ROOTDELAY,	FS,	"rootdelay" },	/* 14 */
	{ CP_ROOTDISPERSION, FU, "rootdisp" },	/* 15 */
	{ CP_REFID,	RF,	"refid" },	/* 16 */
	{ CP_REFTIME,	TS,	"reftime" },	/* 17 */
	{ CP_ORG,	TS,	"org" },	/* 18 */
	{ CP_REC,	TS,	"rec" },	/* 19 */
	{ CP_XMT,	TS,	"xmt" },	/* 20 */
	{ CP_REACH,	OC,	"reach" },	/* 21 */
	{ CP_UNREACH,	UI,	"unreach" },	/* 22 */
	{ CP_TIMER,	UI,	"timer" },	/* 23 */
	{ CP_DELAY,	FS,	"delay" },	/* 24 */
	{ CP_OFFSET,	FL,	"offset" },	/* 25 */
	{ CP_JITTER,	FU,	"jitter" },	/* 26 */
	{ CP_DISPERSION, FU,	"dispersion" },	/* 27 */
	{ CP_KEYID,	UI,	"keyid" },	/* 28 */
	{ CP_FILTDELAY,	AR,	"filtdelay" },	/* 29 */
	{ CP_FILTOFFSET, AR,	"filtoffset" },	/* 30 */
	{ CP_PMODE,	ST,	"pmode" },	/* 31 */
	{ CP_RECEIVED,	UI,	"received" },	/* 32 */
	{ CP_SENT,	UI,	"sent" },	/* 33 */
	{ CP_FILTERROR,	AR,	"filtdisp" },	/* 34 */
	{ CP_FLASH,	FX,	"flash" },	/* 35 */ 
	{ CP_TTL,	UI,	"ttl" },	/* 36 */
	{ CP_SRCHOST,	ST,	"srchost" },	/* 37 */
	/*
	 * These are duplicate entries using different on-wire variable
	 * names so that we can interoperate with another flavor.
	 */
	{ CP_SRCADR,	HA,	"peeraddr" },	/* 38 */
	{ CP_SRCPORT,	UI,	"peerport" },	/* 39 */
	{ CP_PPOLL,	UI,	"peerpoll" },	/* 40 */
	{ CP_HPOLL,	UI,	"hostpoll" },	/* 41 */
	{ CP_FILTERROR,	AR,	"filterror" },	/* 42 */
	{ 0,		EOV,	""	}
};


/*
 * Clock variable list
 */
struct ctl_var clock_var[] = {
	{ 0,		PADDING, "" },		/* 0 */
	{ CC_TYPE,	UI,	"type" },	/* 1 */
	{ CC_TIMECODE,	ST,	"timecode" },	/* 2 */
	{ CC_POLL,	UI,	"poll" },	/* 3 */
	{ CC_NOREPLY,	UI,	"noreply" },	/* 4 */
	{ CC_BADFORMAT,	UI,	"badformat" },	/* 5 */
	{ CC_BADDATA,	UI,	"baddata" },	/* 6 */
	{ CC_FUDGETIME1, FL,	"fudgetime1" },	/* 7 */
	{ CC_FUDGETIME2, FL,	"fudgetime2" },	/* 8 */
	{ CC_FUDGEVAL1,	UI,	"stratum" },	/* 9 */
	{ CC_FUDGEVAL2,	RF,	"refid" },	/* 10 */
	{ CC_FLAGS,	UI,	"flags" },	/* 11 */
	{ CC_DEVICE,	ST,	"device" },	/* 12 */
	{ 0,		EOV,	""	}
};


/*
 * flasher bits
 */
static const char *tstflagnames[] = {
	"pkt_dup",		/* TEST1 */
	"pkt_bogus",		/* TEST2 */
	"pkt_unsync",		/* TEST3 */
	"pkt_denied",		/* TEST4 */
	"pkt_auth",		/* TEST5 */
	"pkt_stratum",		/* TEST6 */
	"pkt_header",		/* TEST7 */
	"pkt_autokey",		/* TEST8 */
	"pkt_crypto",		/* TEST9 */
	"peer_stratum",		/* TEST10 */
	"peer_dist",		/* TEST11 */
	"peer_loop",		/* TEST12 */
	"peer_unreach"		/* TEST13 */
};


int		ntpqmain	(int,	char **);
/*
 * Built in command handler declarations
 */
static	int	openhost	(const char *);

static	int	sendpkt		(void *, size_t);
static	int	getresponse	(int, int, u_short *, int *, const char **, int);
static	int	sendrequest	(int, associd_t, int, int, char *);
static	char *	tstflags	(u_long);
#ifndef BUILD_AS_LIB
static	void	getcmds		(void);
#ifndef SYS_WINNT
static	RETSIGTYPE abortcmd	(int);
#endif	/* SYS_WINNT */
static	void	docmd		(const char *);
static	void	tokenize	(const char *, char **, int *);
static	int	getarg		(char *, int, arg_v *);
#endif	/* BUILD_AS_LIB */
static	int	findcmd		(char *, struct xcmd *, struct xcmd *, struct xcmd **);
static	int	rtdatetolfp	(char *, l_fp *);
static	int	decodearr	(char *, int *, l_fp *);
static	void	help		(struct parse *, FILE *);
static	int	helpsort	(const void *, const void *);
static	void	printusage	(struct xcmd *, FILE *);
static	void	timeout		(struct parse *, FILE *);
static	void	auth_delay	(struct parse *, FILE *);
static	void	host		(struct parse *, FILE *);
static	void	ntp_poll	(struct parse *, FILE *);
static	void	keyid		(struct parse *, FILE *);
static	void	keytype		(struct parse *, FILE *);
static	void	passwd		(struct parse *, FILE *);
static	void	hostnames	(struct parse *, FILE *);
static	void	setdebug	(struct parse *, FILE *);
static	void	quit		(struct parse *, FILE *);
static	void	version		(struct parse *, FILE *);
static	void	raw		(struct parse *, FILE *);
static	void	cooked		(struct parse *, FILE *);
static	void	authenticate	(struct parse *, FILE *);
static	void	ntpversion	(struct parse *, FILE *);
static	void	warning		(const char *, const char *, const char *);
static	void	error		(const char *, const char *, const char *);
static	u_long	getkeyid	(const char *);
static	void	atoascii	(const char *, size_t, char *, size_t);
static	void	cookedprint	(int, int, const char *, int, int, FILE *);
static	void	rawprint	(int, int, const char *, int, int, FILE *);
static	void	startoutput	(void);
static	void	output		(FILE *, char *, char *);
static	void	endoutput	(FILE *);
static	void	outputarr	(FILE *, char *, int, l_fp *);
static	int	assoccmp	(const void *, const void *);
void	ntpq_custom_opt_handler	(tOptions *, tOptDesc *);


/*
 * Built-in commands we understand
 */
struct xcmd builtins[] = {
	{ "?",		help,		{  OPT|NTP_STR, NO, NO, NO },
	  { "command", "", "", "" },
	  "tell the use and syntax of commands" },
	{ "help",	help,		{  OPT|NTP_STR, NO, NO, NO },
	  { "command", "", "", "" },
	  "tell the use and syntax of commands" },
	{ "timeout",	timeout,	{ OPT|NTP_UINT, NO, NO, NO },
	  { "msec", "", "", "" },
	  "set the primary receive time out" },
	{ "delay",	auth_delay,	{ OPT|NTP_INT, NO, NO, NO },
	  { "msec", "", "", "" },
	  "set the delay added to encryption time stamps" },
	{ "host",	host,		{ OPT|NTP_STR, OPT|NTP_STR, NO, NO },
	  { "-4|-6", "hostname", "", "" },
	  "specify the host whose NTP server we talk to" },
	{ "poll",	ntp_poll,	{ OPT|NTP_UINT, OPT|NTP_STR, NO, NO },
	  { "n", "verbose", "", "" },
	  "poll an NTP server in client mode `n' times" },
	{ "passwd",	passwd,		{ OPT|NTP_STR, NO, NO, NO },
	  { "", "", "", "" },
	  "specify a password to use for authenticated requests"},
	{ "hostnames",	hostnames,	{ OPT|NTP_STR, NO, NO, NO },
	  { "yes|no", "", "", "" },
	  "specify whether hostnames or net numbers are printed"},
	{ "debug",	setdebug,	{ OPT|NTP_STR, NO, NO, NO },
	  { "no|more|less", "", "", "" },
	  "set/change debugging level" },
	{ "quit",	quit,		{ NO, NO, NO, NO },
	  { "", "", "", "" },
	  "exit ntpq" },
	{ "exit",	quit,		{ NO, NO, NO, NO },
	  { "", "", "", "" },
	  "exit ntpq" },
	{ "keyid",	keyid,		{ OPT|NTP_UINT, NO, NO, NO },
	  { "key#", "", "", "" },
	  "set keyid to use for authenticated requests" },
	{ "version",	version,	{ NO, NO, NO, NO },
	  { "", "", "", "" },
	  "print version number" },
	{ "raw",	raw,		{ NO, NO, NO, NO },
	  { "", "", "", "" },
	  "do raw mode variable output" },
	{ "cooked",	cooked,		{ NO, NO, NO, NO },
	  { "", "", "", "" },
	  "do cooked mode variable output" },
	{ "authenticate", authenticate,	{ OPT|NTP_STR, NO, NO, NO },
	  { "yes|no", "", "", "" },
	  "always authenticate requests to this server" },
	{ "ntpversion",	ntpversion,	{ OPT|NTP_UINT, NO, NO, NO },
	  { "version number", "", "", "" },
	  "set the NTP version number to use for requests" },
	{ "keytype",	keytype,	{ OPT|NTP_STR, NO, NO, NO },
	  { "key type (md5|des)", "", "", "" },
	  "set key type to use for authenticated requests (des|md5)" },
	{ 0,		0,		{ NO, NO, NO, NO },
	  { "", "", "", "" }, "" }
};


/*
 * Default values we use.
 */
#define	DEFHOST		"localhost"	/* default host name */
#define	DEFTIMEOUT	5		/* wait 5 seconds for 1st pkt */
#define	DEFSTIMEOUT	3		/* and 3 more for each additional */
/*
 * Requests are automatically retried once, so total timeout with no
 * response is a bit over 2 * DEFTIMEOUT, or 10 seconds.  At the other
 * extreme, a request eliciting 32 packets of responses each for some
 * reason nearly DEFSTIMEOUT seconds after the prior in that series,
 * with a single packet dropped, would take around 32 * DEFSTIMEOUT, or
 * 93 seconds to fail each of two times, or 186 seconds.
 * Some commands involve a series of requests, such as "peers" and
 * "mrulist", so the cumulative timeouts are even longer for those.
 */
#define	DEFDELAY	0x51EB852	/* 20 milliseconds, l_fp fraction */
#define	LENHOSTNAME	256		/* host name is 256 characters long */
#define	MAXCMDS		100		/* maximum commands on cmd line */
#define	MAXHOSTS	200		/* maximum hosts on cmd line */
#define	MAXLINE		512		/* maximum line length */
#define	MAXTOKENS	(1+MAXARGS+2)	/* maximum number of usable tokens */
#define	MAXVARLEN	256		/* maximum length of a variable name */
#define	MAXVALLEN	400		/* maximum length of a variable value */
#define	MAXOUTLINE	72		/* maximum length of an output line */
#define SCREENWIDTH	76		/* nominal screen width in columns */

/*
 * Some variables used and manipulated locally
 */
struct sock_timeval tvout = { DEFTIMEOUT, 0 };	/* time out for reads */
struct sock_timeval tvsout = { DEFSTIMEOUT, 0 };/* secondary time out */
l_fp delay_time;				/* delay time */
char currenthost[LENHOSTNAME];			/* current host name */
struct sockaddr_in hostaddr = { 0 };		/* host address */
int showhostnames = 1;				/* show host names by default */

int ai_fam_templ;				/* address family */
int ai_fam_default;				/* default address family */
SOCKET sockfd;					/* fd socket is opened on */
int havehost = 0;				/* set to 1 when host open */
int s_port = 0;
struct servent *server_entry = NULL;		/* server entry for ntp */


/*
 * Sequence number used for requests.  It is incremented before
 * it is used.
 */
u_short sequence;

/*
 * Holds data returned from queries.  Declare buffer long to be sure of
 * alignment.
 */
#define	DATASIZE	(MAXFRAGS*480)	/* maximum amount of data */
long pktdata[DATASIZE/sizeof(long)];

/*
 * Holds association data for use with the &n operator.
 */
struct association assoc_cache[MAXASSOC];
int numassoc = 0;		/* number of cached associations */

/*
 * For commands typed on the command line (with the -c option)
 */
int numcmds = 0;
const char *ccmds[MAXCMDS];
#define	ADDCMD(cp)	if (numcmds < MAXCMDS) ccmds[numcmds++] = (cp)

/*
 * When multiple hosts are specified.
 */
int numhosts = 0;
const char *chosts[MAXHOSTS];
#define	ADDHOST(cp)	if (numhosts < MAXHOSTS) chosts[numhosts++] = (cp)

/*
 * Macro definitions we use
 */
#define	ISSPACE(c)	((c) == ' ' || (c) == '\t')
#define	ISEOL(c)	((c) == '\n' || (c) == '\r' || (c) == '\0')
#define	STREQ(a, b)	(*(a) == *(b) && strcmp((a), (b)) == 0)

/*
 * Jump buffer for longjumping back to the command level
 */
jmp_buf interrupt_buf;

/*
 * Points at file being currently printed into
 */
FILE *current_output;

/*
 * Command table imported from ntpdc_ops.c
 */
extern struct xcmd opcmds[];

char *progname;
volatile int debug;

#ifdef NO_MAIN_ALLOWED
#ifndef BUILD_AS_LIB
CALL(ntpq,"ntpq",ntpqmain);

void clear_globals(void)
{
	extern int ntp_optind;
	showhostnames = 0;	/* don'tshow host names by default */
	ntp_optind = 0;
	server_entry = NULL;	/* server entry for ntp */
	havehost = 0;		/* set to 1 when host open */
	numassoc = 0;		/* number of cached associations */
	numcmds = 0;
	numhosts = 0;
}
#endif /* !BUILD_AS_LIB */
#endif /* NO_MAIN_ALLOWED */

/*
 * main - parse arguments and handle options
 */
#ifndef NO_MAIN_ALLOWED
int
main(
	int argc,
	char *argv[]
	)
{
	return ntpqmain(argc, argv);
}
#endif

#ifndef BUILD_AS_LIB
int
ntpqmain(
	int argc,
	char *argv[]
	)
{
	extern int ntp_optind;

#ifdef SYS_VXWORKS
	clear_globals();
	taskPrioritySet(taskIdSelf(), 100 );
#endif

	delay_time.l_ui = 0;
	delay_time.l_uf = DEFDELAY;

	init_lib();	/* sets up ipv4_works, ipv6_works */
	ssl_applink();

	/* Check to see if we have IPv6. Otherwise default to IPv4 */
	if (!ipv6_works)
		ai_fam_default = AF_INET;

	progname = argv[0];

	{
		int optct = optionProcess(&ntpqOptions, argc, argv);
		argc -= optct;
		argv += optct;
	}

	/*
	 * Process options other than -c and -p, which are specially
	 * handled by ntpq_custom_opt_handler().
	 */

	debug = DESC(DEBUG_LEVEL).optOccCt;

	if (HAVE_OPT(IPV4))
		ai_fam_templ = AF_INET;
	else if (HAVE_OPT(IPV6))
		ai_fam_templ = AF_INET6;
	else
		ai_fam_templ = ai_fam_default;

	if (HAVE_OPT(INTERACTIVE))
		interactive = 1;

	if (HAVE_OPT(NUMERIC))
		showhostnames = 0;

	old_rv = HAVE_OPT(OLD_RV);

#if 0
	while ((c = ntp_getopt(argc, argv, "46c:dinp")) != EOF)
	    switch (c) {
		case '4':
		    ai_fam_templ = AF_INET;
		    break;
		case '6':
		    ai_fam_templ = AF_INET6;
		    break;
		case 'c':
		    ADDCMD(ntp_optarg);
		    break;
		case 'd':
		    ++debug;
		    break;
		case 'i':
		    interactive = 1;
		    break;
		case 'n':
		    showhostnames = 0;
		    break;
		case 'p':
		    ADDCMD("peers");
		    break;
		default:
		    errflg++;
		    break;
	    }
	if (errflg) {
		(void) fprintf(stderr,
			       "usage: %s [-46dinp] [-c cmd] host ...\n",
			       progname);
		exit(2);
	}
#endif
	NTP_INSIST(ntp_optind <= argc);
	if (ntp_optind == argc) {
		ADDHOST(DEFHOST);
	} else {
		for (; ntp_optind < argc; ntp_optind++)
			ADDHOST(argv[ntp_optind]);
	}

	if (numcmds == 0 && interactive == 0
	    && isatty(fileno(stdin)) && isatty(fileno(stderr))) {
		interactive = 1;
	}

#ifndef SYS_WINNT /* Under NT cannot handle SIGINT, WIN32 spawns a handler */
	if (interactive)
	    (void) signal_no_reset(SIGINT, abortcmd);
#endif /* SYS_WINNT */

	if (numcmds == 0) {
		(void) openhost(chosts[0]);
		getcmds();
	} else {
		int ihost;
		int icmd;

		for (ihost = 0; ihost < numhosts; ihost++) {
			if (openhost(chosts[ihost]))
				for (icmd = 0; icmd < numcmds; icmd++)
					docmd(ccmds[icmd]);
		}
	}
#ifdef SYS_WINNT
	WSACleanup();
#endif /* SYS_WINNT */
	return 0;
}
#endif /* !BUILD_AS_LIB */

/*
 * openhost - open a socket to a host
 */
static	int
openhost(
	const char *hname
	)
{
	const char svc[] = "ntp";
	char temphost[LENHOSTNAME];
	int a_info, i;
	struct addrinfo hints, *ai;
	register const char *cp;
	char name[LENHOSTNAME];

	/*
	 * We need to get by the [] if they were entered
	 */
	
	cp = hname;
	
	if (*cp == '[') {
		cp++;
		for (i = 0; *cp && *cp != ']'; cp++, i++)
			name[i] = *cp;
		if (*cp == ']') {
			name[i] = '\0';
			hname = name;
		} else {
			return 0;
		}
	}

	/*
	 * First try to resolve it as an ip address and if that fails,
	 * do a fullblown (dns) lookup. That way we only use the dns
	 * when it is needed and work around some implementations that
	 * will return an "IPv4-mapped IPv6 address" address if you
	 * give it an IPv4 address to lookup.
	 */
	memset(&hints, 0, sizeof(hints));
	hints.ai_family = ai_fam_templ;
	hints.ai_protocol = IPPROTO_UDP;
	hints.ai_socktype = SOCK_DGRAM;
	hints.ai_flags = Z_AI_NUMERICHOST;
	ai = NULL;

	a_info = getaddrinfo(hname, svc, &hints, &ai);
	if (a_info == EAI_NONAME
#ifdef EAI_NODATA
	    || a_info == EAI_NODATA
#endif
	   ) {
		hints.ai_flags = AI_CANONNAME;
#ifdef AI_ADDRCONFIG
		hints.ai_flags |= AI_ADDRCONFIG;
#endif
		a_info = getaddrinfo(hname, svc, &hints, &ai);	
	}
#ifdef AI_ADDRCONFIG
	/* Some older implementations don't like AI_ADDRCONFIG. */
	if (a_info == EAI_BADFLAGS) {
		hints.ai_flags &= ~AI_ADDRCONFIG;
		a_info = getaddrinfo(hname, svc, &hints, &ai);	
	}
#endif
	if (a_info != 0) {
		(void) fprintf(stderr, "%s\n", gai_strerror(a_info));
		return 0;
	}

	if (ai->ai_canonname == NULL) {
		strncpy(temphost, 
			stoa((sockaddr_u *)ai->ai_addr),
			LENHOSTNAME);

	} else {
		strncpy(temphost, ai->ai_canonname, LENHOSTNAME);
	}
	temphost[LENHOSTNAME-1] = '\0';

	if (debug > 2)
		printf("Opening host %s\n", temphost);

	if (havehost == 1) {
		if (debug > 2)
			printf("Closing old host %s\n", currenthost);
		(void) closesocket(sockfd);
		havehost = 0;
	}
	(void) strcpy(currenthost, temphost);

	/* port maps to the same location in both families */
	s_port = ((struct sockaddr_in6 *)ai->ai_addr)->sin6_port;
#ifdef SYS_VXWORKS
	((struct sockaddr_in6 *)&hostaddr)->sin6_port = htons(SERVER_PORT_NUM);
	if (ai->ai_family == AF_INET)
		*(struct sockaddr_in *)&hostaddr=
			*((struct sockaddr_in *)ai->ai_addr);
	else
		*(struct sockaddr_in6 *)&hostaddr=
			*((struct sockaddr_in6 *)ai->ai_addr);
#endif /* SYS_VXWORKS */

#ifdef SYS_WINNT
	{
		int optionValue = SO_SYNCHRONOUS_NONALERT;
		int err;

		err = setsockopt(INVALID_SOCKET, SOL_SOCKET, SO_OPENTYPE,
				 (char *)&optionValue, sizeof(optionValue));
		if (err) {
			err = WSAGetLastError();
			fprintf(stderr,
				"setsockopt(SO_SYNCHRONOUS_NONALERT) "
				"error: %s\n", strerror(err));
			exit(1);
		}
	}
#endif /* SYS_WINNT */

	sockfd = socket(ai->ai_family, SOCK_DGRAM, 0);
	if (sockfd == INVALID_SOCKET) {
		error("socket", "", "");
	}

	
#ifdef NEED_RCVBUF_SLOP
# ifdef SO_RCVBUF
	{ int rbufsize = DATASIZE + 2048;	/* 2K for slop */
	if (setsockopt(sockfd, SOL_SOCKET, SO_RCVBUF,
		       &rbufsize, sizeof(int)) == -1)
	    error("setsockopt", "", "");
	}
# endif
#endif

#ifdef SYS_VXWORKS
	if (connect(sockfd, (struct sockaddr *)&hostaddr,
		    sizeof(hostaddr)) == -1)
#else
	if (connect(sockfd, (struct sockaddr *)ai->ai_addr,
		    ai->ai_addrlen) == -1)
#endif /* SYS_VXWORKS */
	    error("connect", "", "");
	if (a_info == 0)
		freeaddrinfo(ai);
	havehost = 1;
	return 1;
}


/* XXX ELIMINATE sendpkt similar in ntpq.c, ntpdc.c, ntp_io.c, ntptrace.c */
/*
 * sendpkt - send a packet to the remote host
 */
static int
sendpkt(
	void *	xdata,
	size_t	xdatalen
	)
{
	if (debug >= 3)
	    printf("Sending %lu octets\n", (u_long)xdatalen);

	if (send(sockfd, xdata, (size_t)xdatalen, 0) == -1) {
		warning("write to %s failed", currenthost, "");
		return -1;
	}

	if (debug >= 4) {
		int first = 8;
		char *cdata = xdata;

		printf("Packet data:\n");
		while (xdatalen-- > 0) {
			if (first-- == 0) {
				printf("\n");
				first = 7;
			}
			printf(" %02x", *cdata++ & 0xff);
		}
		printf("\n");
	}
	return 0;
}



/*
 * getresponse - get a (series of) response packet(s) and return the data
 */
static int
getresponse(
	int opcode,
	int associd,
	u_short *rstatus,
	int *rsize,
	const char **rdata,
	int timeo
	)
{
	struct ntp_control rpkt;
	struct sock_timeval tvo;
	u_short offsets[MAXFRAGS+1];
	u_short counts[MAXFRAGS+1];
	u_short offset;
	u_short count;
	int numfrags;
	int seenlastfrag;
	int shouldbesize;
	fd_set fds;
	int n;

	/*
	 * This is pretty tricky.  We may get between 1 and MAXFRAG packets
	 * back in response to the request.  We peel the data out of
	 * each packet and collect it in one long block.  When the last
	 * packet in the sequence is received we'll know how much data we
	 * should have had.  Note we use one long time out, should reconsider.
	 */
	*rsize = 0;
	if (rstatus)
	    *rstatus = 0;
	*rdata = (char *)pktdata;

	numfrags = 0;
	seenlastfrag = 0;

	FD_ZERO(&fds);

	/*
	 * Loop until we have an error or a complete response.  Nearly all
	 * code paths to loop again use continue.
	 */
	for (;;) {

		if (numfrags == 0)
			tvo = tvout;
		else
			tvo = tvsout;
		
		FD_SET(sockfd, &fds);
		n = select(sockfd + 1, &fds, NULL, NULL, &tvo);

		if (n == -1) {
			warning("select fails", "", "");
			return -1;
		}
		if (n == 0) {
			/*
			 * Timed out.  Return what we have
			 */
			if (numfrags == 0) {
				if (timeo)
					fprintf(stderr,
						"%s: timed out, nothing received\n",
						currenthost);
				return ERR_TIMEOUT;
			} else {
				if (timeo)
					fprintf(stderr,
						   "%s: timed out with incomplete data\n",
						   currenthost);
				if (debug) {
					fprintf(stderr,
						"ERR_INCOMPLETE: Received fragments:\n");
					for (n = 0; n < numfrags; n++)
						fprintf(stderr,
							"%2d: %5d %5d\t%3d octets\n",
							n, offsets[n],
							offsets[n] +
							counts[n],
							counts[n]);
					fprintf(stderr,
						"last fragment %sreceived\n",
						(seenlastfrag)
						    ? ""
						    : "not ");
				}
				return ERR_INCOMPLETE;
			}
		}

		n = recv(sockfd, (char *)&rpkt, sizeof(rpkt), 0);
		if (n == -1) {
			warning("read", "", "");
			return -1;
		}

		if (debug >= 4) {
			int len = n, first = 8;
			char *data = (char *)&rpkt;

			printf("Packet data:\n");
			while (len-- > 0) {
				if (first-- == 0) {
					printf("\n");
					first = 7;
				}
				printf(" %02x", *data++ & 0xff);
			}
			printf("\n");
		}

		/*
		 * Check for format errors.  Bug proofing.
		 */
		if (n < CTL_HEADER_LEN) {
			if (debug)
			    printf("Short (%d byte) packet received\n", n);
			continue;
		}
		if (PKT_VERSION(rpkt.li_vn_mode) > NTP_VERSION
		    || PKT_VERSION(rpkt.li_vn_mode) < NTP_OLDVERSION) {
			if (debug)
			    printf("Packet received with version %d\n",
				   PKT_VERSION(rpkt.li_vn_mode));
			continue;
		}
		if (PKT_MODE(rpkt.li_vn_mode) != MODE_CONTROL) {
			if (debug)
			    printf("Packet received with mode %d\n",
				   PKT_MODE(rpkt.li_vn_mode));
			continue;
		}
		if (!CTL_ISRESPONSE(rpkt.r_m_e_op)) {
			if (debug)
			    printf("Received request packet, wanted response\n");
			continue;
		}

		/*
		 * Check opcode and sequence number for a match.
		 * Could be old data getting to us.
		 */
		if (ntohs(rpkt.sequence) != sequence) {
			if (debug)
			    printf(
				    "Received sequnce number %d, wanted %d\n",
				    ntohs(rpkt.sequence), sequence);
			continue;
		}
		if (CTL_OP(rpkt.r_m_e_op) != opcode) {
			if (debug)
			    printf(
				    "Received opcode %d, wanted %d (sequence number okay)\n",
				    CTL_OP(rpkt.r_m_e_op), opcode);
			continue;
		}

		/*
		 * Check the error code.  If non-zero, return it.
		 */
		if (CTL_ISERROR(rpkt.r_m_e_op)) {
			int errcode;

			errcode = (ntohs(rpkt.status) >> 8) & 0xff;
			if (debug && CTL_ISMORE(rpkt.r_m_e_op)) {
				printf("Error code %d received on not-final packet\n",
				       errcode);
			}
			if (errcode == CERR_UNSPEC)
			    return ERR_UNSPEC;
			return errcode;
		}

		/*
		 * Check the association ID to make sure it matches what
		 * we sent.
		 */
		if (ntohs(rpkt.associd) != associd) {
			if (debug)
			    printf("Association ID %d doesn't match expected %d\n",
				   ntohs(rpkt.associd), associd);
			/*
			 * Hack for silly fuzzballs which, at the time of writing,
			 * return an assID of sys.peer when queried for system variables.
			 */
#ifdef notdef
			continue;
#endif
		}

		/*
		 * Collect offset and count.  Make sure they make sense.
		 */
		offset = ntohs(rpkt.offset);
		count = ntohs(rpkt.count);

		/*
		 * validate received payload size is padded to next 32-bit
		 * boundary and no smaller than claimed by rpkt.count
		 */
		if (n & 0x3) {
			if (debug)
				printf("Response packet not padded, "
					"size = %d\n", n);
			continue;
		}

		shouldbesize = (CTL_HEADER_LEN + count + 3) & ~3;

		if (n < shouldbesize) {
			printf("Response packet claims %u octets "
				"payload, above %d received\n",
				count,
				n - CTL_HEADER_LEN
				);
			return ERR_INCOMPLETE;
		}

		if (debug >= 3 && shouldbesize > n) {
			u_int32 key;
			u_int32 *lpkt;
			int maclen;

			/*
			 * Usually we ignore authentication, but for debugging purposes
			 * we watch it here.
			 */
			/* round to 8 octet boundary */
			shouldbesize = (shouldbesize + 7) & ~7;

			maclen = n - shouldbesize;
			if (maclen >= MIN_MAC_LEN) {
				printf(
					"Packet shows signs of authentication (total %d, data %d, mac %d)\n",
					n, shouldbesize, maclen);
				lpkt = (u_int32 *)&rpkt;
				printf("%08lx %08lx %08lx %08lx %08lx %08lx\n",
				       (u_long)ntohl(lpkt[(n - maclen)/sizeof(u_int32) - 3]),
				       (u_long)ntohl(lpkt[(n - maclen)/sizeof(u_int32) - 2]),
				       (u_long)ntohl(lpkt[(n - maclen)/sizeof(u_int32) - 1]),
				       (u_long)ntohl(lpkt[(n - maclen)/sizeof(u_int32)]),
				       (u_long)ntohl(lpkt[(n - maclen)/sizeof(u_int32) + 1]),
				       (u_long)ntohl(lpkt[(n - maclen)/sizeof(u_int32) + 2]));
				key = ntohl(lpkt[(n - maclen) / sizeof(u_int32)]);
				printf("Authenticated with keyid %lu\n", (u_long)key);
				if (key != 0 && key != info_auth_keyid) {
					printf("We don't know that key\n");
				} else {
					if (authdecrypt(key, (u_int32 *)&rpkt,
					    n - maclen, maclen)) {
						printf("Auth okay!\n");
					} else {
						printf("Auth failed!\n");
					}
				}
			}
		}

		if (debug >= 2)
		    printf("Got packet, size = %d\n", n);
		if ((int)count > (n - CTL_HEADER_LEN)) {
			if (debug)
				printf("Received count of %d octets, "
					"data in packet is %d\n",
					count, n-CTL_HEADER_LEN);
			continue;
		}
		if (count == 0 && CTL_ISMORE(rpkt.r_m_e_op)) {
			if (debug)
			    printf("Received count of 0 in non-final fragment\n");
			continue;
		}
		if (offset + count > sizeof(pktdata)) {
			if (debug)
			    printf("Offset %d, count %d, too big for buffer\n",
				   offset, count);
			return ERR_TOOMUCH;
		}
		if (seenlastfrag && !CTL_ISMORE(rpkt.r_m_e_op)) {
			if (debug)
			    printf("Received second last fragment packet\n");
			continue;
		}

		/*
		 * So far, so good.  Record this fragment, making sure it doesn't
		 * overlap anything.
		 */
		if (debug >= 2)
		    printf("Packet okay\n");;

		if (numfrags > (MAXFRAGS - 1)) {
			if (debug)
			    printf("Number of fragments exceeds maximum\n");
			return ERR_TOOMUCH;
		}

		/*
		 * Find the position for the fragment relative to any
		 * previously received.
		 */
		for (n = 0; 
		     n < numfrags && offsets[n] < offset; 
		     n++) {
			/* empty body */ ;
		}

		if (n < numfrags && offset == offsets[n]) {
			if (debug)
				printf("duplicate %u octets at %u "
					"ignored, prior %u at %u\n",
					count,
					offset,
					counts[n],
					offsets[n]
					);
			continue;
		}

		if (n > 0 && (offsets[n-1] + counts[n-1]) > offset) {
			if (debug)
				printf("received frag at %u overlaps "
					"with %u octet frag at %u\n",
					offset,
					counts[n-1],
					offsets[n-1]
					);
			continue;
		}

		if (n < numfrags && (offset + count) > offsets[n]) {
			if (debug)
				printf("received %u octet frag at %u "
					"overlaps with frag at %u\n",
					count,
					offset,
					offsets[n]
					);
			continue;
		}

		{
			register int i;
			
			for (i = numfrags; i > n; i--) {
				offsets[i] = offsets[i-1];
				counts[i] = counts[i-1];
			}
		}
		offsets[n] = offset;
		counts[n] = count;
		numfrags++;

		/*
		 * Got that stuffed in right.  Figure out if this was the last.
		 * Record status info out of the last packet.
		 */
		if (!CTL_ISMORE(rpkt.r_m_e_op)) {
			seenlastfrag = 1;
			if (rstatus != 0)
			    *rstatus = ntohs(rpkt.status);
		}

		/*
		 * Copy the data into the data buffer.
		 */
		memcpy((char *)pktdata + offset, rpkt.data, count);

		/*
		 * If we've seen the last fragment, look for holes in the sequence.
		 * If there aren't any, we're done.
		 */
		if (seenlastfrag && offsets[0] == 0) {
			for (n = 1; n < numfrags; n++) {
				if (offsets[n-1] + counts[n-1] != offsets[n])
					break;
			}
			if (n == numfrags) {
				*rsize = offsets[numfrags-1] + counts[numfrags-1];
				if (debug)
					fprintf(stderr,
						"%d packets reassembled into response\n",
						numfrags);
				return 0;
			}
		}
	}  /* giant for (;;) collecting response packets */
}  /* getresponse() */


/*
 * sendrequest - format and send a request packet
 */
static int
sendrequest(
	int opcode,
	associd_t associd,
	int auth,
	int qsize,
	char *qdata
	)
{
	struct ntp_control qpkt;
	int	pktsize;
	u_long	key_id;
	char *	pass;
	int	maclen;

	/*
	 * Check to make sure the data will fit in one packet
	 */
	if (qsize > CTL_MAX_DATA_LEN) {
		fprintf(stderr,
			"***Internal error!  qsize (%d) too large\n",
			qsize);
		return 1;
	}

	/*
	 * Fill in the packet
	 */
	qpkt.li_vn_mode = PKT_LI_VN_MODE(0, pktversion, MODE_CONTROL);
	qpkt.r_m_e_op = (u_char)(opcode & CTL_OP_MASK);
	qpkt.sequence = htons(sequence);
	qpkt.status = 0;
	qpkt.associd = htons((u_short)associd);
	qpkt.offset = 0;
	qpkt.count = htons((u_short)qsize);

	pktsize = CTL_HEADER_LEN;

	/*
	 * If we have data, copy and pad it out to a 32-bit boundary.
	 */
	if (qsize > 0) {
		memcpy(qpkt.data, qdata, (size_t)qsize);
		pktsize += qsize;
		while (pktsize & (sizeof(u_int32) - 1)) {
			qpkt.data[qsize++] = 0;
			pktsize++;
		}
	}

	/*
	 * If it isn't authenticated we can just send it.  Otherwise
	 * we're going to have to think about it a little.
	 */
	if (!auth && !always_auth) {
		return sendpkt(&qpkt, pktsize);
	} 

	/*
	 * Pad out packet to a multiple of 8 octets to be sure
	 * receiver can handle it.
	 */
	while (pktsize & 7) {
		qpkt.data[qsize++] = 0;
		pktsize++;
	}

	/*
	 * Get the keyid and the password if we don't have one.
	 */
	if (info_auth_keyid == 0) {
		key_id = getkeyid("Keyid: ");
		if (key_id == 0 || key_id > NTP_MAXKEY) {
			fprintf(stderr, 
				"Invalid key identifier\n");
			return 1;
		}
		info_auth_keyid = key_id;
	}
	if (!authistrusted(info_auth_keyid)) {
		pass = getpass_keytype(info_auth_keytype);
		if ('\0' == pass[0]) {
			fprintf(stderr, "Invalid password\n");
			return 1;
		}
		authusekey(info_auth_keyid, info_auth_keytype,
			   (u_char *)pass);
		authtrust(info_auth_keyid, 1);
	}

	/*
	 * Do the encryption.
	 */
	maclen = authencrypt(info_auth_keyid, (void *)&qpkt, pktsize);
	if (!maclen) {  
		fprintf(stderr, "Key not found\n");
		return 1;
	} else if ((size_t)maclen != (info_auth_hashlen + sizeof(keyid_t))) {
		fprintf(stderr,
			"%d octet MAC, %lu expected with %lu octet digest\n",
			maclen, (u_long)(info_auth_hashlen + sizeof(keyid_t)),
			(u_long)info_auth_hashlen);
		return 1;
	}
	
	return sendpkt((char *)&qpkt, pktsize + maclen);
}

/*
 * show_error_msg - display the error text for a mode 6 error response.
 */
void
show_error_msg(
	int		m6resp,
	associd_t	associd
	)
{
	if (numhosts > 1)
		fprintf(stderr, "server=%s ", currenthost);

	switch(m6resp) {

	case CERR_BADFMT:
		fprintf(stderr,
		    "***Server reports a bad format request packet\n");
		break;

	case CERR_PERMISSION:
		fprintf(stderr,
		    "***Server disallowed request (authentication?)\n");
		break;

	case CERR_BADOP:
		fprintf(stderr,
		    "***Server reports a bad opcode in request\n");
		break;

	case CERR_BADASSOC:
		fprintf(stderr,
		    "***Association ID %d unknown to server\n",
		    associd);
		break;

	case CERR_UNKNOWNVAR:
		fprintf(stderr,
		    "***A request variable unknown to the server\n");
		break;

	case CERR_BADVALUE:
		fprintf(stderr,
		    "***Server indicates a request variable was bad\n");
		break;

	case ERR_UNSPEC:
		fprintf(stderr,
		    "***Server returned an unspecified error\n");
		break;

	case ERR_TIMEOUT:
		fprintf(stderr, "***Request timed out\n");
		break;

	case ERR_INCOMPLETE:
		fprintf(stderr,
		    "***Response from server was incomplete\n");
		break;

	case ERR_TOOMUCH:
		fprintf(stderr,
		    "***Buffer size exceeded for returned data\n");
		break;

	default:
		fprintf(stderr,
		    "***Server returns unknown error code %d\n",
		    m6resp);
	}
}

/*
 * doquery - send a request and process the response, displaying
 *	     error messages for any error responses.
 */
int
doquery(
	int opcode,
	associd_t associd,
	int auth,
	int qsize,
	char *qdata,
	u_short *rstatus,
	int *rsize,
	const char **rdata
	)
{
	return doqueryex(opcode, associd, auth, qsize, qdata, rstatus,
			 rsize, rdata, FALSE);
}


/*
 * doqueryex - send a request and process the response, optionally
 *	       displaying error messages for any error responses.
 */
int
doqueryex(
	int opcode,
	associd_t associd,
	int auth,
	int qsize,
	char *qdata,
	u_short *rstatus,
	int *rsize,
	const char **rdata,
	int quiet
	)
{
	int res;
	int done;

	/*
	 * Check to make sure host is open
	 */
	if (!havehost) {
		fprintf(stderr, "***No host open, use `host' command\n");
		return -1;
	}

	done = 0;
	sequence++;

    again:
	/*
	 * send a request
	 */
	res = sendrequest(opcode, associd, auth, qsize, qdata);
	if (res != 0)
		return res;
	
	/*
	 * Get the response.  If we got a standard error, print a message
	 */
	res = getresponse(opcode, associd, rstatus, rsize, rdata, done);

	if (res > 0) {
		if (!done && (res == ERR_TIMEOUT || res == ERR_INCOMPLETE)) {
			if (res == ERR_INCOMPLETE) {
				/*
				 * better bump the sequence so we don't
				 * get confused about differing fragments.
				 */
				sequence++;
			}
			done = 1;
			goto again;
		}
		if (!quiet)
			show_error_msg(res, associd);

	}
	return res;
}


#ifndef BUILD_AS_LIB
/*
 * getcmds - read commands from the standard input and execute them
 */
static void
getcmds(void)
{
	char *	line;
	int	count;

	ntp_readline_init(interactive ? prompt : NULL);

	for (;;) {
		line = ntp_readline(&count);
		if (NULL == line)
			break;
		docmd(line);
		free(line);
	}

	ntp_readline_uninit();
}
#endif /* !BUILD_AS_LIB */


#if !defined(SYS_WINNT) && !defined(BUILD_AS_LIB)
/*
 * abortcmd - catch interrupts and abort the current command
 */
static RETSIGTYPE
abortcmd(
	int sig
	)
{
	if (current_output == stdout)
	    (void) fflush(stdout);
	putc('\n', stderr);
	(void) fflush(stderr);
	if (jump) longjmp(interrupt_buf, 1);
}
#endif	/* !SYS_WINNT && !BUILD_AS_LIB */


#ifndef	BUILD_AS_LIB
/*
 * docmd - decode the command line and execute a command
 */
static void
docmd(
	const char *cmdline
	)
{
	char *tokens[1+MAXARGS+2];
	struct parse pcmd;
	int ntok;
	static int i;
	struct xcmd *xcmd;

	/*
	 * Tokenize the command line.  If nothing on it, return.
	 */
	tokenize(cmdline, tokens, &ntok);
	if (ntok == 0)
	    return;
	
	/*
	 * Find the appropriate command description.
	 */
	i = findcmd(tokens[0], builtins, opcmds, &xcmd);
	if (i == 0) {
		(void) fprintf(stderr, "***Command `%s' unknown\n",
			       tokens[0]);
		return;
	} else if (i >= 2) {
		(void) fprintf(stderr, "***Command `%s' ambiguous\n",
			       tokens[0]);
		return;
	}
	
	/*
	 * Save the keyword, then walk through the arguments, interpreting
	 * as we go.
	 */
	pcmd.keyword = tokens[0];
	pcmd.nargs = 0;
	for (i = 0; i < MAXARGS && xcmd->arg[i] != NO; i++) {
		if ((i+1) >= ntok) {
			if (!(xcmd->arg[i] & OPT)) {
				printusage(xcmd, stderr);
				return;
			}
			break;
		}
		if ((xcmd->arg[i] & OPT) && (*tokens[i+1] == '>'))
			break;
		if (!getarg(tokens[i+1], (int)xcmd->arg[i], &pcmd.argval[i]))
			return;
		pcmd.nargs++;
	}

	i++;
	if (i < ntok && *tokens[i] == '>') {
		char *fname;

		if (*(tokens[i]+1) != '\0')
			fname = tokens[i]+1;
		else if ((i+1) < ntok)
			fname = tokens[i+1];
		else {
			(void) fprintf(stderr, "***No file for redirect\n");
			return;
		}

		current_output = fopen(fname, "w");
		if (current_output == NULL) {
			(void) fprintf(stderr, "***Error opening %s: ", fname);
			perror("");
			return;
		}
		i = 1;		/* flag we need a close */
	} else {
		current_output = stdout;
		i = 0;		/* flag no close */
	}

	if (interactive && setjmp(interrupt_buf)) {
		jump = 0;
		return;
	} else {
		jump++;
		(xcmd->handler)(&pcmd, current_output);
		jump = 0;	/* HMS: 961106: was after fclose() */
		if (i) (void) fclose(current_output);
	}
}


/*
 * tokenize - turn a command line into tokens
 *
 * SK: Modified to allow a quoted string 
 *
 * HMS: If the first character of the first token is a ':' then (after
 * eating inter-token whitespace) the 2nd token is the rest of the line.
 */

static void
tokenize(
	const char *line,
	char **tokens,
	int *ntok
	)
{
	register const char *cp;
	register char *sp;
	static char tspace[MAXLINE];

	sp = tspace;
	cp = line;
	for (*ntok = 0; *ntok < MAXTOKENS; (*ntok)++) {
		tokens[*ntok] = sp;

		/* Skip inter-token whitespace */
		while (ISSPACE(*cp))
		    cp++;

		/* If we're at EOL we're done */
		if (ISEOL(*cp))
		    break;

		/* If this is the 2nd token and the first token begins
		 * with a ':', then just grab to EOL.
		 */

		if (*ntok == 1 && tokens[0][0] == ':') {
			do {
				*sp++ = *cp++;
			} while (!ISEOL(*cp));
		}

		/* Check if this token begins with a double quote.
		 * If yes, continue reading till the next double quote
		 */
		else if (*cp == '\"') {
			++cp;
			do {
				*sp++ = *cp++;
			} while ((*cp != '\"') && !ISEOL(*cp));
			/* HMS: a missing closing " should be an error */
		}
		else {
			do {
				*sp++ = *cp++;
			} while ((*cp != '\"') && !ISSPACE(*cp) && !ISEOL(*cp));
			/* HMS: Why check for a " in the previous line? */
		}

		*sp++ = '\0';
	}
}


/*
 * getarg - interpret an argument token
 */
static int
getarg(
	char *str,
	int code,
	arg_v *argp
	)
{
	int isneg;
	char *cp, *np;
	static const char *digits = "0123456789";

	switch (code & ~OPT) {
	    case NTP_STR:
		argp->string = str;
		break;
	    case NTP_ADD:
		if (!getnetnum(str, &(argp->netnum), (char *)0, 0)) {
			return 0;
		}
		break;
	    case NTP_INT:
	    case NTP_UINT:
		isneg = 0;
		np = str;
		if (*np == '&') {
			np++;
			isneg = atoi(np);
			if (isneg <= 0) {
				(void) fprintf(stderr,
					       "***Association value `%s' invalid/undecodable\n", str);
				return 0;
			}
			if (isneg > numassoc) {
				if (numassoc == 0) {
					(void) fprintf(stderr,
						       "***Association for `%s' unknown (max &%d)\n",
						       str, numassoc);
					return 0;
				} else {
					isneg = numassoc;
				}
			}
			argp->uval = assoc_cache[isneg-1].assid;
			break;
		}

		if (*np == '-') {
			np++;
			isneg = 1;
		}

		argp->uval = 0;
		do {
			cp = strchr(digits, *np);
			if (cp == NULL) {
				(void) fprintf(stderr,
					       "***Illegal integer value %s\n", str);
				return 0;
			}
			argp->uval *= 10;
			argp->uval += (cp - digits);
		} while (*(++np) != '\0');

		if (isneg) {
			if ((code & ~OPT) == NTP_UINT) {
				(void) fprintf(stderr,
					       "***Value %s should be unsigned\n", str);
				return 0;
			}
			argp->ival = -argp->ival;
		}
		break;
	     case IP_VERSION:
		if (!strcmp("-6", str))
			argp->ival = 6 ;
		else if (!strcmp("-4", str))
			argp->ival = 4 ;
		else {
			(void) fprintf(stderr,
			    "***Version must be either 4 or 6\n");
			return 0;
		}
		break;
	}

	return 1;
}
#endif	/* !BUILD_AS_LIB */


/*
 * findcmd - find a command in a command description table
 */
static int
findcmd(
	register char *str,
	struct xcmd *clist1,
	struct xcmd *clist2,
	struct xcmd **cmd
	)
{
	register struct xcmd *cl;
	register int clen;
	int nmatch;
	struct xcmd *nearmatch = NULL;
	struct xcmd *clist;

	clen = strlen(str);
	nmatch = 0;
	if (clist1 != 0)
	    clist = clist1;
	else if (clist2 != 0)
	    clist = clist2;
	else
	    return 0;

    again:
	for (cl = clist; cl->keyword != 0; cl++) {
		/* do a first character check, for efficiency */
		if (*str != *(cl->keyword))
		    continue;
		if (strncmp(str, cl->keyword, (unsigned)clen) == 0) {
			/*
			 * Could be extact match, could be approximate.
			 * Is exact if the length of the keyword is the
			 * same as the str.
			 */
			if (*((cl->keyword) + clen) == '\0') {
				*cmd = cl;
				return 1;
			}
			nmatch++;
			nearmatch = cl;
		}
	}

	/*
	 * See if there is more to do.  If so, go again.  Sorry about the
	 * goto, too much looking at BSD sources...
	 */
	if (clist == clist1 && clist2 != 0) {
		clist = clist2;
		goto again;
	}

	/*
	 * If we got extactly 1 near match, use it, else return number
	 * of matches.
	 */
	if (nmatch == 1) {
		*cmd = nearmatch;
		return 1;
	}
	return nmatch;
}


/*
 * getnetnum - given a host name, return its net number
 *	       and (optional) full name
 */
int
getnetnum(
	const char *hname,
	sockaddr_u *num,
	char *fullhost,
	int af
	)
{
	struct addrinfo hints, *ai = NULL;

	memset(&hints, 0, sizeof(hints));
	hints.ai_flags = AI_CANONNAME;
#ifdef AI_ADDRCONFIG
	hints.ai_flags |= AI_ADDRCONFIG;
#endif
	
	/*
	 * decodenetnum only works with addresses, but handles syntax
	 * that getaddrinfo doesn't:  [2001::1]:1234
	 */
	if (decodenetnum(hname, num)) {
		if (fullhost != NULL)
			getnameinfo(&num->sa, SOCKLEN(num), fullhost,
				    LENHOSTNAME, NULL, 0, 0); 
		return 1;
	} else if (getaddrinfo(hname, "ntp", &hints, &ai) == 0) {
		NTP_INSIST(sizeof(*num) >= ai->ai_addrlen);
		memcpy(num, ai->ai_addr, ai->ai_addrlen);
		if (fullhost != NULL) {
			if (ai->ai_canonname != NULL)
				strncpy(fullhost, ai->ai_canonname,
					LENHOSTNAME);
			else
				getnameinfo(&num->sa, SOCKLEN(num),
					    fullhost, LENHOSTNAME, NULL,
					    0, 0);
		}
		return 1;
	}
	fprintf(stderr, "***Can't find host %s\n", hname);
	return 0;
}


/*
 * nntohost - convert network number to host name.  This routine enforces
 *	       the showhostnames setting.
 */
char *
nntohost(
	sockaddr_u *netnum
	)
{
	if (!showhostnames || SOCK_UNSPEC(netnum))
		return stoa(netnum);
	else if (ISREFCLOCKADR(netnum))
		return refnumtoa(netnum);
	else
		return socktohost(netnum);
}


/*
 * rtdatetolfp - decode an RT-11 date into an l_fp
 */
static int
rtdatetolfp(
	char *str,
	l_fp *lfp
	)
{
	register char *cp;
	register int i;
	struct calendar cal;
	char buf[4];
	static const char *months[12] = {
		"Jan", "Feb", "Mar", "Apr", "May", "Jun",
		"Jul", "Aug", "Sep", "Oct", "Nov", "Dec"
	};

	cal.yearday = 0;

	/*
	 * An RT-11 date looks like:
	 *
	 * d[d]-Mth-y[y] hh:mm:ss
	 *
	 * (No docs, but assume 4-digit years are also legal...)
	 *
	 * d[d]-Mth-y[y[y[y]]] hh:mm:ss
	 */
	cp = str;
	if (!isdigit((int)*cp)) {
		if (*cp == '-') {
			/*
			 * Catch special case
			 */
			L_CLR(lfp);
			return 1;
		}
		return 0;
	}

	cal.monthday = (u_char) (*cp++ - '0');	/* ascii dependent */
	if (isdigit((int)*cp)) {
		cal.monthday = (u_char)((cal.monthday << 3) + (cal.monthday << 1));
		cal.monthday = (u_char)(cal.monthday + *cp++ - '0');
	}

	if (*cp++ != '-')
	    return 0;
	
	for (i = 0; i < 3; i++)
	    buf[i] = *cp++;
	buf[3] = '\0';

	for (i = 0; i < 12; i++)
	    if (STREQ(buf, months[i]))
		break;
	if (i == 12)
	    return 0;
	cal.month = (u_char)(i + 1);

	if (*cp++ != '-')
	    return 0;
	
	if (!isdigit((int)*cp))
	    return 0;
	cal.year = (u_short)(*cp++ - '0');
	if (isdigit((int)*cp)) {
		cal.year = (u_short)((cal.year << 3) + (cal.year << 1));
		cal.year = (u_short)(*cp++ - '0');
	}
	if (isdigit((int)*cp)) {
		cal.year = (u_short)((cal.year << 3) + (cal.year << 1));
		cal.year = (u_short)(cal.year + *cp++ - '0');
	}
	if (isdigit((int)*cp)) {
		cal.year = (u_short)((cal.year << 3) + (cal.year << 1));
		cal.year = (u_short)(cal.year + *cp++ - '0');
	}

	/*
	 * Catch special case.  If cal.year == 0 this is a zero timestamp.
	 */
	if (cal.year == 0) {
		L_CLR(lfp);
		return 1;
	}

	if (*cp++ != ' ' || !isdigit((int)*cp))
	    return 0;
	cal.hour = (u_char)(*cp++ - '0');
	if (isdigit((int)*cp)) {
		cal.hour = (u_char)((cal.hour << 3) + (cal.hour << 1));
		cal.hour = (u_char)(cal.hour + *cp++ - '0');
	}

	if (*cp++ != ':' || !isdigit((int)*cp))
	    return 0;
	cal.minute = (u_char)(*cp++ - '0');
	if (isdigit((int)*cp)) {
		cal.minute = (u_char)((cal.minute << 3) + (cal.minute << 1));
		cal.minute = (u_char)(cal.minute + *cp++ - '0');
	}

	if (*cp++ != ':' || !isdigit((int)*cp))
	    return 0;
	cal.second = (u_char)(*cp++ - '0');
	if (isdigit((int)*cp)) {
		cal.second = (u_char)((cal.second << 3) + (cal.second << 1));
		cal.second = (u_char)(cal.second + *cp++ - '0');
	}

	/*
	 * For RT-11, 1972 seems to be the pivot year
	 */
	if (cal.year < 72)
		cal.year += 2000;
	if (cal.year < 100)
		cal.year += 1900;

	lfp->l_ui = caltontp(&cal);
	lfp->l_uf = 0;
	return 1;
}


/*
 * decodets - decode a timestamp into an l_fp format number, with
 *	      consideration of fuzzball formats.
 */
int
decodets(
	char *str,
	l_fp *lfp
	)
{
	/*
	 * If it starts with a 0x, decode as hex.
	 */
	if (*str == '0' && (*(str+1) == 'x' || *(str+1) == 'X'))
		return hextolfp(str+2, lfp);

	/*
	 * If it starts with a '"', try it as an RT-11 date.
	 */
	if (*str == '"') {
		register char *cp = str+1;
		register char *bp;
		char buf[30];

		bp = buf;
		while (*cp != '"' && *cp != '\0' && bp < &buf[29])
			*bp++ = *cp++;
		*bp = '\0';
		return rtdatetolfp(buf, lfp);
	}

	/*
	 * Might still be hex.  Check out the first character.  Talk
	 * about heuristics!
	 */
	if ((*str >= 'A' && *str <= 'F') || (*str >= 'a' && *str <= 'f'))
		return hextolfp(str, lfp);

	/*
	 * Try it as a decimal.  If this fails, try as an unquoted
	 * RT-11 date.  This code should go away eventually.
	 */
	if (atolfp(str, lfp))
		return 1;

	return rtdatetolfp(str, lfp);
}


/*
 * decodetime - decode a time value.  It should be in milliseconds
 */
int
decodetime(
	char *str,
	l_fp *lfp
	)
{
	return mstolfp(str, lfp);
}


/*
 * decodeint - decode an integer
 */
int
decodeint(
	char *str,
	long *val
	)
{
	if (*str == '0') {
		if (*(str+1) == 'x' || *(str+1) == 'X')
		    return hextoint(str+2, (u_long *)val);
		return octtoint(str, (u_long *)val);
	}
	return atoint(str, val);
}


/*
 * decodeuint - decode an unsigned integer
 */
int
decodeuint(
	char *str,
	u_long *val
	)
{
	if (*str == '0') {
		if (*(str + 1) == 'x' || *(str + 1) == 'X')
			return (hextoint(str + 2, val));
		return (octtoint(str, val));
	}
	return (atouint(str, val));
}


/*
 * decodearr - decode an array of time values
 */
static int
decodearr(
	char *str,
	int *narr,
	l_fp *lfparr
	)
{
	register char *cp, *bp;
	register l_fp *lfp;
	char buf[60];

	lfp = lfparr;
	cp = str;
	*narr = 0;

	while (*narr < 8) {
		while (isspace((int)*cp))
		    cp++;
		if (*cp == '\0')
		    break;

		bp = buf;
		while (!isspace((int)*cp) && *cp != '\0')
		    *bp++ = *cp++;
		*bp++ = '\0';

		if (!decodetime(buf, lfp))
		    return 0;
		(*narr)++;
		lfp++;
	}
	return 1;
}


/*
 * Finally, the built in command handlers
 */

/*
 * help - tell about commands, or details of a particular command
 */
static void
help(
	struct parse *pcmd,
	FILE *fp
	)
{
	struct xcmd *xcp = NULL;	/* quiet warning */
	char *cmd;
	const char *list[100];
	int word, words;
	int row, rows;
	int col, cols;
	int length;

	if (pcmd->nargs == 0) {
		words = 0;
		for (xcp = builtins; xcp->keyword != 0; xcp++) {
			if (*(xcp->keyword) != '?' &&
			    words < COUNTOF(list))
				list[words++] = xcp->keyword;
		}
		for (xcp = opcmds; xcp->keyword != 0; xcp++)
			if (words < COUNTOF(list))
				list[words++] = xcp->keyword;

		qsort((void *)&list, (size_t)words, sizeof(list[0]), &helpsort);
		col = 0;
		for (word = 0; word < words; word++) {
		 	length = strlen(list[word]);
			if (col < length) {
				col = length;
			}
		}

		cols = SCREENWIDTH / ++col;
		rows = (words + cols - 1) / cols;

		fprintf(fp, "ntpq commands:\n");

		for (row = 0; row < rows; row++) {
			for (word = row; word < words; word += rows) {
				(void) fprintf(fp, "%-*.*s", col, 
						   col-1, list[word]);
			}
			(void) fprintf(fp, "\n");
		}
	} else {
		cmd = pcmd->argval[0].string;
		words = findcmd(cmd, builtins, opcmds, &xcp);
		if (words == 0) {
			(void) fprintf(stderr,
				       "Command `%s' is unknown\n", cmd);
			return;
		} else if (words >= 2) {
			(void) fprintf(stderr,
				       "Command `%s' is ambiguous\n", cmd);
			return;
		}
		(void) fprintf(fp, "function: %s\n", xcp->comment);
		printusage(xcp, fp);
	}
}


/*
 * helpsort - do hostname qsort comparisons
 */
static int
helpsort(
	const void *t1,
	const void *t2
	)
{
	char const * const * name1 = (char const * const *)t1;
	char const * const * name2 = (char const * const *)t2;

	return strcmp(*name1, *name2);
}


/*
 * printusage - print usage information for a command
 */
static void
printusage(
	struct xcmd *xcp,
	FILE *fp
	)
{
	register int i;

	(void) fprintf(fp, "usage: %s", xcp->keyword);
	for (i = 0; i < MAXARGS && xcp->arg[i] != NO; i++) {
		if (xcp->arg[i] & OPT)
		    (void) fprintf(fp, " [ %s ]", xcp->desc[i]);
		else
		    (void) fprintf(fp, " %s", xcp->desc[i]);
	}
	(void) fprintf(fp, "\n");
}


/*
 * timeout - set time out time
 */
static void
timeout(
	struct parse *pcmd,
	FILE *fp
	)
{
	int val;

	if (pcmd->nargs == 0) {
		val = (int)tvout.tv_sec * 1000 + tvout.tv_usec / 1000;
		(void) fprintf(fp, "primary timeout %d ms\n", val);
	} else {
		tvout.tv_sec = pcmd->argval[0].uval / 1000;
		tvout.tv_usec = (pcmd->argval[0].uval - ((long)tvout.tv_sec * 1000))
			* 1000;
	}
}


/*
 * auth_delay - set delay for auth requests
 */
static void
auth_delay(
	struct parse *pcmd,
	FILE *fp
	)
{
	int isneg;
	u_long val;

	if (pcmd->nargs == 0) {
		val = delay_time.l_ui * 1000 + delay_time.l_uf / 4294967;
		(void) fprintf(fp, "delay %lu ms\n", val);
	} else {
		if (pcmd->argval[0].ival < 0) {
			isneg = 1;
			val = (u_long)(-pcmd->argval[0].ival);
		} else {
			isneg = 0;
			val = (u_long)pcmd->argval[0].ival;
		}

		delay_time.l_ui = val / 1000;
		val %= 1000;
		delay_time.l_uf = val * 4294967;	/* 2**32/1000 */

		if (isneg)
		    L_NEG(&delay_time);
	}
}


/*
 * host - set the host we are dealing with.
 */
static void
host(
	struct parse *pcmd,
	FILE *fp
	)
{
	int i;

	if (pcmd->nargs == 0) {
		if (havehost)
			(void) fprintf(fp, "current host is %s\n",
					   currenthost);
		else
			(void) fprintf(fp, "no current host\n");
		return;
	}

	i = 0;
	ai_fam_templ = ai_fam_default;
	if (pcmd->nargs == 2) {
		if (!strcmp("-4", pcmd->argval[i].string))
			ai_fam_templ = AF_INET;
		else if (!strcmp("-6", pcmd->argval[i].string))
			ai_fam_templ = AF_INET6;
		else {
			if (havehost)
				(void) fprintf(fp,
					       "current host remains %s\n",
					       currenthost);
			else
				(void) fprintf(fp, "still no current host\n");
			return;
		}
		i = 1;
	}
	if (openhost(pcmd->argval[i].string)) {
		(void) fprintf(fp, "current host set to %s\n", currenthost);
		numassoc = 0;
	} else {
		if (havehost)
			(void) fprintf(fp,
				       "current host remains %s\n", 
				       currenthost);
		else
			(void) fprintf(fp, "still no current host\n");
	}
}


/*
 * poll - do one (or more) polls of the host via NTP
 */
/*ARGSUSED*/
static void
ntp_poll(
	struct parse *pcmd,
	FILE *fp
	)
{
	(void) fprintf(fp, "poll not implemented yet\n");
}


/*
 * keyid - get a keyid to use for authenticating requests
 */
static void
keyid(
	struct parse *pcmd,
	FILE *fp
	)
{
	if (pcmd->nargs == 0) {
		if (info_auth_keyid == 0)
		    (void) fprintf(fp, "no keyid defined\n");
		else
		    (void) fprintf(fp, "keyid is %lu\n", (u_long)info_auth_keyid);
	} else {
		/* allow zero so that keyid can be cleared. */
		if(pcmd->argval[0].uval > NTP_MAXKEY)
		    (void) fprintf(fp, "Invalid key identifier\n");
		info_auth_keyid = pcmd->argval[0].uval;
	}
}

/*
 * keytype - get type of key to use for authenticating requests
 */
static void
keytype(
	struct parse *pcmd,
	FILE *fp
	)
{
	const char *	digest_name;
	size_t		digest_len;
	int		key_type;

	if (!pcmd->nargs) {
		fprintf(fp, "keytype is %s with %lu octet digests\n",
			keytype_name(info_auth_keytype),
			(u_long)info_auth_hashlen);
		return;
	}

	digest_name = pcmd->argval[0].string;
	digest_len = 0;
	key_type = keytype_from_text(digest_name, &digest_len);

	if (!key_type) {
		fprintf(fp, "keytype must be 'md5'%s\n",
#ifdef OPENSSL
			" or a digest type provided by OpenSSL");
#else
			"");
#endif
		return;
	}

	info_auth_keytype = key_type;
	info_auth_hashlen = digest_len;
}


/*
 * passwd - get an authentication key
 */
/*ARGSUSED*/
static void
passwd(
	struct parse *pcmd,
	FILE *fp
	)
{
	char *pass;

	if (info_auth_keyid == 0) {
		info_auth_keyid = getkeyid("Keyid: ");
		if (info_auth_keyid == 0) {
			(void)fprintf(fp, "Keyid must be defined\n");
			return;
		}
	}
	if (pcmd->nargs >= 1)
		pass = pcmd->argval[0].string;
	else {
<<<<<<< HEAD
		pass = getpass("MD5 Password: ");
		if ('\0' == *pass) {
=======
		pass = getpass_keytype(info_auth_keytype);
		if ('\0' == pass[0]) {
>>>>>>> 12e98d98
			fprintf(fp, "Password unchanged\n");
			return;
		}
	}
	authusekey(info_auth_keyid, info_auth_keytype, (u_char *)pass);
	authtrust(info_auth_keyid, 1);
}


/*
 * hostnames - set the showhostnames flag
 */
static void
hostnames(
	struct parse *pcmd,
	FILE *fp
	)
{
	if (pcmd->nargs == 0) {
		if (showhostnames)
		    (void) fprintf(fp, "hostnames being shown\n");
		else
		    (void) fprintf(fp, "hostnames not being shown\n");
	} else {
		if (STREQ(pcmd->argval[0].string, "yes"))
		    showhostnames = 1;
		else if (STREQ(pcmd->argval[0].string, "no"))
		    showhostnames = 0;
		else
		    (void)fprintf(stderr, "What?\n");
	}
}



/*
 * setdebug - set/change debugging level
 */
static void
setdebug(
	struct parse *pcmd,
	FILE *fp
	)
{
	if (pcmd->nargs == 0) {
		(void) fprintf(fp, "debug level is %d\n", debug);
		return;
	} else if (STREQ(pcmd->argval[0].string, "no")) {
		debug = 0;
	} else if (STREQ(pcmd->argval[0].string, "more")) {
		debug++;
	} else if (STREQ(pcmd->argval[0].string, "less")) {
		debug--;
	} else {
		(void) fprintf(fp, "What?\n");
		return;
	}
	(void) fprintf(fp, "debug level set to %d\n", debug);
}


/*
 * quit - stop this nonsense
 */
/*ARGSUSED*/
static void
quit(
	struct parse *pcmd,
	FILE *fp
	)
{
	if (havehost)
	    closesocket(sockfd);	/* cleanliness next to godliness */
	exit(0);
}


/*
 * version - print the current version number
 */
/*ARGSUSED*/
static void
version(
	struct parse *pcmd,
	FILE *fp
	)
{

	(void) fprintf(fp, "%s\n", Version);
	return;
}


/*
 * raw - set raw mode output
 */
/*ARGSUSED*/
static void
raw(
	struct parse *pcmd,
	FILE *fp
	)
{
	rawmode = 1;
	(void) fprintf(fp, "Output set to raw\n");
}


/*
 * cooked - set cooked mode output
 */
/*ARGSUSED*/
static void
cooked(
	struct parse *pcmd,
	FILE *fp
	)
{
	rawmode = 0;
	(void) fprintf(fp, "Output set to cooked\n");
	return;
}


/*
 * authenticate - always authenticate requests to this host
 */
static void
authenticate(
	struct parse *pcmd,
	FILE *fp
	)
{
	if (pcmd->nargs == 0) {
		if (always_auth) {
			(void) fprintf(fp,
				       "authenticated requests being sent\n");
		} else
		    (void) fprintf(fp,
				   "unauthenticated requests being sent\n");
	} else {
		if (STREQ(pcmd->argval[0].string, "yes")) {
			always_auth = 1;
		} else if (STREQ(pcmd->argval[0].string, "no")) {
			always_auth = 0;
		} else
		    (void)fprintf(stderr, "What?\n");
	}
}


/*
 * ntpversion - choose the NTP version to use
 */
static void
ntpversion(
	struct parse *pcmd,
	FILE *fp
	)
{
	if (pcmd->nargs == 0) {
		(void) fprintf(fp,
			       "NTP version being claimed is %d\n", pktversion);
	} else {
		if (pcmd->argval[0].uval < NTP_OLDVERSION
		    || pcmd->argval[0].uval > NTP_VERSION) {
			(void) fprintf(stderr, "versions %d to %d, please\n",
				       NTP_OLDVERSION, NTP_VERSION);
		} else {
			pktversion = (u_char) pcmd->argval[0].uval;
		}
	}
}


/*
 * warning - print a warning message
 */
static void
warning(
	const char *fmt,
	const char *st1,
	const char *st2
	)
{
	(void) fprintf(stderr, "%s: ", progname);
	(void) fprintf(stderr, fmt, st1, st2);
	(void) fprintf(stderr, ": ");
	perror("");
}


/*
 * error - print a message and exit
 */
static void
error(
	const char *fmt,
	const char *st1,
	const char *st2
	)
{
	warning(fmt, st1, st2);
	exit(1);
}

/*
 * getkeyid - prompt the user for a keyid to use
 */
static u_long
getkeyid(
	const char *keyprompt
	)
{
	register char *p;
	register int c;
	FILE *fi;
	char pbuf[20];

#ifndef SYS_WINNT
	if ((fi = fdopen(open("/dev/tty", 2), "r")) == NULL)
#else
	if ((fi = _fdopen(open("CONIN$", _O_TEXT), "r")) == NULL)
#endif /* SYS_WINNT */
		fi = stdin;
	    else
		setbuf(fi, (char *)NULL);
	fprintf(stderr, "%s", keyprompt); fflush(stderr);
	for (p=pbuf; (c = getc(fi))!='\n' && c!=EOF;) {
		if (p < &pbuf[18])
		    *p++ = (char)c;
	}
	*p = '\0';
	if (fi != stdin)
	    fclose(fi);
	if (strcmp(pbuf, "0") == 0)
	    return 0;

	return (u_long) atoi(pbuf);
}


/*
 * atoascii - printable-ize possibly ascii data using the character
 *	      transformations cat -v uses.
 */
static void
atoascii(
	const char *in,
	size_t in_octets,
	char *out,
	size_t out_octets
	)
{
	register const u_char *	pchIn;
		 const u_char *	pchInLimit;
	register u_char *	pchOut;
	register u_char		c;

	pchIn = (const u_char *)in;
	pchInLimit = pchIn + in_octets;
	pchOut = (u_char *)out;

	if (NULL == pchIn) {
		if (0 < out_octets)
			*pchOut = '\0';
		return;
	}

#define	ONEOUT(c)					\
do {							\
	if (0 == --out_octets) {			\
		*pchOut = '\0';				\
		return;					\
	}						\
	*pchOut++ = (c);				\
} while (0)

	for (	; pchIn < pchInLimit; pchIn++) {
		c = *pchIn;
		if ('\0' == c)
			break;
		if (c & 0x80) {
			ONEOUT('M');
			ONEOUT('-');
			c &= 0x7f;
		}
		if (c < ' ') {
			ONEOUT('^');
			ONEOUT((u_char)(c + '@'));
		} else if (0x7f == c) {
			ONEOUT('^');
			ONEOUT('?');
		} else
			ONEOUT(c);
	}
	ONEOUT('\0');

#undef ONEOUT
}


/*
 * makeascii - print possibly ascii data using the character
 *	       transformations that cat -v uses.
 */
void
makeascii(
	int length,
	const char *data,
	FILE *fp
	)
{
<<<<<<< HEAD
	const u_char *udata;
	const u_char *cp;
	int c;

	udata = (const u_char *)data;

	for (cp = udata; cp < udata + length; cp++) {
=======
	const u_char *data_u_char;
	const u_char *cp;
	int c;

	data_u_char = (const u_char *)data;

	for (cp = data_u_char; cp < data_u_char + length; cp++) {
>>>>>>> 12e98d98
		c = (int)*cp;
		if (c & 0x80) {
			putc('M', fp);
			putc('-', fp);
			c &= 0x7f;
		}

		if (c < ' ') {
			putc('^', fp);
			putc(c + '@', fp);
		} else if (0x7f == c) {
			putc('^', fp);
			putc('?', fp);
		} else
			putc(c, fp);
	}
}


/*
 * asciize - same thing as makeascii except add a newline
 */
void
asciize(
	int length,
	char *data,
	FILE *fp
	)
{
	makeascii(length, data, fp);
	putc('\n', fp);
}


/*
 * Some circular buffer space
 */
#define	CBLEN	80
#define	NUMCB	6

char circ_buf[NUMCB][CBLEN];
int nextcb = 0;

/*
 * nextvar - find the next variable in the buffer
 */
int
nextvar(
	int *datalen,
	const char **datap,
	char **vname,
	char **vvalue
	)
{
	const char *cp;
	char *np;
	const char *cpend;
	char *npend;	/* character after last */
	int quoted = 0;
	static char name[MAXVARLEN];
	static char value[MAXVALLEN];

	cp = *datap;
	cpend = cp + *datalen;

	/*
	 * Space past commas and white space
	 */
	while (cp < cpend && (*cp == ',' || isspace((int)*cp)))
		cp++;
	if (cp == cpend)
		return 0;
	
	/*
	 * Copy name until we hit a ',', an '=', a '\r' or a '\n'.  Backspace
	 * over any white space and terminate it.
	 */
	np = name;
	npend = &name[MAXVARLEN];
	while (cp < cpend && np < npend && *cp != ',' && *cp != '='
	       && *cp != '\r' && *cp != '\n')
	    *np++ = *cp++;
	/*
	 * Check if we ran out of name space, without reaching the end or a
	 * terminating character
	 */
	if (np == npend && !(cp == cpend || *cp == ',' || *cp == '=' ||
			     *cp == '\r' || *cp == '\n'))
	    return 0;
	while (isspace((int)(*(np-1))))
	    np--;
	*np = '\0';
	*vname = name;

	/*
	 * Check if we hit the end of the buffer or a ','.  If so we are done.
	 */
	if (cp == cpend || *cp == ',' || *cp == '\r' || *cp == '\n') {
		if (cp != cpend)
		    cp++;
		*datap = cp;
		*datalen = cpend - cp;
		*vvalue = (char *)0;
		return 1;
	}

	/*
	 * So far, so good.  Copy out the value
	 */
	cp++;	/* past '=' */
	while (cp < cpend && (isspace((int)*cp) && *cp != '\r' && *cp != '\n'))
	    cp++;
	np = value;
	npend = &value[MAXVALLEN];
	while (cp < cpend && np < npend && ((*cp != ',') || quoted))
	{
		quoted ^= ((*np++ = *cp++) == '"');
	}

	/*
	 * Check if we overran the value buffer while still in a quoted string
	 * or without finding a comma
	 */
	if (np == npend && (quoted || *cp != ','))
	    return 0;
	/*
	 * Trim off any trailing whitespace
	 */
	while (np > value && isspace((int)(*(np-1))))
	    np--;
	*np = '\0';

	/*
	 * Return this.  All done.
	 */
	if (cp != cpend)
	    cp++;
	*datap = cp;
	*datalen = cpend - cp;
	*vvalue = value;
	return 1;
}


/*
 * findvar - see if this variable is known to us.
 * If "code" is 1, return ctl_var->code.
 * Otherwise return the ordinal position of the found variable.
 */
int
findvar(
	char *varname,
	struct ctl_var *varlist,
	int code
	)
{
	register char *np;
	register struct ctl_var *vl;

	vl = varlist;
	np = varname;
	while (vl->fmt != EOV) {
		if (vl->fmt != PADDING && STREQ(np, vl->text))
		    return (code)
				? vl->code
				: (vl - varlist)
			    ;
		vl++;
	}
	return 0;
}



/*
 * printvars - print variables returned in response packet
 */
void
printvars(
	int length,
	const char *data,
	int status,
	int sttype,
	int quiet,
	FILE *fp
	)
{
	if (rawmode)
	    rawprint(sttype, length, data, status, quiet, fp);
	else
	    cookedprint(sttype, length, data, status, quiet, fp);
}


/*
 * rawprint - do a printout of the data in raw mode
 */
static void
rawprint(
	int datatype,
	int length,
	const char *data,
	int status,
	int quiet,
	FILE *fp
	)
{
	const char *cp;
	const char *cpend;

	/*
	 * Essentially print the data as is.  We reformat unprintables, though.
	 */
	cp = data;
	cpend = data + length;

	if (!quiet)
		(void) fprintf(fp, "status=0x%04x,\n", status);

	while (cp < cpend) {
		if (*cp == '\r') {
			/*
			 * If this is a \r and the next character is a
			 * \n, supress this, else pretty print it.  Otherwise
			 * just output the character.
			 */
			if (cp == (cpend - 1) || *(cp + 1) != '\n')
			    makeascii(1, cp, fp);
		} else if (isspace(*cp) || isprint(*cp))
			putc(*cp, fp);
		else
			makeascii(1, cp, fp);
		cp++;
	}
}


/*
 * Global data used by the cooked output routines
 */
int out_chars;		/* number of characters output */
int out_linecount;	/* number of characters output on this line */


/*
 * startoutput - get ready to do cooked output
 */
static void
startoutput(void)
{
	out_chars = 0;
	out_linecount = 0;
}


/*
 * output - output a variable=value combination
 */
static void
output(
	FILE *fp,
	char *name,
	char *value
	)
{
	size_t len;

	/* strlen of "name=value" */
	len = strlen(name) + 1 + strlen(value);

	if (out_chars != 0) {
		out_chars += 2;
		if ((out_linecount + len + 2) > MAXOUTLINE) {
			fputs(",\n", fp);
			out_linecount = 0;
		} else {
			fputs(", ", fp);
			out_linecount += 2;
		}
	}

	fputs(name, fp);
	putc('=', fp);
	fputs(value, fp);
	out_chars += len;
	out_linecount += len;
}


/*
 * endoutput - terminate a block of cooked output
 */
static void
endoutput(
	FILE *fp
	)
{
	if (out_chars != 0)
		putc('\n', fp);
}


/*
 * outputarr - output an array of values
 */
static void
outputarr(
	FILE *fp,
	char *name,
	int narr,
	l_fp *lfp
	)
{
	register char *bp;
	register char *cp;
	register int i;
	register int len;
	char buf[256];

	bp = buf;
	/*
	 * Hack to align delay and offset values
	 */
	for (i = (int)strlen(name); i < 11; i++)
	    *bp++ = ' ';
	
	for (i = narr; i > 0; i--) {
		if (i != narr)
		    *bp++ = ' ';
		cp = lfptoms(lfp, 2);
		len = strlen(cp);
		if (len > 7) {
			cp[7] = '\0';
			len = 7;
		}
		while (len < 7) {
			*bp++ = ' ';
			len++;
		}
		while (*cp != '\0')
		    *bp++ = *cp++;
		lfp++;
	}
	*bp = '\0';
	output(fp, name, buf);
}

static char *
tstflags(
	u_long val
	)
{
	register char *cp, *s;
	size_t cb;
	register int i;
	register const char *sep;

	sep = "";
	i = 0;
	s = cp = circ_buf[nextcb];
	if (++nextcb >= NUMCB)
		nextcb = 0;
	cb = sizeof(circ_buf[0]);

	snprintf(cp, cb, "%02lx", val);
	cp += strlen(cp);
	cb -= strlen(cp);
	if (!val) {
		strncat(cp, " ok", cb);
		cp += strlen(cp);
		cb -= strlen(cp);
	} else {
		if (cb) {
			*cp++ = ' ';
			cb--;
		}
		for (i = 0; i < COUNTOF(tstflagnames); i++) {
			if (val & 0x1) {
				snprintf(cp, cb, "%s%s", sep,
					 tstflagnames[i]);
				sep = ", ";
				cp += strlen(cp);
				cb -= strlen(cp);
			}
			val >>= 1;
		}
	}
	if (cb)
		*cp = '\0';

	return s;
}

/*
 * cookedprint - output variables in cooked mode
 */
static void
cookedprint(
	int datatype,
	int length,
	const char *data,
	int status,
	int quiet,
	FILE *fp
	)
{
	register int varid;
	char *name;
	char *value;
	char output_raw;
	int fmt;
	struct ctl_var *varlist;
	l_fp lfp;
	long ival;
	sockaddr_u hval;
	u_long uval;
	l_fp lfparr[8];
	int narr;

	switch (datatype) {
	case TYPE_PEER:
		varlist = peer_var;
		break;
	case TYPE_SYS:
		varlist = sys_var;
		break;
	case TYPE_CLOCK:
		varlist = clock_var;
		break;
	default:
		fprintf(stderr, "Unknown datatype(0x%x) in cookedprint\n",
			datatype);
		return;
	}

	if (!quiet)
		fprintf(fp, "status=%04x %s,\n", status,
			statustoa(datatype, status));

	startoutput();
	while (nextvar(&length, &data, &name, &value)) {
		varid = findvar(name, varlist, 0);
		if (varid == 0) {
			output_raw = '*';
		} else {
			output_raw = 0;
			fmt = varlist[varid].fmt;
			switch(fmt) {
			    case TS:
				if (!decodets(value, &lfp))
				    output_raw = '?';
				else
				    output(fp, name, prettydate(&lfp));
				break;
			    case FL:
			    case FU:
			    case FS:
				if (!decodetime(value, &lfp))
				    output_raw = '?';
				else {
					switch (fmt) {
					    case FL:
						output(fp, name,
						       lfptoms(&lfp, 3));
						break;
					    case FU:
						output(fp, name,
						       ulfptoms(&lfp, 3));
						break;
					    case FS:
						output(fp, name,
						       lfptoms(&lfp, 3));
						break;
					}
				}
				break;
			
			    case UI:
				if (!decodeuint(value, &uval))
				    output_raw = '?';
				else
				    output(fp, name, uinttoa(uval));
				break;
			
			    case SI:
				if (!decodeint(value, &ival))
				    output_raw = '?';
				else
				    output(fp, name, inttoa(ival));
				break;

			    case HA:
			    case NA:
				if (!decodenetnum(value, &hval))
				    output_raw = '?';
				else if (fmt == HA){
				    output(fp, name, nntohost(&hval));
				} else {
				    output(fp, name, stoa(&hval));
				}
				break;
			
			    case ST:
				output_raw = '*';
				break;
			
			    case RF:
				if (decodenetnum(value, &hval)) {
					if (ISREFCLOCKADR(&hval))
    						output(fp, name,
						    refnumtoa(&hval));
					else
				    		output(fp, name, stoa(&hval));
				} else if ((int)strlen(value) <= 4)
				    output(fp, name, value);
				else
				    output_raw = '?';
				break;

			    case LP:
				if (!decodeuint(value, &uval) || uval > 3)
				    output_raw = '?';
				else {
					char b[3];
					b[0] = b[1] = '0';
					if (uval & 0x2)
					    b[0] = '1';
					if (uval & 0x1)
					    b[1] = '1';
					b[2] = '\0';
					output(fp, name, b);
				}
				break;

			    case OC:
				if (!decodeuint(value, &uval))
				    output_raw = '?';
				else {
					char b[12];

					(void) snprintf(b, sizeof b, "%03lo", uval);
					output(fp, name, b);
				}
				break;
			
			    case MD:
				if (!decodeuint(value, &uval))
				    output_raw = '?';
				else
				    output(fp, name, uinttoa(uval));
				break;
			
			    case AR:
				if (!decodearr(value, &narr, lfparr))
				    output_raw = '?';
				else
				    outputarr(fp, name, narr, lfparr);
				break;

			    case FX:
				if (!decodeuint(value, &uval))
				    output_raw = '?';
				else
				    output(fp, name, tstflags(uval));
				break;
			
			    default:
				(void) fprintf(stderr,
				    "Internal error in cookedprint, %s=%s, fmt %d\n",
				    name, value, fmt);
				break;
			}

		}
		if (output_raw != 0) {
			char bn[401];
			char bv[401];
			int len;

			atoascii(name, MAXVARLEN, bn, sizeof(bn));
			atoascii(value, MAXVARLEN, bv, sizeof(bv));
			if (output_raw != '*') {
				len = strlen(bv);
				bv[len] = output_raw;
				bv[len+1] = '\0';
			}
			output(fp, bn, bv);
		}
	}
	endoutput(fp);
}


/*
 * sortassoc - sort associations in the cache into ascending order
 */
void
sortassoc(void)
{
	if (numassoc > 1)
		qsort(assoc_cache, (size_t)numassoc,
		      sizeof(assoc_cache[0]), &assoccmp);
}


/*
 * assoccmp - compare two associations
 */
static int
assoccmp(
	const void *t1,
	const void *t2
	)
{
	const struct association *ass1 = (const struct association *)t1;
	const struct association *ass2 = (const struct association *)t2;

	if (ass1->assid < ass2->assid)
		return -1;
	if (ass1->assid > ass2->assid)
		return 1;
	return 0;
}


/*
 * ntpq_custom_opt_handler - autoopts handler for -c and -p
 *
 * By default, autoopts loses the relative order of -c and -p options
 * on the command line.  This routine replaces the default handler for
 * those routines and builds a list of commands to execute preserving
 * the order.
 */
void
ntpq_custom_opt_handler(
	tOptions *pOptions,
	tOptDesc *pOptDesc
	)
{
	switch (pOptDesc->optValue) {
	
	default:
		fprintf(stderr, 
			"ntpq_custom_opt_handler unexpected option '%c' (%d)\n",
			pOptDesc->optValue, pOptDesc->optValue);
		exit(-1);

	case 'c':
		ADDCMD(pOptDesc->pzLastArg);
		break;

	case 'p':
		ADDCMD("peers");
		break;
	}
}<|MERGE_RESOLUTION|>--- conflicted
+++ resolved
@@ -2474,13 +2474,8 @@
 	if (pcmd->nargs >= 1)
 		pass = pcmd->argval[0].string;
 	else {
-<<<<<<< HEAD
-		pass = getpass("MD5 Password: ");
-		if ('\0' == *pass) {
-=======
 		pass = getpass_keytype(info_auth_keytype);
 		if ('\0' == pass[0]) {
->>>>>>> 12e98d98
 			fprintf(fp, "Password unchanged\n");
 			return;
 		}
@@ -2794,15 +2789,6 @@
 	FILE *fp
 	)
 {
-<<<<<<< HEAD
-	const u_char *udata;
-	const u_char *cp;
-	int c;
-
-	udata = (const u_char *)data;
-
-	for (cp = udata; cp < udata + length; cp++) {
-=======
 	const u_char *data_u_char;
 	const u_char *cp;
 	int c;
@@ -2810,7 +2796,6 @@
 	data_u_char = (const u_char *)data;
 
 	for (cp = data_u_char; cp < data_u_char + length; cp++) {
->>>>>>> 12e98d98
 		c = (int)*cp;
 		if (c & 0x80) {
 			putc('M', fp);
