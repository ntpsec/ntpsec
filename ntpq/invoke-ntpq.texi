--- conflicted
+++ resolved
@@ -6,11 +6,7 @@
 #
 # EDIT THIS FILE WITH CAUTION  (invoke-ntpq.texi)
 #
-<<<<<<< HEAD
-# It has been AutoGen-ed  April  7, 2015 at 09:41:43 AM by AutoGen 5.18.5pre4
-=======
 # It has been AutoGen-ed  April 29, 2015 at 11:57:52 AM by AutoGen 5.18.5
->>>>>>> aecbdacb
 # From the definitions    ntpq-opts.def
 # and the template file   agtexi-cmd.tpl
 @end ignore
@@ -841,11 +837,7 @@
 
 @exampleindent 0
 @example
-<<<<<<< HEAD
-ntpq - standard NTP query program - Ver. 4.3.14
-=======
 ntpq - standard NTP query program - Ver. 4.3.23
->>>>>>> aecbdacb
 Usage:  ntpq [ -<flag> [<val>] | --<name>[@{=| @}<val>] ]... [ host ...]
   Flg Arg Option-Name    Description
    -4 no  ipv4           Force IPv4 DNS name resolution
