<<<<<<< HEAD
.TH ntpq @NTPQ_MS@ "25 Dec 2012" "4.2.7p337" "User Commands"
.\"
.\"  EDIT THIS FILE WITH CAUTION  (ntpq-opts.man)
.\"  
.\"  It has been AutoGen-ed  December 25, 2012 at 11:02:03 AM by AutoGen 5.16.2
=======
.TH ntpq @NTPQ_MS@ "25 Dec 2012" "4.2.7p338" "User Commands"
.\"
.\"  EDIT THIS FILE WITH CAUTION  (ntpq-opts.man)
.\"  
.\"  It has been AutoGen-ed  December 25, 2012 at 11:35:07 AM by AutoGen 5.16.2
>>>>>>> 0d910a10
.\"  From the definitions    ntpq-opts.def
.\"  and the template file   agman-cmd.tpl
.\"
.SH NAME
ntpq \- standard NTP query program
.SH SYNOPSIS
.B ntpq
.\" Mixture of short (flag) options and long options
.RB [ \-\fIflag\fP " [\fIvalue\fP]]... [" \-\-\fIopt\-name\fP " [[=| ]\fIvalue\fP]]..." [ host ...]
.SH DESCRIPTION
The
.B 
utility program is used to query NTP servers which
implement the standard NTP mode 6 control message formats defined
in Appendix B of the NTPv3 specification RFC1305, requesting
information about current state and/or changes in that state.
The same formats are used in NTPv4, although some of the
variables have changed and new ones added. The description on this
page is for the NTPv4 variables.
The program may be run either in interactive mode or controlled using
command line arguments.
Requests to read and write arbitrary
variables can be assembled, with raw and pretty-printed output
options being available.
The
.B 
utility can also obtain and print a
list of peers in a common format by sending multiple queries to the
server.
If one or more request options is included on the command line
when
.B 
is executed, each of the requests will be sent
to the NTP servers running on each of the hosts given as command
line arguments, or on localhost by default.
If no request options
are given,
.B 
will attempt to read commands from the
standard input and execute these on the NTP server running on the
first host given on the command line, again defaulting to localhost
when no other host is specified.
The
.B 
utility will prompt for
commands if the standard input is a terminal device.
.B 
uses NTP mode 6 packets to communicate with the
NTP server, and hence can be used to query any compatible server on
the network which permits it.
Note that since NTP is a UDP protocol
this communication will be somewhat unreliable, especially over
large distances in terms of network topology.
The
.B 
utility makes
one attempt to retransmit requests, and will time requests out if
the remote host is not heard from within a suitable timeout
time.
Specifying a
command line option other than
i
or
n
will
cause the specified query (queries) to be sent to the indicated
host(s) immediately.
Otherwise,
.B 
will attempt to read
interactive format commands from the standard input.
.SS "Internal Commands"
Interactive format commands consist of a keyword followed by zero
to four arguments.
Only enough characters of the full keyword to
uniquely identify the command need be typed.
A
number of interactive format commands are executed entirely within
the
.B 
utility itself and do not result in NTP mode 6
requests being sent to a server.
These are described following.
.TP
.BR Ic ? Op Ar command_keyword
.TP
.BR Ic help Op Ar command_keyword
A
.Ql \&?
by itself will print a list of all the command
keywords known to this incarnation of
.Nm .
A
.Ql \&?
followed by a command keyword will print function and usage
information about the command.
This command is probably a better
source of information about
.Nm
than this manual
page.
.TP
.BR Ic addvars Ar variable_name Xo Op Ic =value
.Ic ...
.Xc
.TP
.BR Ic rmvars Ar variable_name Ic ...
.TP
.BR Ic clearvars
The data carried by NTP mode 6 messages consists of a list of
items of the form
.Ql variable_name=value ,
where the
.Ql =value
is ignored, and can be omitted,
in requests to the server to read variables.
The
.Nm
utility maintains an internal list in which data to be included in control
messages can be assembled, and sent using the
.Ic readlist
and
.Ic writelist
commands described below.
The
.Ic addvars
command allows variables and their optional values to be added to
the list.
If more than one variable is to be added, the list should
be comma-separated and not contain white space.
The
.Ic rmvars
command can be used to remove individual variables from the list,
while the
.Ic clearlist
command removes all variables from the
list.
.TP
.BR Ic authenticate Op yes | no
Normally
.Nm
does not authenticate requests unless
they are write requests.
The command
.Ql authenticate yes
causes
.Nm
to send authentication with all requests it
makes.
Authenticated requests causes some servers to handle
requests slightly differently, and can occasionally melt the CPU in
fuzzballs if you turn authentication on before doing a
.Ic peer
display.
The command
.Ql authenticate
causes
.Nm
to display whether or not
.Nm
is currently autheinticating requests.
.TP
.BR Ic cooked
Causes output from query commands to be "cooked", so that
variables which are recognized by
.Nm
will have their
values reformatted for human consumption.
Variables which
.Nm
thinks should have a decodable value but didn't are
marked with a trailing
.Ql \&? .
.TP
.BR Xo
.Ic debug
.Oo
.Cm more |
.Cm less |
.Cm off
.Oc
.Xc
With no argument, displays the current debug level.
Otherwise, the debug level is changed to the indicated level.
.TP
.BR Ic delay Ar milliseconds
Specify a time interval to be added to timestamps included in
requests which require authentication.
This is used to enable
(unreliable) server reconfiguration over long delay network paths
or between machines whose clocks are unsynchronized.
Actually the
server does not now require timestamps in authenticated requests,
so this command may be obsolete.
.TP
.BR Ic host Ar hostname
Set the host to which future queries will be sent.
\fIhostname\fR
may be either a host name or a numeric address.
.TP
.BR Ic hostnames Op Cm yes | Cm no
If
.Cm yes
is specified, host names are printed in
information displays.
If
.Cm no
is specified, numeric
addresses are printed instead.
The default is
.Cm yes ,
unless
modified using the command line
n
switch.
.TP
.BR Ic keyid Ar keyid
This command allows the specification of a key number to be
used to authenticate configuration requests.
This must correspond
to a key number the server has been configured to use for this
purpose.
.TP
.BR Ic ntpversion Xo Oo
.Cm 1 |
.Cm 2 |
.Cm 3 |
.Cm 4
.Oc
.Xc
Sets the NTP version number which
.Nm
claims in
packets.
Defaults to 3, and note that mode 6 control messages (and
modes, for that matter) didn't exist in NTP version 1.
There appear
to be no servers left which demand version 1.
With no argument, displays the current NTP version that will be used
when communicating with servers.
.TP
.BR Ic quit
Exit
.Nm
.TP
.BR Ic passwd
This command prompts you to type in a password (which will not
be echoed) which will be used to authenticate configuration
requests.
The password must correspond to the key configured for
use by the NTP server for this purpose if such requests are to be
successful.
.TP
.BR Ic raw
Causes all output from query commands is printed as received
from the remote server.
The only formating/interpretation done on
the data is to transform nonascii data into a printable (but barely
understandable) form.
.TP
.BR Ic timeout Ar milliseconds
Specify a timeout period for responses to server queries.
The
default is about 5000 milliseconds.
Note that since
.Nm
retries each query once after a timeout, the total waiting time for
a timeout will be twice the timeout value set.
.SH "OPTIONS"
.TP
.BR \-4 ", " -\-ipv4
Force IPv4 DNS name resolution.
This option must not appear in combination with any of the following options:
ipv6.
.sp
Force DNS resolution of following host names on the command line
to the IPv4 namespace.
.TP
.BR \-6 ", " -\-ipv6
Force IPv6 DNS name resolution.
This option must not appear in combination with any of the following options:
ipv4.
.sp
Force DNS resolution of following host names on the command line
to the IPv6 namespace.
.TP
.BR \-c " \fIcmd\fP, " \-\-command "=" \fIcmd\fP
run a command and exit.
This option may appear an unlimited number of times.
.sp
The following argument is interpreted as an interactive format command
and is added to the list of commands to be executed on the specified
host(s).
.TP
.BR \-d ", " -\-debug\-level
Increase debug verbosity level.
This option may appear an unlimited number of times.
.sp
.TP
.BR \-D " \fInumber\fP, " \-\-set\-debug\-level "=" \fInumber\fP
Set the debug verbosity level.
This option may appear an unlimited number of times.
This option takes an integer number as its argument.
.sp
.TP
.BR \-p ", " -\-peers
Print a list of the peers.
This option must not appear in combination with any of the following options:
interactive.
.sp
Print a list of the peers known to the server as well as a summary
of their state. This is equivalent to the 'peers' interactive command.
.TP
.BR \-i ", " -\-interactive
Force ntpq to operate in interactive mode.
This option must not appear in combination with any of the following options:
command, peers.
.sp
Force ntpq to operate in interactive mode.  Prompts will be written
to the standard output and commands read from the standard input.
.TP
.BR \-n ", " -\-numeric
numeric host addresses.
.sp
Output all host addresses in dotted-quad numeric format rather than
converting to the canonical host names.
.TP
.BR \-\-old\-rv
Always output status line with readvar.
.sp
By default, ntpq now suppresses the associd=... line that
precedes the output of "readvar" (alias "rv") when a single
variable is requested, such as ntpq \-c "rv 0 offset".  This
option causes ntpq to include both lines of output for a
single-variable readvar.  Using an environment variable to
preset this option in a script will enable both older and
newer ntpq to behave identically in this regard.
.TP
.BR \-? , " \-\-help"
Display usage information and exit.
.TP
.BR \-! , " \-\-more-help"
Pass the extended usage information through a pager.
.TP
.BR \-> " [\fIrcfile\fP]," " \-\-save-opts" "[=\fIrcfile\fP]"
Save the option state to \fIrcfile\fP.  The default is the \fIlast\fP
configuration file listed in the \fBOPTION PRESETS\fP section, below.
.TP
.BR \-< " \fIrcfile\fP," " \-\-load-opts" "=\fIrcfile\fP," " \-\-no-load-opts"
Load options from \fIrcfile\fP.
The \fIno-load-opts\fP form will disable the loading
of earlier RC/INI files.  \fI\-\-no-load-opts\fP is handled early,
out of order.
.TP
.BR \- " [{\fIv|c|n\fP}]," " \-\-version" "[=\fI{v|c|n}\fP]"
Output version of program and exit.  The default mode is `v', a simple
version.  The `c' mode will print copyright information and `n' will
print the full copyright notice.
.SH "OPTION PRESETS"
Any option that is not marked as \fInot presettable\fP may be preset
by loading values from configuration ("RC" or ".INI") file(s) and values from
environment variables named:
.nf
  \fBNTPQ_<option-name>\fP or \fBNTPQ\fP
.fi
.ad
The environmental presets take precedence (are processed later than)
the configuration files.
The \fIhomerc\fP files are "\fI$HOME\fP", and "\fI.\fP".
If any of these are directories, then the file \fI.ntprc\fP
is searched for within those directories.
.SH "ENVIRONMENT"
See \fBOPTION PRESETS\fP for configuration environment variables.
.SH "FILES"
See \fBOPTION PRESETS\fP for configuration files.
.SH "EXIT STATUS"
One of the following exit values will be returned:
.TP
.BR 0 " (EXIT_SUCCESS)"
Successful program execution.
.TP
.BR 1 " (EXIT_FAILURE)"
The operation failed or the command syntax was not valid.
.TP
.BR 66 " (EX_NOINPUT)"
A specified configuration file could not be loaded.
.TP
.BR 70 " (EX_SOFTWARE)"
libopts had an internal operational error.  Please report
it to autogen-users@lists.sourceforge.net.  Thank you.
.SH "AUTHORS"
The University of Delaware
.SH "COPYRIGHT"
Copyright (C) 1970-2012 The University of Delaware all rights reserved.
This program is released under the terms of the NTP license, <http://ntp.org/license>.
.SH "BUGS"
Please send bug reports to: http://bugs.ntp.org, bugs@ntp.org
.SH "NOTES"
This manual page was \fIAutoGen\fP-erated from the \fBntpq\fP
option definitions.<|MERGE_RESOLUTION|>--- conflicted
+++ resolved
@@ -1,16 +1,8 @@
-<<<<<<< HEAD
-.TH ntpq @NTPQ_MS@ "25 Dec 2012" "4.2.7p337" "User Commands"
-.\"
-.\"  EDIT THIS FILE WITH CAUTION  (ntpq-opts.man)
-.\"  
-.\"  It has been AutoGen-ed  December 25, 2012 at 11:02:03 AM by AutoGen 5.16.2
-=======
 .TH ntpq @NTPQ_MS@ "25 Dec 2012" "4.2.7p338" "User Commands"
 .\"
 .\"  EDIT THIS FILE WITH CAUTION  (ntpq-opts.man)
 .\"  
 .\"  It has been AutoGen-ed  December 25, 2012 at 11:35:07 AM by AutoGen 5.16.2
->>>>>>> 0d910a10
 .\"  From the definitions    ntpq-opts.def
 .\"  and the template file   agman-cmd.tpl
 .\"
