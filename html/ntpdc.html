<!DOCTYPE HTML PUBLIC "-//W3C//DTD HTML 4.01 Transitional//EN">

<html>

	<head>
		<meta http-equiv="content-type" content="text/html;charset=iso-8859-1">
		<meta name="generator" content="HTML Tidy, see www.w3.org">
		<title>ntpdc - special NTP query program</title>
		<link href="scripts/style.css" type="text/css" rel="stylesheet">
	</head>

<<<<<<< HEAD
	<body>
		<h3><tt>ntpdc</tt> - special NTP query program</h3>
		<img src="pic/alice31.gif" alt="gif" align="left"><a href="http://www.eecis.udel.edu/~mills/pictures.html">from <i>Alice's Adventures in Wonderland</i>, Lewis Carroll</a>
		<p>This program is a big puppy.</p>
		<p>Last update: <csobj format="ShortTime" h="25" locale="00000409" region="0" t="DateTime" w="61">18:45</csobj> UTC <csobj format="LongDate" h="25" locale="00000409" region="0" t="DateTime" w="246">Thursday, July 28, 2005</csobj></p>
		<br clear="left">
		<h4>More Help</h4>
		<script type="text/javascript" language="javascript" src="scripts/links12.txt"></script>
		<hr>
		<h4>Synopsis</h4>
		<tt>ntpdc [ -ilnps ] [ -c <i>command</i> ] [ <i>host</i> ] [ ... ]</tt>
		<h4>Description</h4>
		<tt>ntpdc</tt> is used to query the <tt>ntpd</tt> daemon about its current state and to request changes in that state. The program may be run either in interactive mode or controlled using command line arguments. Extensive state and statistics information is available through the <tt>ntpdc</tt> interface. In addition, nearly all the configuration options which can be specified at startup using ntpd's configuration file may also be specified at run time using <tt>ntpdc</tt>.
		<p>If one or more request options are included on the command line when <tt>ntpdc</tt> is executed, each of the requests will be sent to the NTP servers running on each of the hosts given as command line arguments, or on localhost by default. If no request options are given, <tt>ntpdc</tt> will attempt to read commands from the standard input and execute these on the NTP server running on the first host given on the command line, again defaulting to localhost when no other host is specified. <tt>ntpdc</tt> will prompt for commands if the standard input is a terminal device.</p>
		<p><tt>ntpdc</tt> uses NTP mode 7 packets to communicate with the NTP server, and hence can be used to query any compatible server on the network which permits it. Note that since NTP is a UDP protocol this communication will be somewhat unreliable, especially over large distances in terms of network topology. <tt>ntpdc</tt> makes no attempt to retransmit requests, and will time requests out if the remote host is not heard from within a suitable timeout time.</p>
		<p>The operation of <tt>ntpdc</tt> are specific to the particular implementation of the <tt>ntpd</tt> daemon and can be expected to work only with this and maybe some previous versions of the daemon. Requests from a remote <tt>ntpdc</tt> program which affect the state of the local server must be authenticated, which requires both the remote program and local server share a common key and key identifier.</p>
		<p>Note that in contexts where a host name is expected, a <tt>-4</tt> qualifier preceding the host name forces DNS resolution to the IPv4 namespace, while a <tt>-6</tt> qualifier forces DNS resolution to the IPv6 namespace.</p>
		<h4>Command Line Options</h4>
		<p>Specifying a command line option other than <tt>-i</tt> or <tt>-n</tt> will cause the specified query (queries) to be sent to the indicated host(s) immediately. Otherwise, <tt>ntpdc</tt> will attempt to read interactive format commands from the standard input.</p>
		<dl>
			<dt><tt>-4</tt>
			<dd>Force DNS resolution of following host names on the command line to the IPv4 namespace.
			<dt><tt>-6</tt>
			<dd>Force DNS resolution of following host names on the command line to the IPv6 namespace.
			<dt><tt>-c <i>command</i></tt>
			<dd>The following argument is interpreted as an interactive format command and is added to the list of commands to be executed on the specified host(s). Multiple -c options may be given.
			<dt><tt>-i</tt>
			<dd>Force <tt>ntpdc</tt> to operate in interactive mode. Prompts will be written to the standard output and commands read from the standard input.
			<dt><tt>-l</tt>
			<dd>Obtain a list of peers which are known to the server(s). This switch is equivalent to <tt>-c listpeers</tt>.
			<dt><tt>-n</tt>
			<dd>Output all host addresses in dotted-quad numeric format rather than converting to the canonical host names.
			<dt><tt>-p</tt>
			<dd>Print a list of the peers known to the server as well as a summary of their state. This is equivalent to <tt>-c peers</tt>.
			<dt><tt>-s</tt>
			<dd>Print a list of the peers known to the server as well as a summary of their state, but in a slightly different format than the -p switch. This is equivalent to <tt>-c dmpeers</tt>.
		</dl>
		<h4>Interactive Commands</h4>
		<p>Interactive format commands consist of a keyword followed by zero to four arguments. Only enough characters of the full keyword to uniquely identify the command need be typed. The output of a command is normally sent to the standard output, but optionally the output of individual commands may be sent to a file by appending a <tt>&lt;</tt>, followed by a file name, to the command line.</p>
		<p>A number of interactive format commands are executed entirely within the <tt>ntpdc</tt> program itself and do not result in NTP mode 7 requests being sent to a server. These are described following.</p>
		<dl>
			<dt><tt>? [ <i>command_keyword</i> ]</tt><br>
				<tt>help [ <i>command_keyword</i> ]</tt>
			<dd>A <tt>?</tt> by itself will print a list of all the command keywords known to this incarnation of <tt>ntpq</tt>. A <tt>?</tt> followed by a command keyword will print function and usage information about the command. This command is probably a better source of information about <tt>ntpq</tt> than this manual page.
			<dt><tt>delay <i>milliseconds</i></tt>
			<dd>Specify a time interval to be added to timestamps included in requests which require authentication. This is used to enable (unreliable) server reconfiguration over long delay network paths or between machines whose clocks are unsynchronized. Actually the server does not now require timestamps in authenticated requests, so this command may be obsolete.
			<dt><tt>host <i>hostname</i></tt>
			<dd>Set the host to which future queries will be sent. Hostname may be either a host name or a numeric address.
			<dt><tt>hostnames [ yes | no ]</tt>
			<dd>If <tt>yes</tt> is specified, host names are printed in information displays. If <tt>no</tt> is specified, numeric addresses are printed instead. The default is <tt>yes</tt>, unless modified using the command line <tt>-n</tt> switch.
			<dt><tt>keyid <i>keyid</i></tt>
			<dd>This command allows the specification of a key number to be used to authenticate configuration requests. This must correspond to a key number the server has been configured to use for this purpose.
			<dt><tt>quit</tt>
			<dd>Exit <tt>ntpdc</tt>.
			<dt><tt>passwd</tt>
			<dd>This command prompts you to type in a password (which will not be echoed) which will be used to authenticate configuration requests. The password must correspond to the key configured for use by the NTP server for this purpose if such requests are to be successful.
			<dt><tt>timeout <i>millseconds</i></tt>
			<dd>Specify a timeout period for responses to server queries. The default is about 8000 milliseconds. Note that since <tt>ntpdc</tt> retries each query once after a timeout, the total waiting time for a timeout will be twice the timeout value set.
		</dl>
		<h4>Control Message Commands</h4>
		<p>Query commands result in NTP mode 7 packets containing requests for information being sent to the server. These are read-only commands in that they make no modification of the server configuration state.</p>
		<dl>
			<dt><tt>listpeers</tt>
			<dd>Obtains and prints a brief list of the peers for which the server is maintaining state. These should include all configured peer associations as well as those peers whose stratum is such that they are considered by the server to be possible future synchronization candidates.
			<dt><tt>peers</tt>
			<dd>Obtains a list of peers for which the server is maintaining state, along with a summary of that state. Summary information includes the address of the remote peer, the local interface address (0.0.0.0 if a local address has yet to be determined), the stratum of the remote peer (a stratum of 16 indicates the remote peer is unsynchronized), the polling interval, in seconds, the reachability register, in octal, and the current estimated delay, offset and dispersion of the peer, all in seconds.
				<p>The character in the left margin indicates the mode this peer entry is operating in. A <tt>+</tt> denotes symmetric active, a <tt>-</tt> indicates symmetric passive, a <tt>=</tt> means the remote server is being polled in client mode, a <tt>^</tt> indicates that the server is broadcasting to this address, a <tt>~</tt> denotes that the remote peer is sending broadcasts and a <tt>*</tt> marks the peer the server is currently synchronizing to.</p>
				<p>The contents of the host field may be one of four forms. It may be a host name, an IP address, a reference clock implementation name with its parameter or <tt>REFCLK(<i>implementation number</i>, <i>parameter</i>)</tt>. On <tt>hostnames no</tt> only IP-addresses will be displayed.</p>
			<dt><tt>dmpeers</tt>
			<dd>A slightly different peer summary list. Identical to the output of the <tt>peers</tt> command, except for the character in the leftmost column. Characters only appear beside peers which were included in the final stage of the clock selection algorithm. A <tt>.</tt> indicates that this peer was cast off in the falseticker detection, while a <tt>+</tt> indicates that the peer made it through. A <tt>*</tt> denotes the peer the server is currently synchronizing with.
			<dt><tt>showpeer <i>peer_address</i> [...]</tt>
			<dd>Shows a detailed display of the current peer variables for one or more peers. Most of these values are described in the NTP Version 2 specification.
			<dt><tt>pstats <i>peer_address</i> [...]</tt>
			<dd>Show per-peer statistic counters associated with the specified peer(s).
			<dt><tt>clockinfo <i>clock_peer_address</i> [...]</tt>
			<dd>Obtain and print information concerning a peer clock. The values obtained provide information on the setting of fudge factors and other clock performance information.
			<dt><tt>kerninfo</tt>
			<dd>Obtain and print kernel phase-lock loop operating parameters. This information is available only if the kernel has been specially modified for a precision timekeeping function.
			<dt><tt>loopinfo [ oneline | multiline ]</tt>
			<dd>Print the values of selected loop filter variables. The loop filter is the part of NTP which deals with adjusting the local system clock. The <tt>offset</tt> is the last offset given to the loop filter by the packet processing code. The <tt>frequency</tt> is the frequency error of the local clock in parts-per-million (ppm). The <tt>time_const</tt> controls the stiffness of the phase-lock loop and thus the speed at which it can adapt to oscillator drift. The <tt>watchdog timer</tt> value is the number of seconds which have elapsed since the last sample offset was given to the loop filter. The <tt>oneline</tt> and <tt>multiline</tt> options specify the format in which this information is to be printed, with <tt>multiline</tt> as the default.
			<dt><tt>sysinfo</tt>
			<dd>Print a variety of system state variables, i.e., state related to the local server. All except the last four lines are described in the NTP Version 3 specification, RFC-1305.
				<p>The <tt>system flags</tt> show various system flags, some of which can be set and cleared by the <tt>enable</tt> and <tt>disable</tt> configuration commands, respectively. These are the <tt>auth</tt>, <tt>bclient</tt>, <tt>monitor</tt>, <tt>pll</tt>, <tt>pps</tt> and <tt>stats</tt> flags. See the <tt>ntpd</tt> documentation for the meaning of these flags. There are two additional flags which are read only, the <tt>kernel_pll</tt> and <tt>kernel_pps</tt>. These flags indicate the synchronization status when the precision time kernel modifications are in use. The <tt>kernel_pll</tt> indicates that the local clock is being disciplined by the kernel, while the kernel_pps indicates the kernel discipline is provided by the PPS signal.</p>
				<p>The <tt>stability</tt> is the residual frequency error remaining afterthe system frequency correction is applied and is intended for maintenance and debugging. In most architectures, this value will initially decrease from as high as 500 ppm to a nominal value in the range .01 to 0.1 ppm. If it remains high for some time after starting the daemon, something may be wrong with the local clock, or the value of the kernel variable <tt>tick</tt> may be incorrect.</p>
				<p>The <tt>broadcastdelay</tt> shows the default broadcast delay, as set by the <tt>broadcastdelay</tt> configuration command.</p>
				<p>The <tt>authdelay</tt> shows the default authentication delay, as set by the <tt>authdelay</tt> configuration command.</p>
			<dt><tt>sysstats</tt>
			<dd>Print statistics counters maintained in the protocol module.
			<dt><tt>memstats</tt>
			<dd>Print statistics counters related to memory allocation code.
			<dt><tt>iostats</tt>
			<dd>Print statistics counters maintained in the input-output module.
			<dt><tt>timerstats</tt>
			<dd>Print statistics counters maintained in the timer/event queue support code.
			<dt><tt>reslist</tt>
			<dd>Obtain and print the server's restriction list. This list is (usually) printed in sorted order and may help to understand how the restrictions are applied.
			<dt><tt>monlist [ <i>version</i> ]</tt>
			<dd>Obtain and print traffic counts collected and maintained by the monitor facility. The version number should not normally need to be specified.
			<dt><tt>clkbug <i>clock_peer_address</i> [...]</tt>
			<dd>Obtain debugging information for a reference clock driver. This information is provided only by some clock drivers and is mostly undecodable without a copy of the driver source in hand.
		</dl>
		<h4>Runtime Configuration Requests</h4>
		<p>All requests which cause state changes in the server are authenticated by the server using a configured NTP key (the facility can also be disabled by the server by not configuring a key). The key number and the corresponding key must also be made known to <tt>ntpdc</tt>. This can be done using the keyid and passwd commands, the latter of which will prompt at the terminal for a password to use as the encryption key. You will also be prompted automatically for both the key number and password the first time a command which would result in an authenticated request to the server is given. Authentication not only provides verification that the requester has permission to make such changes, but also gives an extra degree of protection again transmission errors.</p>
		<p>Authenticated requests always include a timestamp in the packet data, which is included in the computation of the authentication code. This timestamp is compared by the server to its receive time stamp. If they differ by more than a small amount the request is rejected. This is done for two reasons. First, it makes simple replay attacks on the server, by someone who might be able to overhear traffic on your LAN, much more difficult. Second, it makes it more difficult to request configuration changes to your server from topologically remote hosts. While the reconfiguration facility will work well with a server on the local host, and may work adequately between time-synchronized hosts on the same LAN, it will work very poorly for more distant hosts. As such, if reasonable passwords are chosen, care is taken in the distribution and protection of keys and appropriate source address restrictions are applied, the run time reconfiguration facility should provide an adequate level of security.</p>
		<p>The following commands all make authenticated requests.</p>
		<dl>
			<dt><tt>addpeer <i>peer_address</i> [ <i>keyid</i> ] [ <i>version</i> ] [ <i>prefer</i> ]</tt>
			<dd>Add a configured peer association at the given address and operating in symmetric active mode. Note that an existing association with the same peer may be deleted when this command is executed, or may simply be converted to conform to the new configuration, as appropriate. If the optional <tt>keyid</tt> is a nonzero integer, all outgoing packets to the remote server will have an authentication field attached encrypted with this key. If the value is 0 (or not given) no authentication will be done. The <tt>version#</tt> can be 1, 2 or 3 and defaults to 3. The <tt>prefer</tt> keyword indicates a preferred peer (and thus will be used primarily for clock synchronisation if possible). The preferred peer also determines the validity of the PPS signal - if the preferred peer is suitable for synchronisation so is the PPS signal.
			<dt><tt>addserver <i>peer_address</i> [ <i>keyid</i> ] [ <i>version</i> ] [ <i>prefer</i> ]</tt>
			<dd>Identical to the addpeer command, except that the operating mode is client.
			<dt><tt>broadcast <i>peer_address</i> [ <i>keyid</i> ] [ <i>version</i> ] [ <i>prefer</i> ]</tt>
			<dd>Identical to the addpeer command, except that the operating mode is broadcast. In this case a valid key identifier and key are required. The <tt>peer_address</tt> parameter can be the broadcast address of the local network or a multicast group address assigned to NTP. If a multicast address, a multicast-capable kernel is required.
			<dt><tt>unconfig <i>peer_address</i> [...]</tt>
			<dd>This command causes the configured bit to be removed from the specified peer(s). In many cases this will cause the peer association to be deleted. When appropriate, however, the association may persist in an unconfigured mode if the remote peer is willing to continue on in this fashion.
			<dt><tt>fudge <i>peer_address</i> [ <i>time1</i> ] [ <i>time2</i> ] [ <i>stratum</i> ] [ <i>refid</i> ]</tt>
			<dd>This command provides a way to set certain data for a reference clock. See the source listing for further information.
			<dt><tt>enable [ auth | bclient | calibrate | kernel | monitor | ntp | pps | stats]</tt><br>
				<tt>disable [ auth | bclient | calibrate | kernel | monitor | ntp | pps | stats]</tt>
			<dd>These commands operate in the same way as the <tt>enable</tt> and <tt>disable</tt> configuration file commands of <tt>ntpd</tt>. See the <a href="miscopt.html">Miscellaneous Options</a> page for further information.
			<dt><tt>restrict <i>address mask flag</i> [ <i>flag</i> ]</tt>
			<dd>This command operates in the same way as the <tt>restrict</tt> configuration file commands of <tt>ntpd</tt>.
			<dt><tt>unrestrict <i>address mask flag</i> [ <i>flag</i> ]</tt>
			<dd>Unrestrict the matching entry from the restrict list.
			<dt><tt>delrestrict <i>address mask [ ntpport ]</i></tt>
			<dd>Delete the matching entry from the restrict list.
			<dt><tt>readkeys</tt>
			<dd>Causes the current set of authentication keys to be purged and a new set to be obtained by rereading the keys file (which must have been specified in the <tt>ntpd</tt> configuration file). This allows encryption keys to be changed without restarting the server.
			<dt><tt>trustedkey <i>keyid</i> [...]</tt>
			<dt><tt>untrustedkey <i>keyid</i> [...]</tt>
			<dd>These commands operate in the same way as the <tt>trustedkey</tt> and <tt>untrustedkey</tt> configuration file commands of <tt>ntpd</tt>.
			<dt><tt>authinfo</tt>
			<dd>Returns information concerning the authentication module, including known keys and counts of encryptions and decryptions which have been done.
			<dt><tt>traps</tt>
			<dd>Display the traps set in the server. See the source listing for further information.
			<dt><tt>addtrap [ <i>address</i> [ <i>port</i> ] [ <i>interface</i> ]</tt>
			<dd>Set a trap for asynchronous messages. See the source listing for further information.
			<dt><tt>clrtrap [ <i>address</i> [ <i>port</i> ] [ <i>interface</i>]</tt>
			<dd>Clear a trap for asynchronous messages. See the source listing for further information.
			<dt><tt>reset</tt>
			<dd>Clear the statistics counters in various modules of the server. See the source listing for further information.
		</dl>
		<h4>Bugs</h4>
		<p><tt>ntpdc</tt> is a crude hack. Much of the information it shows is deadly boring and could only be loved by its implementer. The program was designed so that new (and temporary) features were easy to hack in, at great expense to the program's ease of use. Despite this, the program is occasionally useful.</p>
		<hr>
		<script type="text/javascript" language="javascript" src="scripts/footer.txt"></script>
	</body>
=======
    <body>
        <h3><tt>ntpdc</tt> - special NTP query program</h3>
        <img src="pic/alice31.gif" alt="gif" align="left"><a href="http://www.eecis.udel.edu/~mills/pictures.html">from <i>Alice's Adventures in Wonderland</i>, Lewis Carroll</a>
        <p>This program is a big puppy.</p>
        <p>Last update: <csobj format="ShortTime" h="25" locale="00000409" region="0" t="DateTime" w="97">03:40 PM</csobj> UTC <csobj format="LongDate" h="25" locale="00000409" region="0" t="DateTime" w="277">Friday, December 05, 2003</csobj></p>
        <br clear="left">
       <h4>More Help</h4>
        <script type="text/javascript" language="javascript" src="scripts/links12.txt"></script>
        <hr>
        <h4>Synopsis</h4>
        <tt>ntpdc [ -ilnps ] [ -c <i>command</i> ] [ <i>host</i> ] [ ... ]</tt>
        <h4>Description</h4>
        <tt>ntpdc</tt> is used to query the <tt>ntpd</tt> daemon about its current state and to request changes in that state. The program may be run either in interactive mode or controlled using command line arguments. Extensive state and statistics information is available through the <tt>ntpdc</tt> interface. In addition, nearly all the configuration options which can be specified at startup using ntpd's configuration file may also be specified at run time using <tt>ntpdc</tt>.
        <p>If one or more request options are included on the command line when <tt>ntpdc</tt> is executed, each of the requests will be sent to the NTP servers running on each of the hosts given as command line arguments, or on localhost by default. If no request options are given, <tt>ntpdc</tt> will attempt to read commands from the standard input and execute these on the NTP server running on the first host given on the command line, again defaulting to localhost when no other host is specified. <tt>ntpdc</tt> will prompt for commands if the standard input is a terminal device.</p>
        <p><tt>ntpdc</tt> uses NTP mode 7 packets to communicate with the NTP server, and hence can be used to query any compatible server on the network which permits it. Note that since NTP is a UDP protocol this communication will be somewhat unreliable, especially over large distances in terms of network topology. <tt>ntpdc</tt> makes no attempt to retransmit requests, and will time requests out if the remote host is not heard from within a suitable timeout time.</p>
        <p>The operation of <tt>ntpdc</tt> are specific to the particular implementation of the <tt>ntpd</tt> daemon and can be expected to work only with this and maybe some previous versions of the daemon. Requests from a remote <tt>ntpdc</tt> program which affect the state of the local server must be authenticated, which requires both the remote program and local server share a common key and key identifier.</p>
        <p>Note that in contexts where a host name is expected, a <tt>-4</tt> qualifier preceding the host name forces DNS resolution to the IPv4 namespace, while a <tt>-6</tt> qualifier forces DNS resolution to the IPv6 namespace.</p>
        <h4>Command Line Options</h4>
        <p>Specifying a command line option other than <tt>-i</tt> or <tt>-n</tt> will cause the specified query (queries) to be sent to the indicated host(s) immediately. Otherwise, <tt>ntpdc</tt> will attempt to read interactive format commands from the standard input.</p>
        <dl>
            <dt><tt>-4</tt>
            <dd>Force DNS resolution of following host names on the command line to the IPv4 namespace.
            <dt><tt>-6</tt>
            <dd>Force DNS resolution of following host names on the command line to the IPv6 namespace.
            <dt><tt>-c <i>command</i></tt>
            <dd>The following argument is interpreted as an interactive format command and is added to the list of commands to be executed on the specified host(s). Multiple -c options may be given.
            <dt><tt>-i</tt>
            <dd>Force <tt>ntpdc</tt> to operate in interactive mode. Prompts will be written to the standard output and commands read from the standard input.
            <dt><tt>-l</tt>
            <dd>Obtain a list of peers which are known to the server(s). This switch is equivalent to <tt>-c listpeers</tt>.
            <dt><tt>-n</tt>
            <dd>Output all host addresses in dotted-quad numeric format rather than converting to the canonical host names.
            <dt><tt>-p</tt>
            <dd>Print a list of the peers known to the server as well as a summary of their state. This is equivalent to <tt>-c peers</tt>.
            <dt><tt>-s</tt>
            <dd>Print a list of the peers known to the server as well as a summary of their state, but in a slightly different format than the -p switch. This is equivalent to <tt>-c dmpeers</tt>.
        </dl>
        <h4>Interactive Commands</h4>
        <p>Interactive format commands consist of a keyword followed by zero to four arguments. Only enough characters of the full keyword to uniquely identify the command need be typed. The output of a command is normally sent to the standard output, but optionally the output of individual commands may be sent to a file by appending a <tt>&lt;</tt>, followed by a file name, to the command line.</p>
        <p>A number of interactive format commands are executed entirely within the <tt>ntpdc</tt> program itself and do not result in NTP mode 7 requests being sent to a server. These are described following.</p>
        <dl>
            <dt><tt>? [ <i>command_keyword</i> ]</tt><br>
                <tt>help [ <i>command_keyword</i> ]</tt>
            <dd>A <tt>?</tt> by itself will print a list of all the command keywords known to this incarnation of <tt>ntpq</tt>. A <tt>?</tt> followed by a command keyword will print function and usage information about the command. This command is probably a better source of information about <tt>ntpq</tt> than this manual page.
            <dt><tt>delay <i>milliseconds</i></tt>
            <dd>Specify a time interval to be added to timestamps included in requests which require authentication. This is used to enable (unreliable) server reconfiguration over long delay network paths or between machines whose clocks are unsynchronized. Actually the server does not now require timestamps in authenticated requests, so this command may be obsolete.
            <dt><tt>host <i>hostname</i></tt>
            <dd>Set the host to which future queries will be sent. Hostname may be either a host name or a numeric address.
            <dt><tt>hostnames [ yes | no ]</tt>
            <dd>If <tt>yes</tt> is specified, host names are printed in information displays. If <tt>no</tt> is specified, numeric addresses are printed instead. The default is <tt>yes</tt>, unless modified using the command line <tt>-n</tt> switch.
            <dt><tt>keyid <i>keyid</i></tt>
            <dd>This command allows the specification of a key number to be used to authenticate configuration requests. This must correspond to a key number the server has been configured to use for this purpose.
            <dt><tt>quit</tt>
            <dd>Exit <tt>ntpdc</tt>.
            <dt><tt>passwd</tt>
            <dd>This command prompts you to type in a password (which will not be echoed) which will be used to authenticate configuration requests. The password must correspond to the key configured for use by the NTP server for this purpose if such requests are to be successful.
            <dt><tt>timeout <i>millseconds</i></tt>
            <dd>Specify a timeout period for responses to server queries. The default is about 8000 milliseconds. Note that since <tt>ntpdc</tt> retries each query once after a timeout, the total waiting time for a timeout will be twice the timeout value set.
        </dl>
        <h4>Control Message Commands</h4>
        <p>Query commands result in NTP mode 7 packets containing requests for information being sent to the server. These are read-only commands in that they make no modification of the server configuration state.</p>
        <dl>
            <dt><tt>listpeers</tt>
            <dd>Obtains and prints a brief list of the peers for which the server is maintaining state. These should include all configured peer associations as well as those peers whose stratum is such that they are considered by the server to be possible future synchronization candidates.
            <dt><tt>peers</tt>
            <dd>Obtains a list of peers for which the server is maintaining state, along with a summary of that state. Summary information includes the address of the remote peer, the local interface address (0.0.0.0 if a local address has yet to be determined), the stratum of the remote peer (a stratum of 16 indicates the remote peer is unsynchronized), the polling interval, in seconds, the reachability register, in octal, and the current estimated delay, offset and dispersion of the peer, all in seconds.
            <p>The character in the left margin indicates the mode this peer entry is operating in. A <tt>+</tt> denotes symmetric active, a <tt>-</tt> indicates symmetric passive, a <tt>=</tt> means the remote server is being polled in client mode, a <tt>^</tt> indicates that the server is broadcasting to this address, a <tt>~</tt> denotes that the remote peer is sending broadcasts and a <tt>*</tt> marks the peer the server is currently synchronizing to.</p>
            <p>The contents of the host field may be one of four forms. It may be a host name, an IP address, a reference clock implementation name with its parameter or <tt>REFCLK(<i>implementation number</i>, <i>parameter</i>)</tt>. On <tt>hostnames no</tt> only IP-addresses will be displayed.</p>
            <dt><tt>dmpeers</tt>
            <dd>A slightly different peer summary list. Identical to the output of the <tt>peers</tt> command, except for the character in the leftmost column. Characters only appear beside peers which were included in the final stage of the clock selection algorithm. A <tt>.</tt> indicates that this peer was cast off in the falseticker detection, while a <tt>+</tt> indicates that the peer made it through. A <tt>*</tt> denotes the peer the server is currently synchronizing with.
            <dt><tt>showpeer <i>peer_address</i> [...]</tt>
            <dd>Shows a detailed display of the current peer variables for one or more peers. Most of these values are described in the NTP Version 2 specification.
            <dt><tt>pstats <i>peer_address</i> [...]</tt>
            <dd>Show per-peer statistic counters associated with the specified peer(s).
            <dt><tt>clockinfo <i>clock_peer_address</i> [...]</tt>
            <dd>Obtain and print information concerning a peer clock. The values obtained provide information on the setting of fudge factors and other clock performance information.
            <dt><tt>kerninfo</tt>
            <dd>Obtain and print kernel phase-lock loop operating parameters. This information is available only if the kernel has been specially modified for a precision timekeeping function.
            <dt><tt>loopinfo [ oneline | multiline ]</tt>
            <dd>Print the values of selected loop filter variables. The loop filter is the part of NTP which deals with adjusting the local system clock. The <tt>offset</tt> is the last offset given to the loop filter by the packet processing code. The <tt>frequency</tt> is the frequency error of the local clock in parts-per-million (ppm). The <tt>time_const</tt> controls the stiffness of the phase-lock loop and thus the speed at which it can adapt to oscillator drift. The <tt>watchdog timer</tt> value is the number of seconds which have elapsed since the last sample offset was given to the loop filter. The <tt>oneline</tt> and <tt>multiline</tt> options specify the format in which this information is to be printed, with <tt>multiline</tt> as the default.
            <dt><tt>sysinfo</tt>
            <dd>Print a variety of system state variables, i.e., state related to the local server. All except the last four lines are described in the NTP Version 3 specification, RFC-1305.
            <p>The <tt>system flags</tt> show various system flags, some of which can be set and cleared by the <tt>enable</tt> and <tt>disable</tt> configuration commands, respectively. These are the <tt>auth</tt>, <tt>bclient</tt>, <tt>monitor</tt>, <tt>pll</tt>, <tt>pps</tt> and <tt>stats</tt> flags. See the <tt>ntpd</tt> documentation for the meaning of these flags. There are two additional flags which are read only, the <tt>kernel_pll</tt> and <tt>kernel_pps</tt>. These flags indicate the synchronization status when the precision time kernel modifications are in use. The <tt>kernel_pll</tt> indicates that the local clock is being disciplined by the kernel, while the kernel_pps indicates the kernel discipline is provided by the PPS signal.</p>
            <p>The <tt>stability</tt> is the residual frequency error remaining afterthe system frequency correction is applied and is intended for maintenance and debugging. In most architectures, this value will initially decrease from as high as 500 ppm to a nominal value in the range .01 to 0.1 ppm. If it remains high for some time after starting the daemon, something may be wrong with the local clock, or the value of the kernel variable <tt>tick</tt> may be incorrect.</p>
            <p>The <tt>broadcastdelay</tt> shows the default broadcast delay, as set by the <tt>broadcastdelay</tt> configuration command.</p>
            <p>The <tt>authdelay</tt> shows the default authentication delay, as set by the <tt>authdelay</tt> configuration command.</p>
            <dt><tt>sysstats</tt>
            <dd>Print statistics counters maintained in the protocol module.
            <dt><tt>memstats</tt>
            <dd>Print statistics counters related to memory allocation code.
            <dt><tt>iostats</tt>
            <dd>Print statistics counters maintained in the input-output module.
            <dt><tt>timerstats</tt>
            <dd>Print statistics counters maintained in the timer/event queue support code.
            <dt><tt>reslist</tt>
            <dd>Obtain and print the server's restriction list. This list is (usually) printed in sorted order and may help to understand how the restrictions are applied.
            <dt><tt>monlist [ <i>version</i> ]</tt>
            <dd>Obtain and print traffic counts collected and maintained by the monitor facility. The version number should not normally need to be specified.
	    <dt><tt>ifstats</tt>
	    <dd>List interface statistics for interfaces used by ntpd for network communication.</dd>
	    <dt><tt>ifreload</tt>
	    <dd>Force rescan of current system interfaces. Outputs interface statistics for interfaces that could possibly change. Marks unchanged interfaces with <b>.</b>, added interfaces with <b>+</b> and deleted interfaces with <b>-</b>.</dd>
            <dt><tt>clkbug <i>clock_peer_address</i> [...]</tt>
            <dd>Obtain debugging information for a reference clock driver. This information is provided only by some clock drivers and is mostly undecodable without a copy of the driver source in hand.
        </dl>
        <h4>Runtime Configuration Requests</h4>
        <p>All requests which cause state changes in the server are authenticated by the server using a configured NTP key (the facility can also be disabled by the server by not configuring a key). The key number and the corresponding key must also be made known to <tt>ntpdc</tt>. This can be done using the keyid and passwd commands, the latter of which will prompt at the terminal for a password to use as the encryption key. You will also be prompted automatically for both the key number and password the first time a command which would result in an authenticated request to the server is given. Authentication not only provides verification that the requester has permission to make such changes, but also gives an extra degree of protection again transmission errors.</p>
        <p>Authenticated requests always include a timestamp in the packet data, which is included in the computation of the authentication code. This timestamp is compared by the server to its receive time stamp. If they differ by more than a small amount the request is rejected. This is done for two reasons. First, it makes simple replay attacks on the server, by someone who might be able to overhear traffic on your LAN, much more difficult. Second, it makes it more difficult to request configuration changes to your server from topologically remote hosts. While the reconfiguration facility will work well with a server on the local host, and may work adequately between time-synchronized hosts on the same LAN, it will work very poorly for more distant hosts. As such, if reasonable passwords are chosen, care is taken in the distribution and protection of keys and appropriate source address restrictions are applied, the run time reconfiguration facility should provide an adequate level of security.</p>
        <p>The following commands all make authenticated requests.</p>
        <dl>
            <dt><tt>addpeer <i>peer_address</i> [ <i>keyid</i> ] [ <i>version</i> ] [ <i>prefer</i> ] [ <i>dynamic</i> ]</tt>
            <dd>Add a configured peer association at the given address and operating in symmetric active mode. Note that an existing association with the same peer may be deleted when this command is executed, or may simply be converted to conform to the new configuration, as appropriate. If the optional <tt>keyid</tt> is a nonzero integer, all outgoing packets to the remote server will have an authentication field attached encrypted with this key. If the value is 0 (or not given) no authentication will be done. The <tt>version#</tt> can be 1, 2 or 3 and defaults to 3. The <tt>prefer</tt> keyword indicates a preferred peer (and thus will be used primarily for clock synchronisation if possible). The preferred peer also determines the validity of the PPS signal - if the preferred peer is suitable for synchronisation so is the PPS signal. The <tt>dynamic</tt> keyword allows association configuration even when no suitable network interface is found at configuration time. The dynamic interface update mechanism may after configuration complete the configuration and thus render the association operable.
            <dt><tt>addserver <i>peer_address</i> [ <i>keyid</i> ] [ <i>version</i> ] [ <i>prefer</i> ] [ <i>dynamic</i> ]</tt>
            <dd>Identical to the addpeer command, except that the operating mode is client.
            <dt><tt>broadcast <i>peer_address</i> [ <i>keyid</i> ] [ <i>version</i> ] [ <i>prefer</i> ] [ <i>dynamic</i> ]</tt>
            <dd>Identical to the addpeer command, except that the operating mode is broadcast. In this case a valid key identifier and key are required. The <tt>peer_address</tt> parameter can be the broadcast address of the local network or a multicast group address assigned to NTP. If a multicast address, a multicast-capable kernel is required.
            <dt><tt>unconfig <i>peer_address</i> [...]</tt>
            <dd>This command causes the configured bit to be removed from the specified peer(s). In many cases this will cause the peer association to be deleted. When appropriate, however, the association may persist in an unconfigured mode if the remote peer is willing to continue on in this fashion.
            <dt><tt>fudge <i>peer_address</i> [ <i>time1</i> ] [ <i>time2</i> ] [ <i>stratum</i> ] [ <i>refid</i> ]</tt>
            <dd>This command provides a way to set certain data for a reference clock. See the source listing for further information.
            <dt><tt>enable [ auth | bclient | calibrate | kernel | monitor | ntp | pps | stats]</tt><br>
                <tt>disable [ auth | bclient | calibrate | kernel | monitor | ntp | pps | stats]</tt>
            <dd>These commands operate in the same way as the <tt>enable</tt> and <tt>disable</tt> configuration file commands of <tt>ntpd</tt>. See the <a href="miscopt.html">Miscellaneous Options</a> page for further information.
            <dt><tt>restrict <i>address mask flag</i> [ <i>flag</i> ]</tt>
            <dd>This command operates in the same way as the <tt>restrict</tt> configuration file commands of <tt>ntpd</tt>.
            <dt><tt>unrestrict <i>address mask flag</i> [ <i>flag</i> ]</tt>
            <dd>Unrestrict the matching entry from the restrict list.
            <dt><tt>delrestrict <i>address mask [ ntpport ]</i></tt>
            <dd>Delete the matching entry from the restrict list.
            <dt><tt>readkeys</tt>
            <dd>Causes the current set of authentication keys to be purged and a new set to be obtained by rereading the keys file (which must have been specified in the <tt>ntpd</tt> configuration file). This allows encryption keys to be changed without restarting the server.
            <dt><tt>trustedkey <i>keyid</i> [...]</tt>
            <dt><tt>untrustedkey <i>keyid</i> [...]</tt>
            <dd>These commands operate in the same way as the <tt>trustedkey</tt> and <tt>untrustedkey</tt> configuration file commands of <tt>ntpd</tt>.
            <dt><tt>authinfo</tt>
            <dd>Returns information concerning the authentication module, including known keys and counts of encryptions and decryptions which have been done.
            <dt><tt>traps</tt>
            <dd>Display the traps set in the server. See the source listing for further information.
            <dt><tt>addtrap [ <i>address</i> [ <i>port</i> ] [ <i>interface</i> ]</tt>
            <dd>Set a trap for asynchronous messages. See the source listing for further information.
            <dt><tt>clrtrap [ <i>address</i> [ <i>port</i> ] [ <i>interface</i>]</tt>
            <dd>Clear a trap for asynchronous messages. See the source listing for further information.
            <dt><tt>reset</tt>
            <dd>Clear the statistics counters in various modules of the server. See the source listing for further information.
        </dl>
        <h4>Bugs</h4>
        <p><tt>ntpdc</tt> is a crude hack. Much of the information it shows is deadly boring and could only be loved by its implementer. The program was designed so that new (and temporary) features were easy to hack in, at great expense to the program's ease of use. Despite this, the program is occasionally useful.</p>
        <hr>
        <script type="text/javascript" language="javascript" src="scripts/footer.txt"></script>
    </body>
>>>>>>> 86865254

</html><|MERGE_RESOLUTION|>--- conflicted
+++ resolved
@@ -9,7 +9,6 @@
 		<link href="scripts/style.css" type="text/css" rel="stylesheet">
 	</head>
 
-<<<<<<< HEAD
 	<body>
 		<h3><tt>ntpdc</tt> - special NTP query program</h3>
 		<img src="pic/alice31.gif" alt="gif" align="left"><a href="http://www.eecis.udel.edu/~mills/pictures.html">from <i>Alice's Adventures in Wonderland</i>, Lewis Carroll</a>
@@ -106,6 +105,10 @@
 			<dd>Print statistics counters maintained in the timer/event queue support code.
 			<dt><tt>reslist</tt>
 			<dd>Obtain and print the server's restriction list. This list is (usually) printed in sorted order and may help to understand how the restrictions are applied.
+			<dt><tt>ifstats</tt>
+			<dd>List interface statistics for interfaces used by ntpd for network communication.</dd>
+			<dt><tt>ifreload</tt>
+			<dd>Force rescan of current system interfaces. Outputs interface statistics for interfaces that could possibly change. Marks unchanged interfaces with <b>.</b>, added interfaces with <b>+</b> and deleted interfaces with <b>-</b>.</dd>
 			<dt><tt>monlist [ <i>version</i> ]</tt>
 			<dd>Obtain and print traffic counts collected and maintained by the monitor facility. The version number should not normally need to be specified.
 			<dt><tt>clkbug <i>clock_peer_address</i> [...]</tt>
@@ -116,9 +119,9 @@
 		<p>Authenticated requests always include a timestamp in the packet data, which is included in the computation of the authentication code. This timestamp is compared by the server to its receive time stamp. If they differ by more than a small amount the request is rejected. This is done for two reasons. First, it makes simple replay attacks on the server, by someone who might be able to overhear traffic on your LAN, much more difficult. Second, it makes it more difficult to request configuration changes to your server from topologically remote hosts. While the reconfiguration facility will work well with a server on the local host, and may work adequately between time-synchronized hosts on the same LAN, it will work very poorly for more distant hosts. As such, if reasonable passwords are chosen, care is taken in the distribution and protection of keys and appropriate source address restrictions are applied, the run time reconfiguration facility should provide an adequate level of security.</p>
 		<p>The following commands all make authenticated requests.</p>
 		<dl>
-			<dt><tt>addpeer <i>peer_address</i> [ <i>keyid</i> ] [ <i>version</i> ] [ <i>prefer</i> ]</tt>
-			<dd>Add a configured peer association at the given address and operating in symmetric active mode. Note that an existing association with the same peer may be deleted when this command is executed, or may simply be converted to conform to the new configuration, as appropriate. If the optional <tt>keyid</tt> is a nonzero integer, all outgoing packets to the remote server will have an authentication field attached encrypted with this key. If the value is 0 (or not given) no authentication will be done. The <tt>version#</tt> can be 1, 2 or 3 and defaults to 3. The <tt>prefer</tt> keyword indicates a preferred peer (and thus will be used primarily for clock synchronisation if possible). The preferred peer also determines the validity of the PPS signal - if the preferred peer is suitable for synchronisation so is the PPS signal.
-			<dt><tt>addserver <i>peer_address</i> [ <i>keyid</i> ] [ <i>version</i> ] [ <i>prefer</i> ]</tt>
+			<dt><tt>addpeer <i>peer_address</i> [ <i>keyid</i> ] [ <i>version</i> ] [ <i>prefer</i> ] [ <i>dynamic</i> ]</tt>
+			<dd>Add a configured peer association at the given address and operating in symmetric active mode. Note that an existing association with the same peer may be deleted when this command is executed, or may simply be converted to conform to the new configuration, as appropriate. If the optional <tt>keyid</tt> is a nonzero integer, all outgoing packets to the remote server will have an authentication field attached encrypted with this key. If the value is 0 (or not given) no authentication will be done. The <tt>version#</tt> can be 1, 2 or 3 and defaults to 3. The <tt>prefer</tt> keyword indicates a preferred peer (and thus will be used primarily for clock synchronisation if possible). The preferred peer also determines the validity of the PPS signal - if the preferred peer is suitable for synchronisation so is the PPS signal. The <tt>dynamic</tt> keyword allows association configuration even when no suitable network interface is found at configuration time. The dynamic interface update mechanism may complete the configuration when new interfaces appear (e.g. WLAN/PPP interfaces) at a later time and thus render the association operable.
+			<dt><tt>addserver <i>peer_address</i> [ <i>keyid</i> ] [ <i>version</i> ] [ <i>prefer</i> ] [ <i>dynamic</i> ]</tt>
 			<dd>Identical to the addpeer command, except that the operating mode is client.
 			<dt><tt>broadcast <i>peer_address</i> [ <i>keyid</i> ] [ <i>version</i> ] [ <i>prefer</i> ]</tt>
 			<dd>Identical to the addpeer command, except that the operating mode is broadcast. In this case a valid key identifier and key are required. The <tt>peer_address</tt> parameter can be the broadcast address of the local network or a multicast group address assigned to NTP. If a multicast address, a multicast-capable kernel is required.
@@ -156,157 +159,5 @@
 		<hr>
 		<script type="text/javascript" language="javascript" src="scripts/footer.txt"></script>
 	</body>
-=======
-    <body>
-        <h3><tt>ntpdc</tt> - special NTP query program</h3>
-        <img src="pic/alice31.gif" alt="gif" align="left"><a href="http://www.eecis.udel.edu/~mills/pictures.html">from <i>Alice's Adventures in Wonderland</i>, Lewis Carroll</a>
-        <p>This program is a big puppy.</p>
-        <p>Last update: <csobj format="ShortTime" h="25" locale="00000409" region="0" t="DateTime" w="97">03:40 PM</csobj> UTC <csobj format="LongDate" h="25" locale="00000409" region="0" t="DateTime" w="277">Friday, December 05, 2003</csobj></p>
-        <br clear="left">
-       <h4>More Help</h4>
-        <script type="text/javascript" language="javascript" src="scripts/links12.txt"></script>
-        <hr>
-        <h4>Synopsis</h4>
-        <tt>ntpdc [ -ilnps ] [ -c <i>command</i> ] [ <i>host</i> ] [ ... ]</tt>
-        <h4>Description</h4>
-        <tt>ntpdc</tt> is used to query the <tt>ntpd</tt> daemon about its current state and to request changes in that state. The program may be run either in interactive mode or controlled using command line arguments. Extensive state and statistics information is available through the <tt>ntpdc</tt> interface. In addition, nearly all the configuration options which can be specified at startup using ntpd's configuration file may also be specified at run time using <tt>ntpdc</tt>.
-        <p>If one or more request options are included on the command line when <tt>ntpdc</tt> is executed, each of the requests will be sent to the NTP servers running on each of the hosts given as command line arguments, or on localhost by default. If no request options are given, <tt>ntpdc</tt> will attempt to read commands from the standard input and execute these on the NTP server running on the first host given on the command line, again defaulting to localhost when no other host is specified. <tt>ntpdc</tt> will prompt for commands if the standard input is a terminal device.</p>
-        <p><tt>ntpdc</tt> uses NTP mode 7 packets to communicate with the NTP server, and hence can be used to query any compatible server on the network which permits it. Note that since NTP is a UDP protocol this communication will be somewhat unreliable, especially over large distances in terms of network topology. <tt>ntpdc</tt> makes no attempt to retransmit requests, and will time requests out if the remote host is not heard from within a suitable timeout time.</p>
-        <p>The operation of <tt>ntpdc</tt> are specific to the particular implementation of the <tt>ntpd</tt> daemon and can be expected to work only with this and maybe some previous versions of the daemon. Requests from a remote <tt>ntpdc</tt> program which affect the state of the local server must be authenticated, which requires both the remote program and local server share a common key and key identifier.</p>
-        <p>Note that in contexts where a host name is expected, a <tt>-4</tt> qualifier preceding the host name forces DNS resolution to the IPv4 namespace, while a <tt>-6</tt> qualifier forces DNS resolution to the IPv6 namespace.</p>
-        <h4>Command Line Options</h4>
-        <p>Specifying a command line option other than <tt>-i</tt> or <tt>-n</tt> will cause the specified query (queries) to be sent to the indicated host(s) immediately. Otherwise, <tt>ntpdc</tt> will attempt to read interactive format commands from the standard input.</p>
-        <dl>
-            <dt><tt>-4</tt>
-            <dd>Force DNS resolution of following host names on the command line to the IPv4 namespace.
-            <dt><tt>-6</tt>
-            <dd>Force DNS resolution of following host names on the command line to the IPv6 namespace.
-            <dt><tt>-c <i>command</i></tt>
-            <dd>The following argument is interpreted as an interactive format command and is added to the list of commands to be executed on the specified host(s). Multiple -c options may be given.
-            <dt><tt>-i</tt>
-            <dd>Force <tt>ntpdc</tt> to operate in interactive mode. Prompts will be written to the standard output and commands read from the standard input.
-            <dt><tt>-l</tt>
-            <dd>Obtain a list of peers which are known to the server(s). This switch is equivalent to <tt>-c listpeers</tt>.
-            <dt><tt>-n</tt>
-            <dd>Output all host addresses in dotted-quad numeric format rather than converting to the canonical host names.
-            <dt><tt>-p</tt>
-            <dd>Print a list of the peers known to the server as well as a summary of their state. This is equivalent to <tt>-c peers</tt>.
-            <dt><tt>-s</tt>
-            <dd>Print a list of the peers known to the server as well as a summary of their state, but in a slightly different format than the -p switch. This is equivalent to <tt>-c dmpeers</tt>.
-        </dl>
-        <h4>Interactive Commands</h4>
-        <p>Interactive format commands consist of a keyword followed by zero to four arguments. Only enough characters of the full keyword to uniquely identify the command need be typed. The output of a command is normally sent to the standard output, but optionally the output of individual commands may be sent to a file by appending a <tt>&lt;</tt>, followed by a file name, to the command line.</p>
-        <p>A number of interactive format commands are executed entirely within the <tt>ntpdc</tt> program itself and do not result in NTP mode 7 requests being sent to a server. These are described following.</p>
-        <dl>
-            <dt><tt>? [ <i>command_keyword</i> ]</tt><br>
-                <tt>help [ <i>command_keyword</i> ]</tt>
-            <dd>A <tt>?</tt> by itself will print a list of all the command keywords known to this incarnation of <tt>ntpq</tt>. A <tt>?</tt> followed by a command keyword will print function and usage information about the command. This command is probably a better source of information about <tt>ntpq</tt> than this manual page.
-            <dt><tt>delay <i>milliseconds</i></tt>
-            <dd>Specify a time interval to be added to timestamps included in requests which require authentication. This is used to enable (unreliable) server reconfiguration over long delay network paths or between machines whose clocks are unsynchronized. Actually the server does not now require timestamps in authenticated requests, so this command may be obsolete.
-            <dt><tt>host <i>hostname</i></tt>
-            <dd>Set the host to which future queries will be sent. Hostname may be either a host name or a numeric address.
-            <dt><tt>hostnames [ yes | no ]</tt>
-            <dd>If <tt>yes</tt> is specified, host names are printed in information displays. If <tt>no</tt> is specified, numeric addresses are printed instead. The default is <tt>yes</tt>, unless modified using the command line <tt>-n</tt> switch.
-            <dt><tt>keyid <i>keyid</i></tt>
-            <dd>This command allows the specification of a key number to be used to authenticate configuration requests. This must correspond to a key number the server has been configured to use for this purpose.
-            <dt><tt>quit</tt>
-            <dd>Exit <tt>ntpdc</tt>.
-            <dt><tt>passwd</tt>
-            <dd>This command prompts you to type in a password (which will not be echoed) which will be used to authenticate configuration requests. The password must correspond to the key configured for use by the NTP server for this purpose if such requests are to be successful.
-            <dt><tt>timeout <i>millseconds</i></tt>
-            <dd>Specify a timeout period for responses to server queries. The default is about 8000 milliseconds. Note that since <tt>ntpdc</tt> retries each query once after a timeout, the total waiting time for a timeout will be twice the timeout value set.
-        </dl>
-        <h4>Control Message Commands</h4>
-        <p>Query commands result in NTP mode 7 packets containing requests for information being sent to the server. These are read-only commands in that they make no modification of the server configuration state.</p>
-        <dl>
-            <dt><tt>listpeers</tt>
-            <dd>Obtains and prints a brief list of the peers for which the server is maintaining state. These should include all configured peer associations as well as those peers whose stratum is such that they are considered by the server to be possible future synchronization candidates.
-            <dt><tt>peers</tt>
-            <dd>Obtains a list of peers for which the server is maintaining state, along with a summary of that state. Summary information includes the address of the remote peer, the local interface address (0.0.0.0 if a local address has yet to be determined), the stratum of the remote peer (a stratum of 16 indicates the remote peer is unsynchronized), the polling interval, in seconds, the reachability register, in octal, and the current estimated delay, offset and dispersion of the peer, all in seconds.
-            <p>The character in the left margin indicates the mode this peer entry is operating in. A <tt>+</tt> denotes symmetric active, a <tt>-</tt> indicates symmetric passive, a <tt>=</tt> means the remote server is being polled in client mode, a <tt>^</tt> indicates that the server is broadcasting to this address, a <tt>~</tt> denotes that the remote peer is sending broadcasts and a <tt>*</tt> marks the peer the server is currently synchronizing to.</p>
-            <p>The contents of the host field may be one of four forms. It may be a host name, an IP address, a reference clock implementation name with its parameter or <tt>REFCLK(<i>implementation number</i>, <i>parameter</i>)</tt>. On <tt>hostnames no</tt> only IP-addresses will be displayed.</p>
-            <dt><tt>dmpeers</tt>
-            <dd>A slightly different peer summary list. Identical to the output of the <tt>peers</tt> command, except for the character in the leftmost column. Characters only appear beside peers which were included in the final stage of the clock selection algorithm. A <tt>.</tt> indicates that this peer was cast off in the falseticker detection, while a <tt>+</tt> indicates that the peer made it through. A <tt>*</tt> denotes the peer the server is currently synchronizing with.
-            <dt><tt>showpeer <i>peer_address</i> [...]</tt>
-            <dd>Shows a detailed display of the current peer variables for one or more peers. Most of these values are described in the NTP Version 2 specification.
-            <dt><tt>pstats <i>peer_address</i> [...]</tt>
-            <dd>Show per-peer statistic counters associated with the specified peer(s).
-            <dt><tt>clockinfo <i>clock_peer_address</i> [...]</tt>
-            <dd>Obtain and print information concerning a peer clock. The values obtained provide information on the setting of fudge factors and other clock performance information.
-            <dt><tt>kerninfo</tt>
-            <dd>Obtain and print kernel phase-lock loop operating parameters. This information is available only if the kernel has been specially modified for a precision timekeeping function.
-            <dt><tt>loopinfo [ oneline | multiline ]</tt>
-            <dd>Print the values of selected loop filter variables. The loop filter is the part of NTP which deals with adjusting the local system clock. The <tt>offset</tt> is the last offset given to the loop filter by the packet processing code. The <tt>frequency</tt> is the frequency error of the local clock in parts-per-million (ppm). The <tt>time_const</tt> controls the stiffness of the phase-lock loop and thus the speed at which it can adapt to oscillator drift. The <tt>watchdog timer</tt> value is the number of seconds which have elapsed since the last sample offset was given to the loop filter. The <tt>oneline</tt> and <tt>multiline</tt> options specify the format in which this information is to be printed, with <tt>multiline</tt> as the default.
-            <dt><tt>sysinfo</tt>
-            <dd>Print a variety of system state variables, i.e., state related to the local server. All except the last four lines are described in the NTP Version 3 specification, RFC-1305.
-            <p>The <tt>system flags</tt> show various system flags, some of which can be set and cleared by the <tt>enable</tt> and <tt>disable</tt> configuration commands, respectively. These are the <tt>auth</tt>, <tt>bclient</tt>, <tt>monitor</tt>, <tt>pll</tt>, <tt>pps</tt> and <tt>stats</tt> flags. See the <tt>ntpd</tt> documentation for the meaning of these flags. There are two additional flags which are read only, the <tt>kernel_pll</tt> and <tt>kernel_pps</tt>. These flags indicate the synchronization status when the precision time kernel modifications are in use. The <tt>kernel_pll</tt> indicates that the local clock is being disciplined by the kernel, while the kernel_pps indicates the kernel discipline is provided by the PPS signal.</p>
-            <p>The <tt>stability</tt> is the residual frequency error remaining afterthe system frequency correction is applied and is intended for maintenance and debugging. In most architectures, this value will initially decrease from as high as 500 ppm to a nominal value in the range .01 to 0.1 ppm. If it remains high for some time after starting the daemon, something may be wrong with the local clock, or the value of the kernel variable <tt>tick</tt> may be incorrect.</p>
-            <p>The <tt>broadcastdelay</tt> shows the default broadcast delay, as set by the <tt>broadcastdelay</tt> configuration command.</p>
-            <p>The <tt>authdelay</tt> shows the default authentication delay, as set by the <tt>authdelay</tt> configuration command.</p>
-            <dt><tt>sysstats</tt>
-            <dd>Print statistics counters maintained in the protocol module.
-            <dt><tt>memstats</tt>
-            <dd>Print statistics counters related to memory allocation code.
-            <dt><tt>iostats</tt>
-            <dd>Print statistics counters maintained in the input-output module.
-            <dt><tt>timerstats</tt>
-            <dd>Print statistics counters maintained in the timer/event queue support code.
-            <dt><tt>reslist</tt>
-            <dd>Obtain and print the server's restriction list. This list is (usually) printed in sorted order and may help to understand how the restrictions are applied.
-            <dt><tt>monlist [ <i>version</i> ]</tt>
-            <dd>Obtain and print traffic counts collected and maintained by the monitor facility. The version number should not normally need to be specified.
-	    <dt><tt>ifstats</tt>
-	    <dd>List interface statistics for interfaces used by ntpd for network communication.</dd>
-	    <dt><tt>ifreload</tt>
-	    <dd>Force rescan of current system interfaces. Outputs interface statistics for interfaces that could possibly change. Marks unchanged interfaces with <b>.</b>, added interfaces with <b>+</b> and deleted interfaces with <b>-</b>.</dd>
-            <dt><tt>clkbug <i>clock_peer_address</i> [...]</tt>
-            <dd>Obtain debugging information for a reference clock driver. This information is provided only by some clock drivers and is mostly undecodable without a copy of the driver source in hand.
-        </dl>
-        <h4>Runtime Configuration Requests</h4>
-        <p>All requests which cause state changes in the server are authenticated by the server using a configured NTP key (the facility can also be disabled by the server by not configuring a key). The key number and the corresponding key must also be made known to <tt>ntpdc</tt>. This can be done using the keyid and passwd commands, the latter of which will prompt at the terminal for a password to use as the encryption key. You will also be prompted automatically for both the key number and password the first time a command which would result in an authenticated request to the server is given. Authentication not only provides verification that the requester has permission to make such changes, but also gives an extra degree of protection again transmission errors.</p>
-        <p>Authenticated requests always include a timestamp in the packet data, which is included in the computation of the authentication code. This timestamp is compared by the server to its receive time stamp. If they differ by more than a small amount the request is rejected. This is done for two reasons. First, it makes simple replay attacks on the server, by someone who might be able to overhear traffic on your LAN, much more difficult. Second, it makes it more difficult to request configuration changes to your server from topologically remote hosts. While the reconfiguration facility will work well with a server on the local host, and may work adequately between time-synchronized hosts on the same LAN, it will work very poorly for more distant hosts. As such, if reasonable passwords are chosen, care is taken in the distribution and protection of keys and appropriate source address restrictions are applied, the run time reconfiguration facility should provide an adequate level of security.</p>
-        <p>The following commands all make authenticated requests.</p>
-        <dl>
-            <dt><tt>addpeer <i>peer_address</i> [ <i>keyid</i> ] [ <i>version</i> ] [ <i>prefer</i> ] [ <i>dynamic</i> ]</tt>
-            <dd>Add a configured peer association at the given address and operating in symmetric active mode. Note that an existing association with the same peer may be deleted when this command is executed, or may simply be converted to conform to the new configuration, as appropriate. If the optional <tt>keyid</tt> is a nonzero integer, all outgoing packets to the remote server will have an authentication field attached encrypted with this key. If the value is 0 (or not given) no authentication will be done. The <tt>version#</tt> can be 1, 2 or 3 and defaults to 3. The <tt>prefer</tt> keyword indicates a preferred peer (and thus will be used primarily for clock synchronisation if possible). The preferred peer also determines the validity of the PPS signal - if the preferred peer is suitable for synchronisation so is the PPS signal. The <tt>dynamic</tt> keyword allows association configuration even when no suitable network interface is found at configuration time. The dynamic interface update mechanism may after configuration complete the configuration and thus render the association operable.
-            <dt><tt>addserver <i>peer_address</i> [ <i>keyid</i> ] [ <i>version</i> ] [ <i>prefer</i> ] [ <i>dynamic</i> ]</tt>
-            <dd>Identical to the addpeer command, except that the operating mode is client.
-            <dt><tt>broadcast <i>peer_address</i> [ <i>keyid</i> ] [ <i>version</i> ] [ <i>prefer</i> ] [ <i>dynamic</i> ]</tt>
-            <dd>Identical to the addpeer command, except that the operating mode is broadcast. In this case a valid key identifier and key are required. The <tt>peer_address</tt> parameter can be the broadcast address of the local network or a multicast group address assigned to NTP. If a multicast address, a multicast-capable kernel is required.
-            <dt><tt>unconfig <i>peer_address</i> [...]</tt>
-            <dd>This command causes the configured bit to be removed from the specified peer(s). In many cases this will cause the peer association to be deleted. When appropriate, however, the association may persist in an unconfigured mode if the remote peer is willing to continue on in this fashion.
-            <dt><tt>fudge <i>peer_address</i> [ <i>time1</i> ] [ <i>time2</i> ] [ <i>stratum</i> ] [ <i>refid</i> ]</tt>
-            <dd>This command provides a way to set certain data for a reference clock. See the source listing for further information.
-            <dt><tt>enable [ auth | bclient | calibrate | kernel | monitor | ntp | pps | stats]</tt><br>
-                <tt>disable [ auth | bclient | calibrate | kernel | monitor | ntp | pps | stats]</tt>
-            <dd>These commands operate in the same way as the <tt>enable</tt> and <tt>disable</tt> configuration file commands of <tt>ntpd</tt>. See the <a href="miscopt.html">Miscellaneous Options</a> page for further information.
-            <dt><tt>restrict <i>address mask flag</i> [ <i>flag</i> ]</tt>
-            <dd>This command operates in the same way as the <tt>restrict</tt> configuration file commands of <tt>ntpd</tt>.
-            <dt><tt>unrestrict <i>address mask flag</i> [ <i>flag</i> ]</tt>
-            <dd>Unrestrict the matching entry from the restrict list.
-            <dt><tt>delrestrict <i>address mask [ ntpport ]</i></tt>
-            <dd>Delete the matching entry from the restrict list.
-            <dt><tt>readkeys</tt>
-            <dd>Causes the current set of authentication keys to be purged and a new set to be obtained by rereading the keys file (which must have been specified in the <tt>ntpd</tt> configuration file). This allows encryption keys to be changed without restarting the server.
-            <dt><tt>trustedkey <i>keyid</i> [...]</tt>
-            <dt><tt>untrustedkey <i>keyid</i> [...]</tt>
-            <dd>These commands operate in the same way as the <tt>trustedkey</tt> and <tt>untrustedkey</tt> configuration file commands of <tt>ntpd</tt>.
-            <dt><tt>authinfo</tt>
-            <dd>Returns information concerning the authentication module, including known keys and counts of encryptions and decryptions which have been done.
-            <dt><tt>traps</tt>
-            <dd>Display the traps set in the server. See the source listing for further information.
-            <dt><tt>addtrap [ <i>address</i> [ <i>port</i> ] [ <i>interface</i> ]</tt>
-            <dd>Set a trap for asynchronous messages. See the source listing for further information.
-            <dt><tt>clrtrap [ <i>address</i> [ <i>port</i> ] [ <i>interface</i>]</tt>
-            <dd>Clear a trap for asynchronous messages. See the source listing for further information.
-            <dt><tt>reset</tt>
-            <dd>Clear the statistics counters in various modules of the server. See the source listing for further information.
-        </dl>
-        <h4>Bugs</h4>
-        <p><tt>ntpdc</tt> is a crude hack. Much of the information it shows is deadly boring and could only be loved by its implementer. The program was designed so that new (and temporary) features were easy to hack in, at great expense to the program's ease of use. Despite this, the program is occasionally useful.</p>
-        <hr>
-        <script type="text/javascript" language="javascript" src="scripts/footer.txt"></script>
-    </body>
->>>>>>> 86865254
 
 </html>