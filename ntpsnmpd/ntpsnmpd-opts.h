--- conflicted
+++ resolved
@@ -1,11 +1,7 @@
 /*
  *  EDIT THIS FILE WITH CAUTION  (ntpsnmpd-opts.h)
  *
-<<<<<<< HEAD
- *  It has been AutoGen-ed  April  7, 2015 at 09:41:48 AM by AutoGen 5.18.5pre4
-=======
  *  It has been AutoGen-ed  April 29, 2015 at 11:57:56 AM by AutoGen 5.18.5
->>>>>>> aecbdacb
  *  From the definitions    ntpsnmpd-opts.def
  *  and the template file   options
  *
@@ -80,15 +76,9 @@
 /** count of all options for ntpsnmpd */
 #define OPTION_CT    8
 /** ntpsnmpd version */
-<<<<<<< HEAD
-#define NTPSNMPD_VERSION       "4.3.14"
-/** Full ntpsnmpd version text */
-#define NTPSNMPD_FULL_VERSION  "ntpsnmpd 4.3.14"
-=======
 #define NTPSNMPD_VERSION       "4.3.23"
 /** Full ntpsnmpd version text */
 #define NTPSNMPD_FULL_VERSION  "ntpsnmpd 4.3.23"
->>>>>>> aecbdacb
 
 /**
  *  Interface defines for all options.  Replace "n" with the UPPER_CASED
