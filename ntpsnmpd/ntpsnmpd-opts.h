/*  
 *  EDIT THIS FILE WITH CAUTION  (ntpsnmpd-opts.h)
 *  
<<<<<<< HEAD
 *  It has been AutoGen-ed  December 16, 2010 at 07:21:10 PM by AutoGen 5.11.6pre2
 *  From the definitions    ntpsnmpd-opts.def
 *  and the template file   options
 *
 * Generated from AutoOpts 33:4:8 templates.
=======
 *  It has been AutoGen-ed  December 17, 2010 at 01:50:58 AM by AutoGen 5.11.6pre3
 *  From the definitions    ntpsnmpd-opts.def
 *  and the template file   options
 *
 * Generated from AutoOpts 33:5:8 templates.
>>>>>>> 00f8fda9
 *
 *  AutoOpts is a copyrighted work.  This header file is not encumbered
 *  by AutoOpts licensing, but is provided under the licensing terms chosen
 *  by the ntpsnmpd author or copyright holder.  AutoOpts is
 *  licensed under the terms of the LGPL.  The redistributable library
 *  (``libopts'') is licensed under the terms of either the LGPL or, at the
 *  users discretion, the BSD license.  See the AutoOpts and/or libopts sources
 *  for details.
 *
 * This source file is copyrighted and licensed under the following terms:
 *
 * ntpsnmpd copyright (c) 1970-2010 David L. Mills and/or others - all rights reserved
 *
 * see html/copyright.html
 */
/*
 *  This file contains the programmatic interface to the Automated
 *  Options generated for the ntpsnmpd program.
 *  These macros are documented in the AutoGen info file in the
 *  "AutoOpts" chapter.  Please refer to that doc for usage help.
 */
#ifndef AUTOOPTS_NTPSNMPD_OPTS_H_GUARD
#define AUTOOPTS_NTPSNMPD_OPTS_H_GUARD 1
#include "config.h"
#include <autoopts/options.h>

/*
 *  Ensure that the library used for compiling this generated header is at
 *  least as new as the version current when the header template was released
 *  (not counting patch version increments).  Also ensure that the oldest
 *  tolerable version is at least as old as what was current when the header
 *  template was released.
 */
<<<<<<< HEAD
#define AO_TEMPLATE_VERSION 135172
=======
#define AO_TEMPLATE_VERSION 135173
>>>>>>> 00f8fda9
#if (AO_TEMPLATE_VERSION < OPTIONS_MINIMUM_VERSION) \
 || (AO_TEMPLATE_VERSION > OPTIONS_STRUCT_VERSION)
# error option template version mismatches autoopts/options.h header
  Choke Me.
#endif

/*
 *  Enumeration of each option:
 */
typedef enum {
    INDEX_OPT_NOFORK        =  0,
    INDEX_OPT_SYSLOG        =  1,
    INDEX_OPT_AGENTXSOCKET  =  2,
    INDEX_OPT_VERSION       =  3,
    INDEX_OPT_HELP          =  4,
    INDEX_OPT_MORE_HELP     =  5,
    INDEX_OPT_SAVE_OPTS     =  6,
    INDEX_OPT_LOAD_OPTS     =  7
} teOptIndex;

#define OPTION_CT    8
#define NTPSNMPD_VERSION       "4.2.6p3-RC11"
#define NTPSNMPD_FULL_VERSION  "ntpsnmpd - NTP SNMP MIB agent - Ver. 4.2.6p3-RC11"

/*
 *  Interface defines for all options.  Replace "n" with the UPPER_CASED
 *  option name (as in the teOptIndex enumeration above).
 *  e.g. HAVE_OPT(NOFORK)
 */
#define         DESC(n) (ntpsnmpdOptions.pOptDesc[INDEX_OPT_## n])
#define     HAVE_OPT(n) (! UNUSED_OPT(& DESC(n)))
#define      OPT_ARG(n) (DESC(n).optArg.argString)
#define    STATE_OPT(n) (DESC(n).fOptState & OPTST_SET_MASK)
#define    COUNT_OPT(n) (DESC(n).optOccCt)
#define    ISSEL_OPT(n) (SELECTED_OPT(&DESC(n)))
#define ISUNUSED_OPT(n) (UNUSED_OPT(& DESC(n)))
#define  ENABLED_OPT(n) (! DISABLED_OPT(& DESC(n)))
#define  STACKCT_OPT(n) (((tArgList*)(DESC(n).optCookie))->useCt)
#define STACKLST_OPT(n) (((tArgList*)(DESC(n).optCookie))->apzArgs)
#define    CLEAR_OPT(n) STMTS( \
                DESC(n).fOptState &= OPTST_PERSISTENT_MASK;   \
                if ((DESC(n).fOptState & OPTST_INITENABLED) == 0) \
                    DESC(n).fOptState |= OPTST_DISABLED; \
                DESC(n).optCookie = NULL )

/* * * * * *
 *
 *  Enumeration of ntpsnmpd exit codes
 */
typedef enum {
    NTPSNMPD_EXIT_SUCCESS = 0,
    NTPSNMPD_EXIT_FAILURE = 1
} ntpsnmpd_exit_code_t;

/*
 *  Make sure there are no #define name conflicts with the option names
 */
#ifndef     NO_OPTION_NAME_WARNINGS
# ifdef    NOFORK
#  warning undefining NOFORK due to option name conflict
#  undef   NOFORK
# endif
# ifdef    SYSLOG
#  warning undefining SYSLOG due to option name conflict
#  undef   SYSLOG
# endif
# ifdef    AGENTXSOCKET
#  warning undefining AGENTXSOCKET due to option name conflict
#  undef   AGENTXSOCKET
# endif
#else  /* NO_OPTION_NAME_WARNINGS */
# undef NOFORK
# undef SYSLOG
# undef AGENTXSOCKET
#endif  /*  NO_OPTION_NAME_WARNINGS */

/* * * * * *
 *
 *  Interface defines for specific options.
 */
#define VALUE_OPT_NOFORK         'n'
#define VALUE_OPT_SYSLOG         'p'
#define VALUE_OPT_AGENTXSOCKET   2
#define VALUE_OPT_HELP          '?'
#define VALUE_OPT_MORE_HELP     '!'
#define VALUE_OPT_VERSION       INDEX_OPT_VERSION
#define VALUE_OPT_SAVE_OPTS     '>'
#define VALUE_OPT_LOAD_OPTS     '<'
#define SET_OPT_SAVE_OPTS(a)   STMTS( \
        DESC(SAVE_OPTS).fOptState &= OPTST_PERSISTENT_MASK; \
        DESC(SAVE_OPTS).fOptState |= OPTST_SET; \
        DESC(SAVE_OPTS).optArg.argString = (char const*)(a) )
/*
 *  Interface defines not associated with particular options
 */
#define ERRSKIP_OPTERR  STMTS(ntpsnmpdOptions.fOptSet &= ~OPTPROC_ERRSTOP)
#define ERRSTOP_OPTERR  STMTS(ntpsnmpdOptions.fOptSet |= OPTPROC_ERRSTOP)
#define RESTART_OPT(n)  STMTS( \
                ntpsnmpdOptions.curOptIdx = (n); \
                ntpsnmpdOptions.pzCurOpt  = NULL)
#define START_OPT       RESTART_OPT(1)
#define USAGE(c)        (*ntpsnmpdOptions.pUsageProc)(&ntpsnmpdOptions, c)
/* extracted from /usr/local/share/autogen/opthead.tpl near line 435 */

/* * * * * *
 *
 *  Declare the ntpsnmpd option descriptor.
 */
#ifdef  __cplusplus
extern "C" {
#endif

extern tOptions   ntpsnmpdOptions;

#if defined(ENABLE_NLS)
# ifndef _
#   include <stdio.h>
    static inline char* aoGetsText(char const* pz) {
        if (pz == NULL) return NULL;
        return (char*)gettext(pz);
    }
#   define _(s)  aoGetsText(s)
# endif /* _() */

# define OPT_NO_XLAT_CFG_NAMES  STMTS(ntpsnmpdOptions.fOptSet |= \
                                    OPTPROC_NXLAT_OPT_CFG;)
# define OPT_NO_XLAT_OPT_NAMES  STMTS(ntpsnmpdOptions.fOptSet |= \
                                    OPTPROC_NXLAT_OPT|OPTPROC_NXLAT_OPT_CFG;)

# define OPT_XLAT_CFG_NAMES     STMTS(ntpsnmpdOptions.fOptSet &= \
                                  ~(OPTPROC_NXLAT_OPT|OPTPROC_NXLAT_OPT_CFG);)
# define OPT_XLAT_OPT_NAMES     STMTS(ntpsnmpdOptions.fOptSet &= \
                                  ~OPTPROC_NXLAT_OPT;)

#else   /* ENABLE_NLS */
# define OPT_NO_XLAT_CFG_NAMES
# define OPT_NO_XLAT_OPT_NAMES

# define OPT_XLAT_CFG_NAMES
# define OPT_XLAT_OPT_NAMES

# ifndef _
#   define _(_s)  _s
# endif
#endif  /* ENABLE_NLS */

#ifdef  __cplusplus
}
#endif
#endif /* AUTOOPTS_NTPSNMPD_OPTS_H_GUARD */
/* ntpsnmpd-opts.h ends here */<|MERGE_RESOLUTION|>--- conflicted
+++ resolved
@@ -1,19 +1,11 @@
 /*  
  *  EDIT THIS FILE WITH CAUTION  (ntpsnmpd-opts.h)
  *  
-<<<<<<< HEAD
- *  It has been AutoGen-ed  December 16, 2010 at 07:21:10 PM by AutoGen 5.11.6pre2
- *  From the definitions    ntpsnmpd-opts.def
- *  and the template file   options
- *
- * Generated from AutoOpts 33:4:8 templates.
-=======
  *  It has been AutoGen-ed  December 17, 2010 at 01:50:58 AM by AutoGen 5.11.6pre3
  *  From the definitions    ntpsnmpd-opts.def
  *  and the template file   options
  *
  * Generated from AutoOpts 33:5:8 templates.
->>>>>>> 00f8fda9
  *
  *  AutoOpts is a copyrighted work.  This header file is not encumbered
  *  by AutoOpts licensing, but is provided under the licensing terms chosen
@@ -47,11 +39,7 @@
  *  tolerable version is at least as old as what was current when the header
  *  template was released.
  */
-<<<<<<< HEAD
-#define AO_TEMPLATE_VERSION 135172
-=======
 #define AO_TEMPLATE_VERSION 135173
->>>>>>> 00f8fda9
 #if (AO_TEMPLATE_VERSION < OPTIONS_MINIMUM_VERSION) \
  || (AO_TEMPLATE_VERSION > OPTIONS_STRUCT_VERSION)
 # error option template version mismatches autoopts/options.h header
