/*
  This example code shows how to use the high-level, low-level, and
  server-level interfaces of evdns.

  XXX It's pretty ugly and should probably be cleaned up.
 */

#include <event2/event-config.h>

<<<<<<< HEAD
=======
/* Compatibility for possible missing IPv6 declarations */
>>>>>>> 5f891ff3
#include "../ipv6-internal.h"

#include <sys/types.h>

#ifdef WIN32
#include <winsock2.h>
#include <ws2tcpip.h>
#else
#include <sys/socket.h>
#include <netinet/in.h>
#include <arpa/inet.h>
#endif

#include <event2/event.h>
#include <event2/dns.h>
#include <event2/dns_struct.h>
#include <event2/util.h>

#ifdef _EVENT_HAVE_NETINET_IN6_H
#include <netinet/in6.h>
#endif

#include <stdio.h>
#include <stdlib.h>
#include <string.h>

#define u32 ev_uint32_t
#define u8 ev_uint8_t

static const char *
debug_ntoa(u32 address)
{
	static char buf[32];
	u32 a = ntohl(address);
	evutil_snprintf(buf, sizeof(buf), "%d.%d.%d.%d",
					(int)(u8)((a>>24)&0xff),
					(int)(u8)((a>>16)&0xff),
					(int)(u8)((a>>8 )&0xff),
					(int)(u8)((a	)&0xff));
	return buf;
}

static void
main_callback(int result, char type, int count, int ttl,
			  void *addrs, void *orig) {
	char *n = (char*)orig;
	int i;
	for (i = 0; i < count; ++i) {
		if (type == DNS_IPv4_A) {
			printf("%s: %s\n", n, debug_ntoa(((u32*)addrs)[i]));
		} else if (type == DNS_PTR) {
			printf("%s: %s\n", n, ((char**)addrs)[i]);
		}
	}
	if (!count) {
		printf("%s: No answer (%d)\n", n, result);
	}
	fflush(stdout);
}

static void
gai_callback(int err, struct evutil_addrinfo *ai, void *arg)
{
	const char *name = arg;
	struct evutil_addrinfo *ai_first = NULL;
	int i;
	if (err) {
		printf("%s: %s\n", name, evutil_gai_strerror(err));
	}
	if (ai && ai->ai_canonname)
		printf("    %s ==> %s\n", name, ai->ai_canonname);
	for (i=0; ai; ai = ai->ai_next, ++i) {
		char buf[128];
		if (ai->ai_family == PF_INET) {
			struct sockaddr_in *sin =
			    (struct sockaddr_in*)ai->ai_addr;
			evutil_inet_ntop(AF_INET, &sin->sin_addr, buf,
			    sizeof(buf));
			printf("[%d] %s: %s\n",i,name,buf);
		} else {
			struct sockaddr_in6 *sin6 =
			    (struct sockaddr_in6*)ai->ai_addr;
			evutil_inet_ntop(AF_INET6, &sin6->sin6_addr, buf,
			    sizeof(buf));
			printf("[%d] %s: %s\n",i,name,buf);
		}
	}
	if (ai_first)
		evutil_freeaddrinfo(ai_first);
}

static void
evdns_server_callback(struct evdns_server_request *req, void *data)
{
	int i, r;
	(void)data;
	/* dummy; give 192.168.11.11 as an answer for all A questions,
	 *	give foo.bar.example.com as an answer for all PTR questions. */
	for (i = 0; i < req->nquestions; ++i) {
		u32 ans = htonl(0xc0a80b0bUL);
		if (req->questions[i]->type == EVDNS_TYPE_A &&
		    req->questions[i]->dns_question_class == EVDNS_CLASS_INET) {
			printf(" -- replying for %s (A)\n", req->questions[i]->name);
			r = evdns_server_request_add_a_reply(req, req->questions[i]->name,
										  1, &ans, 10);
			if (r<0)
				printf("eeep, didn't work.\n");
		} else if (req->questions[i]->type == EVDNS_TYPE_PTR &&
		    req->questions[i]->dns_question_class == EVDNS_CLASS_INET) {
			printf(" -- replying for %s (PTR)\n", req->questions[i]->name);
			r = evdns_server_request_add_ptr_reply(req, NULL, req->questions[i]->name,
											"foo.bar.example.com", 10);
		} else {
			printf(" -- skipping %s [%d %d]\n", req->questions[i]->name,
				   req->questions[i]->type, req->questions[i]->dns_question_class);
		}
	}

	r = evdns_server_request_respond(req, 0);
	if (r<0)
		printf("eeek, couldn't send reply.\n");
}

static int verbose = 0;

static void
logfn(int is_warn, const char *msg) {
	if (!is_warn && !verbose)
		return;
	fprintf(stderr, "%s: %s\n", is_warn?"WARN":"INFO", msg);
}

int
main(int c, char **v) {
	int idx;
	int reverse = 0, servertest = 0, use_getaddrinfo = 0;
	struct event_base *event_base = NULL;
	struct evdns_base *evdns_base = NULL;
	if (c<2) {
		fprintf(stderr, "syntax: %s [-x] [-v] hostname\n", v[0]);
		fprintf(stderr, "syntax: %s [-servertest]\n", v[0]);
		return 1;
	}
	idx = 1;
	while (idx < c && v[idx][0] == '-') {
		if (!strcmp(v[idx], "-x"))
			reverse = 1;
		else if (!strcmp(v[idx], "-v"))
			verbose = 1;
		else if (!strcmp(v[idx], "-g"))
			use_getaddrinfo = 1;
		else if (!strcmp(v[idx], "-servertest"))
			servertest = 1;
		else
			fprintf(stderr, "Unknown option %s\n", v[idx]);
		++idx;
	}

	event_base = event_base_new();
	evdns_base = evdns_base_new(event_base, 0);
	evdns_set_log_fn(logfn);

	if (servertest) {
		evutil_socket_t sock;
		struct sockaddr_in my_addr;
		sock = socket(PF_INET, SOCK_DGRAM, 0);
		evutil_make_socket_nonblocking(sock);
		my_addr.sin_family = AF_INET;
		my_addr.sin_port = htons(10053);
		my_addr.sin_addr.s_addr = INADDR_ANY;
		if (bind(sock, (struct sockaddr*)&my_addr, sizeof(my_addr))<0) {
			perror("bind");
			exit(1);
		}
		evdns_add_server_port_with_base(event_base, sock, 0, evdns_server_callback, NULL);
	}
	if (idx < c) {
#ifdef WIN32
		evdns_base_config_windows_nameservers(evdns_base);
#else
		evdns_base_resolv_conf_parse(evdns_base, DNS_OPTION_NAMESERVERS,
		    "/etc/resolv.conf");
#endif
	}

	printf("EVUTIL_AI_CANONNAME in example = %d\n", EVUTIL_AI_CANONNAME);
	for (; idx < c; ++idx) {
		if (reverse) {
			struct in_addr addr;
			if (evutil_inet_pton(AF_INET, v[idx], &addr)!=1) {
				fprintf(stderr, "Skipping non-IP %s\n", v[idx]);
				continue;
			}
			fprintf(stderr, "resolving %s...\n",v[idx]);
			evdns_base_resolve_reverse(evdns_base, &addr, 0, main_callback, v[idx]);
		} else if (use_getaddrinfo) {
			struct evutil_addrinfo hints;
			memset(&hints, 0, sizeof(hints));
			hints.ai_family = PF_UNSPEC;
			hints.ai_protocol = IPPROTO_TCP;
			hints.ai_flags = EVUTIL_AI_CANONNAME;
			fprintf(stderr, "resolving (fwd) %s...\n",v[idx]);
			evdns_getaddrinfo(evdns_base, v[idx], NULL, &hints,
			    gai_callback, v[idx]);
		} else {
			fprintf(stderr, "resolving (fwd) %s...\n",v[idx]);
			evdns_base_resolve_ipv4(evdns_base, v[idx], 0, main_callback, v[idx]);
		}
	}
	fflush(stdout);
	event_base_dispatch(event_base);
	return 0;
}
<|MERGE_RESOLUTION|>--- conflicted
+++ resolved
@@ -7,10 +7,7 @@
 
 #include <event2/event-config.h>
 
-<<<<<<< HEAD
-=======
 /* Compatibility for possible missing IPv6 declarations */
->>>>>>> 5f891ff3
 #include "../ipv6-internal.h"
 
 #include <sys/types.h>
