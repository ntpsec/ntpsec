--- conflicted
+++ resolved
@@ -181,11 +181,7 @@
 
 /* Evaluates to the same boolean value as 'p', and hints to the compiler that
  * we expect this value to be false. */
-<<<<<<< HEAD
-#if defined(__GNUC__) && __GNUC__ >= 3		/* gcc 3.0 or later */
-=======
 #if defined(__GNUC__) && __GNUC__ >= 3         /* gcc 3.0 or later */
->>>>>>> 338352e5
 #define EVUTIL_UNLIKELY(p) __builtin_expect(!!(p),0)
 #else
 #define EVUTIL_UNLIKELY(p) (p)
