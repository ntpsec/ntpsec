--- conflicted
+++ resolved
@@ -76,11 +76,7 @@
 rpcgen-attempted: $(srcdir)/regress.rpc $(srcdir)/../event_rpcgen.py $(srcdir)/rpcgen_wrapper.sh
 	date -u > $@
 	if $(srcdir)/rpcgen_wrapper.sh $(srcdir); then \
-<<<<<<< HEAD
-	   echo "HI"; \
-=======
 	   echo "rpcgen okay"; \
->>>>>>> 0eaaf375
 	else \
 	   echo "No Python installed; stubbing out RPC test." >&2; \
 	   echo " "> regress.gen.c; \
