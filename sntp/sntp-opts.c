/*  
 *  EDIT THIS FILE WITH CAUTION  (sntp-opts.c)
 *  
<<<<<<< HEAD
 *  It has been AutoGen-ed  August  9, 2009 at 07:52:56 AM by AutoGen 5.9.9pre5
=======
 *  It has been AutoGen-ed  August 12, 2009 at 07:56:29 AM by AutoGen 5.9.9pre5
>>>>>>> ba2bc60e
 *  From the definitions    sntp-opts.def
 *  and the template file   options
 *
 * Generated from AutoOpts 32:1:7 templates.
 */

/*
 *  This file was produced by an AutoOpts template.  AutoOpts is a
 *  copyrighted work.  This source file is not encumbered by AutoOpts
 *  licensing, but is provided under the licensing terms chosen by the
 *  sntp author or copyright holder.  AutoOpts is licensed under
 *  the terms of the LGPL.  The redistributable library (``libopts'') is
 *  licensed under the terms of either the LGPL or, at the users discretion,
 *  the BSD license.  See the AutoOpts and/or libopts sources for details.
 *
 * This source file is copyrighted and licensed under the following terms:
 *
 * sntp copyright (c) 2008 ntp.org - all rights reserved
 *
 * 
 */

#include <sys/types.h>
#include <limits.h>
#include <stdio.h>
#include <stdlib.h>

#define OPTION_CODE_COMPILE 1
#include "sntp-opts.h"

#ifdef  __cplusplus
extern "C" {
#endif

/* TRANSLATORS: choose the translation for option names wisely because you
                cannot ever change your mind. */
tSCC zCopyright[] =
       "sntp copyright (c) 2008 ntp.org, all rights reserved"
/* extracted from sntp-opts.def near line 17 */
;
tSCC zCopyrightNotice[1] =
"";

extern tUsageProc optionUsage;

#ifndef NULL
#  define NULL 0
#endif
#ifndef EXIT_SUCCESS
#  define  EXIT_SUCCESS 0
#endif
#ifndef EXIT_FAILURE
#  define  EXIT_FAILURE 1
#endif
/*
 *  Ipv4 option description:
 */
tSCC    zIpv4Text[] =
        "Force IPv4 DNS name resolution";
tSCC    zIpv4_NAME[]               = "IPV4";
tSCC    zIpv4_Name[]               = "ipv4";
#define IPV4_FLAGS       (OPTST_DISABLED)

/*
 *  Ipv6 option description:
 */
tSCC    zIpv6Text[] =
        "Force IPv6 DNS name resolution";
tSCC    zIpv6_NAME[]               = "IPV6";
tSCC    zIpv6_Name[]               = "ipv6";
#define IPV6_FLAGS       (OPTST_DISABLED)

/*
 *  Normalverbose option description:
 */
tSCC    zNormalverboseText[] =
        "Normal verbose";
tSCC    zNormalverbose_NAME[]      = "NORMALVERBOSE";
tSCC    zNormalverbose_Name[]      = "normalverbose";
#define NORMALVERBOSE_FLAGS       (OPTST_DISABLED)

/*
 *  Kod option description:
 */
tSCC    zKodText[] =
        "Specify a file for the KOD packet storage";
tSCC    zKod_NAME[]                = "KOD";
tSCC    zKod_Name[]                = "kod";
#define KOD_FLAGS       (OPTST_DISABLED \
        | OPTST_SET_ARGTYPE(OPARG_TYPE_STRING))

/*
 *  Syslog option description with
 *  "Must also have options" and "Incompatible options":
 */
tSCC    zSyslogText[] =
        "Logging with syslog";
tSCC    zSyslog_NAME[]             = "SYSLOG";
tSCC    zSyslog_Name[]             = "syslog";
static const int
    aSyslogCantList[] = {
    INDEX_OPT_FILELOG, NO_EQUIVALENT };
#define SYSLOG_FLAGS       (OPTST_DISABLED)

/*
 *  Filelog option description with
 *  "Must also have options" and "Incompatible options":
 */
tSCC    zFilelogText[] =
        "Logging to specified logfile";
tSCC    zFilelog_NAME[]            = "FILELOG";
tSCC    zFilelog_Name[]            = "filelog";
static const int
    aFilelogCantList[] = {
    INDEX_OPT_SYSLOG, NO_EQUIVALENT };
#define FILELOG_FLAGS       (OPTST_DISABLED \
        | OPTST_SET_ARGTYPE(OPARG_TYPE_STRING))

/*
 *  Settod option description with
 *  "Must also have options" and "Incompatible options":
 */
tSCC    zSettodText[] =
        "Set (step) the time with settimeofday()";
tSCC    zSettod_NAME[]             = "SETTOD";
tSCC    zSettod_Name[]             = "settod";
static const int
    aSettodCantList[] = {
    INDEX_OPT_ADJTIME, NO_EQUIVALENT };
#define SETTOD_FLAGS       (OPTST_DISABLED)

/*
 *  Adjtime option description with
 *  "Must also have options" and "Incompatible options":
 */
tSCC    zAdjtimeText[] =
        "Set (slew) the time with adjtime()";
tSCC    zAdjtime_NAME[]            = "ADJTIME";
tSCC    zAdjtime_Name[]            = "adjtime";
static const int
    aAdjtimeCantList[] = {
    INDEX_OPT_SETTOD, NO_EQUIVALENT };
#define ADJTIME_FLAGS       (OPTST_DISABLED)

/*
 *  Broadcast option description:
 */
tSCC    zBroadcastText[] =
        "Use broadcast packages from the broadcast address specified for synchronisation";
tSCC    zBroadcast_NAME[]          = "BROADCAST";
tSCC    zBroadcast_Name[]          = "broadcast";
#define BROADCAST_FLAGS       (OPTST_DISABLED \
        | OPTST_SET_ARGTYPE(OPARG_TYPE_STRING))

/*
 *  Timeout option description:
 */
tSCC    zTimeoutText[] =
        "Specify the number of seconds until SNTP times out when waiting for broadcast packets";
tSCC    zTimeout_NAME[]            = "TIMEOUT";
tSCC    zTimeout_Name[]            = "timeout";
#define TIMEOUT_FLAGS       (OPTST_DISABLED \
        | OPTST_SET_ARGTYPE(OPARG_TYPE_NUMERIC))

/*
 *  Authentication option description:
 */
tSCC    zAuthenticationText[] =
        "Enable authentication with the key keyno. This option is used as -a keyno";
tSCC    zAuthentication_NAME[]     = "AUTHENTICATION";
tSCC    zAuthentication_Name[]     = "authentication";
#define AUTHENTICATION_FLAGS       (OPTST_DISABLED \
        | OPTST_SET_ARGTYPE(OPARG_TYPE_NUMERIC))

/*
 *  Keyfile option description:
 */
tSCC    zKeyfileText[] =
        "Specify a keyfile. SNTP will look in this file for the key specified with -a";
tSCC    zKeyfile_NAME[]            = "KEYFILE";
tSCC    zKeyfile_Name[]            = "keyfile";
#define KEYFILE_FLAGS       (OPTST_DISABLED \
        | OPTST_SET_ARGTYPE(OPARG_TYPE_STRING))

/*
 *  Help/More_Help/Version option descriptions:
 */
tSCC zHelpText[]          = "Display usage information and exit";
tSCC zHelp_Name[]         = "help";
tSCC zMore_HelpText[]     = "Extended usage information passed thru pager";
tSCC zMore_Help_Name[]    = "more-help";
tSCC zVersionText[]       = "Output version information and exit";
tSCC zVersion_Name[]      = "version";
tSCC zSave_OptsText[]     = "Save the option state to a config file";
tSCC zSave_Opts_Name[]    = "save-opts";
tSCC zLoad_OptsText[]     = "Load options from a config file";
tSCC zLoad_Opts_NAME[]    = "LOAD_OPTS";
tSCC zNotLoad_Opts_Name[] = "no-load-opts";
tSCC zNotLoad_Opts_Pfx[]  = "no";
#define zLoad_Opts_Name   (zNotLoad_Opts_Name + 3)
/*
 *  Declare option callback procedures
 */
#if defined(TEST_SNTP_OPTS)
/*
 *  Under test, omit argument processing, or call optionStackArg,
 *  if multiple copies are allowed.
 */
extern tOptProc
    optionNumericVal, optionPagedUsage, optionVersionStderr;
static tOptProc
    doUsageOpt;

#else /* NOT defined TEST_SNTP_OPTS */
/*
 *  When not under test, there are different procs to use
 */
extern tOptProc
    optionNumericVal, optionPagedUsage, optionPrintVersion;
static tOptProc
    doUsageOpt;
#endif /* defined(TEST_SNTP_OPTS) */
#ifdef TEST_SNTP_OPTS
# define DOVERPROC optionVersionStderr
#else
# define DOVERPROC optionPrintVersion
#endif /* TEST_SNTP_OPTS */

/* * * * * * * * * * * * * * * * * * * * * * * * * * * * * * * * * * * * *
 *
 *  Define the Sntp Option Descriptions.
 */
static tOptDesc optDesc[ OPTION_CT ] = {
  {  /* entry idx, value */ 0, VALUE_OPT_IPV4,
     /* equiv idx, value */ NO_EQUIVALENT, 0,
     /* equivalenced to  */ NO_EQUIVALENT,
     /* min, max, act ct */ 0, 1, 0,
     /* opt state flags  */ IPV4_FLAGS, 0,
     /* last opt argumnt */ { NULL },
     /* arg list/cookie  */ NULL,
     /* must/cannot opts */ NULL, NULL,
     /* option proc      */ NULL,
     /* desc, NAME, name */ zIpv4Text, zIpv4_NAME, zIpv4_Name,
     /* disablement strs */ NULL, NULL },

  {  /* entry idx, value */ 1, VALUE_OPT_IPV6,
     /* equiv idx, value */ NOLIMIT, NOLIMIT,
     /* equivalenced to  */ INDEX_OPT_IPV4,
     /* min, max, act ct */ 0, 1, 0,
     /* opt state flags  */ IPV6_FLAGS, 0,
     /* last opt argumnt */ { NULL },
     /* arg list/cookie  */ NULL,
     /* must/cannot opts */ NULL, NULL,
     /* option proc      */ NULL,
     /* desc, NAME, name */ zIpv6Text, zIpv6_NAME, zIpv6_Name,
     /* disablement strs */ NULL, NULL },

  {  /* entry idx, value */ 2, VALUE_OPT_NORMALVERBOSE,
     /* equiv idx, value */ 2, VALUE_OPT_NORMALVERBOSE,
     /* equivalenced to  */ NO_EQUIVALENT,
     /* min, max, act ct */ 0, 1, 0,
     /* opt state flags  */ NORMALVERBOSE_FLAGS, 0,
     /* last opt argumnt */ { NULL },
     /* arg list/cookie  */ NULL,
     /* must/cannot opts */ NULL, NULL,
     /* option proc      */ NULL,
     /* desc, NAME, name */ zNormalverboseText, zNormalverbose_NAME, zNormalverbose_Name,
     /* disablement strs */ NULL, NULL },

  {  /* entry idx, value */ 3, VALUE_OPT_KOD,
     /* equiv idx, value */ 3, VALUE_OPT_KOD,
     /* equivalenced to  */ NO_EQUIVALENT,
     /* min, max, act ct */ 0, 1, 0,
     /* opt state flags  */ KOD_FLAGS, 0,
     /* last opt argumnt */ { NULL },
     /* arg list/cookie  */ NULL,
     /* must/cannot opts */ NULL, NULL,
     /* option proc      */ NULL,
     /* desc, NAME, name */ zKodText, zKod_NAME, zKod_Name,
     /* disablement strs */ NULL, NULL },

  {  /* entry idx, value */ 4, VALUE_OPT_SYSLOG,
     /* equiv idx, value */ 4, VALUE_OPT_SYSLOG,
     /* equivalenced to  */ NO_EQUIVALENT,
     /* min, max, act ct */ 0, 1, 0,
     /* opt state flags  */ SYSLOG_FLAGS, 0,
     /* last opt argumnt */ { NULL },
     /* arg list/cookie  */ NULL,
     /* must/cannot opts */ NULL, aSyslogCantList,
     /* option proc      */ NULL,
     /* desc, NAME, name */ zSyslogText, zSyslog_NAME, zSyslog_Name,
     /* disablement strs */ NULL, NULL },

  {  /* entry idx, value */ 5, VALUE_OPT_FILELOG,
     /* equiv idx, value */ 5, VALUE_OPT_FILELOG,
     /* equivalenced to  */ NO_EQUIVALENT,
     /* min, max, act ct */ 0, 1, 0,
     /* opt state flags  */ FILELOG_FLAGS, 0,
     /* last opt argumnt */ { NULL },
     /* arg list/cookie  */ NULL,
     /* must/cannot opts */ NULL, aFilelogCantList,
     /* option proc      */ NULL,
     /* desc, NAME, name */ zFilelogText, zFilelog_NAME, zFilelog_Name,
     /* disablement strs */ NULL, NULL },

  {  /* entry idx, value */ 6, VALUE_OPT_SETTOD,
     /* equiv idx, value */ 6, VALUE_OPT_SETTOD,
     /* equivalenced to  */ NO_EQUIVALENT,
     /* min, max, act ct */ 0, 1, 0,
     /* opt state flags  */ SETTOD_FLAGS, 0,
     /* last opt argumnt */ { NULL },
     /* arg list/cookie  */ NULL,
     /* must/cannot opts */ NULL, aSettodCantList,
     /* option proc      */ NULL,
     /* desc, NAME, name */ zSettodText, zSettod_NAME, zSettod_Name,
     /* disablement strs */ NULL, NULL },

  {  /* entry idx, value */ 7, VALUE_OPT_ADJTIME,
     /* equiv idx, value */ 7, VALUE_OPT_ADJTIME,
     /* equivalenced to  */ NO_EQUIVALENT,
     /* min, max, act ct */ 0, 1, 0,
     /* opt state flags  */ ADJTIME_FLAGS, 0,
     /* last opt argumnt */ { NULL },
     /* arg list/cookie  */ NULL,
     /* must/cannot opts */ NULL, aAdjtimeCantList,
     /* option proc      */ NULL,
     /* desc, NAME, name */ zAdjtimeText, zAdjtime_NAME, zAdjtime_Name,
     /* disablement strs */ NULL, NULL },

  {  /* entry idx, value */ 8, VALUE_OPT_BROADCAST,
     /* equiv idx, value */ 8, VALUE_OPT_BROADCAST,
     /* equivalenced to  */ NO_EQUIVALENT,
     /* min, max, act ct */ 0, 1, 0,
     /* opt state flags  */ BROADCAST_FLAGS, 0,
     /* last opt argumnt */ { NULL },
     /* arg list/cookie  */ NULL,
     /* must/cannot opts */ NULL, NULL,
     /* option proc      */ NULL,
     /* desc, NAME, name */ zBroadcastText, zBroadcast_NAME, zBroadcast_Name,
     /* disablement strs */ NULL, NULL },

  {  /* entry idx, value */ 9, VALUE_OPT_TIMEOUT,
     /* equiv idx, value */ 9, VALUE_OPT_TIMEOUT,
     /* equivalenced to  */ NO_EQUIVALENT,
     /* min, max, act ct */ 0, 1, 0,
     /* opt state flags  */ TIMEOUT_FLAGS, 0,
     /* last opt argumnt */ { NULL },
     /* arg list/cookie  */ NULL,
     /* must/cannot opts */ NULL, NULL,
     /* option proc      */ optionNumericVal,
     /* desc, NAME, name */ zTimeoutText, zTimeout_NAME, zTimeout_Name,
     /* disablement strs */ NULL, NULL },

  {  /* entry idx, value */ 10, VALUE_OPT_AUTHENTICATION,
     /* equiv idx, value */ 10, VALUE_OPT_AUTHENTICATION,
     /* equivalenced to  */ NO_EQUIVALENT,
     /* min, max, act ct */ 0, 1, 0,
     /* opt state flags  */ AUTHENTICATION_FLAGS, 0,
     /* last opt argumnt */ { NULL },
     /* arg list/cookie  */ NULL,
     /* must/cannot opts */ NULL, NULL,
     /* option proc      */ optionNumericVal,
     /* desc, NAME, name */ zAuthenticationText, zAuthentication_NAME, zAuthentication_Name,
     /* disablement strs */ NULL, NULL },

  {  /* entry idx, value */ 11, VALUE_OPT_KEYFILE,
     /* equiv idx, value */ 11, VALUE_OPT_KEYFILE,
     /* equivalenced to  */ NO_EQUIVALENT,
     /* min, max, act ct */ 0, 1, 0,
     /* opt state flags  */ KEYFILE_FLAGS, 0,
     /* last opt argumnt */ { NULL },
     /* arg list/cookie  */ NULL,
     /* must/cannot opts */ NULL, NULL,
     /* option proc      */ NULL,
     /* desc, NAME, name */ zKeyfileText, zKeyfile_NAME, zKeyfile_Name,
     /* disablement strs */ NULL, NULL },

#ifdef NO_OPTIONAL_OPT_ARGS
#  define VERSION_OPT_FLAGS     OPTST_IMM | OPTST_NO_INIT
#else
#  define VERSION_OPT_FLAGS     OPTST_SET_ARGTYPE(OPARG_TYPE_STRING) | \
                                OPTST_ARG_OPTIONAL | OPTST_IMM | OPTST_NO_INIT
#endif

  {  /* entry idx, value */ INDEX_OPT_VERSION, VALUE_OPT_VERSION,
     /* equiv idx value  */ NO_EQUIVALENT, 0,
     /* equivalenced to  */ NO_EQUIVALENT,
     /* min, max, act ct */ 0, 1, 0,
     /* opt state flags  */ VERSION_OPT_FLAGS, 0,
     /* last opt argumnt */ { NULL },
     /* arg list/cookie  */ NULL,
     /* must/cannot opts */ NULL, NULL,
     /* option proc      */ DOVERPROC,
     /* desc, NAME, name */ zVersionText, NULL, zVersion_Name,
     /* disablement strs */ NULL, NULL },

#undef VERSION_OPT_FLAGS


  {  /* entry idx, value */ INDEX_OPT_HELP, VALUE_OPT_HELP,
     /* equiv idx value  */ NO_EQUIVALENT, 0,
     /* equivalenced to  */ NO_EQUIVALENT,
     /* min, max, act ct */ 0, 1, 0,
     /* opt state flags  */ OPTST_IMM | OPTST_NO_INIT, 0,
     /* last opt argumnt */ { NULL },
     /* arg list/cookie  */ NULL,
     /* must/cannot opts */ NULL, NULL,
     /* option proc      */ doUsageOpt,
     /* desc, NAME, name */ zHelpText, NULL, zHelp_Name,
     /* disablement strs */ NULL, NULL },

  {  /* entry idx, value */ INDEX_OPT_MORE_HELP, VALUE_OPT_MORE_HELP,
     /* equiv idx value  */ NO_EQUIVALENT, 0,
     /* equivalenced to  */ NO_EQUIVALENT,
     /* min, max, act ct */ 0, 1, 0,
     /* opt state flags  */ OPTST_IMM | OPTST_NO_INIT, 0,
     /* last opt argumnt */ { NULL },
     /* arg list/cookie  */ NULL,
     /* must/cannot opts */ NULL,  NULL,
     /* option proc      */ optionPagedUsage,
     /* desc, NAME, name */ zMore_HelpText, NULL, zMore_Help_Name,
     /* disablement strs */ NULL, NULL },

  {  /* entry idx, value */ INDEX_OPT_SAVE_OPTS, VALUE_OPT_SAVE_OPTS,
     /* equiv idx value  */ NO_EQUIVALENT, 0,
     /* equivalenced to  */ NO_EQUIVALENT,
     /* min, max, act ct */ 0, 1, 0,
     /* opt state flags  */ OPTST_SET_ARGTYPE(OPARG_TYPE_STRING)
                          | OPTST_ARG_OPTIONAL | OPTST_NO_INIT, 0,
     /* last opt argumnt */ { NULL },
     /* arg list/cookie  */ NULL,
     /* must/cannot opts */ NULL,  NULL,
     /* option proc      */ NULL,
     /* desc, NAME, name */ zSave_OptsText, NULL, zSave_Opts_Name,
     /* disablement strs */ NULL, NULL },

  {  /* entry idx, value */ INDEX_OPT_LOAD_OPTS, VALUE_OPT_LOAD_OPTS,
     /* equiv idx value  */ NO_EQUIVALENT, 0,
     /* equivalenced to  */ NO_EQUIVALENT,
     /* min, max, act ct */ 0, NOLIMIT, 0,
     /* opt state flags  */ OPTST_SET_ARGTYPE(OPARG_TYPE_STRING)
			  | OPTST_DISABLE_IMM, 0,
     /* last opt argumnt */ { NULL },
     /* arg list/cookie  */ NULL,
     /* must/cannot opts */ NULL, NULL,
     /* option proc      */ optionLoadOpt,
     /* desc, NAME, name */ zLoad_OptsText, zLoad_Opts_NAME, zLoad_Opts_Name,
     /* disablement strs */ zNotLoad_Opts_Name, zNotLoad_Opts_Pfx }
};

/* * * * * * * * * * * * * * * * * * * * * * * * * * * * * * * * * * * * *
 *
 *  Define the Sntp Option Environment
 */
tSCC   zPROGNAME[]   = "SNTP";
tSCC   zUsageTitle[] =
<<<<<<< HEAD
"sntp - standard SNTP program - Ver. 4.2.5p199\n\
USAGE:  %s [ -<flag> [<val>] | --<name>[{=| }<val>] ]... ...\n";
=======
"sntp - standard SNTP program - Ver. 4.2.5p200\n\
USAGE:  %s [ -<flag> | --<name> ]...\n";
>>>>>>> ba2bc60e
tSCC   zRcName[]     = ".ntprc";
tSCC*  apzHomeList[] = {
       "$HOME",
       ".",
       NULL };

tSCC   zBugsAddr[]    = "http://bugs.ntp.org, bugs@ntp.org";
#define zExplain NULL
tSCC    zDetail[]     = "\n\
.I sntp\n\
can be used as a SNTP client to query a NTP or SNTP server and either display\n\
the time or set the local system's time (given suitable privilege).  It can be\n\
run as an interactive command or in a\n\
.I cron\n\
job.\n\
NTP is the Network Time Protocol (RFC 1305) and SNTP is the\n\
Simple Network Time Protocol (RFC 2030, which supersedes RFC 1769).\n";
tSCC    zFullVersion[] = SNTP_FULL_VERSION;
/* extracted from /usr/local/gnu/share/autogen/optcode.tpl near line 501 */

#if defined(ENABLE_NLS)
# define OPTPROC_BASE OPTPROC_TRANSLATE
  static tOptionXlateProc translate_option_strings;
#else
# define OPTPROC_BASE OPTPROC_NONE
# define translate_option_strings NULL
#endif /* ENABLE_NLS */


#define sntp_full_usage NULL
#define sntp_short_usage NULL
tOptions sntpOptions = {
    OPTIONS_STRUCT_VERSION,
    0, NULL,                    /* original argc + argv    */
    ( OPTPROC_BASE
    + OPTPROC_ERRSTOP
    + OPTPROC_SHORTOPT
    + OPTPROC_LONGOPT
    + OPTPROC_NO_REQ_OPT
    + OPTPROC_ENVIRON
    + OPTPROC_ARGS_REQ ),
    0, NULL,                    /* current option index, current option */
    NULL,         NULL,         zPROGNAME,
    zRcName,      zCopyright,   zCopyrightNotice,
    zFullVersion, apzHomeList,  zUsageTitle,
    zExplain,     zDetail,      optDesc,
    zBugsAddr,                  /* address to send bugs to */
    NULL, NULL,                 /* extensions/saved state  */
    optionUsage,       /* usage procedure */
    translate_option_strings,   /* translation procedure */
    /*
     *  Indexes to special options
     */
    { INDEX_OPT_MORE_HELP, /* more-help option index */
      INDEX_OPT_SAVE_OPTS, /* save option index */
      NO_EQUIVALENT, /* '-#' option index */
      NO_EQUIVALENT /* index of default opt */
    },
    17 /* full option count */, 12 /* user option count */,
    sntp_full_usage, sntp_short_usage,
    NULL, NULL
};

/*
 *  Create the static procedure(s) declared above.
 */
static void
doUsageOpt(
    tOptions*   pOptions,
    tOptDesc*   pOptDesc )
{
    (void)pOptions;
    USAGE( EXIT_SUCCESS );
}
/* extracted from /usr/local/gnu/share/autogen/optmain.tpl near line 109 */

#if defined(TEST_SNTP_OPTS) /* TEST MAIN PROCEDURE: */

extern void optionPutShell( tOptions* );

int
main(int argc, char** argv)
{
    int res = EXIT_SUCCESS;
    (void)optionProcess( &sntpOptions, argc, argv );
    optionPutShell( &sntpOptions );
    return res;
}
#endif  /* defined TEST_SNTP_OPTS */
/* extracted from /usr/local/gnu/share/autogen/optcode.tpl near line 633 */

#if ENABLE_NLS
#include <stdio.h>
#include <stdlib.h>
#include <string.h>
#include <unistd.h>
#include <autoopts/usage-txt.h>

static char* AO_gettext( char const* pz );
static void  coerce_it(void** s);

static char*
AO_gettext( char const* pz )
{
    char* pzRes;
    if (pz == NULL)
        return NULL;
    pzRes = _(pz);
    if (pzRes == pz)
        return pzRes;
    pzRes = strdup( pzRes );
    if (pzRes == NULL) {
        fputs( _("No memory for duping translated strings\n"), stderr );
        exit( EXIT_FAILURE );
    }
    return pzRes;
}

static void coerce_it(void** s) { *s = AO_gettext(*s); }
#define COERSION(_f) \
  coerce_it((void*)&(sntpOptions._f))

/*
 *  This invokes the translation code (e.g. gettext(3)).
 */
static void
translate_option_strings( void )
{
    /*
     *  Guard against re-translation.  It won't work.  The strings will have
     *  been changed by the first pass through this code.  One shot only.
     */
    if (option_usage_text.field_ct != 0) {

        /*
         *  Do the translations.  The first pointer follows the field count
         *  field.  The field count field is the size of a pointer.
         */
        tOptDesc* pOD = sntpOptions.pOptDesc;
        char**    ppz = (char**)(void*)&(option_usage_text);
        int       ix  = option_usage_text.field_ct;

        do {
            ppz++;
            *ppz = AO_gettext(*ppz);
        } while (--ix > 0);

        COERSION(pzCopyright);
        COERSION(pzCopyNotice);
        COERSION(pzFullVersion);
        COERSION(pzUsageTitle);
        COERSION(pzExplain);
        COERSION(pzDetail);
        option_usage_text.field_ct = 0;

        for (ix = sntpOptions.optCt; ix > 0; ix--, pOD++)
            coerce_it((void*)&(pOD->pzText));
    }

    if ((sntpOptions.fOptSet & OPTPROC_NXLAT_OPT_CFG) == 0) {
        tOptDesc* pOD = sntpOptions.pOptDesc;
        int       ix;

        for (ix = sntpOptions.optCt; ix > 0; ix--, pOD++) {
            coerce_it((void*)&(pOD->pz_Name));
            coerce_it((void*)&(pOD->pz_DisableName));
            coerce_it((void*)&(pOD->pz_DisablePfx));
        }
        /* prevent re-translation */
        sntpOptions.fOptSet |= OPTPROC_NXLAT_OPT_CFG | OPTPROC_NXLAT_OPT;
    }
}

#endif /* ENABLE_NLS */

#ifdef  __cplusplus
}
#endif
/* sntp-opts.c ends here */<|MERGE_RESOLUTION|>--- conflicted
+++ resolved
@@ -1,11 +1,7 @@
 /*  
  *  EDIT THIS FILE WITH CAUTION  (sntp-opts.c)
  *  
-<<<<<<< HEAD
- *  It has been AutoGen-ed  August  9, 2009 at 07:52:56 AM by AutoGen 5.9.9pre5
-=======
- *  It has been AutoGen-ed  August 12, 2009 at 07:56:29 AM by AutoGen 5.9.9pre5
->>>>>>> ba2bc60e
+ *  It has been AutoGen-ed  August 12, 2009 at 07:55:27 AM by AutoGen 5.9.9pre5
  *  From the definitions    sntp-opts.def
  *  and the template file   options
  *
@@ -462,13 +458,8 @@
  */
 tSCC   zPROGNAME[]   = "SNTP";
 tSCC   zUsageTitle[] =
-<<<<<<< HEAD
-"sntp - standard SNTP program - Ver. 4.2.5p199\n\
+"sntp - standard SNTP program - Ver. 4.2.5p200\n\
 USAGE:  %s [ -<flag> [<val>] | --<name>[{=| }<val>] ]... ...\n";
-=======
-"sntp - standard SNTP program - Ver. 4.2.5p200\n\
-USAGE:  %s [ -<flag> | --<name> ]...\n";
->>>>>>> ba2bc60e
 tSCC   zRcName[]     = ".ntprc";
 tSCC*  apzHomeList[] = {
        "$HOME",
