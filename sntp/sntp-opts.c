/*  
 *  EDIT THIS FILE WITH CAUTION  (sntp-opts.c)
 *  
<<<<<<< HEAD
 *  It has been AutoGen-ed  January 16, 2011 at 10:45:30 AM by AutoGen 5.11.6pre7
=======
 *  It has been AutoGen-ed  January 18, 2011 at 11:22:20 AM by AutoGen 5.11.6pre7
>>>>>>> 518cc269
 *  From the definitions    sntp-opts.def
 *  and the template file   options
 *
 * Generated from AutoOpts 34:0:9 templates.
 *
 *  AutoOpts is a copyrighted work.  This source file is not encumbered
 *  by AutoOpts licensing, but is provided under the licensing terms chosen
 *  by the sntp author or copyright holder.  AutoOpts is
 *  licensed under the terms of the LGPL.  The redistributable library
 *  (``libopts'') is licensed under the terms of either the LGPL or, at the
 *  users discretion, the BSD license.  See the AutoOpts and/or libopts sources
 *  for details.
 *
 * This source file is copyrighted and licensed under the following terms:
 *
 * sntp copyright (c) 1970-2011 David L. Mills and/or others - all rights reserved
 *
 * see html/copyright.html
 */

#include <sys/types.h>
#include <limits.h>
#include <stdio.h>
#include <stdlib.h>
#include <errno.h>
extern FILE * option_usage_fp;
#define OPTION_CODE_COMPILE 1
#include "sntp-opts.h"

#ifdef  __cplusplus
extern "C" {
#endif

/* TRANSLATORS: choose the translation for option names wisely because you
                cannot ever change your mind. */
tSCC zCopyright[] =
       "sntp copyright (c) 1970-2011 David L. Mills and/or others, all rights reserved"
/* extracted from include/copyright.def near line 8 */
;
tSCC zCopyrightNotice[24] =
"see html/copyright.html";

extern tUsageProc optionUsage;

/*
 *  global included definitions
 */
#ifdef __windows
  extern int atoi(const char*);
#else
# include <stdlib.h>
#endif

#ifndef NULL
#  define NULL 0
#endif
#ifndef EXIT_SUCCESS
#  define  EXIT_SUCCESS 0
#endif
#ifndef EXIT_FAILURE
#  define  EXIT_FAILURE 1
#endif

/*
 *  Debug_Level option description:
 */
static char const zDebug_LevelText[] =
        "Increase output debug message level";
static char const zDebug_Level_NAME[]        = "DEBUG_LEVEL";
static char const zDebug_Level_Name[]        = "debug-level";
#define DEBUG_LEVEL_FLAGS       (OPTST_DISABLED)

/*
 *  Set_Debug_Level option description:
 */
static char const zSet_Debug_LevelText[] =
        "Set the output debug message level";
static char const zSet_Debug_Level_NAME[]    = "SET_DEBUG_LEVEL";
static char const zSet_Debug_Level_Name[]    = "set-debug-level";
#define SET_DEBUG_LEVEL_FLAGS       (OPTST_DISABLED \
        | OPTST_SET_ARGTYPE(OPARG_TYPE_STRING))

/*
 *  Ipv4 option description with
 *  "Must also have options" and "Incompatible options":
 */
static char const zIpv4Text[] =
        "Force IPv4 DNS name resolution";
static char const zIpv4_NAME[]               = "IPV4";
static char const zIpv4_Name[]               = "ipv4";
static const int
    aIpv4CantList[] = {
    INDEX_OPT_IPV6, NO_EQUIVALENT };
#define IPV4_FLAGS       (OPTST_DISABLED)

/*
 *  Ipv6 option description with
 *  "Must also have options" and "Incompatible options":
 */
static char const zIpv6Text[] =
        "Force IPv6 DNS name resolution";
static char const zIpv6_NAME[]               = "IPV6";
static char const zIpv6_Name[]               = "ipv6";
static const int
    aIpv6CantList[] = {
    INDEX_OPT_IPV4, NO_EQUIVALENT };
#define IPV6_FLAGS       (OPTST_DISABLED)

/*
 *  Authentication option description:
 */
static char const zAuthenticationText[] =
        "Enable authentication with the key auth-keynumber";
static char const zAuthentication_NAME[]     = "AUTHENTICATION";
static char const zAuthentication_Name[]     = "authentication";
#define AUTHENTICATION_FLAGS       (OPTST_DISABLED \
        | OPTST_SET_ARGTYPE(OPARG_TYPE_NUMERIC))

/*
 *  Bctimeout option description:
 */
static char const zBctimeoutText[] =
        "Specify the number of seconds to wait for broadcasts";
static char const zBctimeout_NAME[]          = "BCTIMEOUT";
static char const zBctimeout_Name[]          = "bctimeout";
#define zBctimeoutDefaultArg         ((char const*)68)
#define BCTIMEOUT_FLAGS       (OPTST_DISABLED \
        | OPTST_SET_ARGTYPE(OPARG_TYPE_NUMERIC))

/*
 *  Broadcast option description:
 */
static char const zBroadcastText[] =
        "Listen to the address specified for broadcast time sync";
static char const zBroadcast_NAME[]          = "BROADCAST";
static char const zBroadcast_Name[]          = "broadcast";
#define BROADCAST_FLAGS       (OPTST_DISABLED | OPTST_STACKED \
        | OPTST_SET_ARGTYPE(OPARG_TYPE_STRING))

/*
 *  Concurrent option description:
 */
static char const zConcurrentText[] =
        "Concurrent query all IPs returned for host-name";
static char const zConcurrent_NAME[]         = "CONCURRENT";
static char const zConcurrent_Name[]         = "concurrent";
#define CONCURRENT_FLAGS       (OPTST_DISABLED | OPTST_STACKED \
        | OPTST_SET_ARGTYPE(OPARG_TYPE_STRING))

/*
 *  Filelog option description:
 */
static char const zFilelogText[] =
        "Log to specified logfile";
static char const zFilelog_NAME[]            = "FILELOG";
static char const zFilelog_Name[]            = "filelog";
#define FILELOG_FLAGS       (OPTST_DISABLED \
        | OPTST_SET_ARGTYPE(OPARG_TYPE_FILE))

/*
 *  Kod option description:
 */
static char const zKodText[] =
        "KoD history filename";
static char const zKod_NAME[]                = "KOD";
static char const zKod_Name[]                = "kod";
static char const zKodDefaultArg[]             = "/var/db/ntp-kod";
#define KOD_FLAGS       (OPTST_DISABLED \
        | OPTST_SET_ARGTYPE(OPARG_TYPE_FILE))

/*
 *  Keyfile option description:
 */
static char const zKeyfileText[] =
        "Specify a keyfile. SNTP will look in this file for the key specified with -a";
static char const zKeyfile_NAME[]            = "KEYFILE";
static char const zKeyfile_Name[]            = "keyfile";
#define KEYFILE_FLAGS       (OPTST_DISABLED \
        | OPTST_SET_ARGTYPE(OPARG_TYPE_FILE))

/*
 *  Steplimit option description:
 */
static char const zSteplimitText[] =
        "Adjustments less than steplimit msec will be slewed.";
static char const zSteplimit_NAME[]          = "STEPLIMIT";
static char const zSteplimit_Name[]          = "steplimit";
#define STEPLIMIT_FLAGS       (OPTST_DISABLED \
        | OPTST_SET_ARGTYPE(OPARG_TYPE_NUMERIC))

/*
 *  Ntpversion option description:
 */
static char const zNtpversionText[] =
        "Send <int> as our NTP version";
static char const zNtpversion_NAME[]         = "NTPVERSION";
static char const zNtpversion_Name[]         = "ntpversion";
#define zNtpversionDefaultArg        ((char const*)4)
#define NTPVERSION_FLAGS       (OPTST_DISABLED \
        | OPTST_SET_ARGTYPE(OPARG_TYPE_NUMERIC))

/*
 *  Usereservedport option description:
 */
static char const zUsereservedportText[] =
        "Use the NTP Reserved Port (port 123)";
static char const zUsereservedport_NAME[]    = "USERESERVEDPORT";
static char const zUsereservedport_Name[]    = "usereservedport";
#define USERESERVEDPORT_FLAGS       (OPTST_DISABLED)

/*
 *  Step option description:
 */
static char const zStepText[] =
        "OK to 'step' the time with settimeofday()";
static char const zStep_NAME[]               = "STEP";
static char const zStep_Name[]               = "step";
#define STEP_FLAGS       (OPTST_DISABLED)

/*
 *  Slew option description:
 */
static char const zSlewText[] =
        "OK to 'slew' the time with adjtime()";
static char const zSlew_NAME[]               = "SLEW";
static char const zSlew_Name[]               = "slew";
#define SLEW_FLAGS       (OPTST_DISABLED)

/*
 *  Help/More_Help/Version option descriptions:
 */
static char const zHelpText[]          = "Display extended usage information and exit";
static char const zHelp_Name[]         = "help";
#ifdef HAVE_WORKING_FORK
#define OPTST_MORE_HELP_FLAGS   (OPTST_IMM | OPTST_NO_INIT)
static char const zMore_Help_Name[]    = "more-help";
static char const zMore_HelpText[]     = "Extended usage information passed thru pager";
#else
#define OPTST_MORE_HELP_FLAGS   (OPTST_OMITTED | OPTST_NO_INIT)
#define zMore_Help_Name   NULL
#define zMore_HelpText    NULL
#endif
#ifdef NO_OPTIONAL_OPT_ARGS
#  define OPTST_VERSION_FLAGS   OPTST_IMM | OPTST_NO_INIT
#else
#  define OPTST_VERSION_FLAGS   OPTST_SET_ARGTYPE(OPARG_TYPE_STRING) | \
                                OPTST_ARG_OPTIONAL | OPTST_IMM | OPTST_NO_INIT
#endif

static char const zVersionText[]       = "Output version information and exit";
static char const zVersion_Name[]      = "version";
static char const zSave_OptsText[]     = "Save the option state to a config file";
static char const zSave_Opts_Name[]    = "save-opts";
static char const zLoad_OptsText[]     = "Load options from a config file";
static char const zLoad_Opts_NAME[]    = "LOAD_OPTS";
static char const zNotLoad_Opts_Name[] = "no-load-opts";
static char const zNotLoad_Opts_Pfx[]  = "no";
#define zLoad_Opts_Name   (zNotLoad_Opts_Name + 3)
/*
 *  Declare option callback procedures
 */
#if defined(TEST_SNTP_OPTS)
/*
 *  Under test, omit argument processing, or call optionStackArg,
 *  if multiple copies are allowed.
 */
static tOptProc
    doOptFilelog,    doOptKeyfile,    doOptKod,        doOptNtpversion,
    doOptSteplimit,  doUsageOpt;

/*
 *  #define map the "normal" callout procs to the test ones...
 */
#define SET_DEBUG_LEVEL_OPT_PROC optionStackArg


#else /* NOT defined TEST_SNTP_OPTS */
/*
 *  When not under test, there are different procs to use
 */
extern tOptProc
    optionBooleanVal,    optionNestedVal,     optionNumericVal,
    optionPagedUsage,    optionPrintVersion,  optionResetOpt,
    optionStackArg,      optionTimeVal,       optionUnstackArg,
    optionVersionStderr;
static tOptProc
    doOptFilelog,         doOptKeyfile,         doOptKod,
    doOptNtpversion,      doOptSet_Debug_Level, doOptSteplimit,
    doUsageOpt;

/*
 *  #define map the "normal" callout procs
 */
#define SET_DEBUG_LEVEL_OPT_PROC doOptSet_Debug_Level

#define SET_DEBUG_LEVEL_OPT_PROC doOptSet_Debug_Level
#endif /* defined(TEST_SNTP_OPTS) */
#ifdef TEST_SNTP_OPTS
# define DOVERPROC optionVersionStderr
#else
# define DOVERPROC optionPrintVersion
#endif /* TEST_SNTP_OPTS */

/* * * * * * * * * * * * * * * * * * * * * * * * * * * * * * * * * * * * *
 *
 *  Define the Sntp Option Descriptions.
 */
static tOptDesc optDesc[ OPTION_CT ] = {
  {  /* entry idx, value */ 0, VALUE_OPT_DEBUG_LEVEL,
     /* equiv idx, value */ 0, VALUE_OPT_DEBUG_LEVEL,
     /* equivalenced to  */ NO_EQUIVALENT,
     /* min, max, act ct */ 0, NOLIMIT, 0,
     /* opt state flags  */ DEBUG_LEVEL_FLAGS, 0,
     /* last opt argumnt */ { NULL },
     /* arg list/cookie  */ NULL,
     /* must/cannot opts */ NULL, NULL,
     /* option proc      */ NULL,
     /* desc, NAME, name */ zDebug_LevelText, zDebug_Level_NAME, zDebug_Level_Name,
     /* disablement strs */ NULL, NULL },

  {  /* entry idx, value */ 1, VALUE_OPT_SET_DEBUG_LEVEL,
     /* equiv idx, value */ 1, VALUE_OPT_SET_DEBUG_LEVEL,
     /* equivalenced to  */ NO_EQUIVALENT,
     /* min, max, act ct */ 0, NOLIMIT, 0,
     /* opt state flags  */ SET_DEBUG_LEVEL_FLAGS, 0,
     /* last opt argumnt */ { NULL },
     /* arg list/cookie  */ NULL,
     /* must/cannot opts */ NULL, NULL,
     /* option proc      */ SET_DEBUG_LEVEL_OPT_PROC,
     /* desc, NAME, name */ zSet_Debug_LevelText, zSet_Debug_Level_NAME, zSet_Debug_Level_Name,
     /* disablement strs */ NULL, NULL },

  {  /* entry idx, value */ 2, VALUE_OPT_IPV4,
     /* equiv idx, value */ 2, VALUE_OPT_IPV4,
     /* equivalenced to  */ NO_EQUIVALENT,
     /* min, max, act ct */ 0, 1, 0,
     /* opt state flags  */ IPV4_FLAGS, 0,
     /* last opt argumnt */ { NULL },
     /* arg list/cookie  */ NULL,
     /* must/cannot opts */ NULL, aIpv4CantList,
     /* option proc      */ NULL,
     /* desc, NAME, name */ zIpv4Text, zIpv4_NAME, zIpv4_Name,
     /* disablement strs */ NULL, NULL },

  {  /* entry idx, value */ 3, VALUE_OPT_IPV6,
     /* equiv idx, value */ 3, VALUE_OPT_IPV6,
     /* equivalenced to  */ NO_EQUIVALENT,
     /* min, max, act ct */ 0, 1, 0,
     /* opt state flags  */ IPV6_FLAGS, 0,
     /* last opt argumnt */ { NULL },
     /* arg list/cookie  */ NULL,
     /* must/cannot opts */ NULL, aIpv6CantList,
     /* option proc      */ NULL,
     /* desc, NAME, name */ zIpv6Text, zIpv6_NAME, zIpv6_Name,
     /* disablement strs */ NULL, NULL },

  {  /* entry idx, value */ 4, VALUE_OPT_AUTHENTICATION,
     /* equiv idx, value */ 4, VALUE_OPT_AUTHENTICATION,
     /* equivalenced to  */ NO_EQUIVALENT,
     /* min, max, act ct */ 0, 1, 0,
     /* opt state flags  */ AUTHENTICATION_FLAGS, 0,
     /* last opt argumnt */ { NULL },
     /* arg list/cookie  */ NULL,
     /* must/cannot opts */ NULL, NULL,
     /* option proc      */ optionNumericVal,
     /* desc, NAME, name */ zAuthenticationText, zAuthentication_NAME, zAuthentication_Name,
     /* disablement strs */ NULL, NULL },

  {  /* entry idx, value */ 5, VALUE_OPT_BCTIMEOUT,
     /* equiv idx, value */ 5, VALUE_OPT_BCTIMEOUT,
     /* equivalenced to  */ NO_EQUIVALENT,
     /* min, max, act ct */ 0, 1, 0,
     /* opt state flags  */ BCTIMEOUT_FLAGS, 0,
     /* last opt argumnt */ { zBctimeoutDefaultArg },
     /* arg list/cookie  */ NULL,
     /* must/cannot opts */ NULL, NULL,
     /* option proc      */ optionNumericVal,
     /* desc, NAME, name */ zBctimeoutText, zBctimeout_NAME, zBctimeout_Name,
     /* disablement strs */ NULL, NULL },

  {  /* entry idx, value */ 6, VALUE_OPT_BROADCAST,
     /* equiv idx, value */ 6, VALUE_OPT_BROADCAST,
     /* equivalenced to  */ NO_EQUIVALENT,
     /* min, max, act ct */ 0, NOLIMIT, 0,
     /* opt state flags  */ BROADCAST_FLAGS, 0,
     /* last opt argumnt */ { NULL },
     /* arg list/cookie  */ NULL,
     /* must/cannot opts */ NULL, NULL,
     /* option proc      */ optionStackArg,
     /* desc, NAME, name */ zBroadcastText, zBroadcast_NAME, zBroadcast_Name,
     /* disablement strs */ NULL, NULL },

  {  /* entry idx, value */ 7, VALUE_OPT_CONCURRENT,
     /* equiv idx, value */ 7, VALUE_OPT_CONCURRENT,
     /* equivalenced to  */ NO_EQUIVALENT,
     /* min, max, act ct */ 0, NOLIMIT, 0,
     /* opt state flags  */ CONCURRENT_FLAGS, 0,
     /* last opt argumnt */ { NULL },
     /* arg list/cookie  */ NULL,
     /* must/cannot opts */ NULL, NULL,
     /* option proc      */ optionStackArg,
     /* desc, NAME, name */ zConcurrentText, zConcurrent_NAME, zConcurrent_Name,
     /* disablement strs */ NULL, NULL },

  {  /* entry idx, value */ 8, VALUE_OPT_FILELOG,
     /* equiv idx, value */ 8, VALUE_OPT_FILELOG,
     /* equivalenced to  */ NO_EQUIVALENT,
     /* min, max, act ct */ 0, 1, 0,
     /* opt state flags  */ FILELOG_FLAGS, 0,
     /* last opt argumnt */ { NULL },
     /* arg list/cookie  */ NULL,
     /* must/cannot opts */ NULL, NULL,
     /* option proc      */ doOptFilelog,
     /* desc, NAME, name */ zFilelogText, zFilelog_NAME, zFilelog_Name,
     /* disablement strs */ NULL, NULL },

  {  /* entry idx, value */ 9, VALUE_OPT_KOD,
     /* equiv idx, value */ 9, VALUE_OPT_KOD,
     /* equivalenced to  */ NO_EQUIVALENT,
     /* min, max, act ct */ 0, 1, 0,
     /* opt state flags  */ KOD_FLAGS, 0,
     /* last opt argumnt */ { zKodDefaultArg },
     /* arg list/cookie  */ NULL,
     /* must/cannot opts */ NULL, NULL,
     /* option proc      */ doOptKod,
     /* desc, NAME, name */ zKodText, zKod_NAME, zKod_Name,
     /* disablement strs */ NULL, NULL },

  {  /* entry idx, value */ 10, VALUE_OPT_KEYFILE,
     /* equiv idx, value */ 10, VALUE_OPT_KEYFILE,
     /* equivalenced to  */ NO_EQUIVALENT,
     /* min, max, act ct */ 0, 1, 0,
     /* opt state flags  */ KEYFILE_FLAGS, 0,
     /* last opt argumnt */ { NULL },
     /* arg list/cookie  */ NULL,
     /* must/cannot opts */ NULL, NULL,
     /* option proc      */ doOptKeyfile,
     /* desc, NAME, name */ zKeyfileText, zKeyfile_NAME, zKeyfile_Name,
     /* disablement strs */ NULL, NULL },

  {  /* entry idx, value */ 11, VALUE_OPT_STEPLIMIT,
     /* equiv idx, value */ 11, VALUE_OPT_STEPLIMIT,
     /* equivalenced to  */ NO_EQUIVALENT,
     /* min, max, act ct */ 0, 1, 0,
     /* opt state flags  */ STEPLIMIT_FLAGS, 0,
     /* last opt argumnt */ { NULL },
     /* arg list/cookie  */ NULL,
     /* must/cannot opts */ NULL, NULL,
     /* option proc      */ doOptSteplimit,
     /* desc, NAME, name */ zSteplimitText, zSteplimit_NAME, zSteplimit_Name,
     /* disablement strs */ NULL, NULL },

  {  /* entry idx, value */ 12, VALUE_OPT_NTPVERSION,
     /* equiv idx, value */ 12, VALUE_OPT_NTPVERSION,
     /* equivalenced to  */ NO_EQUIVALENT,
     /* min, max, act ct */ 0, 1, 0,
     /* opt state flags  */ NTPVERSION_FLAGS, 0,
     /* last opt argumnt */ { zNtpversionDefaultArg },
     /* arg list/cookie  */ NULL,
     /* must/cannot opts */ NULL, NULL,
     /* option proc      */ doOptNtpversion,
     /* desc, NAME, name */ zNtpversionText, zNtpversion_NAME, zNtpversion_Name,
     /* disablement strs */ NULL, NULL },

  {  /* entry idx, value */ 13, VALUE_OPT_USERESERVEDPORT,
     /* equiv idx, value */ 13, VALUE_OPT_USERESERVEDPORT,
     /* equivalenced to  */ NO_EQUIVALENT,
     /* min, max, act ct */ 0, 1, 0,
     /* opt state flags  */ USERESERVEDPORT_FLAGS, 0,
     /* last opt argumnt */ { NULL },
     /* arg list/cookie  */ NULL,
     /* must/cannot opts */ NULL, NULL,
     /* option proc      */ NULL,
     /* desc, NAME, name */ zUsereservedportText, zUsereservedport_NAME, zUsereservedport_Name,
     /* disablement strs */ NULL, NULL },

  {  /* entry idx, value */ 14, VALUE_OPT_STEP,
     /* equiv idx, value */ 14, VALUE_OPT_STEP,
     /* equivalenced to  */ NO_EQUIVALENT,
     /* min, max, act ct */ 0, 1, 0,
     /* opt state flags  */ STEP_FLAGS, 0,
     /* last opt argumnt */ { NULL },
     /* arg list/cookie  */ NULL,
     /* must/cannot opts */ NULL, NULL,
     /* option proc      */ NULL,
     /* desc, NAME, name */ zStepText, zStep_NAME, zStep_Name,
     /* disablement strs */ NULL, NULL },

  {  /* entry idx, value */ 15, VALUE_OPT_SLEW,
     /* equiv idx, value */ 15, VALUE_OPT_SLEW,
     /* equivalenced to  */ NO_EQUIVALENT,
     /* min, max, act ct */ 0, 1, 0,
     /* opt state flags  */ SLEW_FLAGS, 0,
     /* last opt argumnt */ { NULL },
     /* arg list/cookie  */ NULL,
     /* must/cannot opts */ NULL, NULL,
     /* option proc      */ NULL,
     /* desc, NAME, name */ zSlewText, zSlew_NAME, zSlew_Name,
     /* disablement strs */ NULL, NULL },

  {  /* entry idx, value */ INDEX_OPT_VERSION, VALUE_OPT_VERSION,
     /* equiv idx value  */ NO_EQUIVALENT, 0,
     /* equivalenced to  */ NO_EQUIVALENT,
     /* min, max, act ct */ 0, 1, 0,
     /* opt state flags  */ OPTST_VERSION_FLAGS, 0,
     /* last opt argumnt */ { NULL },
     /* arg list/cookie  */ NULL,
     /* must/cannot opts */ NULL, NULL,
     /* option proc      */ DOVERPROC,
     /* desc, NAME, name */ zVersionText, NULL, zVersion_Name,
     /* disablement strs */ NULL, NULL },



  {  /* entry idx, value */ INDEX_OPT_HELP, VALUE_OPT_HELP,
     /* equiv idx value  */ NO_EQUIVALENT, 0,
     /* equivalenced to  */ NO_EQUIVALENT,
     /* min, max, act ct */ 0, 1, 0,
     /* opt state flags  */ OPTST_IMM | OPTST_NO_INIT, 0,
     /* last opt argumnt */ { NULL },
     /* arg list/cookie  */ NULL,
     /* must/cannot opts */ NULL, NULL,
     /* option proc      */ doUsageOpt,
     /* desc, NAME, name */ zHelpText, NULL, zHelp_Name,
     /* disablement strs */ NULL, NULL },

  {  /* entry idx, value */ INDEX_OPT_MORE_HELP, VALUE_OPT_MORE_HELP,
     /* equiv idx value  */ NO_EQUIVALENT, 0,
     /* equivalenced to  */ NO_EQUIVALENT,
     /* min, max, act ct */ 0, 1, 0,
     /* opt state flags  */ OPTST_MORE_HELP_FLAGS, 0,
     /* last opt argumnt */ { NULL },
     /* arg list/cookie  */ NULL,
     /* must/cannot opts */ NULL,  NULL,
     /* option proc      */ optionPagedUsage,
     /* desc, NAME, name */ zMore_HelpText, NULL, zMore_Help_Name,
     /* disablement strs */ NULL, NULL },

  {  /* entry idx, value */ INDEX_OPT_SAVE_OPTS, VALUE_OPT_SAVE_OPTS,
     /* equiv idx value  */ NO_EQUIVALENT, 0,
     /* equivalenced to  */ NO_EQUIVALENT,
     /* min, max, act ct */ 0, 1, 0,
     /* opt state flags  */ OPTST_SET_ARGTYPE(OPARG_TYPE_STRING)
                          | OPTST_ARG_OPTIONAL | OPTST_NO_INIT, 0,
     /* last opt argumnt */ { NULL },
     /* arg list/cookie  */ NULL,
     /* must/cannot opts */ NULL,  NULL,
     /* option proc      */ NULL,
     /* desc, NAME, name */ zSave_OptsText, NULL, zSave_Opts_Name,
     /* disablement strs */ NULL, NULL },

  {  /* entry idx, value */ INDEX_OPT_LOAD_OPTS, VALUE_OPT_LOAD_OPTS,
     /* equiv idx value  */ NO_EQUIVALENT, 0,
     /* equivalenced to  */ NO_EQUIVALENT,
     /* min, max, act ct */ 0, NOLIMIT, 0,
     /* opt state flags  */ OPTST_SET_ARGTYPE(OPARG_TYPE_STRING)
			  | OPTST_DISABLE_IMM, 0,
     /* last opt argumnt */ { NULL },
     /* arg list/cookie  */ NULL,
     /* must/cannot opts */ NULL, NULL,
     /* option proc      */ optionLoadOpt,
     /* desc, NAME, name */ zLoad_OptsText, zLoad_Opts_NAME, zLoad_Opts_Name,
     /* disablement strs */ zNotLoad_Opts_Name, zNotLoad_Opts_Pfx }
};

/* * * * * * * * * * * * * * * * * * * * * * * * * * * * * * * * * * * * *
 *
 *  Define the Sntp Option Environment
 */
static char const zPROGNAME[5] = "SNTP";
<<<<<<< HEAD
static char const zUsageTitle[130] =
"sntp - standard SNTP program - Ver. 4.2.7p118\n\
USAGE:  %s [ -<flag> [<val>] | --<name>[{=| }<val>] ]... \\\n\
\t\t[ hostname-or-IP ...]\n";
=======
static char const zUsageTitle[123] =
"sntp - standard SNTP program - Ver. 4.2.7p119\n\
USAGE:  %s [ -<flag> [<val>] | --<name>[{=| }<val>] ]... hostname-or-IP ...\n";
>>>>>>> 518cc269
static char const zRcName[7] = ".ntprc";
static char const * const apzHomeList[3] = {
    "$HOME",
    ".",
    NULL };

static char const zBugsAddr[34]    = "http://bugs.ntp.org, bugs@ntp.org";
static char const zExplain[] = "\n\n";
static char const zDetail[351] = "\n\
sntp implements the Simple Network Time Protocol and is used to query\n\
an NTP or SNTP server and either display the time or set the local\n\
system's time (given suitable privilege).\n\n\
It can be run interactively from the command line or as a cron job.\n\n\
NTP and SNTP are defined by RFC 5905, which obsoletes RFC 4330 and RFC\n\
1305.\n";
static char const zFullVersion[] = SNTP_FULL_VERSION;
/* extracted from /usr/local/share/autogen/optcode.tpl near line 504 */

#if defined(ENABLE_NLS)
# define OPTPROC_BASE OPTPROC_TRANSLATE
  static tOptionXlateProc translate_option_strings;
#else
# define OPTPROC_BASE OPTPROC_NONE
# define translate_option_strings NULL
#endif /* ENABLE_NLS */


#define sntp_full_usage NULL
#define sntp_short_usage NULL
#ifndef  PKGDATADIR
# define PKGDATADIR ""
#endif

tOptions sntpOptions = {
    OPTIONS_STRUCT_VERSION,
    0, NULL,                    /* original argc + argv    */
    ( OPTPROC_BASE
    + OPTPROC_ERRSTOP
    + OPTPROC_SHORTOPT
    + OPTPROC_LONGOPT
    + OPTPROC_NO_REQ_OPT
    + OPTPROC_ENVIRON
    + OPTPROC_MISUSE ),
    0, NULL,                    /* current option index, current option */
    NULL,         NULL,         zPROGNAME,
    zRcName,      zCopyright,   zCopyrightNotice,
    zFullVersion, apzHomeList,  zUsageTitle,
    zExplain,     zDetail,      optDesc,
    zBugsAddr,                  /* address to send bugs to */
    NULL, NULL,                 /* extensions/saved state  */
    optionUsage,       /* usage procedure */
    translate_option_strings,   /* translation procedure */
    /*
     *  Indexes to special options
     */
    { INDEX_OPT_MORE_HELP, /* more-help option index */
      INDEX_OPT_SAVE_OPTS, /* save option index */
      NO_EQUIVALENT, /* '-#' option index */
      NO_EQUIVALENT /* index of default opt */
    },
    21 /* full option count */, 16 /* user option count */,
    sntp_full_usage, sntp_short_usage,
    NULL, NULL,
    PKGDATADIR
};

/*
 *  Create the static procedure(s) declared above.
 */
static void
doUsageOpt(
    tOptions*   pOptions,
    tOptDesc*   pOptDesc )
{
    (void)pOptions;
    USAGE(EXIT_SUCCESS);
}

#if ! defined(TEST_SNTP_OPTS)

/* * * * * * * * * * * * * * * * * * * * * * * * * * * * * * * * * * * * *
 *
 *   For the set-debug-level option.
 */
static void
doOptSet_Debug_Level(tOptions* pOptions, tOptDesc* pOptDesc)
{
    /* extracted from include/debug-opt.def, line 27 */
DESC(DEBUG_LEVEL).optOccCt = atoi( pOptDesc->pzLastArg );
}
#endif /* defined(TEST_SNTP_OPTS) */

/* * * * * * * * * * * * * * * * * * * * * * * * * * * * * * * * * * * * *
 *
 *   For the filelog option.
 */
static void
doOptFilelog(tOptions* pOptions, tOptDesc* pOptDesc)
{
    static teOptFileType const  type =
        FTYPE_MODE_MAY_EXIST + FTYPE_MODE_NO_OPEN;
    static tuFileMode           mode;
#ifndef O_CLOEXEC
#  define O_CLOEXEC 0
#endif
    mode.file_flags = O_CLOEXEC;

    optionFileCheck(pOptions, pOptDesc, type, mode);
}

/* * * * * * * * * * * * * * * * * * * * * * * * * * * * * * * * * * * * *
 *
 *   For the kod option.
 */
static void
doOptKod(tOptions* pOptions, tOptDesc* pOptDesc)
{
    static teOptFileType const  type =
        FTYPE_MODE_MAY_EXIST + FTYPE_MODE_NO_OPEN;
    static tuFileMode           mode;
#ifndef O_CLOEXEC
#  define O_CLOEXEC 0
#endif
    mode.file_flags = O_CLOEXEC;

    optionFileCheck(pOptions, pOptDesc, type, mode);
}

/* * * * * * * * * * * * * * * * * * * * * * * * * * * * * * * * * * * * *
 *
 *   For the keyfile option.
 */
static void
doOptKeyfile(tOptions* pOptions, tOptDesc* pOptDesc)
{
    static teOptFileType const  type =
        FTYPE_MODE_MAY_EXIST + FTYPE_MODE_NO_OPEN;
    static tuFileMode           mode;
#ifndef O_CLOEXEC
#  define O_CLOEXEC 0
#endif
    mode.file_flags = O_CLOEXEC;

    optionFileCheck(pOptions, pOptDesc, type, mode);
}

/* * * * * * * * * * * * * * * * * * * * * * * * * * * * * * * * * * * * *
 *
 *   For the steplimit option.
 */
static void
doOptSteplimit(tOptions* pOptions, tOptDesc* pOptDesc)
{
    static const struct {long const rmin, rmax;} rng[1] = {
        { 0, LONG_MAX } };
    long val;
    int  ix;
    char * pzEnd;

    if (pOptions <= OPTPROC_EMIT_LIMIT)
        goto emit_ranges;

    errno = 0;
    val = strtol(pOptDesc->optArg.argString, &pzEnd, 0);
    if ((pOptDesc->optArg.argString == pzEnd) || (errno != 0))
        goto bad_value;

    if (*pzEnd != '\0')
        goto bad_value;
    for (ix = 0; ix < 1; ix++) {
        if (val < rng[ix].rmin)
            continue;  /* ranges need not be ordered. */
        if (val == rng[ix].rmin)
            goto valid_return;
        if (rng[ix].rmax == LONG_MIN)
            continue;
        if (val <= rng[ix].rmax)
            goto valid_return;
    }

  bad_value:

    option_usage_fp = stderr;

  emit_ranges:
    optionShowRange(pOptions, pOptDesc, (void *)rng, 1);
    return;

  valid_return:
    if ((pOptDesc->fOptState & OPTST_ALLOC_ARG) != 0) {
        free((void *)pOptDesc->optArg.argString);
        pOptDesc->fOptState &= ~OPTST_ALLOC_ARG;
    }
    pOptDesc->optArg.argInt = val;
}

/* * * * * * * * * * * * * * * * * * * * * * * * * * * * * * * * * * * * *
 *
 *   For the ntpversion option.
 */
static void
doOptNtpversion(tOptions* pOptions, tOptDesc* pOptDesc)
{
    static const struct {long const rmin, rmax;} rng[1] = {
        { 0, 7 } };
    long val;
    int  ix;
    char * pzEnd;

    if (pOptions <= OPTPROC_EMIT_LIMIT)
        goto emit_ranges;

    errno = 0;
    val = strtol(pOptDesc->optArg.argString, &pzEnd, 0);
    if ((pOptDesc->optArg.argString == pzEnd) || (errno != 0))
        goto bad_value;

    if (*pzEnd != '\0')
        goto bad_value;
    for (ix = 0; ix < 1; ix++) {
        if (val < rng[ix].rmin)
            continue;  /* ranges need not be ordered. */
        if (val == rng[ix].rmin)
            goto valid_return;
        if (rng[ix].rmax == LONG_MIN)
            continue;
        if (val <= rng[ix].rmax)
            goto valid_return;
    }

  bad_value:

    option_usage_fp = stderr;

  emit_ranges:
    optionShowRange(pOptions, pOptDesc, (void *)rng, 1);
    return;

  valid_return:
    if ((pOptDesc->fOptState & OPTST_ALLOC_ARG) != 0) {
        free((void *)pOptDesc->optArg.argString);
        pOptDesc->fOptState &= ~OPTST_ALLOC_ARG;
    }
    pOptDesc->optArg.argInt = val;
}
/* extracted from /usr/local/share/autogen/optmain.tpl near line 107 */

#if defined(TEST_SNTP_OPTS) /* TEST MAIN PROCEDURE: */

extern void optionPutShell(tOptions*);

int
main(int argc, char** argv)
{
    int res = EXIT_SUCCESS;
    (void)optionProcess(&sntpOptions, argc, argv);
    optionPutShell(&sntpOptions);
    res = ferror(stdout);
    if (res != 0)
        fputs("output error writing to stdout\n", stderr);
    return res;
}
#endif  /* defined TEST_SNTP_OPTS */
/* extracted from /usr/local/share/autogen/optcode.tpl near line 641 */

#if ENABLE_NLS
#include <stdio.h>
#include <stdlib.h>
#include <string.h>
#include <unistd.h>
#include <autoopts/usage-txt.h>

static char* AO_gettext(char const* pz);
static void  coerce_it(void** s);

static char*
AO_gettext(char const* pz)
{
    char* pzRes;
    if (pz == NULL)
        return NULL;
    pzRes = _(pz);
    if (pzRes == pz)
        return pzRes;
    pzRes = strdup(pzRes);
    if (pzRes == NULL) {
        fputs(_("No memory for duping translated strings\n"), stderr);
        exit(EXIT_FAILURE);
    }
    return pzRes;
}

static void coerce_it(void** s) { *s = AO_gettext(*s); }
#define COERSION(_f) \
  coerce_it((void*)&(sntpOptions._f))

/*
 *  This invokes the translation code (e.g. gettext(3)).
 */
static void
translate_option_strings(void)
{
    /*
     *  Guard against re-translation.  It won't work.  The strings will have
     *  been changed by the first pass through this code.  One shot only.
     */
    if (option_usage_text.field_ct != 0) {

        /*
         *  Do the translations.  The first pointer follows the field count
         *  field.  The field count field is the size of a pointer.
         */
        tOptDesc* pOD = sntpOptions.pOptDesc;
        char**    ppz = (char**)(void*)&(option_usage_text);
        int       ix  = option_usage_text.field_ct;

        do {
            ppz++;
            *ppz = AO_gettext(*ppz);
        } while (--ix > 0);

        COERSION(pzCopyright);
        COERSION(pzCopyNotice);
        COERSION(pzFullVersion);
        COERSION(pzUsageTitle);
        COERSION(pzExplain);
        COERSION(pzDetail);
        option_usage_text.field_ct = 0;

        for (ix = sntpOptions.optCt; ix > 0; ix--, pOD++)
            coerce_it((void*)&(pOD->pzText));
    }

    if ((sntpOptions.fOptSet & OPTPROC_NXLAT_OPT_CFG) == 0) {
        tOptDesc* pOD = sntpOptions.pOptDesc;
        int       ix;

        for (ix = sntpOptions.optCt; ix > 0; ix--, pOD++) {
            coerce_it((void*)&(pOD->pz_Name));
            coerce_it((void*)&(pOD->pz_DisableName));
            coerce_it((void*)&(pOD->pz_DisablePfx));
        }
        /* prevent re-translation */
        sntpOptions.fOptSet |= OPTPROC_NXLAT_OPT_CFG | OPTPROC_NXLAT_OPT;
    }
}

#endif /* ENABLE_NLS */

#ifdef  __cplusplus
}
#endif
/* sntp-opts.c ends here */<|MERGE_RESOLUTION|>--- conflicted
+++ resolved
@@ -1,11 +1,7 @@
 /*  
  *  EDIT THIS FILE WITH CAUTION  (sntp-opts.c)
  *  
-<<<<<<< HEAD
- *  It has been AutoGen-ed  January 16, 2011 at 10:45:30 AM by AutoGen 5.11.6pre7
-=======
  *  It has been AutoGen-ed  January 18, 2011 at 11:22:20 AM by AutoGen 5.11.6pre7
->>>>>>> 518cc269
  *  From the definitions    sntp-opts.def
  *  and the template file   options
  *
@@ -30,8 +26,7 @@
 #include <limits.h>
 #include <stdio.h>
 #include <stdlib.h>
-#include <errno.h>
-extern FILE * option_usage_fp;
+
 #define OPTION_CODE_COMPILE 1
 #include "sntp-opts.h"
 
@@ -50,15 +45,6 @@
 
 extern tUsageProc optionUsage;
 
-/*
- *  global included definitions
- */
-#ifdef __windows
-  extern int atoi(const char*);
-#else
-# include <stdlib.h>
-#endif
-
 #ifndef NULL
 #  define NULL 0
 #endif
@@ -68,25 +54,6 @@
 #ifndef EXIT_FAILURE
 #  define  EXIT_FAILURE 1
 #endif
-
-/*
- *  Debug_Level option description:
- */
-static char const zDebug_LevelText[] =
-        "Increase output debug message level";
-static char const zDebug_Level_NAME[]        = "DEBUG_LEVEL";
-static char const zDebug_Level_Name[]        = "debug-level";
-#define DEBUG_LEVEL_FLAGS       (OPTST_DISABLED)
-
-/*
- *  Set_Debug_Level option description:
- */
-static char const zSet_Debug_LevelText[] =
-        "Set the output debug message level";
-static char const zSet_Debug_Level_NAME[]    = "SET_DEBUG_LEVEL";
-static char const zSet_Debug_Level_Name[]    = "set-debug-level";
-#define SET_DEBUG_LEVEL_FLAGS       (OPTST_DISABLED \
-        | OPTST_SET_ARGTYPE(OPARG_TYPE_STRING))
 
 /*
  *  Ipv4 option description with
@@ -115,6 +82,99 @@
 #define IPV6_FLAGS       (OPTST_DISABLED)
 
 /*
+ *  Normalverbose option description:
+ */
+static char const zNormalverboseText[] =
+        "Normal verbose";
+static char const zNormalverbose_NAME[]      = "NORMALVERBOSE";
+static char const zNormalverbose_Name[]      = "normalverbose";
+#define NORMALVERBOSE_FLAGS       (OPTST_DISABLED)
+
+/*
+ *  Kod option description:
+ */
+static char const zKodText[] =
+        "KoD history filename";
+static char const zKod_NAME[]                = "KOD";
+static char const zKod_Name[]                = "kod";
+#define KOD_FLAGS       (OPTST_DISABLED \
+        | OPTST_SET_ARGTYPE(OPARG_TYPE_STRING))
+
+/*
+ *  Syslog option description with
+ *  "Must also have options" and "Incompatible options":
+ */
+static char const zSyslogText[] =
+        "Logging with syslog";
+static char const zSyslog_NAME[]             = "SYSLOG";
+static char const zSyslog_Name[]             = "syslog";
+static const int
+    aSyslogCantList[] = {
+    INDEX_OPT_FILELOG, NO_EQUIVALENT };
+#define SYSLOG_FLAGS       (OPTST_DISABLED)
+
+/*
+ *  Filelog option description with
+ *  "Must also have options" and "Incompatible options":
+ */
+static char const zFilelogText[] =
+        "Log to specified logfile";
+static char const zFilelog_NAME[]            = "FILELOG";
+static char const zFilelog_Name[]            = "filelog";
+static const int
+    aFilelogCantList[] = {
+    INDEX_OPT_SYSLOG, NO_EQUIVALENT };
+#define FILELOG_FLAGS       (OPTST_DISABLED \
+        | OPTST_SET_ARGTYPE(OPARG_TYPE_STRING))
+
+/*
+ *  Settod option description with
+ *  "Must also have options" and "Incompatible options":
+ */
+static char const zSettodText[] =
+        "Set (step) the time with settimeofday()";
+static char const zSettod_NAME[]             = "SETTOD";
+static char const zSettod_Name[]             = "settod";
+static const int
+    aSettodCantList[] = {
+    INDEX_OPT_ADJTIME, NO_EQUIVALENT };
+#define SETTOD_FLAGS       (OPTST_DISABLED)
+
+/*
+ *  Adjtime option description with
+ *  "Must also have options" and "Incompatible options":
+ */
+static char const zAdjtimeText[] =
+        "Set (slew) the time with adjtime()";
+static char const zAdjtime_NAME[]            = "ADJTIME";
+static char const zAdjtime_Name[]            = "adjtime";
+static const int
+    aAdjtimeCantList[] = {
+    INDEX_OPT_SETTOD, NO_EQUIVALENT };
+#define ADJTIME_FLAGS       (OPTST_DISABLED)
+
+/*
+ *  Broadcast option description:
+ */
+static char const zBroadcastText[] =
+        "Use broadcasts to the address specified for synchronisation";
+static char const zBroadcast_NAME[]          = "BROADCAST";
+static char const zBroadcast_Name[]          = "broadcast";
+#define BROADCAST_FLAGS       (OPTST_DISABLED \
+        | OPTST_SET_ARGTYPE(OPARG_TYPE_STRING))
+
+/*
+ *  Timeout option description:
+ */
+static char const zTimeoutText[] =
+        "Specify the number of seconds to wait for broadcasts";
+static char const zTimeout_NAME[]            = "TIMEOUT";
+static char const zTimeout_Name[]            = "timeout";
+#define zTimeoutDefaultArg           ((char const*)68)
+#define TIMEOUT_FLAGS       (OPTST_DISABLED \
+        | OPTST_SET_ARGTYPE(OPARG_TYPE_NUMERIC))
+
+/*
  *  Authentication option description:
  */
 static char const zAuthenticationText[] =
@@ -125,58 +185,6 @@
         | OPTST_SET_ARGTYPE(OPARG_TYPE_NUMERIC))
 
 /*
- *  Bctimeout option description:
- */
-static char const zBctimeoutText[] =
-        "Specify the number of seconds to wait for broadcasts";
-static char const zBctimeout_NAME[]          = "BCTIMEOUT";
-static char const zBctimeout_Name[]          = "bctimeout";
-#define zBctimeoutDefaultArg         ((char const*)68)
-#define BCTIMEOUT_FLAGS       (OPTST_DISABLED \
-        | OPTST_SET_ARGTYPE(OPARG_TYPE_NUMERIC))
-
-/*
- *  Broadcast option description:
- */
-static char const zBroadcastText[] =
-        "Listen to the address specified for broadcast time sync";
-static char const zBroadcast_NAME[]          = "BROADCAST";
-static char const zBroadcast_Name[]          = "broadcast";
-#define BROADCAST_FLAGS       (OPTST_DISABLED | OPTST_STACKED \
-        | OPTST_SET_ARGTYPE(OPARG_TYPE_STRING))
-
-/*
- *  Concurrent option description:
- */
-static char const zConcurrentText[] =
-        "Concurrent query all IPs returned for host-name";
-static char const zConcurrent_NAME[]         = "CONCURRENT";
-static char const zConcurrent_Name[]         = "concurrent";
-#define CONCURRENT_FLAGS       (OPTST_DISABLED | OPTST_STACKED \
-        | OPTST_SET_ARGTYPE(OPARG_TYPE_STRING))
-
-/*
- *  Filelog option description:
- */
-static char const zFilelogText[] =
-        "Log to specified logfile";
-static char const zFilelog_NAME[]            = "FILELOG";
-static char const zFilelog_Name[]            = "filelog";
-#define FILELOG_FLAGS       (OPTST_DISABLED \
-        | OPTST_SET_ARGTYPE(OPARG_TYPE_FILE))
-
-/*
- *  Kod option description:
- */
-static char const zKodText[] =
-        "KoD history filename";
-static char const zKod_NAME[]                = "KOD";
-static char const zKod_Name[]                = "kod";
-static char const zKodDefaultArg[]             = "/var/db/ntp-kod";
-#define KOD_FLAGS       (OPTST_DISABLED \
-        | OPTST_SET_ARGTYPE(OPARG_TYPE_FILE))
-
-/*
  *  Keyfile option description:
  */
 static char const zKeyfileText[] =
@@ -184,55 +192,7 @@
 static char const zKeyfile_NAME[]            = "KEYFILE";
 static char const zKeyfile_Name[]            = "keyfile";
 #define KEYFILE_FLAGS       (OPTST_DISABLED \
-        | OPTST_SET_ARGTYPE(OPARG_TYPE_FILE))
-
-/*
- *  Steplimit option description:
- */
-static char const zSteplimitText[] =
-        "Adjustments less than steplimit msec will be slewed.";
-static char const zSteplimit_NAME[]          = "STEPLIMIT";
-static char const zSteplimit_Name[]          = "steplimit";
-#define STEPLIMIT_FLAGS       (OPTST_DISABLED \
-        | OPTST_SET_ARGTYPE(OPARG_TYPE_NUMERIC))
-
-/*
- *  Ntpversion option description:
- */
-static char const zNtpversionText[] =
-        "Send <int> as our NTP version";
-static char const zNtpversion_NAME[]         = "NTPVERSION";
-static char const zNtpversion_Name[]         = "ntpversion";
-#define zNtpversionDefaultArg        ((char const*)4)
-#define NTPVERSION_FLAGS       (OPTST_DISABLED \
-        | OPTST_SET_ARGTYPE(OPARG_TYPE_NUMERIC))
-
-/*
- *  Usereservedport option description:
- */
-static char const zUsereservedportText[] =
-        "Use the NTP Reserved Port (port 123)";
-static char const zUsereservedport_NAME[]    = "USERESERVEDPORT";
-static char const zUsereservedport_Name[]    = "usereservedport";
-#define USERESERVEDPORT_FLAGS       (OPTST_DISABLED)
-
-/*
- *  Step option description:
- */
-static char const zStepText[] =
-        "OK to 'step' the time with settimeofday()";
-static char const zStep_NAME[]               = "STEP";
-static char const zStep_Name[]               = "step";
-#define STEP_FLAGS       (OPTST_DISABLED)
-
-/*
- *  Slew option description:
- */
-static char const zSlewText[] =
-        "OK to 'slew' the time with adjtime()";
-static char const zSlew_NAME[]               = "SLEW";
-static char const zSlew_Name[]               = "slew";
-#define SLEW_FLAGS       (OPTST_DISABLED)
+        | OPTST_SET_ARGTYPE(OPARG_TYPE_STRING))
 
 /*
  *  Help/More_Help/Version option descriptions:
@@ -273,14 +233,7 @@
  *  if multiple copies are allowed.
  */
 static tOptProc
-    doOptFilelog,    doOptKeyfile,    doOptKod,        doOptNtpversion,
-    doOptSteplimit,  doUsageOpt;
-
-/*
- *  #define map the "normal" callout procs to the test ones...
- */
-#define SET_DEBUG_LEVEL_OPT_PROC optionStackArg
-
+    doUsageOpt;
 
 #else /* NOT defined TEST_SNTP_OPTS */
 /*
@@ -292,16 +245,7 @@
     optionStackArg,      optionTimeVal,       optionUnstackArg,
     optionVersionStderr;
 static tOptProc
-    doOptFilelog,         doOptKeyfile,         doOptKod,
-    doOptNtpversion,      doOptSet_Debug_Level, doOptSteplimit,
     doUsageOpt;
-
-/*
- *  #define map the "normal" callout procs
- */
-#define SET_DEBUG_LEVEL_OPT_PROC doOptSet_Debug_Level
-
-#define SET_DEBUG_LEVEL_OPT_PROC doOptSet_Debug_Level
 #endif /* defined(TEST_SNTP_OPTS) */
 #ifdef TEST_SNTP_OPTS
 # define DOVERPROC optionVersionStderr
@@ -314,32 +258,8 @@
  *  Define the Sntp Option Descriptions.
  */
 static tOptDesc optDesc[ OPTION_CT ] = {
-  {  /* entry idx, value */ 0, VALUE_OPT_DEBUG_LEVEL,
-     /* equiv idx, value */ 0, VALUE_OPT_DEBUG_LEVEL,
-     /* equivalenced to  */ NO_EQUIVALENT,
-     /* min, max, act ct */ 0, NOLIMIT, 0,
-     /* opt state flags  */ DEBUG_LEVEL_FLAGS, 0,
-     /* last opt argumnt */ { NULL },
-     /* arg list/cookie  */ NULL,
-     /* must/cannot opts */ NULL, NULL,
-     /* option proc      */ NULL,
-     /* desc, NAME, name */ zDebug_LevelText, zDebug_Level_NAME, zDebug_Level_Name,
-     /* disablement strs */ NULL, NULL },
-
-  {  /* entry idx, value */ 1, VALUE_OPT_SET_DEBUG_LEVEL,
-     /* equiv idx, value */ 1, VALUE_OPT_SET_DEBUG_LEVEL,
-     /* equivalenced to  */ NO_EQUIVALENT,
-     /* min, max, act ct */ 0, NOLIMIT, 0,
-     /* opt state flags  */ SET_DEBUG_LEVEL_FLAGS, 0,
-     /* last opt argumnt */ { NULL },
-     /* arg list/cookie  */ NULL,
-     /* must/cannot opts */ NULL, NULL,
-     /* option proc      */ SET_DEBUG_LEVEL_OPT_PROC,
-     /* desc, NAME, name */ zSet_Debug_LevelText, zSet_Debug_Level_NAME, zSet_Debug_Level_Name,
-     /* disablement strs */ NULL, NULL },
-
-  {  /* entry idx, value */ 2, VALUE_OPT_IPV4,
-     /* equiv idx, value */ 2, VALUE_OPT_IPV4,
+  {  /* entry idx, value */ 0, VALUE_OPT_IPV4,
+     /* equiv idx, value */ 0, VALUE_OPT_IPV4,
      /* equivalenced to  */ NO_EQUIVALENT,
      /* min, max, act ct */ 0, 1, 0,
      /* opt state flags  */ IPV4_FLAGS, 0,
@@ -350,8 +270,8 @@
      /* desc, NAME, name */ zIpv4Text, zIpv4_NAME, zIpv4_Name,
      /* disablement strs */ NULL, NULL },
 
-  {  /* entry idx, value */ 3, VALUE_OPT_IPV6,
-     /* equiv idx, value */ 3, VALUE_OPT_IPV6,
+  {  /* entry idx, value */ 1, VALUE_OPT_IPV6,
+     /* equiv idx, value */ 1, VALUE_OPT_IPV6,
      /* equivalenced to  */ NO_EQUIVALENT,
      /* min, max, act ct */ 0, 1, 0,
      /* opt state flags  */ IPV6_FLAGS, 0,
@@ -362,8 +282,104 @@
      /* desc, NAME, name */ zIpv6Text, zIpv6_NAME, zIpv6_Name,
      /* disablement strs */ NULL, NULL },
 
-  {  /* entry idx, value */ 4, VALUE_OPT_AUTHENTICATION,
-     /* equiv idx, value */ 4, VALUE_OPT_AUTHENTICATION,
+  {  /* entry idx, value */ 2, VALUE_OPT_NORMALVERBOSE,
+     /* equiv idx, value */ 2, VALUE_OPT_NORMALVERBOSE,
+     /* equivalenced to  */ NO_EQUIVALENT,
+     /* min, max, act ct */ 0, 1, 0,
+     /* opt state flags  */ NORMALVERBOSE_FLAGS, 0,
+     /* last opt argumnt */ { NULL },
+     /* arg list/cookie  */ NULL,
+     /* must/cannot opts */ NULL, NULL,
+     /* option proc      */ NULL,
+     /* desc, NAME, name */ zNormalverboseText, zNormalverbose_NAME, zNormalverbose_Name,
+     /* disablement strs */ NULL, NULL },
+
+  {  /* entry idx, value */ 3, VALUE_OPT_KOD,
+     /* equiv idx, value */ 3, VALUE_OPT_KOD,
+     /* equivalenced to  */ NO_EQUIVALENT,
+     /* min, max, act ct */ 0, 1, 0,
+     /* opt state flags  */ KOD_FLAGS, 0,
+     /* last opt argumnt */ { NULL },
+     /* arg list/cookie  */ NULL,
+     /* must/cannot opts */ NULL, NULL,
+     /* option proc      */ NULL,
+     /* desc, NAME, name */ zKodText, zKod_NAME, zKod_Name,
+     /* disablement strs */ NULL, NULL },
+
+  {  /* entry idx, value */ 4, VALUE_OPT_SYSLOG,
+     /* equiv idx, value */ 4, VALUE_OPT_SYSLOG,
+     /* equivalenced to  */ NO_EQUIVALENT,
+     /* min, max, act ct */ 0, 1, 0,
+     /* opt state flags  */ SYSLOG_FLAGS, 0,
+     /* last opt argumnt */ { NULL },
+     /* arg list/cookie  */ NULL,
+     /* must/cannot opts */ NULL, aSyslogCantList,
+     /* option proc      */ NULL,
+     /* desc, NAME, name */ zSyslogText, zSyslog_NAME, zSyslog_Name,
+     /* disablement strs */ NULL, NULL },
+
+  {  /* entry idx, value */ 5, VALUE_OPT_FILELOG,
+     /* equiv idx, value */ 5, VALUE_OPT_FILELOG,
+     /* equivalenced to  */ NO_EQUIVALENT,
+     /* min, max, act ct */ 0, 1, 0,
+     /* opt state flags  */ FILELOG_FLAGS, 0,
+     /* last opt argumnt */ { NULL },
+     /* arg list/cookie  */ NULL,
+     /* must/cannot opts */ NULL, aFilelogCantList,
+     /* option proc      */ NULL,
+     /* desc, NAME, name */ zFilelogText, zFilelog_NAME, zFilelog_Name,
+     /* disablement strs */ NULL, NULL },
+
+  {  /* entry idx, value */ 6, VALUE_OPT_SETTOD,
+     /* equiv idx, value */ 6, VALUE_OPT_SETTOD,
+     /* equivalenced to  */ NO_EQUIVALENT,
+     /* min, max, act ct */ 0, 1, 0,
+     /* opt state flags  */ SETTOD_FLAGS, 0,
+     /* last opt argumnt */ { NULL },
+     /* arg list/cookie  */ NULL,
+     /* must/cannot opts */ NULL, aSettodCantList,
+     /* option proc      */ NULL,
+     /* desc, NAME, name */ zSettodText, zSettod_NAME, zSettod_Name,
+     /* disablement strs */ NULL, NULL },
+
+  {  /* entry idx, value */ 7, VALUE_OPT_ADJTIME,
+     /* equiv idx, value */ 7, VALUE_OPT_ADJTIME,
+     /* equivalenced to  */ NO_EQUIVALENT,
+     /* min, max, act ct */ 0, 1, 0,
+     /* opt state flags  */ ADJTIME_FLAGS, 0,
+     /* last opt argumnt */ { NULL },
+     /* arg list/cookie  */ NULL,
+     /* must/cannot opts */ NULL, aAdjtimeCantList,
+     /* option proc      */ NULL,
+     /* desc, NAME, name */ zAdjtimeText, zAdjtime_NAME, zAdjtime_Name,
+     /* disablement strs */ NULL, NULL },
+
+  {  /* entry idx, value */ 8, VALUE_OPT_BROADCAST,
+     /* equiv idx, value */ 8, VALUE_OPT_BROADCAST,
+     /* equivalenced to  */ NO_EQUIVALENT,
+     /* min, max, act ct */ 0, 1, 0,
+     /* opt state flags  */ BROADCAST_FLAGS, 0,
+     /* last opt argumnt */ { NULL },
+     /* arg list/cookie  */ NULL,
+     /* must/cannot opts */ NULL, NULL,
+     /* option proc      */ NULL,
+     /* desc, NAME, name */ zBroadcastText, zBroadcast_NAME, zBroadcast_Name,
+     /* disablement strs */ NULL, NULL },
+
+  {  /* entry idx, value */ 9, VALUE_OPT_TIMEOUT,
+     /* equiv idx, value */ 9, VALUE_OPT_TIMEOUT,
+     /* equivalenced to  */ NO_EQUIVALENT,
+     /* min, max, act ct */ 0, 1, 0,
+     /* opt state flags  */ TIMEOUT_FLAGS, 0,
+     /* last opt argumnt */ { zTimeoutDefaultArg },
+     /* arg list/cookie  */ NULL,
+     /* must/cannot opts */ NULL, NULL,
+     /* option proc      */ optionNumericVal,
+     /* desc, NAME, name */ zTimeoutText, zTimeout_NAME, zTimeout_Name,
+     /* disablement strs */ NULL, NULL },
+
+  {  /* entry idx, value */ 10, VALUE_OPT_AUTHENTICATION,
+     /* equiv idx, value */ 10, VALUE_OPT_AUTHENTICATION,
      /* equivalenced to  */ NO_EQUIVALENT,
      /* min, max, act ct */ 0, 1, 0,
      /* opt state flags  */ AUTHENTICATION_FLAGS, 0,
@@ -374,136 +390,16 @@
      /* desc, NAME, name */ zAuthenticationText, zAuthentication_NAME, zAuthentication_Name,
      /* disablement strs */ NULL, NULL },
 
-  {  /* entry idx, value */ 5, VALUE_OPT_BCTIMEOUT,
-     /* equiv idx, value */ 5, VALUE_OPT_BCTIMEOUT,
-     /* equivalenced to  */ NO_EQUIVALENT,
-     /* min, max, act ct */ 0, 1, 0,
-     /* opt state flags  */ BCTIMEOUT_FLAGS, 0,
-     /* last opt argumnt */ { zBctimeoutDefaultArg },
-     /* arg list/cookie  */ NULL,
-     /* must/cannot opts */ NULL, NULL,
-     /* option proc      */ optionNumericVal,
-     /* desc, NAME, name */ zBctimeoutText, zBctimeout_NAME, zBctimeout_Name,
-     /* disablement strs */ NULL, NULL },
-
-  {  /* entry idx, value */ 6, VALUE_OPT_BROADCAST,
-     /* equiv idx, value */ 6, VALUE_OPT_BROADCAST,
-     /* equivalenced to  */ NO_EQUIVALENT,
-     /* min, max, act ct */ 0, NOLIMIT, 0,
-     /* opt state flags  */ BROADCAST_FLAGS, 0,
-     /* last opt argumnt */ { NULL },
-     /* arg list/cookie  */ NULL,
-     /* must/cannot opts */ NULL, NULL,
-     /* option proc      */ optionStackArg,
-     /* desc, NAME, name */ zBroadcastText, zBroadcast_NAME, zBroadcast_Name,
-     /* disablement strs */ NULL, NULL },
-
-  {  /* entry idx, value */ 7, VALUE_OPT_CONCURRENT,
-     /* equiv idx, value */ 7, VALUE_OPT_CONCURRENT,
-     /* equivalenced to  */ NO_EQUIVALENT,
-     /* min, max, act ct */ 0, NOLIMIT, 0,
-     /* opt state flags  */ CONCURRENT_FLAGS, 0,
-     /* last opt argumnt */ { NULL },
-     /* arg list/cookie  */ NULL,
-     /* must/cannot opts */ NULL, NULL,
-     /* option proc      */ optionStackArg,
-     /* desc, NAME, name */ zConcurrentText, zConcurrent_NAME, zConcurrent_Name,
-     /* disablement strs */ NULL, NULL },
-
-  {  /* entry idx, value */ 8, VALUE_OPT_FILELOG,
-     /* equiv idx, value */ 8, VALUE_OPT_FILELOG,
-     /* equivalenced to  */ NO_EQUIVALENT,
-     /* min, max, act ct */ 0, 1, 0,
-     /* opt state flags  */ FILELOG_FLAGS, 0,
-     /* last opt argumnt */ { NULL },
-     /* arg list/cookie  */ NULL,
-     /* must/cannot opts */ NULL, NULL,
-     /* option proc      */ doOptFilelog,
-     /* desc, NAME, name */ zFilelogText, zFilelog_NAME, zFilelog_Name,
-     /* disablement strs */ NULL, NULL },
-
-  {  /* entry idx, value */ 9, VALUE_OPT_KOD,
-     /* equiv idx, value */ 9, VALUE_OPT_KOD,
-     /* equivalenced to  */ NO_EQUIVALENT,
-     /* min, max, act ct */ 0, 1, 0,
-     /* opt state flags  */ KOD_FLAGS, 0,
-     /* last opt argumnt */ { zKodDefaultArg },
-     /* arg list/cookie  */ NULL,
-     /* must/cannot opts */ NULL, NULL,
-     /* option proc      */ doOptKod,
-     /* desc, NAME, name */ zKodText, zKod_NAME, zKod_Name,
-     /* disablement strs */ NULL, NULL },
-
-  {  /* entry idx, value */ 10, VALUE_OPT_KEYFILE,
-     /* equiv idx, value */ 10, VALUE_OPT_KEYFILE,
+  {  /* entry idx, value */ 11, VALUE_OPT_KEYFILE,
+     /* equiv idx, value */ 11, VALUE_OPT_KEYFILE,
      /* equivalenced to  */ NO_EQUIVALENT,
      /* min, max, act ct */ 0, 1, 0,
      /* opt state flags  */ KEYFILE_FLAGS, 0,
      /* last opt argumnt */ { NULL },
      /* arg list/cookie  */ NULL,
      /* must/cannot opts */ NULL, NULL,
-     /* option proc      */ doOptKeyfile,
+     /* option proc      */ NULL,
      /* desc, NAME, name */ zKeyfileText, zKeyfile_NAME, zKeyfile_Name,
-     /* disablement strs */ NULL, NULL },
-
-  {  /* entry idx, value */ 11, VALUE_OPT_STEPLIMIT,
-     /* equiv idx, value */ 11, VALUE_OPT_STEPLIMIT,
-     /* equivalenced to  */ NO_EQUIVALENT,
-     /* min, max, act ct */ 0, 1, 0,
-     /* opt state flags  */ STEPLIMIT_FLAGS, 0,
-     /* last opt argumnt */ { NULL },
-     /* arg list/cookie  */ NULL,
-     /* must/cannot opts */ NULL, NULL,
-     /* option proc      */ doOptSteplimit,
-     /* desc, NAME, name */ zSteplimitText, zSteplimit_NAME, zSteplimit_Name,
-     /* disablement strs */ NULL, NULL },
-
-  {  /* entry idx, value */ 12, VALUE_OPT_NTPVERSION,
-     /* equiv idx, value */ 12, VALUE_OPT_NTPVERSION,
-     /* equivalenced to  */ NO_EQUIVALENT,
-     /* min, max, act ct */ 0, 1, 0,
-     /* opt state flags  */ NTPVERSION_FLAGS, 0,
-     /* last opt argumnt */ { zNtpversionDefaultArg },
-     /* arg list/cookie  */ NULL,
-     /* must/cannot opts */ NULL, NULL,
-     /* option proc      */ doOptNtpversion,
-     /* desc, NAME, name */ zNtpversionText, zNtpversion_NAME, zNtpversion_Name,
-     /* disablement strs */ NULL, NULL },
-
-  {  /* entry idx, value */ 13, VALUE_OPT_USERESERVEDPORT,
-     /* equiv idx, value */ 13, VALUE_OPT_USERESERVEDPORT,
-     /* equivalenced to  */ NO_EQUIVALENT,
-     /* min, max, act ct */ 0, 1, 0,
-     /* opt state flags  */ USERESERVEDPORT_FLAGS, 0,
-     /* last opt argumnt */ { NULL },
-     /* arg list/cookie  */ NULL,
-     /* must/cannot opts */ NULL, NULL,
-     /* option proc      */ NULL,
-     /* desc, NAME, name */ zUsereservedportText, zUsereservedport_NAME, zUsereservedport_Name,
-     /* disablement strs */ NULL, NULL },
-
-  {  /* entry idx, value */ 14, VALUE_OPT_STEP,
-     /* equiv idx, value */ 14, VALUE_OPT_STEP,
-     /* equivalenced to  */ NO_EQUIVALENT,
-     /* min, max, act ct */ 0, 1, 0,
-     /* opt state flags  */ STEP_FLAGS, 0,
-     /* last opt argumnt */ { NULL },
-     /* arg list/cookie  */ NULL,
-     /* must/cannot opts */ NULL, NULL,
-     /* option proc      */ NULL,
-     /* desc, NAME, name */ zStepText, zStep_NAME, zStep_Name,
-     /* disablement strs */ NULL, NULL },
-
-  {  /* entry idx, value */ 15, VALUE_OPT_SLEW,
-     /* equiv idx, value */ 15, VALUE_OPT_SLEW,
-     /* equivalenced to  */ NO_EQUIVALENT,
-     /* min, max, act ct */ 0, 1, 0,
-     /* opt state flags  */ SLEW_FLAGS, 0,
-     /* last opt argumnt */ { NULL },
-     /* arg list/cookie  */ NULL,
-     /* must/cannot opts */ NULL, NULL,
-     /* option proc      */ NULL,
-     /* desc, NAME, name */ zSlewText, zSlew_NAME, zSlew_Name,
      /* disablement strs */ NULL, NULL },
 
   {  /* entry idx, value */ INDEX_OPT_VERSION, VALUE_OPT_VERSION,
@@ -576,16 +472,9 @@
  *  Define the Sntp Option Environment
  */
 static char const zPROGNAME[5] = "SNTP";
-<<<<<<< HEAD
-static char const zUsageTitle[130] =
-"sntp - standard SNTP program - Ver. 4.2.7p118\n\
-USAGE:  %s [ -<flag> [<val>] | --<name>[{=| }<val>] ]... \\\n\
-\t\t[ hostname-or-IP ...]\n";
-=======
 static char const zUsageTitle[123] =
 "sntp - standard SNTP program - Ver. 4.2.7p119\n\
 USAGE:  %s [ -<flag> [<val>] | --<name>[{=| }<val>] ]... hostname-or-IP ...\n";
->>>>>>> 518cc269
 static char const zRcName[7] = ".ntprc";
 static char const * const apzHomeList[3] = {
     "$HOME",
@@ -594,15 +483,15 @@
 
 static char const zBugsAddr[34]    = "http://bugs.ntp.org, bugs@ntp.org";
 static char const zExplain[] = "\n\n";
-static char const zDetail[351] = "\n\
-sntp implements the Simple Network Time Protocol and is used to query\n\
+static char const zDetail[352] = "\n\
+sntp implements the Simple Network Time Protocol, and is used to query\n\
 an NTP or SNTP server and either display the time or set the local\n\
 system's time (given suitable privilege).\n\n\
 It can be run interactively from the command line or as a cron job.\n\n\
 NTP and SNTP are defined by RFC 5905, which obsoletes RFC 4330 and RFC\n\
 1305.\n";
 static char const zFullVersion[] = SNTP_FULL_VERSION;
-/* extracted from /usr/local/share/autogen/optcode.tpl near line 504 */
+/* extracted from /usr/local/gnu/share/autogen/optcode.tpl near line 504 */
 
 #if defined(ENABLE_NLS)
 # define OPTPROC_BASE OPTPROC_TRANSLATE
@@ -628,6 +517,7 @@
     + OPTPROC_LONGOPT
     + OPTPROC_NO_REQ_OPT
     + OPTPROC_ENVIRON
+    + OPTPROC_ARGS_REQ
     + OPTPROC_MISUSE ),
     0, NULL,                    /* current option index, current option */
     NULL,         NULL,         zPROGNAME,
@@ -646,7 +536,7 @@
       NO_EQUIVALENT, /* '-#' option index */
       NO_EQUIVALENT /* index of default opt */
     },
-    21 /* full option count */, 16 /* user option count */,
+    17 /* full option count */, 12 /* user option count */,
     sntp_full_usage, sntp_short_usage,
     NULL, NULL,
     PKGDATADIR
@@ -663,175 +553,7 @@
     (void)pOptions;
     USAGE(EXIT_SUCCESS);
 }
-
-#if ! defined(TEST_SNTP_OPTS)
-
-/* * * * * * * * * * * * * * * * * * * * * * * * * * * * * * * * * * * * *
- *
- *   For the set-debug-level option.
- */
-static void
-doOptSet_Debug_Level(tOptions* pOptions, tOptDesc* pOptDesc)
-{
-    /* extracted from include/debug-opt.def, line 27 */
-DESC(DEBUG_LEVEL).optOccCt = atoi( pOptDesc->pzLastArg );
-}
-#endif /* defined(TEST_SNTP_OPTS) */
-
-/* * * * * * * * * * * * * * * * * * * * * * * * * * * * * * * * * * * * *
- *
- *   For the filelog option.
- */
-static void
-doOptFilelog(tOptions* pOptions, tOptDesc* pOptDesc)
-{
-    static teOptFileType const  type =
-        FTYPE_MODE_MAY_EXIST + FTYPE_MODE_NO_OPEN;
-    static tuFileMode           mode;
-#ifndef O_CLOEXEC
-#  define O_CLOEXEC 0
-#endif
-    mode.file_flags = O_CLOEXEC;
-
-    optionFileCheck(pOptions, pOptDesc, type, mode);
-}
-
-/* * * * * * * * * * * * * * * * * * * * * * * * * * * * * * * * * * * * *
- *
- *   For the kod option.
- */
-static void
-doOptKod(tOptions* pOptions, tOptDesc* pOptDesc)
-{
-    static teOptFileType const  type =
-        FTYPE_MODE_MAY_EXIST + FTYPE_MODE_NO_OPEN;
-    static tuFileMode           mode;
-#ifndef O_CLOEXEC
-#  define O_CLOEXEC 0
-#endif
-    mode.file_flags = O_CLOEXEC;
-
-    optionFileCheck(pOptions, pOptDesc, type, mode);
-}
-
-/* * * * * * * * * * * * * * * * * * * * * * * * * * * * * * * * * * * * *
- *
- *   For the keyfile option.
- */
-static void
-doOptKeyfile(tOptions* pOptions, tOptDesc* pOptDesc)
-{
-    static teOptFileType const  type =
-        FTYPE_MODE_MAY_EXIST + FTYPE_MODE_NO_OPEN;
-    static tuFileMode           mode;
-#ifndef O_CLOEXEC
-#  define O_CLOEXEC 0
-#endif
-    mode.file_flags = O_CLOEXEC;
-
-    optionFileCheck(pOptions, pOptDesc, type, mode);
-}
-
-/* * * * * * * * * * * * * * * * * * * * * * * * * * * * * * * * * * * * *
- *
- *   For the steplimit option.
- */
-static void
-doOptSteplimit(tOptions* pOptions, tOptDesc* pOptDesc)
-{
-    static const struct {long const rmin, rmax;} rng[1] = {
-        { 0, LONG_MAX } };
-    long val;
-    int  ix;
-    char * pzEnd;
-
-    if (pOptions <= OPTPROC_EMIT_LIMIT)
-        goto emit_ranges;
-
-    errno = 0;
-    val = strtol(pOptDesc->optArg.argString, &pzEnd, 0);
-    if ((pOptDesc->optArg.argString == pzEnd) || (errno != 0))
-        goto bad_value;
-
-    if (*pzEnd != '\0')
-        goto bad_value;
-    for (ix = 0; ix < 1; ix++) {
-        if (val < rng[ix].rmin)
-            continue;  /* ranges need not be ordered. */
-        if (val == rng[ix].rmin)
-            goto valid_return;
-        if (rng[ix].rmax == LONG_MIN)
-            continue;
-        if (val <= rng[ix].rmax)
-            goto valid_return;
-    }
-
-  bad_value:
-
-    option_usage_fp = stderr;
-
-  emit_ranges:
-    optionShowRange(pOptions, pOptDesc, (void *)rng, 1);
-    return;
-
-  valid_return:
-    if ((pOptDesc->fOptState & OPTST_ALLOC_ARG) != 0) {
-        free((void *)pOptDesc->optArg.argString);
-        pOptDesc->fOptState &= ~OPTST_ALLOC_ARG;
-    }
-    pOptDesc->optArg.argInt = val;
-}
-
-/* * * * * * * * * * * * * * * * * * * * * * * * * * * * * * * * * * * * *
- *
- *   For the ntpversion option.
- */
-static void
-doOptNtpversion(tOptions* pOptions, tOptDesc* pOptDesc)
-{
-    static const struct {long const rmin, rmax;} rng[1] = {
-        { 0, 7 } };
-    long val;
-    int  ix;
-    char * pzEnd;
-
-    if (pOptions <= OPTPROC_EMIT_LIMIT)
-        goto emit_ranges;
-
-    errno = 0;
-    val = strtol(pOptDesc->optArg.argString, &pzEnd, 0);
-    if ((pOptDesc->optArg.argString == pzEnd) || (errno != 0))
-        goto bad_value;
-
-    if (*pzEnd != '\0')
-        goto bad_value;
-    for (ix = 0; ix < 1; ix++) {
-        if (val < rng[ix].rmin)
-            continue;  /* ranges need not be ordered. */
-        if (val == rng[ix].rmin)
-            goto valid_return;
-        if (rng[ix].rmax == LONG_MIN)
-            continue;
-        if (val <= rng[ix].rmax)
-            goto valid_return;
-    }
-
-  bad_value:
-
-    option_usage_fp = stderr;
-
-  emit_ranges:
-    optionShowRange(pOptions, pOptDesc, (void *)rng, 1);
-    return;
-
-  valid_return:
-    if ((pOptDesc->fOptState & OPTST_ALLOC_ARG) != 0) {
-        free((void *)pOptDesc->optArg.argString);
-        pOptDesc->fOptState &= ~OPTST_ALLOC_ARG;
-    }
-    pOptDesc->optArg.argInt = val;
-}
-/* extracted from /usr/local/share/autogen/optmain.tpl near line 107 */
+/* extracted from /usr/local/gnu/share/autogen/optmain.tpl near line 107 */
 
 #if defined(TEST_SNTP_OPTS) /* TEST MAIN PROCEDURE: */
 
@@ -849,7 +571,7 @@
     return res;
 }
 #endif  /* defined TEST_SNTP_OPTS */
-/* extracted from /usr/local/share/autogen/optcode.tpl near line 641 */
+/* extracted from /usr/local/gnu/share/autogen/optcode.tpl near line 641 */
 
 #if ENABLE_NLS
 #include <stdio.h>
