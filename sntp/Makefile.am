--- conflicted
+++ resolved
@@ -12,13 +12,8 @@
 
 bindir=	${exec_prefix}/${BINSUBDIR}
 bin_PROGRAMS=	sntp
-<<<<<<< HEAD
-#run_ag=	cd $(srcdir) && autogen -L $(top_srcdir)/include
-run_ag=		cd $(srcdir) && autogen --writable
-=======
 #run_ag=         cd $(srcdir) && autogen -L $(top_srcdir)/include --writable
 run_ag=         cd $(srcdir) && autogen
->>>>>>> f50a7cda
 
 SUBDIRS=
 if NEED_LIBOPTS
