/*  
 *  EDIT THIS FILE WITH CAUTION  (sntp-opts.h)
 *  
<<<<<<< HEAD
 *  It has been AutoGen-ed  August  4, 2011 at 11:30:54 AM by AutoGen 5.12
=======
 *  It has been AutoGen-ed  August  4, 2011 at 01:06:06 PM by AutoGen 5.12
>>>>>>> 0b6c84b9
 *  From the definitions    sntp-opts.def
 *  and the template file   options
 *
 * Generated from AutoOpts 35:0:10 templates.
 *
 *  AutoOpts is a copyrighted work.  This header file is not encumbered
 *  by AutoOpts licensing, but is provided under the licensing terms chosen
 *  by the sntp author or copyright holder.  AutoOpts is
 *  licensed under the terms of the LGPL.  The redistributable library
 *  (``libopts'') is licensed under the terms of either the LGPL or, at the
 *  users discretion, the BSD license.  See the AutoOpts and/or libopts sources
 *  for details.
 *
 * This source file is copyrighted and licensed under the following terms:
 *
 *  Copyright (C) 1970-2011 The University of Delaware, David L. Mills, and/or others, all rights reserved.
 *  This is free software. It is licensed for use, modification and
 *  redistribution under the terms of the NTP License, copies of which
 *  can be seen at:
 *    <http://ntp.org/license>
 *    <http://opensource.org/licenses/NTP>
 *  
PFX>Permission to use, copy, modify, and distribute this software and its
 *  documentation for any purpose with or without fee is hereby granted,
 *  provided that the above copyright notice appears in all copies and that
 *  both the copyright notice and this permission notice appear in
 *  supporting documentation, and that the name The University of Delaware, David L. Mills, and/or others not be used in
 *  advertising or publicity pertaining to distribution of the software
 *  without specific, written prior permission. The University of Delaware, David L. Mills, and/or others makes no
 *  representations about the suitability this software for any purpose. It
 *  is provided "as is" without express or implied warranty.
 */
/*
 *  This file contains the programmatic interface to the Automated
 *  Options generated for the sntp program.
 *  These macros are documented in the AutoGen info file in the
 *  "AutoOpts" chapter.  Please refer to that doc for usage help.
 */
#ifndef AUTOOPTS_SNTP_OPTS_H_GUARD
#define AUTOOPTS_SNTP_OPTS_H_GUARD 1
#include "config.h"
#include <autoopts/options.h>

/*
 *  Ensure that the library used for compiling this generated header is at
 *  least as new as the version current when the header template was released
 *  (not counting patch version increments).  Also ensure that the oldest
 *  tolerable version is at least as old as what was current when the header
 *  template was released.
 */
#define AO_TEMPLATE_VERSION 143360
#if (AO_TEMPLATE_VERSION < OPTIONS_MINIMUM_VERSION) \
 || (AO_TEMPLATE_VERSION > OPTIONS_STRUCT_VERSION)
# error option template version mismatches autoopts/options.h header
  Choke Me.
#endif

/*
 *  Enumeration of each option:
 */
typedef enum {
    INDEX_OPT_IPV4             =  0,
    INDEX_OPT_IPV6             =  1,
    INDEX_OPT_AUTHENTICATION   =  2,
    INDEX_OPT_BCTIMEOUT        =  3,
    INDEX_OPT_BROADCAST        =  4,
    INDEX_OPT_CONCURRENT       =  5,
    INDEX_OPT_DEBUG_LEVEL      =  6,
    INDEX_OPT_SET_DEBUG_LEVEL  =  7,
    INDEX_OPT_GAP              =  8,
    INDEX_OPT_KOD              =  9,
    INDEX_OPT_KEYFILE          = 10,
    INDEX_OPT_FILELOG          = 11,
    INDEX_OPT_STEPLIMIT        = 12,
    INDEX_OPT_NTPVERSION       = 13,
    INDEX_OPT_USERESERVEDPORT  = 14,
    INDEX_OPT_STEP             = 15,
    INDEX_OPT_SLEW             = 16,
    INDEX_OPT_UCTIMEOUT        = 17,
    INDEX_OPT_WAIT             = 18,
    INDEX_OPT_VERSION          = 19,
    INDEX_OPT_HELP             = 20,
    INDEX_OPT_MORE_HELP        = 21,
    INDEX_OPT_SAVE_OPTS        = 22,
    INDEX_OPT_LOAD_OPTS        = 23
} teOptIndex;

#define OPTION_CT    24
#define SNTP_VERSION       "4.2.7p200"
#define SNTP_FULL_VERSION  "sntp 4.2.7p200"

/*
 *  Interface defines for all options.  Replace "n" with the UPPER_CASED
 *  option name (as in the teOptIndex enumeration above).
 *  e.g. HAVE_OPT(IPV4)
 */
#define         DESC(n) (sntpOptions.pOptDesc[INDEX_OPT_## n])
#define     HAVE_OPT(n) (! UNUSED_OPT(& DESC(n)))
#define      OPT_ARG(n) (DESC(n).optArg.argString)
#define    STATE_OPT(n) (DESC(n).fOptState & OPTST_SET_MASK)
#define    COUNT_OPT(n) (DESC(n).optOccCt)
#define    ISSEL_OPT(n) (SELECTED_OPT(&DESC(n)))
#define ISUNUSED_OPT(n) (UNUSED_OPT(& DESC(n)))
#define  ENABLED_OPT(n) (! DISABLED_OPT(& DESC(n)))
#define  STACKCT_OPT(n) (((tArgList*)(DESC(n).optCookie))->useCt)
#define STACKLST_OPT(n) (((tArgList*)(DESC(n).optCookie))->apzArgs)
#define    CLEAR_OPT(n) STMTS( \
                DESC(n).fOptState &= OPTST_PERSISTENT_MASK;   \
                if ((DESC(n).fOptState & OPTST_INITENABLED) == 0) \
                    DESC(n).fOptState |= OPTST_DISABLED; \
                DESC(n).optCookie = NULL )

/* * * * * *
 *
 *  Enumeration of sntp exit codes
 */
typedef enum {
    SNTP_EXIT_SUCCESS = 0,
    SNTP_EXIT_FAILURE = 1
} sntp_exit_code_t;
/*
 *  Make sure there are no #define name conflicts with the option names
 */
#ifndef     NO_OPTION_NAME_WARNINGS
# ifdef    IPV4
#  warning undefining IPV4 due to option name conflict
#  undef   IPV4
# endif
# ifdef    IPV6
#  warning undefining IPV6 due to option name conflict
#  undef   IPV6
# endif
# ifdef    AUTHENTICATION
#  warning undefining AUTHENTICATION due to option name conflict
#  undef   AUTHENTICATION
# endif
# ifdef    BCTIMEOUT
#  warning undefining BCTIMEOUT due to option name conflict
#  undef   BCTIMEOUT
# endif
# ifdef    BROADCAST
#  warning undefining BROADCAST due to option name conflict
#  undef   BROADCAST
# endif
# ifdef    CONCURRENT
#  warning undefining CONCURRENT due to option name conflict
#  undef   CONCURRENT
# endif
# ifdef    DEBUG_LEVEL
#  warning undefining DEBUG_LEVEL due to option name conflict
#  undef   DEBUG_LEVEL
# endif
# ifdef    SET_DEBUG_LEVEL
#  warning undefining SET_DEBUG_LEVEL due to option name conflict
#  undef   SET_DEBUG_LEVEL
# endif
# ifdef    GAP
#  warning undefining GAP due to option name conflict
#  undef   GAP
# endif
# ifdef    KOD
#  warning undefining KOD due to option name conflict
#  undef   KOD
# endif
# ifdef    KEYFILE
#  warning undefining KEYFILE due to option name conflict
#  undef   KEYFILE
# endif
# ifdef    FILELOG
#  warning undefining FILELOG due to option name conflict
#  undef   FILELOG
# endif
# ifdef    STEPLIMIT
#  warning undefining STEPLIMIT due to option name conflict
#  undef   STEPLIMIT
# endif
# ifdef    NTPVERSION
#  warning undefining NTPVERSION due to option name conflict
#  undef   NTPVERSION
# endif
# ifdef    USERESERVEDPORT
#  warning undefining USERESERVEDPORT due to option name conflict
#  undef   USERESERVEDPORT
# endif
# ifdef    STEP
#  warning undefining STEP due to option name conflict
#  undef   STEP
# endif
# ifdef    SLEW
#  warning undefining SLEW due to option name conflict
#  undef   SLEW
# endif
# ifdef    UCTIMEOUT
#  warning undefining UCTIMEOUT due to option name conflict
#  undef   UCTIMEOUT
# endif
# ifdef    WAIT
#  warning undefining WAIT due to option name conflict
#  undef   WAIT
# endif
#else  /* NO_OPTION_NAME_WARNINGS */
# undef IPV4
# undef IPV6
# undef AUTHENTICATION
# undef BCTIMEOUT
# undef BROADCAST
# undef CONCURRENT
# undef DEBUG_LEVEL
# undef SET_DEBUG_LEVEL
# undef GAP
# undef KOD
# undef KEYFILE
# undef FILELOG
# undef STEPLIMIT
# undef NTPVERSION
# undef USERESERVEDPORT
# undef STEP
# undef SLEW
# undef UCTIMEOUT
# undef WAIT
#endif  /*  NO_OPTION_NAME_WARNINGS */

/* * * * * *
 *
 *  Interface defines for specific options.
 */
#define VALUE_OPT_IPV4           '4'
#define VALUE_OPT_IPV6           '6'
#define VALUE_OPT_AUTHENTICATION 'a'

#define OPT_VALUE_AUTHENTICATION (DESC(AUTHENTICATION).optArg.argInt)
#define VALUE_OPT_BCTIMEOUT      'B'

#define OPT_VALUE_BCTIMEOUT      (DESC(BCTIMEOUT).optArg.argInt)
#define VALUE_OPT_BROADCAST      'b'
#define VALUE_OPT_CONCURRENT     'c'
#define VALUE_OPT_DEBUG_LEVEL    'd'
#define VALUE_OPT_SET_DEBUG_LEVEL 'D'
#define VALUE_OPT_GAP            'g'

#define OPT_VALUE_GAP            (DESC(GAP).optArg.argInt)
#define VALUE_OPT_KOD            'K'
#define VALUE_OPT_KEYFILE        'k'
#define VALUE_OPT_FILELOG        'l'
#define VALUE_OPT_STEPLIMIT      'M'

#define OPT_VALUE_STEPLIMIT      (DESC(STEPLIMIT).optArg.argInt)
#define VALUE_OPT_NTPVERSION     'o'

#define OPT_VALUE_NTPVERSION     (DESC(NTPVERSION).optArg.argInt)
#define VALUE_OPT_USERESERVEDPORT 'r'
#define VALUE_OPT_STEP           'S'
#define VALUE_OPT_SLEW           's'
#define VALUE_OPT_UCTIMEOUT      'u'

#define OPT_VALUE_UCTIMEOUT      (DESC(UCTIMEOUT).optArg.argInt)
#define VALUE_OPT_WAIT           18

#define SET_OPT_WAIT   STMTS( \
        DESC(WAIT).optActualIndex = 18; \
        DESC(WAIT).optActualValue = VALUE_OPT_WAIT; \
        DESC(WAIT).fOptState &= OPTST_PERSISTENT_MASK; \
        DESC(WAIT).fOptState |= OPTST_SET )
#define DISABLE_OPT_WAIT   STMTS( \
        DESC(WAIT).fOptState &= OPTST_PERSISTENT_MASK; \
        DESC(WAIT).fOptState |= OPTST_SET | OPTST_DISABLED; \
        DESC(WAIT).optArg.argString = NULL )
#define VALUE_OPT_HELP          '?'
#define VALUE_OPT_MORE_HELP     '!'
#define VALUE_OPT_VERSION       INDEX_OPT_VERSION
#define VALUE_OPT_SAVE_OPTS     '>'
#define VALUE_OPT_LOAD_OPTS     '<'
#define SET_OPT_SAVE_OPTS(a)   STMTS( \
        DESC(SAVE_OPTS).fOptState &= OPTST_PERSISTENT_MASK; \
        DESC(SAVE_OPTS).fOptState |= OPTST_SET; \
        DESC(SAVE_OPTS).optArg.argString = (char const*)(a) )
/*
 *  Interface defines not associated with particular options
 */
#define ERRSKIP_OPTERR  STMTS(sntpOptions.fOptSet &= ~OPTPROC_ERRSTOP)
#define ERRSTOP_OPTERR  STMTS(sntpOptions.fOptSet |= OPTPROC_ERRSTOP)
#define RESTART_OPT(n)  STMTS( \
                sntpOptions.curOptIdx = (n); \
                sntpOptions.pzCurOpt  = NULL)
#define START_OPT       RESTART_OPT(1)
#define USAGE(c)        (*sntpOptions.pUsageProc)(&sntpOptions, c)
/* extracted from opthead.tlib near line 451 */

#ifdef  __cplusplus
extern "C" {
#endif

/* * * * * *
 *
 *  Declare the sntp option descriptor.
 */
extern tOptions sntpOptions;

#if defined(ENABLE_NLS)
# ifndef _
#   include <stdio.h>
static inline char* aoGetsText(char const* pz) {
    if (pz == NULL) return NULL;
    return (char*)gettext(pz);
}
#   define _(s)  aoGetsText(s)
# endif /* _() */

# define OPT_NO_XLAT_CFG_NAMES  STMTS(sntpOptions.fOptSet |= \
                                    OPTPROC_NXLAT_OPT_CFG;)
# define OPT_NO_XLAT_OPT_NAMES  STMTS(sntpOptions.fOptSet |= \
                                    OPTPROC_NXLAT_OPT|OPTPROC_NXLAT_OPT_CFG;)

# define OPT_XLAT_CFG_NAMES     STMTS(sntpOptions.fOptSet &= \
                                  ~(OPTPROC_NXLAT_OPT|OPTPROC_NXLAT_OPT_CFG);)
# define OPT_XLAT_OPT_NAMES     STMTS(sntpOptions.fOptSet &= \
                                  ~OPTPROC_NXLAT_OPT;)

#else   /* ENABLE_NLS */
# define OPT_NO_XLAT_CFG_NAMES
# define OPT_NO_XLAT_OPT_NAMES

# define OPT_XLAT_CFG_NAMES
# define OPT_XLAT_OPT_NAMES

# ifndef _
#   define _(_s)  _s
# endif
#endif  /* ENABLE_NLS */

#ifdef  __cplusplus
}
#endif
#endif /* AUTOOPTS_SNTP_OPTS_H_GUARD */
/* sntp-opts.h ends here */<|MERGE_RESOLUTION|>--- conflicted
+++ resolved
@@ -1,11 +1,7 @@
 /*  
  *  EDIT THIS FILE WITH CAUTION  (sntp-opts.h)
  *  
-<<<<<<< HEAD
- *  It has been AutoGen-ed  August  4, 2011 at 11:30:54 AM by AutoGen 5.12
-=======
  *  It has been AutoGen-ed  August  4, 2011 at 01:06:06 PM by AutoGen 5.12
->>>>>>> 0b6c84b9
  *  From the definitions    sntp-opts.def
  *  and the template file   options
  *
@@ -94,8 +90,8 @@
 } teOptIndex;
 
 #define OPTION_CT    24
-#define SNTP_VERSION       "4.2.7p200"
-#define SNTP_FULL_VERSION  "sntp 4.2.7p200"
+#define SNTP_VERSION       "4.2.7p199"
+#define SNTP_FULL_VERSION  "sntp 4.2.7p199"
 
 /*
  *  Interface defines for all options.  Replace "n" with the UPPER_CASED
