/*  
 *  EDIT THIS FILE WITH CAUTION  (sntp-opts.h)
 *  
<<<<<<< HEAD
 *  It has been AutoGen-ed  January 11, 2011 at 08:16:38 AM by AutoGen 5.11.6pre7
=======
 *  It has been AutoGen-ed  January 15, 2011 at 10:39:47 AM by AutoGen 5.11.6pre7
>>>>>>> 5ccf0c73
 *  From the definitions    sntp-opts.def
 *  and the template file   options
 *
 * Generated from AutoOpts 34:0:9 templates.
 *
 *  AutoOpts is a copyrighted work.  This header file is not encumbered
 *  by AutoOpts licensing, but is provided under the licensing terms chosen
 *  by the sntp author or copyright holder.  AutoOpts is
 *  licensed under the terms of the LGPL.  The redistributable library
 *  (``libopts'') is licensed under the terms of either the LGPL or, at the
 *  users discretion, the BSD license.  See the AutoOpts and/or libopts sources
 *  for details.
 *
 * This source file is copyrighted and licensed under the following terms:
 *
 * sntp copyright (c) 1970-2011 David L. Mills and/or others - all rights reserved
 *
 * see html/copyright.html
 */
/*
 *  This file contains the programmatic interface to the Automated
 *  Options generated for the sntp program.
 *  These macros are documented in the AutoGen info file in the
 *  "AutoOpts" chapter.  Please refer to that doc for usage help.
 */
#ifndef AUTOOPTS_SNTP_OPTS_H_GUARD
#define AUTOOPTS_SNTP_OPTS_H_GUARD 1
#include "config.h"
#include <autoopts/options.h>

/*
 *  Ensure that the library used for compiling this generated header is at
 *  least as new as the version current when the header template was released
 *  (not counting patch version increments).  Also ensure that the oldest
 *  tolerable version is at least as old as what was current when the header
 *  template was released.
 */
#define AO_TEMPLATE_VERSION 139264
#if (AO_TEMPLATE_VERSION < OPTIONS_MINIMUM_VERSION) \
 || (AO_TEMPLATE_VERSION > OPTIONS_STRUCT_VERSION)
# error option template version mismatches autoopts/options.h header
  Choke Me.
#endif

/*
 *  Enumeration of each option:
 */
typedef enum {
    INDEX_OPT_DEBUG_LEVEL      =  0,
    INDEX_OPT_SET_DEBUG_LEVEL  =  1,
    INDEX_OPT_IPV4             =  2,
    INDEX_OPT_IPV6             =  3,
    INDEX_OPT_KOD              =  4,
    INDEX_OPT_SYSLOG           =  5,
    INDEX_OPT_FILELOG          =  6,
    INDEX_OPT_STEPLIMIT        =  7,
    INDEX_OPT_SETTOD           =  8,
    INDEX_OPT_ADJTIME          =  9,
    INDEX_OPT_CONCURRENT       = 10,
    INDEX_OPT_BROADCAST        = 11,
    INDEX_OPT_TIMEOUT          = 12,
    INDEX_OPT_AUTHENTICATION   = 13,
    INDEX_OPT_KEYFILE          = 14,
    INDEX_OPT_UNPRIV_PORT      = 15,
    INDEX_OPT_VERSION          = 16,
    INDEX_OPT_HELP             = 17,
    INDEX_OPT_MORE_HELP        = 18,
    INDEX_OPT_SAVE_OPTS        = 19,
    INDEX_OPT_LOAD_OPTS        = 20
} teOptIndex;

<<<<<<< HEAD
#define OPTION_CT    21
#define SNTP_VERSION       "4.2.7p114"
#define SNTP_FULL_VERSION  "sntp - standard SNTP program - Ver. 4.2.7p114"
=======
#define OPTION_CT    17
#define SNTP_VERSION       "4.2.7p118"
#define SNTP_FULL_VERSION  "sntp - standard SNTP program - Ver. 4.2.7p118"
>>>>>>> 5ccf0c73

/*
 *  Interface defines for all options.  Replace "n" with the UPPER_CASED
 *  option name (as in the teOptIndex enumeration above).
 *  e.g. HAVE_OPT(DEBUG_LEVEL)
 */
#define         DESC(n) (sntpOptions.pOptDesc[INDEX_OPT_## n])
#define     HAVE_OPT(n) (! UNUSED_OPT(& DESC(n)))
#define      OPT_ARG(n) (DESC(n).optArg.argString)
#define    STATE_OPT(n) (DESC(n).fOptState & OPTST_SET_MASK)
#define    COUNT_OPT(n) (DESC(n).optOccCt)
#define    ISSEL_OPT(n) (SELECTED_OPT(&DESC(n)))
#define ISUNUSED_OPT(n) (UNUSED_OPT(& DESC(n)))
#define  ENABLED_OPT(n) (! DISABLED_OPT(& DESC(n)))
#define  STACKCT_OPT(n) (((tArgList*)(DESC(n).optCookie))->useCt)
#define STACKLST_OPT(n) (((tArgList*)(DESC(n).optCookie))->apzArgs)
#define    CLEAR_OPT(n) STMTS( \
                DESC(n).fOptState &= OPTST_PERSISTENT_MASK;   \
                if ((DESC(n).fOptState & OPTST_INITENABLED) == 0) \
                    DESC(n).fOptState |= OPTST_DISABLED; \
                DESC(n).optCookie = NULL )

/* * * * * *
 *
 *  Enumeration of sntp exit codes
 */
typedef enum {
    SNTP_EXIT_SUCCESS = 0,
    SNTP_EXIT_FAILURE = 1
} sntp_exit_code_t;

/*
 *  Make sure there are no #define name conflicts with the option names
 */
#ifndef     NO_OPTION_NAME_WARNINGS
# ifdef    DEBUG_LEVEL
#  warning undefining DEBUG_LEVEL due to option name conflict
#  undef   DEBUG_LEVEL
# endif
# ifdef    SET_DEBUG_LEVEL
#  warning undefining SET_DEBUG_LEVEL due to option name conflict
#  undef   SET_DEBUG_LEVEL
# endif
# ifdef    IPV4
#  warning undefining IPV4 due to option name conflict
#  undef   IPV4
# endif
# ifdef    IPV6
#  warning undefining IPV6 due to option name conflict
#  undef   IPV6
# endif
# ifdef    KOD
#  warning undefining KOD due to option name conflict
#  undef   KOD
# endif
# ifdef    SYSLOG
#  warning undefining SYSLOG due to option name conflict
#  undef   SYSLOG
# endif
# ifdef    FILELOG
#  warning undefining FILELOG due to option name conflict
#  undef   FILELOG
# endif
# ifdef    STEPLIMIT
#  warning undefining STEPLIMIT due to option name conflict
#  undef   STEPLIMIT
# endif
# ifdef    SETTOD
#  warning undefining SETTOD due to option name conflict
#  undef   SETTOD
# endif
# ifdef    ADJTIME
#  warning undefining ADJTIME due to option name conflict
#  undef   ADJTIME
# endif
# ifdef    CONCURRENT
#  warning undefining CONCURRENT due to option name conflict
#  undef   CONCURRENT
# endif
# ifdef    BROADCAST
#  warning undefining BROADCAST due to option name conflict
#  undef   BROADCAST
# endif
# ifdef    TIMEOUT
#  warning undefining TIMEOUT due to option name conflict
#  undef   TIMEOUT
# endif
# ifdef    AUTHENTICATION
#  warning undefining AUTHENTICATION due to option name conflict
#  undef   AUTHENTICATION
# endif
# ifdef    KEYFILE
#  warning undefining KEYFILE due to option name conflict
#  undef   KEYFILE
# endif
# ifdef    UNPRIV_PORT
#  warning undefining UNPRIV_PORT due to option name conflict
#  undef   UNPRIV_PORT
# endif
#else  /* NO_OPTION_NAME_WARNINGS */
# undef DEBUG_LEVEL
# undef SET_DEBUG_LEVEL
# undef IPV4
# undef IPV6
# undef KOD
# undef SYSLOG
# undef FILELOG
# undef STEPLIMIT
# undef SETTOD
# undef ADJTIME
# undef CONCURRENT
# undef BROADCAST
# undef TIMEOUT
# undef AUTHENTICATION
# undef KEYFILE
# undef UNPRIV_PORT
#endif  /*  NO_OPTION_NAME_WARNINGS */

/* * * * * *
 *
 *  Interface defines for specific options.
 */
#define VALUE_OPT_DEBUG_LEVEL    'd'
#define VALUE_OPT_SET_DEBUG_LEVEL 'D'
#define VALUE_OPT_IPV4           '4'
#define VALUE_OPT_IPV6           '6'
#define VALUE_OPT_KOD            'K'
#define VALUE_OPT_SYSLOG         'p'
#define VALUE_OPT_FILELOG        'l'
#define VALUE_OPT_STEPLIMIT      'S'

#define OPT_VALUE_STEPLIMIT      (DESC(STEPLIMIT).optArg.argInt)
#define VALUE_OPT_SETTOD         's'
#define VALUE_OPT_ADJTIME        'j'
#define VALUE_OPT_CONCURRENT     'c'
#define VALUE_OPT_BROADCAST      'b'
#define VALUE_OPT_TIMEOUT        't'

#define OPT_VALUE_TIMEOUT        (DESC(TIMEOUT).optArg.argInt)
#define VALUE_OPT_AUTHENTICATION 'a'

#define OPT_VALUE_AUTHENTICATION (DESC(AUTHENTICATION).optArg.argInt)
#define VALUE_OPT_KEYFILE        'k'
#define VALUE_OPT_UNPRIV_PORT    'u'
#define VALUE_OPT_HELP          '?'
#define VALUE_OPT_MORE_HELP     '!'
#define VALUE_OPT_VERSION       INDEX_OPT_VERSION
#define VALUE_OPT_SAVE_OPTS     '>'
#define VALUE_OPT_LOAD_OPTS     '<'
#define SET_OPT_SAVE_OPTS(a)   STMTS( \
        DESC(SAVE_OPTS).fOptState &= OPTST_PERSISTENT_MASK; \
        DESC(SAVE_OPTS).fOptState |= OPTST_SET; \
        DESC(SAVE_OPTS).optArg.argString = (char const*)(a) )
/*
 *  Interface defines not associated with particular options
 */
#define ERRSKIP_OPTERR  STMTS(sntpOptions.fOptSet &= ~OPTPROC_ERRSTOP)
#define ERRSTOP_OPTERR  STMTS(sntpOptions.fOptSet |= OPTPROC_ERRSTOP)
#define RESTART_OPT(n)  STMTS( \
                sntpOptions.curOptIdx = (n); \
                sntpOptions.pzCurOpt  = NULL)
#define START_OPT       RESTART_OPT(1)
#define USAGE(c)        (*sntpOptions.pUsageProc)(&sntpOptions, c)
/* extracted from /usr/local/share/autogen/opthead.tpl near line 435 */

/* * * * * *
 *
 *  Declare the sntp option descriptor.
 */
#ifdef  __cplusplus
extern "C" {
#endif

extern tOptions   sntpOptions;

#if defined(ENABLE_NLS)
# ifndef _
#   include <stdio.h>
    static inline char* aoGetsText(char const* pz) {
        if (pz == NULL) return NULL;
        return (char*)gettext(pz);
    }
#   define _(s)  aoGetsText(s)
# endif /* _() */

# define OPT_NO_XLAT_CFG_NAMES  STMTS(sntpOptions.fOptSet |= \
                                    OPTPROC_NXLAT_OPT_CFG;)
# define OPT_NO_XLAT_OPT_NAMES  STMTS(sntpOptions.fOptSet |= \
                                    OPTPROC_NXLAT_OPT|OPTPROC_NXLAT_OPT_CFG;)

# define OPT_XLAT_CFG_NAMES     STMTS(sntpOptions.fOptSet &= \
                                  ~(OPTPROC_NXLAT_OPT|OPTPROC_NXLAT_OPT_CFG);)
# define OPT_XLAT_OPT_NAMES     STMTS(sntpOptions.fOptSet &= \
                                  ~OPTPROC_NXLAT_OPT;)

#else   /* ENABLE_NLS */
# define OPT_NO_XLAT_CFG_NAMES
# define OPT_NO_XLAT_OPT_NAMES

# define OPT_XLAT_CFG_NAMES
# define OPT_XLAT_OPT_NAMES

# ifndef _
#   define _(_s)  _s
# endif
#endif  /* ENABLE_NLS */

#ifdef  __cplusplus
}
#endif
#endif /* AUTOOPTS_SNTP_OPTS_H_GUARD */
/* sntp-opts.h ends here */<|MERGE_RESOLUTION|>--- conflicted
+++ resolved
@@ -1,11 +1,7 @@
 /*  
  *  EDIT THIS FILE WITH CAUTION  (sntp-opts.h)
  *  
-<<<<<<< HEAD
- *  It has been AutoGen-ed  January 11, 2011 at 08:16:38 AM by AutoGen 5.11.6pre7
-=======
  *  It has been AutoGen-ed  January 15, 2011 at 10:39:47 AM by AutoGen 5.11.6pre7
->>>>>>> 5ccf0c73
  *  From the definitions    sntp-opts.def
  *  and the template file   options
  *
@@ -77,15 +73,9 @@
     INDEX_OPT_LOAD_OPTS        = 20
 } teOptIndex;
 
-<<<<<<< HEAD
 #define OPTION_CT    21
-#define SNTP_VERSION       "4.2.7p114"
-#define SNTP_FULL_VERSION  "sntp - standard SNTP program - Ver. 4.2.7p114"
-=======
-#define OPTION_CT    17
 #define SNTP_VERSION       "4.2.7p118"
 #define SNTP_FULL_VERSION  "sntp - standard SNTP program - Ver. 4.2.7p118"
->>>>>>> 5ccf0c73
 
 /*
  *  Interface defines for all options.  Replace "n" with the UPPER_CASED
