--- conflicted
+++ resolved
@@ -37,13 +37,6 @@
 #define S_IROTH _S_IREAD	/* Other read permission */
 #define S_IWOTH _S_IWRITE	/* Other write permission */
 
-<<<<<<< HEAD
-#define S_IFMT _S_IFMT		/* file type mask */
-#define S_IFDIR _S_IFDIR	/* directory */
-#define S_IFCHR _S_IFCHR	/* character special */
-#define S_IFIFO _S_IFIFO	/* pipe */
-#define S_IFREG _S_IFREG	/* regular */
-=======
 #ifndef S_IFMT
 # define S_IFMT   _S_IFMT
 #endif
@@ -56,7 +49,6 @@
 #ifndef S_IFREG
 # define S_IFREG  _S_IFREG
 #endif
->>>>>>> 5f122133
 
 #ifndef S_ISDIR
 # define S_ISDIR(m)	(((m) & S_IFMT) == S_IFDIR)
