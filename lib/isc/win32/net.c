--- conflicted
+++ resolved
@@ -170,12 +170,8 @@
 	}
 
 	on = 1;
-<<<<<<< HEAD
-	if (setsockopt(s, IPPROTO_IPV6, IPV6_V6ONLY, (char *)&on, sizeof(on)) < 0) {
-=======
 	if (setsockopt(s, IPPROTO_IPV6, IPV6_V6ONLY, (const char *)&on,
 		       sizeof(on)) < 0) {
->>>>>>> 5f122133
 		ipv6only_result = ISC_R_NOTFOUND;
 		goto close;
 	}
@@ -198,12 +194,8 @@
 	}
 
 	on = 1;
-<<<<<<< HEAD
-	if (setsockopt(s, IPPROTO_IPV6, IPV6_V6ONLY, (char *)&on, sizeof(on)) < 0) {
-=======
 	if (setsockopt(s, IPPROTO_IPV6, IPV6_V6ONLY, (const char *)&on,
 		       sizeof(on)) < 0) {
->>>>>>> 5f122133
 		ipv6only_result = ISC_R_NOTFOUND;
 		goto close;
 	}
