--- conflicted
+++ resolved
@@ -375,13 +375,6 @@
     ;;
 esac
 
-<<<<<<< HEAD
-dnl case "$ac_cv_header_stdatomic_h" in
-dnl  yes)
-dnl     AC_CHECK_FUNCS([atomic_thread_fence])
-dnl     ;;
-dnl esac
-=======
 case "$ac_cv_header_stdatomic_h" in
  yes)
 	AC_CHECK_FUNCS([atomic_thread_fence])
@@ -403,7 +396,6 @@
 	)
     ;;
 esac
->>>>>>> 25c18f7e
 
 case "$host" in
  *-*-solaris2.6)
