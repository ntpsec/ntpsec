--- conflicted
+++ resolved
@@ -30,12 +30,9 @@
 
 dnl  we need to check for cross compile tools for vxWorks here
 AC_PROG_CC
-<<<<<<< HEAD
 AC_PROG_CC_STDC
 dnl AC_PROG_CC_C89
 # We should make sure CC is *some* version of ANSI.
-=======
->>>>>>> 06f28174
 # Ralf Wildenhues: With per-target flags we need CC_C_O
 # AM_PROG_CC_C_O supersets AC_PROG_CC_C_O
 AM_PROG_CC_C_O
@@ -394,11 +391,8 @@
 
 case "$host" in
  *-*-*linux*) ;;
-<<<<<<< HEAD
  *-*-osf4*) ;;
  *-*-osf5*) ;;
-=======
->>>>>>> 06f28174
  *)
     AC_CHECK_LIB(rt, sched_setscheduler, ,
 	AC_CHECK_LIB(posix4, sched_setscheduler))
@@ -4494,16 +4488,7 @@
 AC_CONFIG_FILES(scripts/summary,	[chmod +x scripts/summary])
 AC_CONFIG_FILES(util/Makefile)
 
-<<<<<<< HEAD
-dnl  it is not safe to share configuration
-dnl  cache with sntp or gsoc_sntp as they use
-dnl  different headers in a different order
-dnl  and tests for different libraries.
-dnl 
-dnl AC_CONFIG_SUBDIRS(sntp)
-dnl AC_CONFIG_SUBDIRS(gsoc_sntp)
-=======
 AC_CONFIG_SUBDIRS(sntp)
->>>>>>> 06f28174
+AC_CONFIG_SUBDIRS(gsoc_sntp)
 
 AC_OUTPUT