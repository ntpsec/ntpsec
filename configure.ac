--- conflicted
+++ resolved
@@ -63,13 +63,10 @@
     LIBS="$LIBS -lcurses"
     ;;
  *-*-solaris*)
-<<<<<<< HEAD
-=======
     # see "man standards".
     # -D_XOPEN_SOURCE=500 is probably OK for c89 and before
     # -D_XOPEN_SOURCE=600 seems OK for c99
     #CPPFLAGS="$CPPFLAGS -D_XOPEN_SOURCE=500 -D__EXTENSIONS__"
->>>>>>> f50a7cda
     CPPFLAGS="$CPPFLAGS -D__EXTENSIONS__"
     libxnet=-lxnet
     ;;
