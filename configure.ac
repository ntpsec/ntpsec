--- conflicted
+++ resolved
@@ -135,11 +135,7 @@
     ac_cv_cpp_warning,
     [
 	AC_COMPILE_IFELSE(
-<<<<<<< HEAD
-	    AC_LANG_PROGRAM([[]], [[#warning foo]]),
-=======
 	    [AC_LANG_PROGRAM([[]], [[#warning foo]])],
->>>>>>> 7e796d82
 	    [ac_cv_cpp_warning=yes],
 	    [ac_cv_cpp_warning=no],
 	)
@@ -2274,11 +2270,7 @@
 	    ;;
 	 *)
 	    AC_COMPILE_IFELSE(
-<<<<<<< HEAD
-		AC_LANG_PROGRAM(
-=======
 		[AC_LANG_PROGRAM(
->>>>>>> 7e796d82
 		    [[
 			#ifdef HAVE_NETINET_IN_H
 			#include <netinet/in.h>
@@ -2288,11 +2280,7 @@
 			struct ip_mreq ipmr;
 			ipmr.imr_interface.s_addr = 0;
 		    ]]
-<<<<<<< HEAD
-		),
-=======
 		)],
->>>>>>> 7e796d82
 		[ntp_cv_multicast=yes],
 		[]
 	    )
