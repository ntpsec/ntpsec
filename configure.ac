--- conflicted
+++ resolved
@@ -30,19 +30,11 @@
 
 dnl  we need to check for cross compile tools for vxWorks here
 AC_PROG_CC
-<<<<<<< HEAD
-dnl AC_PROG_CC_C89
-dnl AC_PROG_CC_STDC
-# We should make sure CC is *some* version of ANSI.
-# Ralf Wildenhues: With per-target flags we need CC_C_O
-AM_PROG_CC_C_O
-=======
 AC_PROG_CC_STDC
 dnl AC_PROG_CC_C89
 # make sure CC is *some* version of ANSI.
 # Ralf Wildenhues: With per-target flags we need CC_C_O
 AC_PROG_CC_C_O
->>>>>>> f2d195aa
 AC_PROG_CPP
 AC_PROG_YACC
 
@@ -217,93 +209,6 @@
     ;;
 esac
 
-<<<<<<< HEAD
-AC_CACHE_CHECK(if we want the windows symmetric client hack, ac_cv_wintime,
-[AC_ARG_ENABLE(wintime,
-   AC_HELP_STRING([--enable-wintime], [- Provide the windows symmetric client hack]),
-    [ans=$enableval],
-    [ans=no])
-ac_cv_wintime=$ans])
-# End of AC_CACHE_CHECK for wintime
-case "$ac_cv_wintime" in
- yes)
-    AC_DEFINE(WINTIME, ,[Do we want the windows symmetric client hack?])
-    ;;
-esac
-
-AC_CACHE_CHECK([if we want support for Samba's signing daemon], ac_cv_ntp_signd,
-[AC_ARG_ENABLE(ntp-signd,
-   AC_HELP_STRING([--enable-ntp-signd], [- Provide support for Samba's signing daemon, =/var/run/ntp_signd]),
-    [ans=$enableval],
-    [ans=no])
-ac_cv_ntp_signd=$ans])
-# End of AC_CACHE_CHECK for ntp_signd
-
-case "$ac_cv_ntp_signd" in
-	no)
-		;;
-	yes)
-		ntp_signd_path=/var/run/ntp_signd
-		;;
-	*)
-		ntp_signd_path="$ac_cv_ntp_signd"
-		;;
-esac
-
-case "$ac_cv_ntp_signd" in
- yes)
-    AC_DEFINE(HAVE_NTP_SIGND, ,[Do we want support for Samba's signing daemon?])
-    AC_DEFINE_UNQUOTED(NTP_SIGND_PATH, "$ntp_signd_path", [Path to sign daemon rendezvous socket])
-    ;;
-esac
-
-AC_CACHE_CHECK(if we should use /dev/clockctl, ac_cv_clockctl,
-[AC_ARG_ENABLE(clockctl,
-   AC_HELP_STRING([--enable-clockctl], [s Use /dev/clockctl for non-root clock control]),
-    [ans=$enableval],
-    [case "$host" in
-      *-*-netbsd*)
-	 ans=yes
-	 ;;
-      *) ans=no
-	 ;;
-     esac
-     ])
-ac_cv_clockctl=$ans])
-# End of AC_CACHE_CHECK for clockctl
-AC_CHECK_HEADERS(sys/clockctl.h)
-case "$ac_cv_clockctl$ac_cv_header_sys_clockctl_h" in
- yesyes)
-    AC_DEFINE(HAVE_DROPROOT, ,[Can we drop root privileges?])
-    ;;
-esac
-
-AC_CACHE_CHECK(if we have linux capabilities (libcap), ac_cv_linuxcaps,
-[AC_ARG_ENABLE(linuxcaps,
-   AC_HELP_STRING([--enable-linuxcaps], [s Use Linux capabilities for non-root clock control]),
-    [ans=$enableval],
-    [ans=no])
-ac_cv_linuxcaps=$ans])
-# End of AC_CACHE_CHECK for linuxcaps
-AC_CHECK_HEADERS(sys/capability.h)
-AC_CHECK_HEADERS(sys/prctl.h)
-case "$ac_cv_linuxcaps$ac_cv_header_sys_capability_h$ac_cv_header_sys_prctl_h" in
- yesyesyes)
-    AC_DEFINE(HAVE_LINUX_CAPABILITIES, ,[Do we have Linux capabilities?])
-    AC_DEFINE(HAVE_DROPROOT, ,[Can we drop root privileges?])
-    LIBS="$LIBS -lcap"
-    ;;
-esac
-AC_CHECK_HEADERS(libscf.h)
-case "$ac_cv_header_libscf_h" in
- yes)
-    AC_SUBST(LSCF, [-lscf])
-    ;;
-esac
-AC_CHECK_FUNC(setppriv,AC_DEFINE(HAVE_SOLARIS_PRIVS, ,[Are Solaris privileges available?]), )
-=======
-
->>>>>>> f2d195aa
 case "$build" in
  $host)
     ;;
@@ -412,9 +317,6 @@
 m4_defun([_LT_AC_LANG_CXX_CONFIG], [:])
 m4_defun([_LT_AC_LANG_F77_CONFIG], [:])
 
-m4_defun([_LT_AC_LANG_CXX_CONFIG], [:])
-m4_defun([_LT_AC_LANG_F77_CONFIG], [:])
-
 AC_PROG_LIBTOOL
 
 AC_PROG_LN_S
@@ -424,7 +326,6 @@
 AC_PATH_PROG(PATH_SH, sh)
 AC_PATH_PROG(PATH_PERL, perl)
 
-<<<<<<< HEAD
 AC_ARG_WITH(net-snmp-config,
 	AC_HELP_STRING([--with-net-snmp-config], [+ =net-snmp-config]),
 [ans=$withval], [ans=yes])
@@ -452,9 +353,6 @@
  *) AC_PATH_PROG([PATH_NET_SNMP_CONFIG], [$PROG_NET_SNMP_CONFIG])
     ;;
 esac
-=======
-hs_ULONG_CONST		# remove for 4.2.5
->>>>>>> f2d195aa
 
 case "$host" in
  *-*-vxworks*)
@@ -479,37 +377,7 @@
   AC_CHECK_LIB(md, MD5Init))
 AC_CHECK_FUNCS(MD5Init)
 
-<<<<<<< HEAD
 NTP_LINEEDITLIBS
-=======
-# following block becomes on 4.2.5: NTP_LINEEDITLIBS
-dnl HMS: What a hack...
-AC_CHECK_HEADERS(readline/history.h readline/readline.h)
-case "$ac_cv_header_readline_history_h$ac_cv_header_readline_readline_h" in
- *no*) ;;
- *) save_LIBS=$LIBS
-    LIBS=
-    # Ralf Wildenhues: either unset ... or cache READLINE_LIBS
-    unset ac_cv_lib_readline_readline
-    AC_CHECK_LIB(readline, readline, ,
-     AC_MSG_NOTICE([Trying again with -lcurses])
-     unset ac_cv_lib_readline_readline
-     AC_CHECK_LIB(readline, readline,
-      LIBS="-lreadline -lcurses $LIBS"
-      AC_DEFINE(HAVE_LIBREADLINE)
-      AC_DEFINE(HAVE_LIBCURSES, , [Do we have the curses library?]),
-      AC_CHECK_LIB(edit, readline,
-       LIBS="-ledit -lcurses"
-       AC_DEFINE(HAVE_LIBEDIT, , [Do we have the edit library?])
-       AC_DEFINE(HAVE_LIBCURSES, , [Do we have the curses library?])
-       , , -lcurses)
-      , -lcurses))
-    READLINE_LIBS=$LIBS
-    AC_SUBST(READLINE_LIBS)
-    LIBS=$save_LIBS
-    ;;
-esac
->>>>>>> f2d195aa
 
 dnl Digital UNIX V4.0 and Solaris 7 have POSIX.1c functions in -lrt
 dnl Solaris 2.6 only has -lposix4; in Solaris 7, this is a symlink to -lrt,
@@ -592,23 +460,6 @@
 ])
 
 # Check for IPTOS_PREC
-<<<<<<< HEAD
-AC_MSG_CHECKING(IPPROTO_IP IP_TOS IPTOS_LOWDELAY)
-AC_EGREP_CPP(yes,
-    [#if HAVE_SYS_TYPES_H
-#include <sys/types.h>
-#endif
-#if HAVE_NETINET_IP_H
-#include <netinet/in.h>
-#include <netinet/ip.h>
-#endif
-#if defined(IPPROTO_IP) && defined(IP_TOS) && defined(IPTOS_LOWDELAY)
-  yes
-#endif
-    ],
-    [AC_MSG_RESULT([yes]); AC_DEFINE(HAVE_IPTOS_SUPPORT, 1, [Do we have IPTOS support?])],
-    [AC_MSG_RESULT([no])])
-=======
 AC_CACHE_CHECK(
     [IPPROTO_IP IP_TOS IPTOS_LOWDELAY],
     ac_cv_ip_tos,
@@ -637,7 +488,6 @@
  yes)
     AC_DEFINE(HAVE_IPTOS_SUPPORT, 1, [Do we have IPTOS support?])
 esac
->>>>>>> f2d195aa
 
 AC_CHECK_HEADERS(netinfo/ni.h, [AC_DEFINE(HAVE_NETINFO, 1, [NetInfo support?])])
 AC_CHECK_HEADERS(sun/audioio.h sys/audioio.h)
@@ -793,34 +643,6 @@
     ;;
 esac
 
-<<<<<<< HEAD
-=======
-#
-# following block goes away in 4.2.5
-#
-# AM_C_PROTOTYPES gives us ansi2knr
-case "$build" in
- *-*-solaris2*)
-    # Assume that solaris2 is Ansi C...
-    ;;
- *)
-    AM_C_PROTOTYPES
-    ;;
-esac
-AC_CACHE_CHECK(if C compiler permits function prototypes, ac_cv_have_prototypes,
-[AC_TRY_COMPILE([
-extern int foo (short);
-int foo(short i) { return i; }],[
-int i;], ac_cv_have_prototypes=yes, ac_cv_have_prototypes=no)
-])
-if test "$ac_cv_have_prototypes" = yes; then
-  AC_DEFINE(HAVE_PROTOTYPES, 1, [Are function prototypes OK?])
-fi
-#
-# end block 
-#
-
->>>>>>> f2d195aa
 AC_C_CONST
 AC_C_BIGENDIAN
 AC_TYPE_SIGNAL
@@ -940,11 +762,7 @@
 	ac_cv_struct_rt_msghdr=no)
 ])
 
-<<<<<<< HEAD
-AC_CACHE_CHECK(for struct rtattr, ac_cv_struct_rtattr,
-=======
 AC_CACHE_CHECK([for struct rtattr], ac_cv_struct_rtattr,
->>>>>>> f2d195aa
 [AC_TRY_COMPILE([
 #include <linux/rtnetlink.h>],
 [struct rtattr p;],
@@ -4003,73 +3821,8 @@
     ;;
 esac
 
-<<<<<<< HEAD
-AC_MSG_CHECKING(if we want to build ntpsnmpd)
-AC_ARG_WITH(ntpsnmpd,
-	AC_HELP_STRING([--with-ntpsnmpd], [s Build the ntpsnmpd code?]),
-	[ans=$withval],
-	[case "$PATH_NET_SNMP_CONFIG" in
-	 /*)	ans=yes ;;
-	 *)	ans=no  ;;
-	esac])
-AC_MSG_RESULT($ans)
-
-case "$ans" in
- yes)
-    case "$PATH_NET_SNMP_CONFIG" in
-     /*)
-	SNMP_LIBS=`$PATH_NET_SNMP_CONFIG --agent-libs`
-	AC_SUBST(SNMP_LIBS)
-	# HMS: we really want to separate CPPFLAGS and CFLAGS
-	foo=`$PATH_NET_SNMP_CONFIG --cflags`
-	SNMP_CPPFLAGS=
-	SNMP_CFLAGS=
-	for i in $foo; do
-	    case "$i" in
-	     -D*|-U*|-I*)
-		SNMP_CPPFLAGS="$SNMP_CPPFLAGS $i"
-		;;
-	    *)	SNMP_CFLAGS="$SNMP_CFLAGS $i"
-		;;
-	    esac
-	done
-	AC_SUBST(SNMP_CPPFLAGS)
-	AC_SUBST(SNMP_CFLAGS)
-
-	save_CFLAGS=$CFLAGS
-	save_CPPFLAGS=$CPPFLAGS
-	save_LIBS=$LIBS
-	CFLAGS=$SNMP_CFLAGS
-	CPPFLAGS=$SNMP_CPPFLAGS
-
-	AC_CHECK_HEADER([net-snmp/net-snmp-config.h], [MAKE_NTPSNMPD=ntpsnmpd],
-		[AC_MSG_WARN([net-snmp-config present but net-snmp headers are not available!])])
-
-	# Do this last, as we're messing up LIBS.
-
-	# check -lnetsnmp for netsnmp_daemonize
-	LIBS=`$PATH_NET_SNMP_CONFIG --libs`
-	AC_CHECK_LIB([netsnmp], [netsnmp_daemonize], [],
-		[AC_DEFINE([NEED_NETSNMP_DAEMONIZE], [1],
-			[We need to provide netsnmp_daemonize()])])
-
-	CFLAGS=$save_CFLAGS
-	CPPFLAGS=$save_CPPFLAGS
-	LIBS=$save_LIBS
-
-	;;
-     *) AC_MSG_WARN([Cannot build ntpsnmpd as desired - net-snmp-config cannot be found])
-	;;
-    esac
-    ;;
-esac
-AC_SUBST(MAKE_NTPSNMPD)
-
-AC_CACHE_CHECK(if we should always slew the time, ac_cv_var_slew_always,
-=======
 
 AC_CACHE_CHECK([if we should always slew the time], ac_cv_var_slew_always,
->>>>>>> f2d195aa
 [AC_ARG_ENABLE(slew-always,
    AC_HELP_STRING([--enable-slew-always], [s always slew the time]),
     [ans=$enableval],
