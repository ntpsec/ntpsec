--- conflicted
+++ resolved
@@ -1,11 +1,11 @@
-<<<<<<< HEAD
 ntpd now syncs to refclocks right away.
 
 Backward-Incomatible changes:
 
 ntpd no longer accepts '-v name' or '-V name' to define internal variables.
 Use '--var name' or '--dvar name' instead. (Bug 817)
-=======
+
+---
 NTP 4.2.4p4 (Harlan Stenn <stenn@ntp.org>, 2007/09/10)
 
 Focus: Minor Bugfixes
@@ -16,7 +16,6 @@
 stops accessing certain buffers immediately after they were freed, fixes
 a problem with non-command-line specification of -6, and allows the loopback
 interface to share addresses with other interfaces.
->>>>>>> 79cf6fd3
 
 ---
 NTP 4.2.4p3 (Harlan Stenn <stenn@ntp.org>, 2007/06/29)
