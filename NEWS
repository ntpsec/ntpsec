<<<<<<< HEAD
ntpd now syncs to refclocks right away.

Backward-Incomatible changes:

ntpd no longer accepts '-v name' or '-V name' to define internal variables.
Use '--var name' or '--dvar name' instead. (Bug 817)
=======
NTP 4.2.4p7 (Harlan Stenn <stenn@ntp.org>, 2009/05/04)

Focus: Security and Bug Fixes

Severity: HIGH

This release fixes the following high-severity vulnerability:

* [Sec 1151] Remote exploit if autokey is enabled.  CVE-2009-1252

  See http://support.ntp.org/security for more information.

  If autokey is enabled (if ntp.conf contains a "crypto pw whatever"
  line) then a carefully crafted packet sent to the machine will cause
  a buffer overflow and possible execution of injected code, running
  with the privileges of the ntpd process (often root).

  Credit for finding this vulnerability goes to Chris Ries of CMU.

This release fixes the following low-severity vulnerabilities:

* [Sec 1144] limited (two byte) buffer overflow in ntpq.  CVE-2009-0159
  Credit for finding this vulnerability goes to Geoff Keating of Apple.
  
* [Sec 1149] use SO_EXCLUSIVEADDRUSE on Windows
  Credit for finding this issue goes to Dave Hart.

This release fixes a number of bugs and adds some improvements:

* Improved logging
* Fix many compiler warnings
* Many fixes and improvements for Windows
* Adds support for AIX 6.1
* Resolves some issues under MacOS X and Solaris

THIS IS A STRONGLY RECOMMENDED UPGRADE.
>>>>>>> eb162dcb

---
NTP 4.2.4p6 (Harlan Stenn <stenn@ntp.org>, 2009/01/07)

Focus: Security Fix

Severity: Low

This release fixes oCERT.org's CVE-2009-0021, a vulnerability affecting
the OpenSSL library relating to the incorrect checking of the return
value of EVP_VerifyFinal function.

Credit for finding this issue goes to the Google Security Team for
finding the original issue with OpenSSL, and to ocert.org for finding
the problem in NTP and telling us about it.

This is a recommended upgrade.
---
NTP 4.2.4p5 (Harlan Stenn <stenn@ntp.org>, 2008/08/17)

Focus: Minor Bugfixes 

This release fixes a number of Windows-specific ntpd bugs and 
platform-independent ntpdate bugs. A logging bugfix has been applied
to the ONCORE driver.

The "dynamic" keyword and is now obsolete and deferred binding to local 
interfaces is the new default. The minimum time restriction for the 
interface update interval has been dropped. 

A number of minor build system and documentation fixes are included. 

This is a recommended upgrade for Windows. 

---
NTP 4.2.4p4 (Harlan Stenn <stenn@ntp.org>, 2007/09/10)

Focus: Minor Bugfixes

This release updates certain copyright information, fixes several display
bugs in ntpdc, avoids SIGIO interrupting malloc(), cleans up file descriptor
shutdown in the parse refclock driver, removes some lint from the code,
stops accessing certain buffers immediately after they were freed, fixes
a problem with non-command-line specification of -6, and allows the loopback
interface to share addresses with other interfaces.

---
NTP 4.2.4p3 (Harlan Stenn <stenn@ntp.org>, 2007/06/29)

Focus: Minor Bugfixes

This release fixes a bug in Windows that made it difficult to
terminate ntpd under windows.
This is a recommended upgrade for Windows.

---
NTP 4.2.4p2 (Harlan Stenn <stenn@ntp.org>, 2007/06/19)

Focus: Minor Bugfixes

This release fixes a multicast mode authentication problem, 
an error in NTP packet handling on Windows that could lead to 
ntpd crashing, and several other minor bugs. Handling of 
multicast interfaces and logging configuration were improved. 
The required versions of autogen and libopts were incremented.
This is a recommended upgrade for Windows and multicast users.

---
NTP 4.2.4 (Harlan Stenn <stenn@ntp.org>, 2006/12/31)

Focus: enhancements and bug fixes.

Dynamic interface rescanning was added to simplify the use of ntpd in 
conjunction with DHCP. GNU AutoGen is used for its command-line options 
processing. Separate PPS devices are supported for PARSE refclocks, MD5 
signatures are now provided for the release files. Drivers have been 
added for some new ref-clocks and have been removed for some older 
ref-clocks. This release also includes other improvements, documentation 
and bug fixes. 

K&R C is no longer supported as of NTP-4.2.4. We are now aiming for ANSI 
C support.

---
NTP 4.2.0 (Harlan Stenn <stenn@ntp.org>, 2003/10/15)

Focus: enhancements and bug fixes.<|MERGE_RESOLUTION|>--- conflicted
+++ resolved
@@ -1,11 +1,11 @@
-<<<<<<< HEAD
 ntpd now syncs to refclocks right away.
 
 Backward-Incomatible changes:
 
 ntpd no longer accepts '-v name' or '-V name' to define internal variables.
 Use '--var name' or '--dvar name' instead. (Bug 817)
-=======
+
+---
 NTP 4.2.4p7 (Harlan Stenn <stenn@ntp.org>, 2009/05/04)
 
 Focus: Security and Bug Fixes
@@ -42,7 +42,6 @@
 * Resolves some issues under MacOS X and Solaris
 
 THIS IS A STRONGLY RECOMMENDED UPGRADE.
->>>>>>> eb162dcb
 
 ---
 NTP 4.2.4p6 (Harlan Stenn <stenn@ntp.org>, 2009/01/07)
