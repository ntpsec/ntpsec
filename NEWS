<<<<<<< HEAD
Backward-Incomatible changes:

ntpd no longer accepts '-v name' or '-V name' to define internal variables.
Use '--var name' or '--dvar name' instead. (Bug 817)
=======
NTP 4.2.4p2 (Harlan Stenn <stenn@ntp.org>, 2007/05/18)

Focus: bug fix.

[Bug 811] ntpd should not read a .ntprc file.
>>>>>>> fb21d239
---
NTP 4.2.4 (Harlan Stenn <stenn@ntp.org>, 2006/12/31)

Focus: enhancements and bug fixes.

Dynamic interface rescanning was added to simplify the use of ntpd in 
conjunction with DHCP. GNU AutoGen is used for its command-line options 
processing. Separate PPS devices are supported for PARSE refclocks, MD5 
signatures are now provided for the release files. Drivers have been 
added for some new ref-clocks and have been removed for some older 
ref-clocks. This release also includes other improvements, documentation 
and bug fixes. 

K&R C is no longer supported as of NTP-4.2.4. We are now aiming for ANSI 
C support.
---
NTP 4.2.0 (Harlan Stenn <stenn@ntp.org>, 2003/10/15)

Focus: enhancements and bug fixes.<|MERGE_RESOLUTION|>--- conflicted
+++ resolved
@@ -1,15 +1,13 @@
-<<<<<<< HEAD
 Backward-Incomatible changes:
 
 ntpd no longer accepts '-v name' or '-V name' to define internal variables.
 Use '--var name' or '--dvar name' instead. (Bug 817)
-=======
+---
 NTP 4.2.4p2 (Harlan Stenn <stenn@ntp.org>, 2007/05/18)
 
 Focus: bug fix.
 
 [Bug 811] ntpd should not read a .ntprc file.
->>>>>>> fb21d239
 ---
 NTP 4.2.4 (Harlan Stenn <stenn@ntp.org>, 2006/12/31)
 
